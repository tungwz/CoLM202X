#include <define.h>

SUBROUTINE pct_readin (dir_landdata)

<<<<<<< HEAD
   use MOD_Precision
   USE GlobalVars
   use MOD_SPMD_Task
   use MOD_NetCDFVector
=======
   use precision
   USE MOD_Vars_Global
   use spmd_task
   use ncio_vector
>>>>>>> 3e1016d9
   USE mod_landpatch
#ifdef CoLMDEBUG 
   USE MOD_CoLMDebug
#endif
#ifdef PFT_CLASSIFICATION
   use mod_landpft
   use MOD_Vars_PFTimeInvars, only : pftfrac
#endif
#ifdef PC_CLASSIFICATION
   use mod_landpc
   use MOD_Vars_PCTimeInvars, only : pcfrac
#endif
   IMPLICIT NONE

   character(LEN=256), INTENT(in) :: dir_landdata
   ! Local Variables
   character(len=256) :: lndname
   REAL(r8), allocatable :: sumpct (:)
   INTEGER :: npatch, ipatch

#ifdef PFT_CLASSIFICATION
#ifndef SinglePoint
   lndname = trim(dir_landdata)//'/pctpft/pct_pfts.nc'
   call ncio_read_vector (lndname, 'pct_pfts', landpft, pftfrac) 
#else
   pftfrac = pack(SITE_pctpfts, SITE_pctpfts > 0.)
#endif

#if (defined CROP) 
#ifndef SinglePoint
   lndname = trim(dir_landdata)//'/pctpft/pct_crops.nc'
   call ncio_read_vector (lndname, 'pct_crops', landpatch, pctcrop) 
#else
   allocate (pctcrop (numpatch))
   pctcrop = pack(SITE_pctcrop, SITE_pctcrop > 0.)
#endif
#endif

#ifdef CoLMDEBUG
   IF (p_is_worker) THEN 
      npatch = count(landpatch%settyp == 1)
      allocate (sumpct (npatch))

      npatch = 0
      DO ipatch = 1, numpatch
         IF (landpatch%settyp(ipatch) == 1) THEN
            npatch = npatch + 1
            sumpct(npatch) = sum(pftfrac(patch_pft_s(ipatch):patch_pft_e(ipatch)))
         ENDIF
      ENDDO

   ENDIF

   CALL check_vector_data ('Sum PFT pct', sumpct)
#if (defined CROP) 
   CALL check_vector_data ('CROP pct', pctcrop)
#endif

#endif
#endif
      
#ifdef PC_CLASSIFICATION
#ifndef SinglePoint
   lndname = trim(dir_landdata)//'/pctpft/pct_pcs.nc'
   CALL ncio_read_vector (lndname, 'pct_pcs', N_PFT, landpc, pcfrac)
#else
   pcfrac(:,1) = SITE_pctpfts 
#endif

#ifdef CoLMDEBUG
   IF (p_is_worker) THEN 
      allocate (sumpct (numpc))
      sumpct = sum(pcfrac,dim=1)
   ENDIF
   CALL check_vector_data ('Sum PFT pct', sumpct)
#endif
#endif

   IF (allocated(sumpct)) deallocate(sumpct)

END SUBROUTINE pct_readin<|MERGE_RESOLUTION|>--- conflicted
+++ resolved
@@ -2,17 +2,10 @@
 
 SUBROUTINE pct_readin (dir_landdata)
 
-<<<<<<< HEAD
    use MOD_Precision
-   USE GlobalVars
+   USE MOD_Vars_Global
    use MOD_SPMD_Task
    use MOD_NetCDFVector
-=======
-   use precision
-   USE MOD_Vars_Global
-   use spmd_task
-   use ncio_vector
->>>>>>> 3e1016d9
    USE mod_landpatch
 #ifdef CoLMDEBUG 
    USE MOD_CoLMDebug
