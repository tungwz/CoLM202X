# Makefile for CoLM initial data processing

include ../include/Makeoptions

INCLUDE_DIR = -I../include -I../share -I../mksrfdata -I../main \
	  -I../main/hydro -I../main/bgc -I../main/urban -I${NETCDF_INC}
VPATH = ../share : ../mksrfdata : ../main : ../main/hydro : ../main/bgc : ../main/urban
HEADER = ../include/define.h

# name of executable
EXECUTABLE = initial.x

####################################################################

<<<<<<< HEAD
OBJS_SHARED = \
				  ../share/precision.o \
				  ../share/spmd_task.o \
				  ../share/mod_namelist.o \
				  ../share/PhysicalConstants.o \
				  ../share/MathConstants.o \
				  ../share/timemanager.o \
				  ../share/mod_utils.o \
				  ../share/ncio_serial.o \
				  ../share/mod_block.o \
				  ../share/mod_grid.o \
				  ../share/mod_pixel.o \
				  ../share/mod_data_type.o \
				  ../share/ncio_block.o \
				  ../share/mod_catchment_data.o \
				  ../share/mod_5x5_data.o \
				  ../share/mod_mesh.o \
				  ../share/mod_pixelset.o \
				  ../share/ncio_vector.o \
				  ../share/mod_colm_debug.o \
				  ../share/GlobalVars.o \
				  ../share/LC_Const.o \
				  ../share/UrbanLCZ_Const.o              \
				  ../share/mod_mapping_grid2pset.o

OBJS_MKSRFDATA = \
				  ../mksrfdata/MOD_AggregationRequestData.o \
				  ../mksrfdata/MOD_SrfdataRestart.o \
				  ../mksrfdata/MOD_LandElm.o \
				  ../mksrfdata/MOD_LandHRU.o \
		 		  ../mksrfdata/MOD_PixelsetShadow.o \
				  ../mksrfdata/MOD_LandPatch.o \
				  ../mksrfdata/MOD_LandPFT.o \
				  ../mksrfdata/MOD_LandPC.o \
				  ../mksrfdata/MOD_SingleSrfdata.o \
				  ../mksrfdata/MOD_ElmVector.o \
				  ../mksrfdata/MOD_HRUVector.o \
				  ../mksrfdata/MOD_LandUrban.o

BASIC_HYDRO = \
				  ../main/hydro/mod_io_basin.o \
				  ../main/hydro/MOD_HydroTimeVars.o \
				  ../main/hydro/MOD_1D_HydroFluxes.o \
				  ../main/hydro/mod_soil_function.o \
				  ../main/hydro/mod_soil_water.o

BASIC_BGC = \
			  ../main/bgc/MOD_BGC_Vars_1DFluxes.o  \
			  ../main/bgc/MOD_BGC_Vars_1DPFTFluxes.o  \
			  ../main/bgc/MOD_BGC_Vars_2DFluxes.o  \
			  ../main/bgc/MOD_BGC_Vars_PFTimeVars.o  \
			  ../main/bgc/MOD_BGC_Vars_TimeInvars.o  \
			  ../main/bgc/MOD_BGC_Vars_TimeVars.o 

BASIC_URBAN = \
	                  ../main/urban/MOD_1D_UrbanFluxes.o     \
                 	  ../main/urban/MOD_UrbanTimeVars.o      \
                 	  ../main/urban/MOD_UrbanTimeInvars.o    

BASIC =  \
		  ../main/MOD_Vars_PFTConst.o \
		  ../main/MOD_Vars_PFTimeVars.o \
		  ../main/MOD_Vars_PFTimeInvars.o \
		  ../main/MOD_Vars_PCTimeVars.o \
		  ../main/MOD_Vars_PCTimeInvars.o \
		  ../main/MOD_Vars_TimeInvariants.o        \
		  ../main/MOD_Vars_TimeVariables.o    \
		  ../main/MOD_Vars_1DPFTFluxes.o          \
		  ../main/MOD_Vars_1DPCFluxes.o           \
		  ../main/MOD_Vars_1DFluxes.o \
		  ../main/MOD_Vars_1DForcing.o 

OBJS_MAIN = \
				  ../main/MOD_LAIEmpirical.o  \
				  ../main/MOD_LAIReadin.o \
				  ../main/MOD_OrbCoszen.o \
				  ../main/MOD_ThreeDCanopy.o \
				  ../main/MOD_SnowSnicar.o \
				  ../main/MOD_SnowAge.o \
				  ../main/MOD_SnowAlbedo.o \
				  ../main/MOD_Aerosol.o    \
				  ../main/MOD_Albedo.o    \
				  ../main/MOD_SnowFraction.o \
				  ../main/urban/UrbanLAI_readin.o        \
  				  ../main/urban/UrbanShortwave.o         \
				  ../main/urban/UrbanALBEDO.o

OBJS = \
		 MOD_PercentagesPFTReadin.o       \
		 MOD_LakeDepthReadin.o       \
		 MOD_DBedrockReadin.o       \
		 MOD_SoilColorRefl.o        \
		 MOD_SoilParametersReadin.o \
		 MOD_HtopReadin.o \
		 MOD_UrbanReadin.o \
		 ../main/MOD_CropReadin.o \
		 ../main/MOD_NitrifReadin.o \
	         ../main/MOD_NdepReadin.o   \
		 ../main/MOD_FireReadin.o   \
		 MOD_IniTimeVar.o             \
		 MOD_IniTimeVarUrban.o        \
		 MOD_Initialize.o             \
		 CoLMINI.o 
=======
OBJS_SHARED =                                       \
	  ../share/precision.o                      \
	  ../main/MOD_Vars_Global.o                 \
	  ../main/MOD_Const_Physical.o              \
	  ../main/MOD_Const_LC.o                    \
	  ../share/spmd_task.o                      \
	  ../share/mod_namelist.o                   \
	  ../share/MathConstants.o                  \
	  ../share/timemanager.o                    \
	  ../share/mod_utils.o                      \
	  ../share/ncio_serial.o                    \
	  ../share/mod_block.o                      \
	  ../share/mod_grid.o                       \
	  ../share/mod_pixel.o                      \
	  ../share/mod_data_type.o                  \
	  ../share/ncio_block.o                     \
	  ../share/mod_catchment_data.o             \
	  ../share/mod_5x5_data.o                   \
	  ../share/mod_mesh.o                       \
	  ../share/mod_pixelset.o                   \
	  ../share/ncio_vector.o                    \
	  ../share/mod_colm_debug.o                 \
	  ../share/mod_mapping_grid2pset.o

OBJS_MKSRFDATA =                                    \
	  ../mksrfdata/mod_aggregation.o            \
	  ../mksrfdata/mod_srfdata_restart.o        \
	  ../mksrfdata/mod_landelm.o                \
	  ../mksrfdata/mod_landhru.o                \
	  ../mksrfdata/mod_pixelsetshadow.o         \
	  ../mksrfdata/mod_landpatch.o              \
	  ../mksrfdata/mod_landpft.o                \
	  ../mksrfdata/mod_landpc.o                 \
	  ../mksrfdata/mod_single_srfdata.o         \
	  ../mksrfdata/mod_elm_vector.o             \
	  ../mksrfdata/mod_hru_vector.o             \
	  ../mksrfdata/mod_landurban.o

BASIC_HYDRO =                                       \
	  ../main/hydro/mod_io_basin.o              \
	  ../main/hydro/MOD_HydroTimeVars.o         \
	  ../main/hydro/MOD_1D_HydroFluxes.o        \
	  ../main/hydro/mod_soil_function.o         \
	  ../main/hydro/mod_soil_water.o

BASIC_BGC =                                         \
	  ../main/bgc/MOD_BGC_Vars_1DFluxes.o       \
	  ../main/bgc/MOD_BGC_Vars_1DPFTFluxes.o    \
	  ../main/bgc/MOD_BGC_Vars_2DFluxes.o       \
	  ../main/bgc/MOD_BGC_Vars_PFTimeVars.o     \
	  ../main/bgc/MOD_BGC_Vars_TimeInvars.o     \
	  ../main/bgc/MOD_BGC_Vars_TimeVars.o

BASIC_URBAN =                                       \
	  ../main/urban/MOD_Urban_Const_LCZ.o   \
	  ../main/urban/MOD_Urban_Vars_1DFluxes.o   \
	  ../main/urban/MOD_Urban_Vars_TimeVars.o   \
	  ../main/urban/MOD_Urban_Vars_TimeInvars.o

BASIC =                                             \
	  ../main/MOD_Const_PFT.o               \
	  ../main/MOD_Vars_PFTimeVars.o             \
	  ../main/MOD_Vars_PFTimeInvars.o           \
	  ../main/MOD_Vars_PCTimeVars.o             \
	  ../main/MOD_Vars_PCTimeInvars.o           \
	  ../main/MOD_Vars_TimeInvariants.o         \
	  ../main/MOD_Vars_TimeVariables.o          \
	  ../main/MOD_Vars_1DPFTFluxes.o            \
	  ../main/MOD_Vars_1DPCFluxes.o             \
	  ../main/MOD_Vars_1DFluxes.o               \
	  ../main/MOD_Vars_1DForcing.o

OBJS_MAIN =                                         \
	  ../main/MOD_LAIEmpirical.o                \
	  ../main/MOD_LAIReadin.o                   \
	  ../main/MOD_OrbCoszen.o                   \
	  ../main/MOD_ThreeDCanopy.o                \
	  ../main/MOD_SnowSnicar.o                  \
	  ../main/MOD_Aerosol.o                     \
	  ../main/MOD_Albedo.o                      \
	  ../main/MOD_SnowFraction.o                \
	  ../main/urban/MOD_Urban_LAIReadin.o       \
	  ../main/urban/MOD_Urban_Shortwave.o       \
	  ../main/urban/MOD_Urban_Albedo.o

OBJS =                                              \
	  pct_readin.o                              \
	  lakedepth_readin.o                        \
	  dbedrock_readin.o                         \
	  soil_color_refl.o                         \
	  soil_parameters_readin.o                  \
	  HTOP_readin.o                             \
	  MOD_Urban_Readin.o                        \
	  ../main/MOD_CropReadin.o                  \
	  ../main/MOD_NitrifReadin.o                \
	  ../main/MOD_NdepReadin.o                  \
	  ../main/MOD_FireReadin.o                  \
	  IniTimeVar.o                              \
	  MOD_Urban_IniTimeVar.o                    \
	  initialize.o                              \
	  CoLMINI.o
>>>>>>> af895674

####################################################################

all: ${EXECUTABLE}

${EXECUTABLE} : ${HEADER} ${OBJS_SHARED} ${OBJS_MKSRFDATA} \
	${BASIC} ${BASIC_BGC} ${BASIC_HYDRO} ${BASIC_URBAN} ${OBJS_MAIN} ${OBJS}
	\
	${FF} ${FOPTS} ${OBJS_SHARED} ${OBJS_MKSRFDATA} \
	${BASIC} ${BASIC_BGC} ${BASIC_HYDRO} ${BASIC_URBAN} ${OBJS_MAIN} ${OBJS} -o $@ ${LDFLAGS}
	@echo 'making CoLM initial data completed!'

$(OBJS) : %.o : %.F90 ${HEADER}
	${FF} -c ${FOPTS} $(INCLUDE_DIR) -o $@ $<

$(OBJS_SHARED) : %.o : %.F90 ${HEADER}
	${FF} -c ${FOPTS} $(INCLUDE_DIR) -o $@ $< ${MOD_CMD}../share

$(OBJS_MKSRFDATA) : %.o : %.F90 ${HEADER}
	${FF} -c ${FOPTS} $(INCLUDE_DIR) -o $@ $< ${MOD_CMD}../mksrfdata

$(BASIC_BGC) : %.o : %.F90 ${HEADER}
	${FF} -c ${FOPTS} $(INCLUDE_DIR) -o $@ $< ${MOD_CMD}../main/bgc

$(BASIC_HYDRO) : %.o : %.F90 ${HEADER}
	${FF} -c ${FOPTS} $(INCLUDE_DIR) -o $@ $< ${MOD_CMD}../main/hydro

$(BASIC_URBAN) : %.o : %.F90 ${HEADER}
	${FF} -c ${FOPTS} $(INCLUDE_DIR) -o $@ $< ${MOD_CMD}../main/urban

$(BASIC) : %.o : %.F90 ${HEADER} ${BASIC_BGC} ${BASIC_HYDRO} ${BASIC_URBAN}
	${FF} -c ${FOPTS} $(INCLUDE_DIR) -o $@ $< ${MOD_CMD}../main

$(OBJS_MAIN) : %.o : %.F90 ${HEADER} ${OBJS_SHARED}
	${FF} -c ${FOPTS} $(INCLUDE_DIR) -o $@ $< ${MOD_CMD}../main

clean :
	${RM} -f *.o *.mod ${EXECUTABLE}<|MERGE_RESOLUTION|>--- conflicted
+++ resolved
@@ -12,111 +12,6 @@
 
 ####################################################################
 
-<<<<<<< HEAD
-OBJS_SHARED = \
-				  ../share/precision.o \
-				  ../share/spmd_task.o \
-				  ../share/mod_namelist.o \
-				  ../share/PhysicalConstants.o \
-				  ../share/MathConstants.o \
-				  ../share/timemanager.o \
-				  ../share/mod_utils.o \
-				  ../share/ncio_serial.o \
-				  ../share/mod_block.o \
-				  ../share/mod_grid.o \
-				  ../share/mod_pixel.o \
-				  ../share/mod_data_type.o \
-				  ../share/ncio_block.o \
-				  ../share/mod_catchment_data.o \
-				  ../share/mod_5x5_data.o \
-				  ../share/mod_mesh.o \
-				  ../share/mod_pixelset.o \
-				  ../share/ncio_vector.o \
-				  ../share/mod_colm_debug.o \
-				  ../share/GlobalVars.o \
-				  ../share/LC_Const.o \
-				  ../share/UrbanLCZ_Const.o              \
-				  ../share/mod_mapping_grid2pset.o
-
-OBJS_MKSRFDATA = \
-				  ../mksrfdata/MOD_AggregationRequestData.o \
-				  ../mksrfdata/MOD_SrfdataRestart.o \
-				  ../mksrfdata/MOD_LandElm.o \
-				  ../mksrfdata/MOD_LandHRU.o \
-		 		  ../mksrfdata/MOD_PixelsetShadow.o \
-				  ../mksrfdata/MOD_LandPatch.o \
-				  ../mksrfdata/MOD_LandPFT.o \
-				  ../mksrfdata/MOD_LandPC.o \
-				  ../mksrfdata/MOD_SingleSrfdata.o \
-				  ../mksrfdata/MOD_ElmVector.o \
-				  ../mksrfdata/MOD_HRUVector.o \
-				  ../mksrfdata/MOD_LandUrban.o
-
-BASIC_HYDRO = \
-				  ../main/hydro/mod_io_basin.o \
-				  ../main/hydro/MOD_HydroTimeVars.o \
-				  ../main/hydro/MOD_1D_HydroFluxes.o \
-				  ../main/hydro/mod_soil_function.o \
-				  ../main/hydro/mod_soil_water.o
-
-BASIC_BGC = \
-			  ../main/bgc/MOD_BGC_Vars_1DFluxes.o  \
-			  ../main/bgc/MOD_BGC_Vars_1DPFTFluxes.o  \
-			  ../main/bgc/MOD_BGC_Vars_2DFluxes.o  \
-			  ../main/bgc/MOD_BGC_Vars_PFTimeVars.o  \
-			  ../main/bgc/MOD_BGC_Vars_TimeInvars.o  \
-			  ../main/bgc/MOD_BGC_Vars_TimeVars.o 
-
-BASIC_URBAN = \
-	                  ../main/urban/MOD_1D_UrbanFluxes.o     \
-                 	  ../main/urban/MOD_UrbanTimeVars.o      \
-                 	  ../main/urban/MOD_UrbanTimeInvars.o    
-
-BASIC =  \
-		  ../main/MOD_Vars_PFTConst.o \
-		  ../main/MOD_Vars_PFTimeVars.o \
-		  ../main/MOD_Vars_PFTimeInvars.o \
-		  ../main/MOD_Vars_PCTimeVars.o \
-		  ../main/MOD_Vars_PCTimeInvars.o \
-		  ../main/MOD_Vars_TimeInvariants.o        \
-		  ../main/MOD_Vars_TimeVariables.o    \
-		  ../main/MOD_Vars_1DPFTFluxes.o          \
-		  ../main/MOD_Vars_1DPCFluxes.o           \
-		  ../main/MOD_Vars_1DFluxes.o \
-		  ../main/MOD_Vars_1DForcing.o 
-
-OBJS_MAIN = \
-				  ../main/MOD_LAIEmpirical.o  \
-				  ../main/MOD_LAIReadin.o \
-				  ../main/MOD_OrbCoszen.o \
-				  ../main/MOD_ThreeDCanopy.o \
-				  ../main/MOD_SnowSnicar.o \
-				  ../main/MOD_SnowAge.o \
-				  ../main/MOD_SnowAlbedo.o \
-				  ../main/MOD_Aerosol.o    \
-				  ../main/MOD_Albedo.o    \
-				  ../main/MOD_SnowFraction.o \
-				  ../main/urban/UrbanLAI_readin.o        \
-  				  ../main/urban/UrbanShortwave.o         \
-				  ../main/urban/UrbanALBEDO.o
-
-OBJS = \
-		 MOD_PercentagesPFTReadin.o       \
-		 MOD_LakeDepthReadin.o       \
-		 MOD_DBedrockReadin.o       \
-		 MOD_SoilColorRefl.o        \
-		 MOD_SoilParametersReadin.o \
-		 MOD_HtopReadin.o \
-		 MOD_UrbanReadin.o \
-		 ../main/MOD_CropReadin.o \
-		 ../main/MOD_NitrifReadin.o \
-	         ../main/MOD_NdepReadin.o   \
-		 ../main/MOD_FireReadin.o   \
-		 MOD_IniTimeVar.o             \
-		 MOD_IniTimeVarUrban.o        \
-		 MOD_Initialize.o             \
-		 CoLMINI.o 
-=======
 OBJS_SHARED =                                       \
 	  ../share/precision.o                      \
 	  ../main/MOD_Vars_Global.o                 \
@@ -142,18 +37,18 @@
 	  ../share/mod_mapping_grid2pset.o
 
 OBJS_MKSRFDATA =                                    \
-	  ../mksrfdata/mod_aggregation.o            \
-	  ../mksrfdata/mod_srfdata_restart.o        \
-	  ../mksrfdata/mod_landelm.o                \
-	  ../mksrfdata/mod_landhru.o                \
-	  ../mksrfdata/mod_pixelsetshadow.o         \
-	  ../mksrfdata/mod_landpatch.o              \
-	  ../mksrfdata/mod_landpft.o                \
-	  ../mksrfdata/mod_landpc.o                 \
-	  ../mksrfdata/mod_single_srfdata.o         \
-	  ../mksrfdata/mod_elm_vector.o             \
-	  ../mksrfdata/mod_hru_vector.o             \
-	  ../mksrfdata/mod_landurban.o
+	  ../mksrfdata/MOD_AggregationRequestData.o \
+	  ../mksrfdata/MOD_SrfdataRestart.o         \
+	  ../mksrfdata/MOD_LandElm.o                \
+	  ../mksrfdata/MOD_LandHRU.o                \
+	  ../mksrfdata/MOD_PixelsetShadow.o         \
+	  ../mksrfdata/MOD_LandPatch.o              \
+	  ../mksrfdata/MOD_LandPFT.o                \
+	  ../mksrfdata/MOD_LandPC.o                 \
+	  ../mksrfdata/MOD_SingleSrfdata.o          \
+	  ../mksrfdata/MOD_ElmVector.o              \
+	  ../mksrfdata/MOD_HRUVector.o              \
+	  ../mksrfdata/MOD_LandUrban.o
 
 BASIC_HYDRO =                                       \
 	  ../main/hydro/mod_io_basin.o              \
@@ -171,13 +66,13 @@
 	  ../main/bgc/MOD_BGC_Vars_TimeVars.o
 
 BASIC_URBAN =                                       \
-	  ../main/urban/MOD_Urban_Const_LCZ.o   \
+	  ../main/urban/MOD_Urban_Const_LCZ.o       \
 	  ../main/urban/MOD_Urban_Vars_1DFluxes.o   \
 	  ../main/urban/MOD_Urban_Vars_TimeVars.o   \
 	  ../main/urban/MOD_Urban_Vars_TimeInvars.o
 
 BASIC =                                             \
-	  ../main/MOD_Const_PFT.o               \
+	  ../main/MOD_Const_PFT.o                   \
 	  ../main/MOD_Vars_PFTimeVars.o             \
 	  ../main/MOD_Vars_PFTimeInvars.o           \
 	  ../main/MOD_Vars_PCTimeVars.o             \
@@ -203,22 +98,21 @@
 	  ../main/urban/MOD_Urban_Albedo.o
 
 OBJS =                                              \
-	  pct_readin.o                              \
-	  lakedepth_readin.o                        \
-	  dbedrock_readin.o                         \
-	  soil_color_refl.o                         \
-	  soil_parameters_readin.o                  \
-	  HTOP_readin.o                             \
-	  MOD_Urban_Readin.o                        \
+	  MOD_PercentagesPFTReadin.o                \
+	  MOD_LakeDepthReadin.o                     \
+	  MOD_DBedrockReadin.o                      \
+	  MOD_SoilColorRefl.o                       \
+	  MOD_SoilParametersReadin.o                \
+	  MOD_HtopReadin.o                          \
+	  MOD_UrbanReadin.o                         \
 	  ../main/MOD_CropReadin.o                  \
 	  ../main/MOD_NitrifReadin.o                \
 	  ../main/MOD_NdepReadin.o                  \
 	  ../main/MOD_FireReadin.o                  \
-	  IniTimeVar.o                              \
-	  MOD_Urban_IniTimeVar.o                    \
-	  initialize.o                              \
+	  MOD_IniTimeVar.o                          \
+	  MOD_UrbanIniTimeVar.o                     \
+	  MOD_Initialize.o                          \
 	  CoLMINI.o
->>>>>>> af895674
 
 ####################################################################
 
