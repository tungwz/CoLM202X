#include <define.h>

MODULE MOD_Initialize

!-----------------------------------------------------------------------
   IMPLICIT NONE
   SAVE

! PUBLIC MEMBER FUNCTIONS:
   PUBLIC :: initialize


!-----------------------------------------------------------------------

   CONTAINS

!-----------------------------------------------------------------------


   SUBROUTINE initialize (casename, dir_landdata, dir_restart, &
         idate, lc_year, greenwich, lulcc_call)

      ! ======================================================================
      ! initialization routine for land surface model.
      !
      ! Created by Yongjiu Dai, 09/15/1999
      ! Revised by Yongjiu Dai, 08/30/2002
      ! Revised by Yongjiu Dai, 03/2014
      !
      ! ======================================================================
      use MOD_Precision
      USE MOD_Vars_Global
      use MOD_Namelist
      use MOD_SPMD_Task
      use MOD_Pixel
      use MOD_LandPatch
#ifdef URBAN_MODEL
      use MOD_LandUrban
      USE MOD_UrbanIniTimeVariable
      USE MOD_UrbanReadin
      USE MOD_Urban_LAIReadin
      USE MOD_Urban_Albedo
#endif
      use MOD_Const_Physical
      use MOD_Vars_TimeInvariants
      use MOD_Vars_TimeVariables
#if (defined LULC_IGBP_PFT || defined LULC_IGBP_PC)
      USE MOD_LandPFT
      USE MOD_Vars_PFTimeInvariants
      USE MOD_Vars_PFTimeVariables
#endif
      USE MOD_Const_LC
      USE MOD_Const_PFT
      use MOD_TimeManager

      use MOD_Grid
      use MOD_DataType
      use MOD_NetCDFSerial
      use MOD_NetCDFBlock
#ifdef RangeCheck
      use MOD_RangeCheck
#endif
#ifdef vanGenuchten_Mualem_SOIL_MODEL
      USE MOD_Hydro_SoilFunction
#endif
      USE MOD_Mapping_Grid2Pset
#ifdef LATERAL_FLOW
      USE MOD_Mesh
      USE MOD_LandHRU
      USE MOD_LandPatch
      USE MOD_ElmVector
      USE MOD_HRUVector
      USE MOD_Hydro_HillslopeNetwork
      USE MOD_Hydro_RiverLakeNetwork
      USE MOD_Hydro_RiverDepth
#endif
#ifdef CROP
      USE MOD_CropReadin
#endif
      USE MOD_LAIEmpirical
      USE MOD_LAIReadin
      USE MOD_OrbCoszen
      use MOD_DBedrockReadin
      USE MOD_HtopReadin
      USE MOD_IniTimeVariable
      USE MOD_LakeDepthReadin
      USE MOD_PercentagesPFTReadin
      USE MOD_SoilParametersReadin

      IMPLICIT NONE

      ! ----------------------------------------------------------------------
      character(len=*), intent(in) :: casename      ! case name
      character(len=*), intent(in) :: dir_landdata
      character(len=*), intent(in) :: dir_restart
      integer, intent(inout) :: idate(3)   ! year, julian day, seconds of the starting time
      integer, intent(in)    :: lc_year    ! year, land cover year
      logical, intent(in)    :: greenwich  ! true: greenwich time, false: local time
      logical, optional, intent(in) :: lulcc_call   ! whether it is a lulcc CALL

      ! ------------------------ local variables -----------------------------
      real(r8) :: rlon, rlat

      ! for SOIL INIT of water, temperature, snow depth
<<<<<<< HEAD
      LOGICAL :: use_soilini
      LOGICAL :: use_cnini

      character(len=256) :: fsoildat
      character(len=256) :: fcndat
      type(grid_type) :: gsoil
      type(grid_type) :: gcn
      type(mapping_grid2pset_type) :: ms2p
      type(mapping_grid2pset_type) :: mc2p
      type(mapping_grid2pset_type) :: mc2f
=======
      LOGICAL :: use_soilini, use_snowini

      character(len=256) :: fsoildat, fsnowdat
      type(grid_type) :: gsoil, gsnow
      type(mapping_grid2pset_type) :: msoil2p, msnow2p
>>>>>>> 11056221

      integer  :: nl_soil_ini
      real(r8) :: missing_value

      real(r8), allocatable :: soil_z(:)

      type(block_data_real8_2d) :: snow_d_grid
      type(block_data_real8_3d) :: soil_t_grid
      type(block_data_real8_3d) :: soil_w_grid
      type(block_data_real8_2d) :: zwt_grid

      type(block_data_real8_3d) :: litr1c_grid
      type(block_data_real8_3d) :: litr2c_grid
      type(block_data_real8_3d) :: litr3c_grid
      type(block_data_real8_3d) :: cwdc_grid
      type(block_data_real8_3d) :: soil1c_grid
      type(block_data_real8_3d) :: soil2c_grid
      type(block_data_real8_3d) :: soil3c_grid
      type(block_data_real8_3d) :: litr1n_grid
      type(block_data_real8_3d) :: litr2n_grid
      type(block_data_real8_3d) :: litr3n_grid
      type(block_data_real8_3d) :: cwdn_grid
      type(block_data_real8_3d) :: soil1n_grid
      type(block_data_real8_3d) :: soil2n_grid
      type(block_data_real8_3d) :: soil3n_grid
      type(block_data_real8_3d) :: sminn_grid
      type(block_data_real8_3d) :: smin_nh4_grid
      type(block_data_real8_3d) :: smin_no3_grid
      type(block_data_real8_2d) :: leafc_grid
      type(block_data_real8_2d) :: leafc_storage_grid
      type(block_data_real8_2d) :: frootc_grid
      type(block_data_real8_2d) :: frootc_storage_grid
      type(block_data_real8_2d) :: livestemc_grid
      type(block_data_real8_2d) :: deadstemc_grid
      type(block_data_real8_2d) :: livecrootc_grid
      type(block_data_real8_2d) :: deadcrootc_grid

      real(r8), allocatable :: snow_d(:)
      real(r8), allocatable :: soil_t(:,:)
      real(r8), allocatable :: soil_w(:,:)
      logical , allocatable :: validval(:)

      real(r8), allocatable :: litr1c_vr(:,:)
      real(r8), allocatable :: litr2c_vr(:,:)
      real(r8), allocatable :: litr3c_vr(:,:)
      real(r8), allocatable :: cwdc_vr  (:,:)
      real(r8), allocatable :: soil1c_vr(:,:)
      real(r8), allocatable :: soil2c_vr(:,:)
      real(r8), allocatable :: soil3c_vr(:,:)
      real(r8), allocatable :: litr1n_vr(:,:)
      real(r8), allocatable :: litr2n_vr(:,:)
      real(r8), allocatable :: litr3n_vr(:,:)
      real(r8), allocatable :: cwdn_vr  (:,:)
      real(r8), allocatable :: soil1n_vr(:,:)
      real(r8), allocatable :: soil2n_vr(:,:)
      real(r8), allocatable :: soil3n_vr(:,:)
      real(r8), allocatable :: min_nh4_vr(:,:)
      real(r8), allocatable :: min_no3_vr(:,:)
      real(r8), allocatable :: leafcin_p(:)
      real(r8), allocatable :: leafc_storagein_p(:)
      real(r8), allocatable :: frootcin_p(:)
      real(r8), allocatable :: frootc_storagein_p(:)
      real(r8), allocatable :: livestemcin_p(:)
      real(r8), allocatable :: deadstemcin_p(:)
      real(r8), allocatable :: livecrootcin_p(:)
      real(r8), allocatable :: deadcrootcin_p(:)
      ! for SOIL Water INIT by using water table depth
      LOGICAL  :: use_wtd

      CHARACTER(len=256) :: fwtd
      type(grid_type)    :: gwtd
      type(block_data_real8_2d)    :: wtd_xy  ! [m]
      type(mapping_grid2pset_type) :: m_wtd2p

      REAL(r8) :: zwtmm
      real(r8) :: zc_soimm(1:nl_soil)
      real(r8) :: zi_soimm(0:nl_soil)
      real(r8) :: vliq_r  (1:nl_soil)
#ifdef Campbell_SOIL_MODEL
      INTEGER, parameter :: nprms = 1
#endif
#ifdef vanGenuchten_Mualem_SOIL_MODEL
      INTEGER, parameter :: nprms = 5
#endif
      REAL(r8) :: prms(nprms, 1:nl_soil)

      ! CoLM soil layer thickiness and depths
      real(r8), allocatable :: z_soisno (:,:)
      real(r8), allocatable :: dz_soisno(:,:)

      real(r8) :: calday                    ! Julian cal day (1.xx to 365.xx)
      integer  :: year, jday                ! Julian day and seconds
      INTEGER  :: month, mday

      integer  :: i,j,ipatch,nsl,hs,he,ps,pe,ivt,m, u  ! indices
      real(r8) :: totalvolume

      integer :: Julian_8day
      integer :: ltyp

#ifdef BGC
      real(r8) f_s1s2 (1:nl_soil)
      real(r8) f_s1s3 (1:nl_soil)
      real(r8) rf_s1s2(1:nl_soil)
      real(r8) rf_s1s3(1:nl_soil)
      real(r8) f_s2s1
      real(r8) f_s2s3
      real(r8) t
#endif

      ! --------------------------------------------------------------------
      ! Allocates memory for CoLM 1d [numpatch] variables
      ! --------------------------------------------------------------------

      CALL allocate_TimeInvariants
      CALL allocate_TimeVariables

      ! ---------------------------------------------------------------
      ! 1. INITIALIZE TIME INVARIANT VARIABLES
      ! ---------------------------------------------------------------

      if (p_is_worker) then

         patchclass = landpatch%settyp
         patchmask  = .true.

         DO ipatch = 1, numpatch

            m = patchclass(ipatch)
            patchtype(ipatch) = patchtypes(m)

            !     ***** patch mask setting *****
            ! ---------------------------------------

            IF (DEF_URBAN_ONLY .and. m.ne.URBAN) THEN
               patchmask(ipatch) = .false.
               CYCLE
            ENDIF

         ENDDO

         call landpatch%get_lonlat_radian (patchlonr, patchlatr)

#if (defined LULC_IGBP_PFT || defined LULC_IGBP_PC)
         pftclass = landpft%settyp
#endif

      ENDIF

#if (defined LULC_IGBP_PFT || defined LULC_IGBP_PC)
      CALL pct_readin (dir_landdata, lc_year)
#endif

      ! ------------------------------------------
      ! 1.1 Ponding water
      ! ------------------------------------------
      IF(DEF_USE_BEDROCK)THEN
         CALL dbedrock_readin (dir_landdata)
      ENDIF

      IF (p_is_worker) THEN
         IF (numpatch > 0) THEN
            wdsrf(:) = 0._r8

            wetwat(:) = 0._r8
            WHERE (patchtype == 2) wetwat = 200._r8 ! for wetland
         ENDIF
      ENDIF
      ! ------------------------------------------
      ! 1.2 Lake depth and layers' thickness
      ! ------------------------------------------
      CALL lakedepth_readin (dir_landdata, lc_year)

      ! ...............................................................
      ! 1.3 Read in the soil parameters of the patches of the gridcells
      ! ...............................................................

      CALL soil_parameters_readin (dir_landdata, lc_year)

#ifdef vanGenuchten_Mualem_SOIL_MODEL
      IF (p_is_worker) THEN
         IF (numpatch > 0) THEN

            psi0(:,:) = -1.0

            DO ipatch = 1, numpatch
               DO i = 1, nl_soil
                  CALL get_derived_parameters_vGM ( &
                     psi0(i,ipatch), alpha_vgm(i,ipatch), n_vgm(i,ipatch), &
                     sc_vgm(i,ipatch), fc_vgm(i,ipatch))
               ENDDO
            ENDDO
         ENDIF
      ENDIF
#endif

      ! ...............................................................
      ! 1.4 Plant time-invariant variables
      ! ...............................................................

      ! read global tree top height from nc file
      CALL HTOP_readin (dir_landdata, lc_year)
#ifdef URBAN_MODEL
      CALL Urban_readin (dir_landdata, lc_year)
#endif
      ! ................................
      ! 1.5 Initialize TUNABLE constants
      ! ................................
      zlnd   = 0.01    !Roughness length for soil [m]
      zsno   = 0.0024  !Roughness length for snow [m]
      csoilc = 0.004   !Drag coefficient for soil under canopy [-]
      dewmx  = 0.1     !maximum dew
      wtfact = 0.38    !Maximum saturated fraction (global mean; see Niu et al., 2005)
      capr   = 0.34    !Tuning factor to turn first layer T into surface T
      cnfac  = 0.5     !Crank Nicholson factor between 0 and 1
      ssi    = 0.033   !Irreducible water saturation of snow
      wimp   = 0.05    !Water impremeable if porosity less than wimp
      pondmx = 10.0    !Ponding depth (mm)
      smpmax = -1.5e5  !Wilting point potential in mm
      smpmin = -1.e8   !Restriction for min of soil poten. (mm)
      trsmx0 = 2.e-4   !Max transpiration for moist soil+100% veg. [mm/s]
      tcrit  = 2.5     !critical temp. to determine rain or snow
      wetwatmax = 200.0 !maximum wetland water (mm)

#ifdef BGC
   ! bgc constant
      i_met_lit = 1
      i_cel_lit = 2
      i_lig_lit = 3
      i_cwd     = 4
      i_soil1   = 5
      i_soil2   = 6
      i_soil3   = 7
      i_atm     = 0

      donor_pool    = (/i_met_lit, i_cel_lit, i_lig_lit, i_soil1, i_cwd    , i_cwd    , i_soil1, i_soil2, i_soil2, i_soil3/)
      receiver_pool = (/i_soil1  , i_soil1  , i_soil2  , i_soil2, i_cel_lit, i_lig_lit, i_soil3, i_soil1, i_soil3, i_soil1/)
      am = 0.02_r8
      floating_cn_ratio = (/.true., .true., .true., .true., .false. ,.false., .false./)
      initial_cn_ratio  = (/90._r8, 90._r8, 90._r8, 90._r8,    8._r8, 11._r8,  11._r8/)      ! 1:ndecomp_pools

      f_s2s1 = 0.42_r8/(0.45_r8)
      f_s2s3 = 0.03_r8/(0.45_r8)
      if (p_is_worker) THEN
         if(numpatch > 0)then
            do j=1,nl_soil
               do i = 1, numpatch
                  t = 0.85_r8 - 0.68_r8 * 0.01_r8 * (100._r8 - 50._r8)
                  f_s1s2 (j) = 1._r8 - .004_r8 / (1._r8 - t)
                  f_s1s3 (j) = .004_r8 / (1._r8 - t)
                  rf_s1s2(j) = t
                  rf_s1s3(j) = t
                  rf_decomp(j,:,i)  = (/0.55_r8, 0.5_r8, 0.5_r8, rf_s1s2(j), 0._r8  , 0._r8  , rf_s1s3(j), 0.55_r8, 0.55_r8, 0.55_r8/)
                  pathfrac_decomp(j,:,i) = (/1.0_r8 ,1.0_r8 , 1.0_r8, f_s1s2(j) , 0.76_r8, 0.24_r8, f_s1s3(j) , f_s2s1 , f_s2s3 , 1._r8/)
               end do
            end do
         end if
      end if

      is_cwd            = (/.false.,.false.,.false.,.true. ,.false.,.false.,.false./)
      is_litter         = (/.true. ,.true. ,.true. ,.false.,.false.,.false.,.false./)
      is_soil           = (/.false.,.false.,.false.,.false.,.true. ,.true. ,.true./)
      cmb_cmplt_fact = (/0.5_r8,0.25_r8/)

      nitrif_n2o_loss_frac = 6.e-4 !fraction of N lost as N2O in nitrification (Li et al., 2000)
      dnp    = 0.01_r8
      bdnr   = 0.5_r8
      compet_plant_no3 = 1._r8
      compet_plant_nh4 = 1._r8
      compet_decomp_no3 = 1._r8
      compet_decomp_nh4 = 1._r8
      compet_denit = 1._r8
      compet_nit = 1._r8
      surface_tension_water = 0.073
      rij_kro_a     = 1.5e-10_r8
      rij_kro_alpha = 1.26_r8
      rij_kro_beta  = 0.6_r8
      rij_kro_gamma = 0.6_r8
      rij_kro_delta = 0.85_r8
      if(DEF_USE_NITRIF)then
         nfix_timeconst = 10._r8
      else
         nfix_timeconst = 0._r8
      end if
      organic_max        = 130
      d_con_g21          = 0.1759_r8
      d_con_g22          = 0.00117_r8
      d_con_w21          = 1.172_r8
      d_con_w22          = 0.03443_r8
      d_con_w23          = 0.0005048_r8
      denit_resp_coef    = 0.1_r8
      denit_resp_exp     = 1.3_r8
      denit_nitrate_coef = 1.15_r8
      denit_nitrate_exp  = 0.57_r8
      k_nitr_max         = 1.1574074e-06_r8
      Q10       = 1.5_r8
      froz_q10  = 1.5_r8
      tau_l1    = 1._r8/18.5_r8
      tau_l2_l3 = 1._r8/4.9_r8
      tau_s1    = 1._r8/7.3_r8
      tau_s2    = 1._r8/0.2_r8
      tau_s3    = 1._r8/.0045_r8
      tau_cwd   = 1._r8/0.3_r8
      lwtop     = 0.7_r8/31536000.0_r8

      som_adv_flux               = 0._r8
      som_diffus                 = 3.170979198376459e-12_r8
      cryoturb_diffusion_k       = 1.585489599188229e-11_r8
      max_altdepth_cryoturbation = 2._r8
      max_depth_cryoturb         = 3._r8

      br              = 2.525e-6_r8
      br_root         = 0.83e-6_r8

      fstor2tran      = 0.5
      ndays_on        = 30
      ndays_off       = 15
      crit_dayl       = 39300
      crit_onset_fdd  = 15
      crit_onset_swi  = 15
      crit_offset_fdd = 15
      crit_offset_swi = 15
      soilpsi_on      = -0.6
      soilpsi_off     = -0.8

   ! constant for fire module
      occur_hi_gdp_tree        = 0.39_r8
      lfuel                    = 75._r8
      ufuel                    = 650._r8
      cropfire_a1              = 0.3_r8
      borealat                 = 40._r8/(4.*atan(1.))
      troplat                  = 23.5_r8/(4.*atan(1.))
      non_boreal_peatfire_c    = 0.001_r8
      boreal_peatfire_c        = 4.2e-5_r8
      rh_low                   = 30.0_r8
      rh_hgh                   = 80.0_r8
      bt_min                   = 0.3_r8
      bt_max                   = 0.7_r8
      pot_hmn_ign_counts_alpha = 0.0035_r8
      g0_fire                  = 0.05_r8

      sf     = 0.1_r8
      sf_no3 = 1._r8
#endif

      ! ...............................................
      ! 1.6 Write out as a restart file [histTimeConst]
      ! ...............................................

#ifdef RangeCheck
      call check_TimeInvariants ()
#endif

      CALL WRITE_TimeInvariants (lc_year, casename, dir_restart)

#ifdef USEMPI
      call mpi_barrier (p_comm_glb, p_err)
#endif

      if (p_is_master) write (6,*) ('Successfully Initialize the Land Time-Invariants')

      ! ----------------------------------------------------------------------
      ! [2] INITIALIZE TIME-VARYING VARIABLES
      ! as subgrid vectors of length [numpatch]
      ! initial run: create the time-varying variables based on :
      !              i) observation (NOT CODING CURRENTLY), or
      !             ii) some already-known information (NO CODING CURRENTLY), or
      !            iii) arbitrarily
      ! continuation run: time-varying data read in from restart file
      ! ----------------------------------------------------------------------

      ! 2.1 current time of model run
      ! ............................

      call initimetype(greenwich)

      IF (p_is_master) THEN
         IF(.not. greenwich)THEN
            write(*,*) char(27)//"[1;31m"//"Notice: greenwich false, local time is used."//char(27)//"[0m"
         ENDIF
      ENDIF


      ! ................................
      ! 2.2 cosine of solar zenith angle
      ! ................................
      calday = calendarday(idate)
      if (p_is_worker) then
         do i = 1, numpatch
            coszen(i) = orb_coszen(calday, patchlonr(i), patchlatr(i))
         enddo
      end if

      ! ...........................................
      !2.3 READ in or GUSSES land state information
      ! ...........................................

      ! for SOIL INIT of water, temperature
      IF (DEF_USE_SoilInit) THEN

         fsoildat = DEF_file_SoilInit
         IF (p_is_master) THEN
            inquire (file=trim(fsoildat), exist=use_soilini)
         ENDIF
#ifdef USEMPI
         call mpi_bcast (use_soilini, 1, MPI_LOGICAL, p_root, p_comm_glb, p_err)
#endif

         IF (use_soilini) THEN

            ! soil layer depth (m)
            call ncio_read_bcast_serial (fsoildat, 'soildepth', soil_z)
           
            nl_soil_ini = size(soil_z)
<<<<<<< HEAD
=======
            
            call gsoil%define_from_file (fsoildat, latname = 'lat', lonname = 'lon')
         
            CALL julian2monthday (idate(1), idate(2), month, mday)
         
            IF (p_is_master) THEN
               CALL ncio_get_attr (fsoildat, 'zwt', 'missing_value', missing_value)
            ENDIF
#ifdef USEMPI
            CALL mpi_bcast (missing_value, 1, MPI_REAL8, p_root, p_comm_glb, p_err)
#endif

>>>>>>> 11056221
            if (p_is_io) then
               ! soil layer temperature (K)
               call allocate_block_data  (gsoil, soil_t_grid, nl_soil_ini)
               call ncio_read_block_time (fsoildat, 'soiltemp', &
                  gsoil, nl_soil_ini, month, soil_t_grid)
               ! soil layer wetness (-)
               call allocate_block_data  (gsoil, soil_w_grid, nl_soil_ini)
               call ncio_read_block_time (fsoildat, 'soilwat', &
                  gsoil, nl_soil_ini, month, soil_w_grid)
               ! water table depth (m)
               call allocate_block_data (gsoil, zwt_grid)
               call ncio_read_block_time (fsoildat, 'zwt', gsoil, month, zwt_grid)
            end if

            if (p_is_worker) then
               IF (numpatch > 0) THEN
                  allocate (soil_t (nl_soil_ini,numpatch))
                  allocate (soil_w (nl_soil_ini,numpatch))
                  allocate (validval (numpatch))
               ENDIF
            end if

            call msoil2p%build (gsoil, landpatch, zwt_grid, missing_value, validval)
            call msoil2p%map_aweighted (soil_t_grid, nl_soil_ini, soil_t)
            call msoil2p%map_aweighted (soil_w_grid, nl_soil_ini, soil_w)
            call msoil2p%map_aweighted (zwt_grid, zwt)

            IF (p_is_worker) THEN
               DO i = 1, numpatch
                  IF (.not. validval(i)) THEN
                     IF (patchtype(i) == 3) THEN
                        soil_t(:,i) = 250.
                     ELSE
                        soil_t(:,i) = 280.
                     ENDIF

                     soil_w(:,i) = 1.
                     zwt(i) = 0.

                  ENDIF
               ENDDO
            ENDIF

            IF (allocated(validval)) deallocate(validval)

         ENDIF

      ELSE
         use_soilini = .false.
      ENDIF

      IF (.not. use_soilini) THEN
         !! not used, just for filling arguments
         if (p_is_worker) then
            allocate (soil_z (nl_soil))
            allocate (soil_t (nl_soil,numpatch))
            allocate (soil_w (nl_soil,numpatch))
         end if
      ENDIF

<<<<<<< HEAD
#ifdef BGC
      IF (DEF_USE_CN_INIT) THEN
         fcndat = DEF_file_cn_init
         IF (p_is_master) THEN
            inquire (file=trim(fcndat), exist=use_cnini)
            IF (use_cnini) THEN
               write(*,'(/, 2A)') 'Use carbon & nitrogen and derived equilibrium state ' &
                  // ' to initialize soil & vegetation biogeochemistry: ', trim(fcndat)
            ELSE
               write(*,*) 'no initial data for biogeochemistry: ',trim(fcndat)
            ENDIF
         ENDIF
#ifdef USEMPI
         call mpi_bcast (use_cnini, 1, MPI_LOGICAL, p_root, p_comm_glb, p_err)
#endif

         IF (use_cnini) THEN

            call gcn%define_from_file (fcndat,"lat","lon")
            call mc2p%build (gcn, landpatch)
            call mc2f%build (gcn, landpft)

            if (p_is_io) then
               ! soil layer litter & carbon (gC m-3)
               call allocate_block_data (gcn, litr1c_grid, nl_soil)
               call ncio_read_block (fcndat, 'litr1c_vr', gcn, nl_soil, litr1c_grid)

               call allocate_block_data (gcn, litr2c_grid, nl_soil)
               call ncio_read_block (fcndat, 'litr2c_vr', gcn, nl_soil, litr2c_grid)

               call allocate_block_data (gcn, litr3c_grid, nl_soil)
               call ncio_read_block (fcndat, 'litr3c_vr', gcn, nl_soil, litr3c_grid)

               call allocate_block_data (gcn, cwdc_grid, nl_soil)
               call ncio_read_block (fcndat, 'cwdc_vr', gcn, nl_soil  , cwdc_grid)

               call allocate_block_data (gcn, soil1c_grid, nl_soil)
               call ncio_read_block (fcndat, 'soil1c_vr', gcn, nl_soil, soil1c_grid)

               call allocate_block_data (gcn, soil2c_grid, nl_soil)
               call ncio_read_block (fcndat, 'soil2c_vr', gcn, nl_soil, soil2c_grid)

               call allocate_block_data (gcn, soil3c_grid, nl_soil)
               call ncio_read_block (fcndat, 'soil3c_vr', gcn, nl_soil, soil3c_grid)

               ! soil layer litter & nitrogen (gN m-3)
               call allocate_block_data (gcn, litr1n_grid, nl_soil)
               call ncio_read_block (fcndat, 'litr1n_vr', gcn, nl_soil, litr1n_grid)

               call allocate_block_data (gcn, litr2n_grid, nl_soil)
               call ncio_read_block (fcndat, 'litr2n_vr', gcn, nl_soil, litr2n_grid)

               call allocate_block_data (gcn, litr3n_grid, nl_soil)
               call ncio_read_block (fcndat, 'litr3n_vr', gcn, nl_soil, litr3n_grid)

               call allocate_block_data (gcn, cwdn_grid, nl_soil)
               call ncio_read_block (fcndat, 'cwdn_vr', gcn, nl_soil  , cwdn_grid)

               call allocate_block_data (gcn, soil1n_grid, nl_soil)
               call ncio_read_block (fcndat, 'soil1n_vr', gcn, nl_soil, soil1n_grid)

               call allocate_block_data (gcn, soil2n_grid, nl_soil)
               call ncio_read_block (fcndat, 'soil2n_vr', gcn, nl_soil, soil2n_grid)

               call allocate_block_data (gcn, soil3n_grid, nl_soil)
               call ncio_read_block (fcndat, 'soil3n_vr', gcn, nl_soil, soil3n_grid)

               call allocate_block_data (gcn, soil3n_grid, nl_soil)
               call ncio_read_block (fcndat, 'soil3n_vr', gcn, nl_soil, soil3n_grid)

               call allocate_block_data (gcn, smin_nh4_grid, nl_soil)
               call ncio_read_block (fcndat, 'smin_nh4_vr', gcn, nl_soil, smin_nh4_grid)

               call allocate_block_data (gcn, smin_no3_grid, nl_soil)
               call ncio_read_block (fcndat, 'smin_no3_vr', gcn, nl_soil, smin_no3_grid)

               call allocate_block_data (gcn, leafc_grid)
               call ncio_read_block (fcndat, 'leafc', gcn, leafc_grid)

               call allocate_block_data (gcn, leafc_storage_grid)
               call ncio_read_block (fcndat, 'leafc_storage', gcn, leafc_storage_grid)

               call allocate_block_data (gcn, frootc_grid)
               call ncio_read_block (fcndat, 'frootc', gcn, frootc_grid)

               call allocate_block_data (gcn, frootc_storage_grid)
               call ncio_read_block (fcndat, 'frootc_storage', gcn, frootc_storage_grid)

               call allocate_block_data (gcn, livestemc_grid)
               call ncio_read_block (fcndat, 'livestemc', gcn, livestemc_grid)

               call allocate_block_data (gcn, deadstemc_grid)
               call ncio_read_block (fcndat, 'deadstemc', gcn, deadstemc_grid)

               call allocate_block_data (gcn, livecrootc_grid)
               call ncio_read_block (fcndat, 'livecrootc', gcn, livecrootc_grid)

               call allocate_block_data (gcn, deadcrootc_grid)
               call ncio_read_block (fcndat, 'deadcrootc', gcn, deadcrootc_grid)

            end if

            if (p_is_worker) then
               allocate (litr1c_vr (nl_soil,numpatch))
               allocate (litr2c_vr (nl_soil,numpatch))
               allocate (litr3c_vr (nl_soil,numpatch))
               allocate (cwdc_vr   (nl_soil,numpatch))
               allocate (soil1c_vr (nl_soil,numpatch))
               allocate (soil2c_vr (nl_soil,numpatch))
               allocate (soil3c_vr (nl_soil,numpatch))
               allocate (litr1n_vr (nl_soil,numpatch))
               allocate (litr2n_vr (nl_soil,numpatch))
               allocate (litr3n_vr (nl_soil,numpatch))
               allocate (cwdn_vr   (nl_soil,numpatch))
               allocate (soil1n_vr (nl_soil,numpatch))
               allocate (soil2n_vr (nl_soil,numpatch))
               allocate (soil3n_vr (nl_soil,numpatch))
               allocate (min_nh4_vr(nl_soil,numpatch))
               allocate (min_no3_vr(nl_soil,numpatch))
               allocate (leafcin_p (numpft))
               allocate (leafc_storagein_p (numpft))
               allocate (frootcin_p (numpft))
               allocate (frootc_storagein_p (numpft))
               allocate (livestemcin_p (numpft))
               allocate (deadstemcin_p (numpft))
               allocate (livecrootcin_p (numpft))
               allocate (deadcrootcin_p (numpft))
            end if

            call mc2p%map_aweighted (litr1c_grid, nl_soil, litr1c_vr)
            call mc2p%map_aweighted (litr2c_grid, nl_soil, litr2c_vr)
            call mc2p%map_aweighted (litr3c_grid, nl_soil, litr3c_vr)
            call mc2p%map_aweighted (cwdc_grid  , nl_soil, cwdc_vr  )
            call mc2p%map_aweighted (soil1c_grid, nl_soil, soil1c_vr)
            call mc2p%map_aweighted (soil2c_grid, nl_soil, soil2c_vr)
            call mc2p%map_aweighted (soil3c_grid, nl_soil, soil3c_vr)
            call mc2p%map_aweighted (litr1n_grid, nl_soil, litr1n_vr)
            call mc2p%map_aweighted (litr2n_grid, nl_soil, litr2n_vr)
            call mc2p%map_aweighted (litr3n_grid, nl_soil, litr3n_vr)
            call mc2p%map_aweighted (cwdn_grid  , nl_soil, cwdn_vr  )
            call mc2p%map_aweighted (soil1n_grid, nl_soil, soil1n_vr)
            call mc2p%map_aweighted (soil2n_grid, nl_soil, soil2n_vr)
            call mc2p%map_aweighted (soil3n_grid, nl_soil, soil3n_vr)
            call mc2p%map_aweighted (smin_nh4_grid , nl_soil, min_nh4_vr )
            call mc2p%map_aweighted (smin_no3_grid , nl_soil, min_no3_vr )
            call mc2f%map_aweighted (leafc_grid, leafcin_p )
            call mc2f%map_aweighted (leafc_storage_grid, leafc_storagein_p )
            call mc2f%map_aweighted (frootc_grid, frootcin_p )
            call mc2f%map_aweighted (frootc_storage_grid, frootc_storagein_p )
            call mc2f%map_aweighted (livestemc_grid, livestemcin_p )
            call mc2f%map_aweighted (deadstemc_grid, deadstemcin_p )
            call mc2f%map_aweighted (livecrootc_grid, livecrootcin_p )
            call mc2f%map_aweighted (deadcrootc_grid, deadcrootcin_p )

            if (p_is_worker) then
               do i = 1, numpatch
                  ps = patch_pft_s(i)
                  pe = patch_pft_e(i)
                  do nsl = 1, nl_soil
                     decomp_cpools_vr(nsl, i_met_lit, i) = litr1c_vr(nsl, i)
                     decomp_cpools_vr(nsl, i_cel_lit, i) = litr2c_vr(nsl, i)
                     decomp_cpools_vr(nsl, i_lig_lit, i) = litr3c_vr(nsl, i)
                     decomp_cpools_vr(nsl, i_cwd    , i) = cwdc_vr  (nsl, i)
                     decomp_cpools_vr(nsl, i_soil1  , i) = soil1c_vr(nsl, i)
                     decomp_cpools_vr(nsl, i_soil2  , i) = soil2c_vr(nsl, i)
                     decomp_cpools_vr(nsl, i_soil3  , i) = soil3c_vr(nsl, i)
                     decomp_npools_vr(nsl, i_met_lit, i) = litr1n_vr(nsl, i)
                     decomp_npools_vr(nsl, i_cel_lit, i) = litr2n_vr(nsl, i)
                     decomp_npools_vr(nsl, i_lig_lit, i) = litr3n_vr(nsl, i)
                     decomp_npools_vr(nsl, i_cwd    , i) = cwdn_vr  (nsl, i)
                     decomp_npools_vr(nsl, i_soil1  , i) = soil1n_vr(nsl, i)
                     decomp_npools_vr(nsl, i_soil2  , i) = soil2n_vr(nsl, i)
                     decomp_npools_vr(nsl, i_soil3  , i) = soil3n_vr(nsl, i)
                     smin_nh4_vr     (nsl, i)            = min_nh4_vr(nsl,i)
                     smin_no3_vr     (nsl, i)            = min_no3_vr(nsl,i)
                     sminn_vr        (nsl, i)            = min_nh4_vr(nsl,i)+min_no3_vr(nsl,i)
                  end do
                  if (patchtype(i) == 0)then
                     do m = ps, pe
                        ivt = pftclass(m)
                        if(isevg(ivt))then
                           leafc_p            (m) = leafcin_p(m)
                           frootc_p           (m) = frootcin_p(m)
                        else
                           leafc_p            (m) = leafcin_p(m)
                           leafc_storage_p    (m) = leafc_storagein_p(m)
                           frootc_p           (m) = frootcin_p(m)
                           frootc_storage_p   (m) = frootc_storagein_p(m)
                        end if
                        if(woody(ivt).eq. 1)then
                           deadstemc_p        (m) = deadstemcin_p(m)
                           livestemc_p        (m) = livestemcin_p(m)
                           deadcrootc_p       (m) = deadcrootcin_p(m)
                           livecrootc_p       (m) = livecrootcin_p(m)
                        end if
                     end do
                  end if
               end do
            end if
=======
      if (p_is_worker) then
         IF (numpatch > 0) THEN
            allocate (snow_d (numpatch))
         ENDIF
      end if

      IF (DEF_USE_SnowInit) THEN

         fsnowdat = DEF_file_SnowInit
         IF (p_is_master) THEN
            inquire (file=trim(fsnowdat), exist=use_snowini)
         ENDIF
#ifdef USEMPI
         call mpi_bcast (use_snowini, 1, MPI_LOGICAL, p_root, p_comm_glb, p_err)
#endif

         IF (use_snowini) THEN

            call gsnow%define_from_file (fsnowdat, latname = 'lat', lonname = 'lon')
         
            CALL julian2monthday (idate(1), idate(2), month, mday)

            IF (p_is_master) THEN
               CALL ncio_get_attr (fsnowdat, 'snowdepth', 'missing_value', missing_value)
            ENDIF
#ifdef USEMPI
            CALL mpi_bcast (missing_value, 1, MPI_REAL8, p_root, p_comm_glb, p_err)
#endif

            if (p_is_io) then
               ! snow depth (m)
               call allocate_block_data (gsnow, snow_d_grid)
               call ncio_read_block_time (fsnowdat, 'snowdepth', gsnow, month, snow_d_grid)
            end if
            
            if (p_is_worker) then
               IF (numpatch > 0) THEN
                  allocate (validval (numpatch))
               ENDIF
            end if

            call msnow2p%build (gsnow, landpatch, snow_d_grid, missing_value, validval)
            call msnow2p%map_aweighted (snow_d_grid, snow_d)
            
            IF (p_is_worker) THEN
               WHERE (.not. validval)
                  snow_d = 0.
               END WHERE 
            ENDIF

            IF (allocated(validval)) deallocate(validval)
>>>>>>> 11056221

         ENDIF

      ELSE
<<<<<<< HEAD
         use_cnini = .false.
      ENDIF
#endif
=======
         use_snowini = .false.
      ENDIF

>>>>>>> 11056221

      ! for SOIL Water INIT by using water table depth
      fwtd = trim(DEF_dir_runtime) // '/wtd.nc'
      IF (p_is_master) THEN
         inquire (file=trim(fwtd), exist=use_wtd)
         IF (use_soilini) use_wtd = .false.
         IF (use_wtd) THEN
            write(*,'(/, 2A)') 'Use water table depth and derived equilibrium state ' &
               // ' to initialize soil water content: ', trim(fwtd)
         ENDIF
      ENDIF

#ifdef USEMPI
      call mpi_bcast (use_wtd, 1, MPI_LOGICAL, p_root, p_comm_glb, p_err)
#endif

      IF (use_wtd) THEN

         CALL julian2monthday (idate(1), idate(2), month, mday)
         call gwtd%define_from_file (fwtd)

         if (p_is_io) then
            call allocate_block_data (gwtd, wtd_xy)
            call ncio_read_block_time (fwtd, 'wtd', gwtd, month, wtd_xy)
         ENDIF

         call m_wtd2p%build (gwtd, landpatch)
         call m_wtd2p%map_aweighted (wtd_xy, zwt)

      ENDIF

      ! ...................
      ! 2.4 LEAF area index
      ! ...................
#if(defined DYN_PHENOLOGY)
      ! CREAT fraction of vegetation cover, greenness, leaf area index, stem index
      if (p_is_worker) then

         do i = 1, numpatch
            IF (use_soilini) THEN
               DO nsl = 1, nl_soil
                  CALL polint(soil_z,soil_t(:,i),nl_soil_ini,z_soi(nsl),t_soisno(nsl,i))
               ENDDO
            ELSE
               t_soisno(1:,i) = 283.
            ENDIF
         enddo

         tlai(:)=0.0; tsai(:)=0.0; green(:)=0.0; fveg(:)=0.0
         do i = 1, numpatch
            ! Call Ecological Model()
            ltyp = patchtype(i)
            if(ltyp > 0) then
               call lai_empirical(ltyp, nl_soil,rootfr(1:,i), t_soisno(1:,i),tlai(i),tsai(i),fveg(i),green(i))
            endif
         enddo

      end if
#else

      year = idate(1)
      jday = idate(2)

      IF (DEF_LAI_MONTHLY) then
         CALL julian2monthday (year, jday, month, mday)
         IF (DEF_LAI_CHANGE_YEARLY) THEN
            ! 08/03/2019, yuan: read global LAI/SAI data
            CALL LAI_readin (year, month, dir_landdata)
#ifdef URBAN_MODEL
            CALL UrbanLAI_readin (year, month, dir_landdata)
#endif
         ELSE
            CALL LAI_readin (lc_year, month, dir_landdata)
#ifdef URBAN_MODEL
            CALL UrbanLAI_readin (lc_year, month, dir_landdata)
#endif
         ENDIF
      ELSE
         Julian_8day = int(calendarday(idate)-1)/8*8 + 1
         CALL LAI_readin (year, Julian_8day, dir_landdata)
      ENDIF
#ifdef RangeCheck
      CALL check_vector_data ('LAI ', tlai)
      CALL check_vector_data ('SAI ', tsai)
#endif

#ifdef CROP
         CALL CROP_readin ()
         if (p_is_worker) then
            do i = 1, numpatch
               if(patchtype(i) .eq. 0)then
                  ps = patch_pft_s(i)
                  pe = patch_pft_e(i)
                  do m = ps, pe
                     ivt = pftclass(m)
                     if(ivt >= npcropmin)then
                       leafc_p (m) = 0._r8
                       frootc_p(m) = 0._r8
                       tlai    (i) = 0._r8
                       tsai    (i) = 0._r8
                       tlai_p  (m) = 0._r8
                       tsai_p  (m) = 0._r8
                     end if
                  end do
               end if
            end do
         end if
      if(DEF_USE_IRRIGATION)then
         irrig_rate(:) = 0._r8
         deficit_irrig(:) = 0._r8
         sum_irrig(:) = 0._r8
         sum_irrig_count(:) = 0._r8
         n_irrig_steps_left(:) = 0
      end if
#endif
#endif

      ! ..............................................................................
      ! 2.5 initialize time-varying variables, as subgrid vectors of length [numpatch]
      ! ..............................................................................
      ! ------------------------------------------
      ! PLEASE
      ! PLEASE UPDATE
      ! PLEASE UPDATE when have the observed lake status
      if (p_is_worker) then

         t_lake      (:,:) = 285.
         lake_icefrac(:,:) = 0.
         savedtke1   (:)   = tkwat

      end if
      ! ------------------------------------------

      if (p_is_worker) then

         !TODO: can be removed as CLMDRIVER.F90 yuan@
         allocate ( z_soisno (maxsnl+1:nl_soil,numpatch) ); z_soisno (:,:) = spval
         allocate ( dz_soisno(maxsnl+1:nl_soil,numpatch) ); dz_soisno(:,:) = spval

         do i = 1, numpatch
            z_soisno (1:nl_soil ,i) = z_soi (1:nl_soil)
            dz_soisno(1:nl_soil ,i) = dz_soi(1:nl_soil)
         enddo

         zc_soimm = z_soi  * 1000.
         zi_soimm(0) = 0.
         zi_soimm(1:nl_soil) = zi_soi * 1000.

         do i = 1, numpatch
            m = patchclass(i)

            IF (use_wtd) THEN
               zwtmm = zwt(i) * 1000.
            ENDIF

#ifdef Campbell_SOIL_MODEL
            vliq_r(:) = 0.
            prms(1,1:nl_soil) = bsw(1:nl_soil,i)
#endif
#ifdef vanGenuchten_Mualem_SOIL_MODEL
            vliq_r(:) = theta_r(1:nl_soil,i)
            prms(1,1:nl_soil) = alpha_vgm(1:nl_soil,i)
            prms(2,1:nl_soil) = n_vgm    (1:nl_soil,i)
            prms(3,1:nl_soil) = L_vgm    (1:nl_soil,i)
            prms(4,1:nl_soil) = sc_vgm   (1:nl_soil,i)
            prms(5,1:nl_soil) = fc_vgm   (1:nl_soil,i)
#endif

            CALL iniTimeVar(i, patchtype(i)&
               ,porsl(1:,i),psi0(1:,i),hksati(1:,i)&
               ,soil_s_v_alb(i),soil_d_v_alb(i),soil_s_n_alb(i),soil_d_n_alb(i)&
               ,z0m(i),zlnd,htop(i),z0mr(m),chil(m),rho(1:,1:,m),tau(1:,1:,m)&
               ,z_soisno(maxsnl+1:,i),dz_soisno(maxsnl+1:,i)&
               ,t_soisno(maxsnl+1:,i),wliq_soisno(maxsnl+1:,i),wice_soisno(maxsnl+1:,i)&
               ,smp(1:,i),hk(1:,i),zwt(i),wa(i)&
!Plant hydraulic variables
               ,vegwp(1:,i),gs0sun(i),gs0sha(i)&
!end plant hydraulic variables
               ,t_grnd(i),tleaf(i),ldew(i),ldew_rain(i),ldew_snow(i),sag(i),scv(i)&
               ,snowdp(i),fveg(i),fsno(i),sigf(i),green(i),lai(i),sai(i),coszen(i)&
               ,snw_rds(:,i),mss_bcpho(:,i),mss_bcphi(:,i),mss_ocpho(:,i),mss_ocphi(:,i)&
               ,mss_dst1(:,i),mss_dst2(:,i),mss_dst3(:,i),mss_dst4(:,i)&
               ,alb(1:,1:,i),ssun(1:,1:,i),ssha(1:,1:,i)&
               ,ssoi(1:,1:,i),ssno(1:,1:,i),ssno_lyr(1:,1:,:,i)&
               ,thermk(i),extkb(i),extkd(i)&
               ,trad(i),tref(i),qref(i),rst(i),emis(i),zol(i),rib(i)&
               ,ustar(i),qstar(i),tstar(i),fm(i),fh(i),fq(i)&
#ifdef BGC
               ,use_cnini, totlitc(i), totsomc(i), totcwdc(i), decomp_cpools(:,i), decomp_cpools_vr(:,:,i) &
               ,ctrunc_veg(i), ctrunc_soil(i), ctrunc_vr(:,i) &
               ,totlitn(i), totsomn(i), totcwdn(i), decomp_npools(:,i), decomp_npools_vr(:,:,i) &
               ,ntrunc_veg(i), ntrunc_soil(i), ntrunc_vr(:,i) &
               ,totvegc(i), totvegn(i), totcolc(i), totcoln(i), col_endcb(i), col_begcb(i), col_endnb(i), col_begnb(i) &
               ,col_vegendcb(i), col_vegbegcb(i), col_soilendcb(i), col_soilbegcb(i) &
               ,col_vegendnb(i), col_vegbegnb(i), col_soilendnb(i), col_soilbegnb(i) &
               ,col_sminnendnb(i), col_sminnbegnb(i) &
               ,altmax(i) , altmax_lastyear(i), altmax_lastyear_indx(i), lag_npp(i) &
               ,sminn_vr(:,i), sminn(i), smin_no3_vr  (:,i), smin_nh4_vr       (:,i)&
               ,prec10(i), prec60(i), prec365 (i), prec_today(i), prec_daily(:,i), tsoi17(i), rh30(i), accumnstep(i) , skip_balance_check(i) &
!------------------------SASU variables----------------------- ,decomp0_cpools_vr        (:,:,i), decomp0_npools_vr        (:,:,i) &
               ,decomp0_cpools_vr        (:,:,i), decomp0_npools_vr        (:,:,i)    &
               ,I_met_c_vr_acc             (:,i), I_cel_c_vr_acc             (:,i), I_lig_c_vr_acc             (:,i), I_cwd_c_vr_acc             (:,i) &
               ,AKX_met_to_soil1_c_vr_acc  (:,i), AKX_cel_to_soil1_c_vr_acc  (:,i), AKX_lig_to_soil2_c_vr_acc  (:,i), AKX_soil1_to_soil2_c_vr_acc(:,i) &
               ,AKX_cwd_to_cel_c_vr_acc    (:,i), AKX_cwd_to_lig_c_vr_acc    (:,i), AKX_soil1_to_soil3_c_vr_acc(:,i), AKX_soil2_to_soil1_c_vr_acc(:,i) &
               ,AKX_soil2_to_soil3_c_vr_acc(:,i), AKX_soil3_to_soil1_c_vr_acc(:,i) &
               ,AKX_met_exit_c_vr_acc      (:,i), AKX_cel_exit_c_vr_acc      (:,i), AKX_lig_exit_c_vr_acc      (:,i), AKX_cwd_exit_c_vr_acc      (:,i) &
               ,AKX_soil1_exit_c_vr_acc    (:,i), AKX_soil2_exit_c_vr_acc    (:,i), AKX_soil3_exit_c_vr_acc    (:,i) &
               ,diagVX_c_vr_acc          (:,:,i), upperVX_c_vr_acc         (:,:,i), lowerVX_c_vr_acc         (:,:,i) &
               ,I_met_n_vr_acc             (:,i), I_cel_n_vr_acc             (:,i), I_lig_n_vr_acc             (:,i), I_cwd_n_vr_acc             (:,i) &
               ,AKX_met_to_soil1_n_vr_acc  (:,i), AKX_cel_to_soil1_n_vr_acc  (:,i), AKX_lig_to_soil2_n_vr_acc  (:,i), AKX_soil1_to_soil2_n_vr_acc(:,i) &
               ,AKX_cwd_to_cel_n_vr_acc    (:,i), AKX_cwd_to_lig_n_vr_acc    (:,i), AKX_soil1_to_soil3_n_vr_acc(:,i), AKX_soil2_to_soil1_n_vr_acc(:,i) &
               ,AKX_soil2_to_soil3_n_vr_acc(:,i), AKX_soil3_to_soil1_n_vr_acc(:,i) &
               ,AKX_met_exit_n_vr_acc      (:,i), AKX_cel_exit_n_vr_acc      (:,i), AKX_lig_exit_n_vr_acc      (:,i), AKX_cwd_exit_n_vr_acc      (:,i) &
               ,AKX_soil1_exit_n_vr_acc    (:,i), AKX_soil2_exit_n_vr_acc    (:,i), AKX_soil3_exit_n_vr_acc    (:,i) &
               ,diagVX_n_vr_acc          (:,:,i), upperVX_n_vr_acc         (:,:,i), lowerVX_n_vr_acc         (:,:,i) &
   !------------------------------------------------------------
#endif
               ! for SOIL INIT of water, temperature, snow depth
               ,use_soilini, nl_soil_ini, soil_z, soil_t(1:,i), soil_w(1:,i), use_snowini, snow_d(i) &
               ! for SOIL Water INIT by using water table depth
               ,use_wtd, zwtmm, zc_soimm, zi_soimm, vliq_r, nprms, prms)

#ifdef URBAN_MODEL
            IF (m == URBAN) THEN

               u = patch2urban(i)
               lwsun         (u) = 0.   !net longwave radiation of sunlit wall
               lwsha         (u) = 0.   !net longwave radiation of shaded wall
               lgimp         (u) = 0.   !net longwave radiation of impervious road
               lgper         (u) = 0.   !net longwave radiation of pervious road
               lveg          (u) = 0.   !net longwave radiation of vegetation [W/m2]

               t_roofsno   (:,u) = 283. !temperatures of roof layers
               t_wallsun   (:,u) = 283. !temperatures of sunlit wall layers
               t_wallsha   (:,u) = 283. !temperatures of shaded wall layers
               t_gimpsno   (:,u) = 283. !temperatures of impervious road layers
               t_gpersno   (:,u) = 283. !soil temperature [K]
               t_lakesno   (:,u) = 283. !lake soil temperature [K]

               wice_roofsno(:,u) = 0.   !ice lens [kg/m2]
               wice_gimpsno(:,u) = 0.   !ice lens [kg/m2]
               wice_gpersno(:,u) = 0.   !ice lens [kg/m2]
               wice_lakesno(:,u) = 0.   !ice lens [kg/m2]
               wliq_roofsno(:,u) = 0.   !liqui water [kg/m2]
               wliq_gimpsno(:,u) = 0.   !liqui water [kg/m2]
               wliq_gpersno(:,u) = wliq_soisno(:,i) !liqui water [kg/m2]
               wliq_lakesno(:,u) = wliq_soisno(:,i) !liqui water [kg/m2]

               wliq_soisno(: ,i) = 0.
               wliq_soisno(:1,i) = wliq_roofsno(:1,u)*froof(u)
               wliq_soisno(: ,i) = wliq_soisno(: ,i) + wliq_gpersno(: ,u)*(1-froof(u))*fgper(u)
               wliq_soisno(:1,i) = wliq_soisno(:1,i) + wliq_gimpsno(:1,u)*(1-froof(u))*(1-fgper(u))

               snowdp_roof   (u) = 0.   !snow depth [m]
               snowdp_gimp   (u) = 0.   !snow depth [m]
               snowdp_gper   (u) = 0.   !snow depth [m]
               snowdp_lake   (u) = 0.   !snow depth [m]

               z_sno_roof  (:,u) = 0.   !node depth of roof [m]
               z_sno_gimp  (:,u) = 0.   !node depth of impervious [m]
               z_sno_gper  (:,u) = 0.   !node depth pervious [m]
               z_sno_lake  (:,u) = 0.   !node depth lake [m]

               dz_sno_roof (:,u) = 0.   !interface depth of roof [m]
               dz_sno_gimp (:,u) = 0.   !interface depth of impervious [m]
               dz_sno_gper (:,u) = 0.   !interface depth pervious [m]
               dz_sno_lake (:,u) = 0.   !interface depth lake [m]

               t_room        (u) = 283. !temperature of inner building [K]
               troof_inner   (u) = 283. !temperature of inner roof [K]
               twsun_inner   (u) = 283. !temperature of inner sunlit wall [K]
               twsha_inner   (u) = 283. !temperature of inner shaded wall [K]
               Fhac          (u) = 0.   !sensible flux from heat or cool AC [W/m2]
               Fwst          (u) = 0.   !waste heat flux from heat or cool AC [W/m2]
               Fach          (u) = 0.   !flux from inner and outter air exchange [W/m2]

               CALL UrbanIniTimeVar(i,froof(u),fgper(u),flake(u),hwr(u),hroof(u),&
                  alb_roof(:,:,u),alb_wall(:,:,u),alb_gimp(:,:,u),alb_gper(:,:,u),&
                  rho(:,:,m),tau(:,:,m),fveg(i),htop(i),hbot(i),lai(i),sai(i),coszen(i),&
                  fsno_roof(u),fsno_gimp(u),fsno_gper(u),fsno_lake(u),&
                  scv_roof(u),scv_gimp(u),scv_gper(u),scv_lake(u),&
                  sag_roof(u),sag_gimp(u),sag_gper(u),sag_lake(u),t_lake(1,i),&
                  fwsun(u),dfwsun(u),extkd(i),alb(:,:,i),ssun(:,:,i),ssha(:,:,i),sroof(:,:,u),&
                  swsun(:,:,u),swsha(:,:,u),sgimp(:,:,u),sgper(:,:,u),slake(:,:,u))

            ENDIF
#endif
         ENDDO

         do i = 1, numpatch
            z_sno (maxsnl+1:0,i) = z_soisno (maxsnl+1:0,i)
            dz_sno(maxsnl+1:0,i) = dz_soisno(maxsnl+1:0,i)
         end do

      end if
      ! ------------------------------------------

      ! -----
#ifdef LATERAL_FLOW

      CALL hillslope_network_init  ()
      CALL river_lake_network_init (use_calc_rivdpt = .false.)

      CALL calc_riverdepth_from_runoff ()

      IF (p_is_worker) THEN

         IF (numpatch > 0) THEN
            wdsrf(:) = 0.
         ENDIF

         DO i = 1, numelm
            IF (lake_id(i) > 0) THEN
               ps = elm_patch%substt(i)
               pe = elm_patch%subend(i)
               wdsrf(ps:pe) = lakedepth(ps:pe) * 1.0e3 ! m to mm
            ELSE
               IF (hillslope_network(i)%indx(1) == 0) THEN
                  hs = basin_hru%substt(i)
                  ps = hru_patch%substt(hs)
                  pe = hru_patch%subend(hs)
                  wdsrf(ps:pe) = riverdpth(i) * 1.0e3 ! m to mm
               ENDIF
            ENDIF
         ENDDO

         IF (numhru > 0) THEN
            DO i = 1, numhru
               ps = hru_patch%substt(i)
               pe = hru_patch%subend(i)
               wdsrf_hru(i) = sum(wdsrf(ps:pe) * hru_patch%subfrc(ps:pe))
               wdsrf_hru(i) = wdsrf_hru(i) / 1.0e3 ! mm to m
            ENDDO
            veloc_hru(:) = 0
            wdsrf_hru_prev(:) = wdsrf_hru(:)
         ENDIF

         IF (numelm > 0) THEN
            DO i = 1, numelm
               hs = basin_hru%substt(i)
               he = basin_hru%subend(i)
               IF (lake_id(i) <= 0) THEN
                  wdsrf_bsn(i) = minval(hillslope_network(i)%hand + wdsrf_hru(hs:he))
               ELSE
                  ! lake
                  totalvolume  = sum(wdsrf_hru(hs:he) * lakes(i)%area0)
                  wdsrf_bsn(i) = lakes(i)%surface(totalvolume)
               ENDIF
            ENDDO
            veloc_riv(:) = 0
            wdsrf_bsn_prev(:) = wdsrf_bsn(:)
         ENDIF

      ENDIF
#endif
      ! ...............................................................
      ! 2.6 Write out the model variables for restart run [histTimeVar]
      ! ...............................................................

#ifdef RangeCheck
      call check_TimeVariables ()
#endif

      IF ( .not. present(lulcc_call) ) THEN
         ! only be called in runing MKINI, LULCC will be executed later
         CALL WRITE_TimeVariables (idate, lc_year, casename, dir_restart)
      ENDIF

#ifdef USEMPI
      call mpi_barrier (p_comm_glb, p_err)
#endif

      if (p_is_master) write (6,*) ('Successfully Initialize the Land Time-Vraying Variables')


      ! --------------------------------------------------
      ! Deallocates memory for CoLM 1d [numpatch] variables
      ! --------------------------------------------------
      IF ( .not. present(lulcc_call) ) THEN
         ! only be called in runing MKINI, LULCC will be executed later
         CALL deallocate_TimeInvariants
         CALL deallocate_TimeVariables
      ENDIF

      IF (allocated(z_soisno )) deallocate (z_soisno )
      IF (allocated(dz_soisno)) deallocate (dz_soisno)

      IF (allocated(soil_z)) deallocate (soil_z)
      IF (allocated(snow_d)) deallocate (snow_d)
      IF (allocated(soil_t)) deallocate (soil_t)
      IF (allocated(soil_w)) deallocate (soil_w)

   END SUBROUTINE initialize

END MODULE MOD_Initialize
! --------------------------------------------------
! EOP<|MERGE_RESOLUTION|>--- conflicted
+++ resolved
@@ -102,24 +102,20 @@
       real(r8) :: rlon, rlat
 
       ! for SOIL INIT of water, temperature, snow depth
-<<<<<<< HEAD
       LOGICAL :: use_soilini
       LOGICAL :: use_cnini
+      LOGICAL :: use_snowini
 
       character(len=256) :: fsoildat
+      character(len=256) :: fsnowdat
       character(len=256) :: fcndat
       type(grid_type) :: gsoil
+      type(grid_type) :: gsnow
       type(grid_type) :: gcn
       type(mapping_grid2pset_type) :: ms2p
       type(mapping_grid2pset_type) :: mc2p
       type(mapping_grid2pset_type) :: mc2f
-=======
-      LOGICAL :: use_soilini, use_snowini
-
-      character(len=256) :: fsoildat, fsnowdat
-      type(grid_type) :: gsoil, gsnow
       type(mapping_grid2pset_type) :: msoil2p, msnow2p
->>>>>>> 11056221
 
       integer  :: nl_soil_ini
       real(r8) :: missing_value
@@ -534,8 +530,6 @@
             call ncio_read_bcast_serial (fsoildat, 'soildepth', soil_z)
            
             nl_soil_ini = size(soil_z)
-<<<<<<< HEAD
-=======
             
             call gsoil%define_from_file (fsoildat, latname = 'lat', lonname = 'lon')
          
@@ -548,7 +542,6 @@
             CALL mpi_bcast (missing_value, 1, MPI_REAL8, p_root, p_comm_glb, p_err)
 #endif
 
->>>>>>> 11056221
             if (p_is_io) then
                ! soil layer temperature (K)
                call allocate_block_data  (gsoil, soil_t_grid, nl_soil_ini)
@@ -609,7 +602,6 @@
          end if
       ENDIF
 
-<<<<<<< HEAD
 #ifdef BGC
       IF (DEF_USE_CN_INIT) THEN
          fcndat = DEF_file_cn_init
@@ -809,7 +801,14 @@
                   end if
                end do
             end if
-=======
+
+         ENDIF
+
+      ELSE
+         use_cnini = .false.
+      ENDIF
+#endif
+
       if (p_is_worker) then
          IF (numpatch > 0) THEN
             allocate (snow_d (numpatch))
@@ -861,20 +860,13 @@
             ENDIF
 
             IF (allocated(validval)) deallocate(validval)
->>>>>>> 11056221
 
          ENDIF
 
       ELSE
-<<<<<<< HEAD
-         use_cnini = .false.
-      ENDIF
-#endif
-=======
          use_snowini = .false.
       ENDIF
 
->>>>>>> 11056221
 
       ! for SOIL Water INIT by using water table depth
       fwtd = trim(DEF_dir_runtime) // '/wtd.nc'
