--- conflicted
+++ resolved
@@ -244,11 +244,7 @@
       ! read global tree top height from nc file
       CALL HTOP_readin (dir_landdata, lc_year)
 #ifdef URBAN_MODEL
-<<<<<<< HEAD
-      CALL Urban_readin (DEF_LC_YEAR, dir_landdata)
-=======
       CALL Urban_readin (dir_landdata, lc_year)
->>>>>>> d309204b
 #endif
       ! ................................
       ! 1.5 Initialize TUNABLE constants
@@ -397,11 +393,7 @@
       call check_TimeInvariants ()
 #endif
 
-<<<<<<< HEAD
-      CALL WRITE_TimeInvariants (DEF_LC_YEAR, casename, dir_restart)
-=======
       CALL WRITE_TimeInvariants (lc_year, casename, dir_restart)
->>>>>>> d309204b
 
 #ifdef USEMPI
       call mpi_barrier (p_comm_glb, p_err)
