--- conflicted
+++ resolved
@@ -80,11 +80,7 @@
       allocate (thickwall (numurban))
 
 #ifdef SinglePoint
-<<<<<<< HEAD
-      ! allocate (hwr (numurban) )
-=======
       ! allocate (hwr   (numurban) )
->>>>>>> 49438503
       ! allocate (fgper (numurban) )
 
       lucyid(:) = SITE_lucyid
@@ -132,10 +128,7 @@
       tk_roof(:,1) = SITE_tk_roof
       tk_wall(:,1) = SITE_tk_wall
       tk_gimp(:,1) = SITE_tk_gimp
-<<<<<<< HEAD
-=======
-
->>>>>>> 49438503
+
 #else
       ! READ in urban data
       lndname = trim(dir_landdata)//'/urban/'//trim(cyear)//'/urban.nc'
