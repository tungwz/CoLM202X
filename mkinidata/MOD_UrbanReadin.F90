--- conflicted
+++ resolved
@@ -18,11 +18,7 @@
 
 !-----------------------------------------------------------------------
 
-<<<<<<< HEAD
-   SUBROUTINE Urban_readin (year, dir_landdata)!(dir_srfdata,dir_atmdata,nam_urbdata,nam_atmdata,lc_year)
-=======
    SUBROUTINE Urban_readin (dir_landdata, lc_year)!(dir_srfdata,dir_atmdata,nam_urbdata,nam_atmdata,lc_year)
->>>>>>> d309204b
 
 ! ===========================================================
 ! Read in the Urban dataset
@@ -159,12 +155,8 @@
       print*, lndname
       CALL ncio_read_vector (lndname, 'URBAN_TREE_TOP', landurban, htop_urb)
 
-<<<<<<< HEAD
-      lndname = trim("/stu01/dongwz/data/CLMrawdata/urban/LUCY_rawdata.nc")
-=======
       dir_rawdata = DEF_dir_rawdata
       lndname = trim(dir_rawdata)//'/urban/'//'/LUCY_rawdata.nc'
->>>>>>> d309204b
       print*, lndname
       CALL ncio_read_bcast_serial (lndname,  "vehicle"    , lvehicle     )
       CALL ncio_read_bcast_serial (lndname,  "weekendday" , lweek_holiday)
