--- conflicted
+++ resolved
@@ -114,26 +114,15 @@
    DO nsl = 1, 8
 
 #ifdef SinglePoint
-<<<<<<< HEAD
-      IF (USE_SITE_soilparameters) THEN
-         soil_vf_quartz_mineral_s_l (:) = SITE_soil_vf_quartz_mineral (nsl) 
-         soil_vf_gravels_s_l        (:) = SITE_soil_vf_gravels        (nsl)
-         soil_vf_om_s_l             (:) = SITE_soil_vf_om             (nsl)
-         soil_vf_sand_s_l           (:) = SITE_soil_vf_sand           (nsl)  
-         soil_wf_gravels_s_l        (:) = SITE_soil_wf_gravels        (nsl)
-         soil_wf_sand_s_l           (:) = SITE_soil_wf_sand           (nsl)
-         soil_OM_density_s_l        (:) = SITE_soil_OM_density        (nsl)
-         soil_BD_all_s_l            (:) = SITE_soil_BD_all            (nsl)
-         soil_theta_s_l             (:) = SITE_soil_theta_s           (nsl)
-=======
       soil_vf_quartz_mineral_s_l (:) = SITE_soil_vf_quartz_mineral (nsl) 
       soil_vf_gravels_s_l        (:) = SITE_soil_vf_gravels        (nsl)
       soil_vf_om_s_l             (:) = SITE_soil_vf_om             (nsl)
       soil_vf_sand_s_l           (:) = SITE_soil_vf_sand           (nsl)  
       soil_wf_gravels_s_l        (:) = SITE_soil_wf_gravels        (nsl)
       soil_wf_sand_s_l           (:) = SITE_soil_wf_sand           (nsl)
+      soil_OM_density_s_l        (:) = SITE_soil_OM_density        (nsl)
+      soil_BD_all_s_l            (:) = SITE_soil_BD_all            (nsl)
       soil_theta_s_l             (:) = SITE_soil_theta_s           (nsl)
->>>>>>> 35435985
 #ifdef Campbell_SOIL_MODEL
       soil_psi_s_l               (:) = SITE_soil_psi_s             (nsl) 
       soil_lambda_l              (:) = SITE_soil_lambda            (nsl) 
@@ -247,7 +236,6 @@
       lndname = trim(landdir)//'/BA_beta_l'//trim(c)//'_patches.nc'
       call ncio_read_vector (lndname, 'BA_beta_l'//trim(c)//'_patches', landpatch, soil_BA_beta_l)
 #endif
-<<<<<<< HEAD
 
       ! (22) read in the OM density (kg/m3)
       lndname = trim(landdir)//'/OM_density_s_l'//trim(c)//'_patches.nc'
@@ -257,10 +245,7 @@
       lndname = trim(landdir)//'/BD_all_s_l'//trim(c)//'_patches.nc'
       call ncio_read_vector (lndname, 'BD_all_s_l'//trim(c)//'_patches', landpatch, soil_BD_all_s_l)
 
-      ENDIF
-=======
-#endif
->>>>>>> 35435985
+#endif
 
       if (p_is_worker) then
 
