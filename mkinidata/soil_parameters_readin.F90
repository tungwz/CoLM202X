--- conflicted
+++ resolved
@@ -14,17 +14,10 @@
 ! Shupeng Zhang and Nan Wei, 01/2022: porting codes to parallel version
 !------------------------------------------------------------------------------------------
 
-<<<<<<< HEAD
    use MOD_Precision
-   USE GlobalVars, only : nl_soil
+   USE MOD_Vars_Global, only : nl_soil
    use MOD_SPMD_Task
    use MOD_NetCDFVector
-=======
-   use precision
-   USE MOD_Vars_Global, only : nl_soil
-   use spmd_task
-   use ncio_vector
->>>>>>> 3e1016d9
    use mod_landpatch
    use MOD_Vars_TimeInvariants
 #ifdef CoLMDEBUG
