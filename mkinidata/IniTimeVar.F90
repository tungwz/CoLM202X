#include <define.h>

SUBROUTINE IniTimeVar(ipatch, patchtype&
                     ,porsl,psi0,hksati,soil_s_v_alb,soil_d_v_alb,soil_s_n_alb,soil_d_n_alb&
                     ,z0m,zlnd,chil,rho,tau,z_soisno,dz_soisno&
<<<<<<< HEAD
                     ,t_soisno,wliq_soisno,wice_soisno,smp,hk,zwt,wa&
#ifdef PLANT_HYDRAULIC_STRESS
                     ,vegwp,gs0sun,gs0sha&
#endif
=======
                     ,t_soisno,wliq_soisno,wice_soisno,smp,zwt,wa&
>>>>>>> 4531073e
                     ,t_grnd,tleaf,ldew,sag,scv&   
                     ,snowdp,fveg,fsno,sigf,green,lai,sai,coszen&
                     ,alb,ssun,ssha,thermk,extkb,extkd&
                     ,trad,tref,qref,rst,emis,zol,rib&
                     ,ustar,qstar,tstar,fm,fh,fq&
#if(defined BGC)
                     ,totlitc, totsomc, totcwdc, decomp_cpools, decomp_cpools_vr, ctrunc_veg, ctrunc_soil, ctrunc_vr &
                     ,totlitn, totsomn, totcwdn, decomp_npools, decomp_npools_vr, ntrunc_veg, ntrunc_soil, ntrunc_vr &
                     ,totvegc, totvegn, totcolc, totcoln, col_endcb, col_begcb, col_endnb, col_begnb &
                     ,col_vegendcb, col_vegbegcb, col_soilendcb, col_soilbegcb &
                     ,col_vegendnb, col_vegbegnb, col_soilendnb, col_soilbegnb &
                     ,col_sminnendnb, col_sminnbegnb &
                     ,altmax, altmax_lastyear, altmax_lastyear_indx &
                     ,sminn_vr, sminn, smin_no3_vr, smin_nh4_vr &
                     ,prec10, prec60, prec365, prec_today, prec_daily, tsoi17, rh30, accumnstep &
!------------------------SASU variables-----------------
                     ,decomp0_cpools_vr          , decomp0_npools_vr           &
                     ,I_met_c_vr_acc             , I_cel_c_vr_acc             , I_lig_c_vr_acc             , I_cwd_c_vr_acc              &
                     ,AKX_met_to_soil1_c_vr_acc  , AKX_cel_to_soil1_c_vr_acc  , AKX_lig_to_soil2_c_vr_acc  , AKX_soil1_to_soil2_c_vr_acc &
                     ,AKX_cwd_to_cel_c_vr_acc    , AKX_cwd_to_lig_c_vr_acc    , AKX_soil1_to_soil3_c_vr_acc, AKX_soil2_to_soil1_c_vr_acc &
                     ,AKX_soil2_to_soil3_c_vr_acc, AKX_soil3_to_soil1_c_vr_acc &
                     ,AKX_met_exit_c_vr_acc      , AKX_cel_exit_c_vr_acc      , AKX_lig_exit_c_vr_acc      , AKX_cwd_exit_c_vr_acc       &
                     ,AKX_soil1_exit_c_vr_acc    , AKX_soil2_exit_c_vr_acc    , AKX_soil3_exit_c_vr_acc     &
                     ,diagVX_c_vr_acc            , upperVX_c_vr_acc           , lowerVX_c_vr_acc            &
                     ,I_met_n_vr_acc             , I_cel_n_vr_acc             , I_lig_n_vr_acc             , I_cwd_n_vr_acc              &
                     ,AKX_met_to_soil1_n_vr_acc  , AKX_cel_to_soil1_n_vr_acc  , AKX_lig_to_soil2_n_vr_acc  , AKX_soil1_to_soil2_n_vr_acc &
                     ,AKX_cwd_to_cel_n_vr_acc    , AKX_cwd_to_lig_n_vr_acc    , AKX_soil1_to_soil3_n_vr_acc, AKX_soil2_to_soil1_n_vr_acc &
                     ,AKX_soil2_to_soil3_n_vr_acc, AKX_soil3_to_soil1_n_vr_acc &
                     ,AKX_met_exit_n_vr_acc      , AKX_cel_exit_n_vr_acc      , AKX_lig_exit_n_vr_acc      , AKX_cwd_exit_n_vr_acc       &
                     ,AKX_soil1_exit_n_vr_acc    , AKX_soil2_exit_n_vr_acc    , AKX_soil3_exit_n_vr_acc     &
                     ,diagVX_n_vr_acc            , upperVX_n_vr_acc           , lowerVX_n_vr_acc           , skip_balance_check &
!------------------------------------------------------------
#endif
#if(defined SOILINI)
                     ,nl_soil_ini,soil_z,soil_t,soil_w,snow_d)
#else
                     )
#endif

!=======================================================================
! Created by Yongjiu Dai, 09/15/1999
! Revised by Yongjiu Dai, 08/30/2002
!                         03/2014
!=======================================================================

  USE precision
  USE PhysicalConstants, only: tfrz
  USE MOD_TimeVariables, only: tlai, tsai
#ifdef USE_DEPTH_TO_BEDROCK
  USE MOD_TimeInvariants, only : ibedrock, dbedrock
#endif
#if(defined PFT_CLASSIFICATION)
  USE mod_landpft, only : patch_pft_s, patch_pft_e
  USE MOD_PFTimeInvars
  USE MOD_PFTimeVars
#endif
#if(defined PC_CLASSIFICATION)
  USE mod_landpc
  USE MOD_PCTimeInvars
  USE MOD_PCTimeVars
#endif
  USE GlobalVars
  USE ALBEDO
#ifdef VARIABLY_SATURATED_FLOW
  USE MOD_TimeVariables, only: dpond
#endif

  IMPLICIT NONE 

  INTEGER, intent(in) ::        &! 
        ipatch,                 &! patch index
        patchtype                ! index for land cover TYPE [-]

  REAL(r8), intent(in) ::       &!
        fveg,                   &! fraction of vegetation cover
        green,                  &! leaf greenness
        coszen,                 &! cosine of solar zenith angle
        soil_s_v_alb,           &! albedo of visible of the saturated soil
        soil_d_v_alb,           &! albedo of visible of the dry soil
        soil_s_n_alb,           &! albedo of near infrared of the saturated soil
        soil_d_n_alb,           &! albedo of near infrared of the dry soil
        z0m,                    &! aerodynamic roughness length [m]
        zlnd,                   &! aerodynamic roughness length over soil surface [m] 
        chil,                   &! leaf angle distribution factor
        rho(2,2),               &! leaf reflectance (iw=iband, il=life and dead)
        tau(2,2),               &! leaf transmittance (iw=iband, il=life and dead)
        porsl(1:nl_soil),       &! porosity of soil
        psi0 (1:nl_soil),       &! saturated soil suction (mm) (NEGATIVE)
        hksati(1:nl_soil)        ! hydraulic conductivity at saturation [mm h2o/s]

#if(defined SOILINI)
  INTEGER, intent(in)  :: nl_soil_ini
  REAL(r8), intent(in) ::       &!
        soil_z(nl_soil_ini),    &! soil layer depth for initial (m)
        soil_t(nl_soil_ini),    &! soil temperature from initial file (K)
        soil_w(nl_soil_ini),    &! soil wetness from initial file (-)
        snow_d                   ! snow depth (m)
#endif

  REAL(r8), intent(inout) ::    &!
        z_soisno (maxsnl+1:nl_soil),   &! node depth [m]
        dz_soisno(maxsnl+1:nl_soil)     ! layer thickness [m]

  REAL(r8), intent(out) ::      &!
        t_soisno (maxsnl+1:nl_soil),   &! soil temperature [K]
        wliq_soisno(maxsnl+1:nl_soil), &! liquid water in layers [kg/m2]
        wice_soisno(maxsnl+1:nl_soil), &! ice lens in layers [kg/m2]
<<<<<<< HEAD
        smp        (1:nl_soil)       , &! soil matrix potential
        hk         (1:nl_soil)       , &! soil hydraulic conductance
#ifdef PLANT_HYDRAULIC_STRESS
        vegwp(1:nvegwcs),       &! vegetation water potential
        gs0sun,                 &! working copy of sunlit stomata conductance
        gs0sha,                 &! working copy of shalit stomata conductance
#endif
=======
        smp               (1:nl_soil), &! soil matric potential [mm]
>>>>>>> 4531073e
        t_grnd,                 &! ground surface temperature [K]
        tleaf,                  &! sunlit leaf temperature [K]
        ldew,                   &! depth of water on foliage [mm]
        sag,                    &! non dimensional snow age [-]
        scv,                    &! snow cover, water equivalent [mm]
        snowdp,                 &! snow depth [meter]
        fsno,                   &! fraction of snow cover on ground
        sigf,                   &! fraction of veg cover, excluding snow-covered veg [-]
        lai,                    &! leaf area index
        sai,                    &! stem area index

        alb (2,2),              &! averaged albedo [-]
        ssun(2,2),              &! sunlit canopy absorption for solar radiation
        ssha(2,2),              &! shaded canopy absorption for solar radiation
        thermk,                 &! canopy gap fraction for tir radiation
        extkb,                  &! (k, g(mu)/mu) direct solar extinction coefficient
        extkd,                  &! diffuse and scattered diffuse PAR extinction coefficient
        wa,                     &! water storage in aquifer [mm]
        zwt,                    &! the depth to water table [m]

                    ! Additional variables required by reginal model (WRF & RSM) 
                    ! ---------------------------------------------------------
        trad,                   &! radiative temperature of surface [K]
        tref,                   &! 2 m height air temperature [kelvin]
        qref,                   &! 2 m height air specific humidity
        rst,                    &! canopy stomatal resistance (s/m)
        emis,                   &! averaged bulk surface emissivity
        zol,                    &! dimensionless height (z/L) used in Monin-Obukhov theory
        rib,                    &! bulk Richardson number in surface layer
        ustar,                  &! u* in similarity theory [m/s]
        qstar,                  &! q* in similarity theory [kg/kg]
        tstar,                  &! t* in similarity theory [K]
        fm,                     &! integral of profile function for momentum
        fh,                     &! integral of profile function for heat
        fq                       ! integral of profile function for moisture

#if(defined BGC)
   REAL(r8),intent(out) ::      &
        totlitc               , &
        totsomc               , &
        totcwdc               , &
        totvegc               , &
        totcolc               , &
        totlitn               , &
        totsomn               , &
        totcwdn               , &
        totvegn               , &
        totcoln               , &
        col_endcb             , &
        col_begcb             , &
        col_vegendcb          , &
        col_vegbegcb          , &
        col_soilendcb         , &
        col_soilbegcb         , &
        col_endnb             , &
        col_begnb             , &
        col_vegendnb          , &
        col_vegbegnb          , &
        col_soilendnb         , &
        col_soilbegnb         , &
        col_sminnendnb        , &
        col_sminnbegnb        , &
        decomp_cpools_vr          (nl_soil_full,ndecomp_pools), &
        decomp_cpools             (ndecomp_pools)             , &
        ctrunc_vr                 (nl_soil_full)              , &
        ctrunc_veg            , &    
        ctrunc_soil           , &    
        altmax                                                , &
        altmax_lastyear                                       
   INTEGER, intent(out) :: altmax_lastyear_indx     
   REAL(r8),intent(out) ::      &
        decomp_npools_vr          (nl_soil_full,ndecomp_pools), &
        decomp_npools             (ndecomp_pools)             , &
        ntrunc_vr                 (nl_soil_full)              , &
        ntrunc_veg            , &    
        ntrunc_soil           , &    
        sminn_vr                  (nl_soil)                   , &
        sminn                 , &
        smin_no3_vr               (nl_soil)                   , &
        smin_nh4_vr               (nl_soil)                   , &
        prec10                                                , &
        prec60                                                , &
        prec365                                               , &
        prec_today                                            , &
        prec_daily                                            , &
        tsoi17                                                , &
        rh30                                                  , &
        accumnstep                                            , &
    
 !---------------SASU variables-----------------------
        decomp0_cpools_vr          (nl_soil,ndecomp_pools)  , &
        decomp0_npools_vr          (nl_soil,ndecomp_pools)  , &

        I_met_c_vr_acc             (nl_soil)  , &
        I_cel_c_vr_acc             (nl_soil)  , &
        I_lig_c_vr_acc             (nl_soil)  , &
        I_cwd_c_vr_acc             (nl_soil)  , &
        AKX_met_to_soil1_c_vr_acc  (nl_soil)  , &
        AKX_cel_to_soil1_c_vr_acc  (nl_soil)  , &
        AKX_lig_to_soil2_c_vr_acc  (nl_soil)  , &
        AKX_soil1_to_soil2_c_vr_acc(nl_soil)  , &
        AKX_cwd_to_cel_c_vr_acc    (nl_soil)  , &
        AKX_cwd_to_lig_c_vr_acc    (nl_soil)  , &
        AKX_soil1_to_soil3_c_vr_acc(nl_soil)  , &
        AKX_soil2_to_soil1_c_vr_acc(nl_soil)  , &
        AKX_soil2_to_soil3_c_vr_acc(nl_soil)  , &
        AKX_soil3_to_soil1_c_vr_acc(nl_soil)  , &
        AKX_met_exit_c_vr_acc      (nl_soil)  , &
        AKX_cel_exit_c_vr_acc      (nl_soil)  , &
        AKX_lig_exit_c_vr_acc      (nl_soil)  , &
        AKX_cwd_exit_c_vr_acc      (nl_soil)  , &
        AKX_soil1_exit_c_vr_acc    (nl_soil)  , &
        AKX_soil2_exit_c_vr_acc    (nl_soil)  , &
        AKX_soil3_exit_c_vr_acc    (nl_soil)  , &

        I_met_n_vr_acc             (nl_soil)  , &
        I_cel_n_vr_acc             (nl_soil)  , &
        I_lig_n_vr_acc             (nl_soil)  , &
        I_cwd_n_vr_acc             (nl_soil)  , &
        AKX_met_to_soil1_n_vr_acc  (nl_soil)  , &
        AKX_cel_to_soil1_n_vr_acc  (nl_soil)  , &
        AKX_lig_to_soil2_n_vr_acc  (nl_soil)  , &
        AKX_soil1_to_soil2_n_vr_acc(nl_soil)  , &
        AKX_cwd_to_cel_n_vr_acc    (nl_soil)  , &
        AKX_cwd_to_lig_n_vr_acc    (nl_soil)  , &
        AKX_soil1_to_soil3_n_vr_acc(nl_soil)  , &
        AKX_soil2_to_soil1_n_vr_acc(nl_soil)  , &
        AKX_soil2_to_soil3_n_vr_acc(nl_soil)  , &
        AKX_soil3_to_soil1_n_vr_acc(nl_soil)  , &
        AKX_met_exit_n_vr_acc      (nl_soil)  , &
        AKX_cel_exit_n_vr_acc      (nl_soil)  , &
        AKX_lig_exit_n_vr_acc      (nl_soil)  , &
        AKX_cwd_exit_n_vr_acc      (nl_soil)  , &
        AKX_soil1_exit_n_vr_acc    (nl_soil)  , &
        AKX_soil2_exit_n_vr_acc    (nl_soil)  , &
        AKX_soil3_exit_n_vr_acc    (nl_soil)  , &

        diagVX_c_vr_acc            (nl_soil,ndecomp_pools)  , &
        upperVX_c_vr_acc           (nl_soil,ndecomp_pools)  , &
        lowerVX_c_vr_acc           (nl_soil,ndecomp_pools)  , &
        diagVX_n_vr_acc            (nl_soil,ndecomp_pools)  , &
        upperVX_n_vr_acc           (nl_soil,ndecomp_pools)  , &
        lowerVX_n_vr_acc           (nl_soil,ndecomp_pools)  

   LOGICAL, intent(out) :: &
        skip_balance_check
 !----------------------------------------------------

#endif
        
        INTEGER j, snl                      
        REAL(r8) wet(nl_soil), wt, ssw, oro, rhosno_ini, a
        real(r8) alpha       (1:nl_soil) ! used in calculating hk
        real(r8) zmm         (1:nl_soil) ! z in mm
        real(r8) den         (1:nl_soil) !

        INTEGER ps, pe, pc
!-----------------------------------------------------------------------

  IF(patchtype <= 5)THEN ! land grid
     rhosno_ini = 250.
#if(defined SOILINI)
     DO j = 1, nl_soil
        CALL polint(soil_z,soil_t,nl_soil_ini,z_soisno(j),t_soisno(j))
        CALL polint(soil_z,soil_w,nl_soil_ini,z_soisno(j),wet(j))
        a = min(soil_t(1),soil_t(2),soil_t(3))-5.
        t_soisno(j) = max(t_soisno(j), a)
        a = max(soil_t(1),soil_t(2),soil_t(3))+5.
        t_soisno(j) = min(t_soisno(j), a)

        a = min(soil_w(1),soil_w(2),soil_w(3))
        wet(j) = max(wet(j), a, 0.1)
        a = max(soil_w(1),soil_w(2),soil_w(3))
        wet(j) = min(wet(j), a, 0.5)

        IF(t_soisno(j).ge.tfrz)THEN
           wliq_soisno(j) = wet(j)*dz_soisno(j)*1000.
!          wliq_soisno(j) = porsl(j)*wet(j)*dz_soisno(j)*1000.
           wice_soisno(j) = 0.
        ELSE
           wliq_soisno(j) = 0.
           wice_soisno(j) = wet(j)*dz_soisno(j)*1000.
!          wliq_soisno(j) = porsl(j)*wet(j)*dz_soisno(j)*1000.
        ENDIF
        smp(j) = 0.
     ENDDO

     snowdp = snow_d
     sag    = 0.
     scv    = snowdp*rhosno_ini

! yuan, 08/02/2019: TODO: need to be changed in future
! for PFT_CLASSIFICATION or PC_CLASSIFICATION
! have done but not for SOILINI right now
     CALL snowfraction (lai,sai,z0m,zlnd,scv,snowdp,wt,sigf,fsno)
     CALL snow_ini (patchtype,maxsnl,snowdp,snl,z_soisno,dz_soisno)

     IF(snl.lt.0)THEN
        DO j = snl+1, 0
           t_soisno(j) = min(tfrz-1., t_soisno(1))
           wliq_soisno(j) = 0.
           wice_soisno(j) = dz_soisno(j)*rhosno_ini         !m * kg m-3 = kg m-2
        ENDDO
     ENDIF

     IF(snl>maxsnl)THEN
        t_soisno (maxsnl+1:snl) = -999.
        wice_soisno(maxsnl+1:snl) = 0.
        wliq_soisno(maxsnl+1:snl) = 0.
        z_soisno   (maxsnl+1:snl) = 0.
        dz_soisno  (maxsnl+1:snl) = 0.
     ENDIF

     ldew  = 0.
     tleaf = t_soisno(1)
     t_grnd = t_soisno(1)

#ifdef PLANT_HYDRAULIC_STRESS
     vegwp(1:nvegwcs) = -2.5e4
     gs0sun = 1.0e4
     gs0sha = 1.0e4
#endif

#else
! soil temperature, water content and matrix potential
     DO j = 1, nl_soil
        IF(patchtype==3)THEN !land ice 
           t_soisno(j) = 253.
           wliq_soisno(j) = 0.
           wice_soisno(j) = dz_soisno(j)*1000.
           smp(j) = 1.e3 * 0.3336e6/9.80616*(t_soisno(j)-tfrz)/t_soisno(j)
        ELSE
           t_soisno(j) = 283.
           wliq_soisno(j) = dz_soisno(j)*porsl(j)*1000.
           wice_soisno(j) = 0.
           smp(j) = psi0(j)
        ENDIF
     ENDDO

! soil hydraulic conductivity
     zmm(1:) = z_soisno(1:)*1000.
     DO j = 1, nl_soil
        IF(patchtype==3)THEN !land ice 
           hk(j) = 0.
        ELSE
           if(j<nl_soil)then
              den(j)   = (zmm(j+1)-zmm(j))
              alpha(j) = (smp(j+1)-smp(j))/den(j) - 1._r8
           else
              alpha(j) = 0._r8
           end if
           if(alpha(j) <= 0.)then
              hk(j) = hksati(j)
           else
              hk(j) = hksati(j+1) 
           end if
        ENDIF
     ENDDO

#ifdef USE_DEPTH_TO_BEDROCK
     IF (patchtype <= 2) THEN
        IF (ibedrock(ipatch) <= nl_soil) THEN
           j = ibedrock(ipatch)
           IF (j == 1) THEN
              wliq_soisno(j) = dbedrock(ipatch) *porsl(j)*1000.
           else
              wliq_soisno(j) = (dbedrock(ipatch) - zi_soi(j-1)) *porsl(j)*1000.
           ENDIF 

           DO j = ibedrock(ipatch)+1, nl_soil
              wliq_soisno(j) = 0.
           ENDDO
        ENDIF 
     ENDIF
#endif


! water table depth (initially at 1.0 m below the model bottom; wa when zwt
!                    is below the model bottom zi(nl_soil)

     wa  = 4800.                             !assuming aquifer capacity is 5000 mm
     zwt = (25. + z_soisno(nl_soil))+dz_soisno(nl_soil)/2. - wa/1000./0.2 !to result in zwt = zi(nl_soil) + 1.0 m
#ifdef VARIABLY_SATURATED_FLOW
     wa = 0.
     zwt = zi_soi(nl_soil)
     dpond = 0.
#endif

! snow temperature and water content
     t_soisno(maxsnl+1:0) = -999.
     wice_soisno(maxsnl+1:0) = 0.
     wliq_soisno(maxsnl+1:0) = 0.
     z_soisno (maxsnl+1:0) = 0.
     dz_soisno(maxsnl+1:0) = 0.

IF (patchtype == 0) THEN

#if(defined USGS_CLASSIFICATION || defined IGBP_CLASSIFICATION)
     sigf   = fveg
     ldew   = 0.
     tleaf  = t_soisno(1)
     lai    = tlai(ipatch)
     sai    = tsai(ipatch) * sigf
#ifdef PLANT_HYDRAULIC_STRESS
     vegwp(1:nvegwcs) = -2.5e4
     gs0sun = 1.0e4
     gs0sha = 1.0e4
#endif
#endif

#ifdef PFT_CLASSIFICATION
     ps = patch_pft_s(ipatch)      
     pe = patch_pft_e(ipatch)
     sigf_p(ps:pe)   = 1.
     ldew_p(ps:pe)   = 0.
     tleaf_p(ps:pe)  = t_soisno(1)
#ifdef PLANT_HYDRAULIC_STRESS
     vegwp_p(1:nvegwcs,ps:pe) = -2.5e4
     gs0sun_p(ps:pe) = 1.0e4
     gs0sha_p(ps:pe) = 1.0e4
#endif
     lai_p(ps:pe)    = tlai_p(ps:pe)
     sai_p(ps:pe)    = tsai_p(ps:pe) * sigf_p(ps:pe)

     sigf  = 1.
     ldew  = 0.
     tleaf = t_soisno(1)
#ifdef PLANT_HYDRAULIC_STRESS
     vegwp(1:nvegwcs) = -2.5e4
     gs0sun = 1.0e4
     gs0sha = 1.0e4
#endif
     lai   = tlai(ipatch)
     sai   = sum(sai_p(ps:pe) * pftfrac(ps:pe))
#endif

#ifdef PC_CLASSIFICATION
     pc = patch2pc(ipatch)
     sigf_c(:,pc)   = 1.
     ldew_c(:,pc)   = 0.
     tleaf_c(:,pc)  = t_soisno(1)
#ifdef PLANT_HYDRAULIC_STRESS
     vegwp_c(1:nvegwcs,:,pc) = -2.5e4
     gs0sun_c(:,pc) = 1.0e4
     gs0sha_c(:,pc) = 1.0e4
#endif
     lai_c(:,pc)    = tlai_c(:,pc)
     sai_c(:,pc)    = tsai_c(:,pc) * sigf_c(:,pc)

     sigf  = 1.
     ldew  = 0.
     tleaf = t_soisno(1)
#ifdef PLANT_HYDRAULIC_STRESS
     vegwp(1:nvegwcs) = -2.5e4
     gs0sun = 1.0e4
     gs0sha = 1.0e4
#endif
     lai   = tlai(ipatch)
     sai   = sum(sai_c(:,pc)*pcfrac(:,pc))
#endif

ELSE
     sigf   = fveg
     ldew   = 0.
     tleaf  = t_soisno(1)
#ifdef PLANT_HYDRAULIC_STRESS
     vegwp(1:nvegwcs) = -2.5e4
     gs0sun = 1.0e4
     gs0sha = 1.0e4
#endif
     lai    = tlai(ipatch)
     sai    = tsai(ipatch) * sigf
ENDIF
     
     fsno   = 0.
     scv    = 0.
     sag    = 0.
     snowdp = 0.

     wt     = 0.
     t_grnd = t_soisno(1)
#endif

! surface albedo
     ssw = min(1.,1.e-3*wliq_soisno(1)/dz_soisno(1))
     CALL albland (ipatch,patchtype,soil_s_v_alb,soil_d_v_alb,soil_s_n_alb,soil_d_n_alb,&
                   chil,rho,tau,fveg,green,lai,sai,coszen,wt,fsno,scv,sag,ssw,t_grnd,&
                   alb,ssun,ssha,thermk,extkb,extkd)

  ELSE                 !ocean grid
     t_soisno(:) = 300.
     wice_soisno(:) = 0.
     wliq_soisno(:) = 1000.
     z_soisno (maxsnl+1:0) = 0.
     dz_soisno(maxsnl+1:0) = 0.
     sigf   = 0.
     fsno   = 0.
     ldew   = 0.
     scv    = 0.
     sag    = 0.
     snowdp = 0.
     tleaf  = 300.
#ifdef PLANT_HYDRAULIC_STRESS
     vegwp(1:nvegwcs) = -2.5e4
     gs0sun = 1.0e4
     gs0sha = 1.0e4
#endif
     t_grnd = 300.

     oro = 0
     CALL albocean (oro,scv,coszen,alb)
     ssun(:,:) = 0.0
     ssha(:,:) = 0.0
     thermk = 0.0
     extkb = 0.0
     extkd = 0.0
  ENDIF

! Additional variables required by reginal model (WRF & RSM)
! totally arbitrarily assigned here
  trad  = t_grnd      
  tref  = t_grnd      
  qref  = 0.3     
  rst   = 1.e36   
  emis  = 1.0     
  zol   = -1.0    
  rib   = -0.1    
  ustar = 0.25    
  qstar = 0.001   
  tstar = -1.5    
  fm    = alog(30.)  
  fh    = alog(30.)  
  fq    = alog(30.)  

#ifdef BGC
    totlitc                         = 0.0
    totsomc                         = 0.0
    totcwdc                         = 0.0
    totvegc                         = 0.0
    totcolc                         = 0.0
    totlitn                         = 0.0
    totsomn                         = 0.0
    totcwdn                         = 0.0
    totvegn                         = 0.0
    totcoln                         = 0.0
    col_endcb                       = 0.0
    col_begcb                       = 0.0
    col_vegendcb                    = 0.0
    col_vegbegcb                    = 0.0
    col_soilendcb                   = 0.0
    col_soilbegcb                   = 0.0
    col_endnb                       = 0.0
    col_begnb                       = 0.0
    col_vegendnb                    = 0.0
    col_vegbegnb                    = 0.0
    col_soilendnb                   = 0.0
    col_soilbegnb                   = 0.0
    col_sminnendnb                  = 0.0
    col_sminnbegnb                  = 0.0
    decomp_cpools_vr          (:,:) = 0.0
    decomp_cpools             (:)   = 0.0
    ctrunc_vr                 (:)   = 0.0
    ctrunc_veg                      = 0.0
    ctrunc_soil                     = 0.0
    altmax                          = 10.0
    altmax_lastyear                 = 10.0
    altmax_lastyear_indx            = 10
    decomp_npools_vr          (:,:) = 0.0
    decomp_npools             (:)   = 0.0
    ntrunc_vr                 (:)   = 0.0
    ntrunc_veg                      = 0.0
    ntrunc_soil                     = 0.0
    sminn_vr                  (:)   = 0.0
    sminn                           = 0.0
    smin_no3_vr               (:)   = 0.0
    smin_nh4_vr               (:)   = 0.0
    sminn_vr                  (:)   = 0.0
    prec10                          = 0._r8
    prec60                          = 0._r8
    prec365                         = 0._r8
    prec_today                      = 0._r8
    prec_daily                      = 0._r8
    tsoi17                          = 273.15_r8
    rh30                            = 0._r8
    accumnstep                      = 0._r8
 !---------------SASU variables-----------------------
    decomp0_cpools_vr         (:,:) = 0.0
    I_met_c_vr_acc              (:) = 0.0
    I_cel_c_vr_acc              (:) = 0.0
    I_lig_c_vr_acc              (:) = 0.0
    I_cwd_c_vr_acc              (:) = 0.0
    AKX_met_to_soil1_c_vr_acc   (:) = 0.0
    AKX_cel_to_soil1_c_vr_acc   (:) = 0.0
    AKX_lig_to_soil2_c_vr_acc   (:) = 0.0
    AKX_soil1_to_soil2_c_vr_acc (:) = 0.0
    AKX_cwd_to_cel_c_vr_acc     (:) = 0.0
    AKX_cwd_to_lig_c_vr_acc     (:) = 0.0
    AKX_soil1_to_soil3_c_vr_acc (:) = 0.0
    AKX_soil2_to_soil1_c_vr_acc (:) = 0.0
    AKX_soil2_to_soil3_c_vr_acc (:) = 0.0
    AKX_soil3_to_soil1_c_vr_acc (:) = 0.0
    AKX_met_exit_c_vr_acc       (:) = 0.0
    AKX_cel_exit_c_vr_acc       (:) = 0.0
    AKX_lig_exit_c_vr_acc       (:) = 0.0
    AKX_cwd_exit_c_vr_acc       (:) = 0.0
    AKX_soil1_exit_c_vr_acc     (:) = 0.0
    AKX_soil2_exit_c_vr_acc     (:) = 0.0
    AKX_soil3_exit_c_vr_acc     (:) = 0.0

    decomp0_npools_vr         (:,:) = 0.0
    I_met_n_vr_acc              (:) = 0.0
    I_cel_n_vr_acc              (:) = 0.0
    I_lig_n_vr_acc              (:) = 0.0
    I_cwd_n_vr_acc              (:) = 0.0
    AKX_met_to_soil1_n_vr_acc   (:) = 0.0
    AKX_cel_to_soil1_n_vr_acc   (:) = 0.0
    AKX_lig_to_soil2_n_vr_acc   (:) = 0.0
    AKX_soil1_to_soil2_n_vr_acc (:) = 0.0
    AKX_cwd_to_cel_n_vr_acc     (:) = 0.0
    AKX_cwd_to_lig_n_vr_acc     (:) = 0.0
    AKX_soil1_to_soil3_n_vr_acc (:) = 0.0
    AKX_soil2_to_soil1_n_vr_acc (:) = 0.0
    AKX_soil2_to_soil3_n_vr_acc (:) = 0.0
    AKX_soil3_to_soil1_n_vr_acc (:) = 0.0
    AKX_met_exit_n_vr_acc       (:) = 0.0
    AKX_cel_exit_n_vr_acc       (:) = 0.0
    AKX_lig_exit_n_vr_acc       (:) = 0.0
    AKX_cwd_exit_n_vr_acc       (:) = 0.0
    AKX_soil1_exit_n_vr_acc     (:) = 0.0
    AKX_soil2_exit_n_vr_acc     (:) = 0.0
    AKX_soil3_exit_n_vr_acc     (:) = 0.0

    diagVX_c_vr_acc           (:,:) = 0.0
    upperVX_c_vr_acc          (:,:) = 0.0
    lowerVX_c_vr_acc          (:,:) = 0.0
    diagVX_n_vr_acc           (:,:) = 0.0
    upperVX_n_vr_acc          (:,:) = 0.0
    lowerVX_n_vr_acc          (:,:) = 0.0

    skip_balance_check              = .false.
 !----------------------------------------------------

#if(defined PFT_CLASSIFICATION)
    IF (patchtype == 0) THEN
       leafc_p                  (ps:pe) = 0.0
       leafc_storage_p          (ps:pe) = 0.0
       leafc_xfer_p             (ps:pe) = 0.0
       frootc_p                 (ps:pe) = 0.0
       frootc_storage_p         (ps:pe) = 0.0
       frootc_xfer_p            (ps:pe) = 0.0
       livestemc_p              (ps:pe) = 0.0
       livestemc_storage_p      (ps:pe) = 0.0
       livestemc_xfer_p         (ps:pe) = 0.0
       deadstemc_p              (ps:pe) = 0.0
       deadstemc_storage_p      (ps:pe) = 0.0
       deadstemc_xfer_p         (ps:pe) = 0.0
       livecrootc_p             (ps:pe) = 0.0
       livecrootc_storage_p     (ps:pe) = 0.0
       livecrootc_xfer_p        (ps:pe) = 0.0
       deadcrootc_p             (ps:pe) = 0.0
       deadcrootc_storage_p     (ps:pe) = 0.0
       deadcrootc_xfer_p        (ps:pe) = 0.0
       grainc_p                 (ps:pe) = 0.0
       grainc_storage_p         (ps:pe) = 0.0
       grainc_xfer_p            (ps:pe) = 0.0
       cropseedc_deficit_p      (ps:pe) = 0.0
       xsmrpool_p               (ps:pe) = 0.0
       gresp_storage_p          (ps:pe) = 0.0
       gresp_xfer_p             (ps:pe) = 0.0
       cpool_p                  (ps:pe) = 0.0
       cropprod1c_p             (ps:pe) = 0.0

       leafn_p                  (ps:pe) = 0.0
       leafn_storage_p          (ps:pe) = 0.0
       leafn_xfer_p             (ps:pe) = 0.0
       frootn_p                 (ps:pe) = 0.0
       frootn_storage_p         (ps:pe) = 0.0
       frootn_xfer_p            (ps:pe) = 0.0
       livestemn_p              (ps:pe) = 0.0
       livestemn_storage_p      (ps:pe) = 0.0
       livestemn_xfer_p         (ps:pe) = 0.0
       deadstemn_p              (ps:pe) = 0.0
       deadstemn_storage_p      (ps:pe) = 0.0
       deadstemn_xfer_p         (ps:pe) = 0.0
       livecrootn_p             (ps:pe) = 0.0
       livecrootn_storage_p     (ps:pe) = 0.0
       livecrootn_xfer_p        (ps:pe) = 0.0
       deadcrootn_p             (ps:pe) = 0.0
       deadcrootn_storage_p     (ps:pe) = 0.0
       deadcrootn_xfer_p        (ps:pe) = 0.0
       grainn_p                 (ps:pe) = 0.0
       grainn_storage_p         (ps:pe) = 0.0
       grainn_xfer_p            (ps:pe) = 0.0
       cropseedn_deficit_p      (ps:pe) = 0.0
       retransn_p               (ps:pe) = 0.0
       
       harvdate_p               (ps:pe) = 99999999
   
       tempsum_potential_gpp_p  (ps:pe) = 0.0
       tempmax_retransn_p       (ps:pe) = 0.0
       tempavg_tref_p           (ps:pe) = 0.0
       tempsum_npp_p            (ps:pe) = 0.0
       tempsum_litfall_p        (ps:pe) = 0.0
       annsum_potential_gpp_p   (ps:pe) = 0.0
       annmax_retransn_p        (ps:pe) = 0.0
       annavg_tref_p            (ps:pe) = 280.0
       annsum_npp_p             (ps:pe) = 0.0
       annsum_litfall_p         (ps:pe) = 0.0
       
       bglfr_p                  (ps:pe) = 0.0
       bgtr_p                   (ps:pe) = 0.0
       lgsf_p                   (ps:pe) = 0.0
       gdd0_p                   (ps:pe) = 0.0
       gdd8_p                   (ps:pe) = 0.0
       gdd10_p                  (ps:pe) = 0.0
       gdd020_p                 (ps:pe) = 0.0
       gdd820_p                 (ps:pe) = 0.0
       gdd1020_p                (ps:pe) = 0.0
       nyrs_crop_active_p       (ps:pe) = 0
       
       offset_flag_p            (ps:pe) = 0.0
       offset_counter_p         (ps:pe) = 0.0
       onset_flag_p             (ps:pe) = 0.0
       onset_counter_p          (ps:pe) = 0.0
       onset_gddflag_p          (ps:pe) = 0.0
       onset_gdd_p              (ps:pe) = 0.0
       onset_fdd_p              (ps:pe) = 0.0
       onset_swi_p              (ps:pe) = 0.0
       offset_fdd_p             (ps:pe) = 0.0
       offset_swi_p             (ps:pe) = 0.0
       dormant_flag_p           (ps:pe) = 1.0
       prev_leafc_to_litter_p   (ps:pe) = 0.0
       prev_frootc_to_litter_p  (ps:pe) = 0.0
       days_active_p            (ps:pe) = 0.0
    
       burndate_p               (ps:pe) = 10000
       grain_flag_p             (ps:pe) = 0.0

! crop variables
       croplive_p               (ps:pe) = .false.
       gddtsoi_p                (ps:pe) =  spval
       huileaf_p                (ps:pe) =  spval
       gddplant_p               (ps:pe) =  spval
       huigrain_p               (ps:pe) =  0.0_r8
       peaklai_p                (ps:pe) =  0
       aroot_p                  (ps:pe) =  spval
       astem_p                  (ps:pe) =  spval
       arepr_p                  (ps:pe) =  spval
       aleaf_p                  (ps:pe) =  spval
       astemi_p                 (ps:pe) =  spval
       aleafi_p                 (ps:pe) =  spval
       gddmaturity_p            (ps:pe) =  spval

       cropplant_p              (ps:pe) = .false.
       idop_p                   (ps:pe) = 99999999
       a5tmin_p                 (ps:pe) = spval
       a10tmin_p                (ps:pe) = spval
       t10_p                    (ps:pe) = spval
       cumvd_p                  (ps:pe) = spval
       hdidx_p                  (ps:pe) = spval
       vf_p                     (ps:pe) = 0._r8
       cphase_p                 (ps:pe) = 0._r8
       fert_counter_p           (ps:pe) = 0._r8
       fert_p                   (ps:pe) = 0._r8
       tref_min_p               (ps:pe) = 273.15_r8
       tref_max_p               (ps:pe) = 273.15_r8
       tref_min_inst_p          (ps:pe) = spval
       tref_max_inst_p          (ps:pe) = spval
       fertnitro_p              (ps:pe) = spval
       latbaset_p               (ps:pe) = spval

! SASU varaibles
       leafc0_p                 (ps:pe) = 0.0
       leafc0_storage_p         (ps:pe) = 0.0
       leafc0_xfer_p            (ps:pe) = 0.0
       frootc0_p                (ps:pe) = 0.0
       frootc0_storage_p        (ps:pe) = 0.0
       frootc0_xfer_p           (ps:pe) = 0.0
       livestemc0_p             (ps:pe) = 0.0
       livestemc0_storage_p     (ps:pe) = 0.0
       livestemc0_xfer_p        (ps:pe) = 0.0
       deadstemc0_p             (ps:pe) = 0.0
       deadstemc0_storage_p     (ps:pe) = 0.0
       deadstemc0_xfer_p        (ps:pe) = 0.0
       livecrootc0_p            (ps:pe) = 0.0
       livecrootc0_storage_p    (ps:pe) = 0.0
       livecrootc0_xfer_p       (ps:pe) = 0.0
       deadcrootc0_p            (ps:pe) = 0.0
       deadcrootc0_storage_p    (ps:pe) = 0.0
       deadcrootc0_xfer_p       (ps:pe) = 0.0
       grainc0_p                (ps:pe) = 0.0
       grainc0_storage_p        (ps:pe) = 0.0
       grainc0_xfer_p           (ps:pe) = 0.0

       leafn0_p                 (ps:pe) = 0.0
       leafn0_storage_p         (ps:pe) = 0.0
       leafn0_xfer_p            (ps:pe) = 0.0
       frootn0_p                (ps:pe) = 0.0
       frootn0_storage_p        (ps:pe) = 0.0
       frootn0_xfer_p           (ps:pe) = 0.0
       livestemn0_p             (ps:pe) = 0.0
       livestemn0_storage_p     (ps:pe) = 0.0
       livestemn0_xfer_p        (ps:pe) = 0.0
       deadstemn0_p             (ps:pe) = 0.0
       deadstemn0_storage_p     (ps:pe) = 0.0
       deadstemn0_xfer_p        (ps:pe) = 0.0
       livecrootn0_p            (ps:pe) = 0.0
       livecrootn0_storage_p    (ps:pe) = 0.0
       livecrootn0_xfer_p       (ps:pe) = 0.0
       deadcrootn0_p            (ps:pe) = 0.0
       deadcrootn0_storage_p    (ps:pe) = 0.0
       deadcrootn0_xfer_p       (ps:pe) = 0.0
       grainn0_p                (ps:pe) = 0.0
       grainn0_storage_p        (ps:pe) = 0.0
       grainn0_xfer_p           (ps:pe) = 0.0
       retransn0_p              (ps:pe) = 0.0

       I_leafc_p_acc            (ps:pe) = 0._r8
       I_leafc_st_p_acc         (ps:pe) = 0._r8
       I_frootc_p_acc           (ps:pe) = 0._r8
       I_frootc_st_p_acc        (ps:pe) = 0._r8
       I_livestemc_p_acc        (ps:pe) = 0._r8
       I_livestemc_st_p_acc     (ps:pe) = 0._r8
       I_deadstemc_p_acc        (ps:pe) = 0._r8
       I_deadstemc_st_p_acc     (ps:pe) = 0._r8
       I_livecrootc_p_acc       (ps:pe) = 0._r8
       I_livecrootc_st_p_acc    (ps:pe) = 0._r8
       I_deadcrootc_p_acc       (ps:pe) = 0._r8
       I_deadcrootc_st_p_acc    (ps:pe) = 0._r8
       I_grainc_p_acc           (ps:pe) = 0._r8
       I_grainc_st_p_acc        (ps:pe) = 0._r8
       I_leafn_p_acc            (ps:pe) = 0._r8
       I_leafn_st_p_acc         (ps:pe) = 0._r8
       I_frootn_p_acc           (ps:pe) = 0._r8
       I_frootn_st_p_acc        (ps:pe) = 0._r8
       I_livestemn_p_acc        (ps:pe) = 0._r8
       I_livestemn_st_p_acc     (ps:pe) = 0._r8
       I_deadstemn_p_acc        (ps:pe) = 0._r8
       I_deadstemn_st_p_acc     (ps:pe) = 0._r8
       I_livecrootn_p_acc       (ps:pe) = 0._r8
       I_livecrootn_st_p_acc    (ps:pe) = 0._r8
       I_deadcrootn_p_acc       (ps:pe) = 0._r8
       I_deadcrootn_st_p_acc    (ps:pe) = 0._r8
       I_grainn_p_acc           (ps:pe) = 0._r8
       I_grainn_st_p_acc        (ps:pe) = 0._r8

       AKX_leafc_xf_to_leafc_p_acc                 (ps:pe) = 0._r8
       AKX_frootc_xf_to_frootc_p_acc               (ps:pe) = 0._r8
       AKX_livestemc_xf_to_livestemc_p_acc         (ps:pe) = 0._r8
       AKX_deadstemc_xf_to_deadstemc_p_acc         (ps:pe) = 0._r8
       AKX_livecrootc_xf_to_livecrootc_p_acc       (ps:pe) = 0._r8
       AKX_deadcrootc_xf_to_deadcrootc_p_acc       (ps:pe) = 0._r8
       AKX_grainc_xf_to_grainc_p_acc               (ps:pe) = 0._r8
       AKX_livestemc_to_deadstemc_p_acc            (ps:pe) = 0._r8
       AKX_livecrootc_to_deadcrootc_p_acc          (ps:pe) = 0._r8
      
       AKX_leafc_st_to_leafc_xf_p_acc              (ps:pe) = 0._r8
       AKX_frootc_st_to_frootc_xf_p_acc            (ps:pe) = 0._r8
       AKX_livestemc_st_to_livestemc_xf_p_acc      (ps:pe) = 0._r8
       AKX_deadstemc_st_to_deadstemc_xf_p_acc      (ps:pe) = 0._r8
       AKX_livecrootc_st_to_livecrootc_xf_p_acc    (ps:pe) = 0._r8
       AKX_deadcrootc_st_to_deadcrootc_xf_p_acc    (ps:pe) = 0._r8
       AKX_grainc_st_to_grainc_xf_p_acc            (ps:pe) = 0._r8

       AKX_leafc_exit_p_acc                        (ps:pe) = 0._r8
       AKX_frootc_exit_p_acc                       (ps:pe) = 0._r8
       AKX_livestemc_exit_p_acc                    (ps:pe) = 0._r8
       AKX_deadstemc_exit_p_acc                    (ps:pe) = 0._r8
       AKX_livecrootc_exit_p_acc                   (ps:pe) = 0._r8
       AKX_deadcrootc_exit_p_acc                   (ps:pe) = 0._r8
       AKX_grainc_exit_p_acc                       (ps:pe) = 0._r8

       AKX_leafc_st_exit_p_acc                     (ps:pe) = 0._r8
       AKX_frootc_st_exit_p_acc                    (ps:pe) = 0._r8
       AKX_livestemc_st_exit_p_acc                 (ps:pe) = 0._r8
       AKX_deadstemc_st_exit_p_acc                 (ps:pe) = 0._r8
       AKX_livecrootc_st_exit_p_acc                (ps:pe) = 0._r8
       AKX_deadcrootc_st_exit_p_acc                (ps:pe) = 0._r8
       AKX_grainc_st_exit_p_acc                    (ps:pe) = 0._r8

       AKX_leafc_xf_exit_p_acc                     (ps:pe) = 0._r8
       AKX_frootc_xf_exit_p_acc                    (ps:pe) = 0._r8
       AKX_livestemc_xf_exit_p_acc                 (ps:pe) = 0._r8
       AKX_deadstemc_xf_exit_p_acc                 (ps:pe) = 0._r8
       AKX_livecrootc_xf_exit_p_acc                (ps:pe) = 0._r8
       AKX_deadcrootc_xf_exit_p_acc                (ps:pe) = 0._r8
       AKX_grainc_xf_exit_p_acc                    (ps:pe) = 0._r8
      
       AKX_leafn_xf_to_leafn_p_acc                 (ps:pe) = 0._r8        
       AKX_frootn_xf_to_frootn_p_acc               (ps:pe) = 0._r8
       AKX_livestemn_xf_to_livestemn_p_acc         (ps:pe) = 0._r8
       AKX_deadstemn_xf_to_deadstemn_p_acc         (ps:pe) = 0._r8
       AKX_livecrootn_xf_to_livecrootn_p_acc       (ps:pe) = 0._r8
       AKX_deadcrootn_xf_to_deadcrootn_p_acc       (ps:pe) = 0._r8
       AKX_grainn_xf_to_grainn_p_acc               (ps:pe) = 0._r8
       AKX_livestemn_to_deadstemn_p_acc            (ps:pe) = 0._r8
       AKX_livecrootn_to_deadcrootn_p_acc          (ps:pe) = 0._r8

       AKX_leafn_st_to_leafn_xf_p_acc              (ps:pe) = 0._r8
       AKX_frootn_st_to_frootn_xf_p_acc            (ps:pe) = 0._r8
       AKX_livestemn_st_to_livestemn_xf_p_acc      (ps:pe) = 0._r8
       AKX_deadstemn_st_to_deadstemn_xf_p_acc      (ps:pe) = 0._r8
       AKX_livecrootn_st_to_livecrootn_xf_p_acc    (ps:pe) = 0._r8
       AKX_deadcrootn_st_to_deadcrootn_xf_p_acc    (ps:pe) = 0._r8
       AKX_grainn_st_to_grainn_xf_p_acc            (ps:pe) = 0._r8

       AKX_leafn_to_retransn_p_acc                 (ps:pe) = 0._r8
       AKX_frootn_to_retransn_p_acc                (ps:pe) = 0._r8
       AKX_livestemn_to_retransn_p_acc             (ps:pe) = 0._r8
       AKX_livecrootn_to_retransn_p_acc            (ps:pe) = 0._r8

       AKX_retransn_to_leafn_p_acc                 (ps:pe) = 0._r8
       AKX_retransn_to_frootn_p_acc                (ps:pe) = 0._r8
       AKX_retransn_to_livestemn_p_acc             (ps:pe) = 0._r8
       AKX_retransn_to_deadstemn_p_acc             (ps:pe) = 0._r8
       AKX_retransn_to_livecrootn_p_acc            (ps:pe) = 0._r8
       AKX_retransn_to_deadcrootn_p_acc            (ps:pe) = 0._r8
       AKX_retransn_to_grainn_p_acc                (ps:pe) = 0._r8

       AKX_retransn_to_leafn_st_p_acc              (ps:pe) = 0._r8
       AKX_retransn_to_frootn_st_p_acc             (ps:pe) = 0._r8
       AKX_retransn_to_livestemn_st_p_acc          (ps:pe) = 0._r8
       AKX_retransn_to_deadstemn_st_p_acc          (ps:pe) = 0._r8
       AKX_retransn_to_livecrootn_st_p_acc         (ps:pe) = 0._r8
       AKX_retransn_to_deadcrootn_st_p_acc         (ps:pe) = 0._r8
       AKX_retransn_to_grainn_st_p_acc             (ps:pe) = 0._r8

       AKX_leafn_exit_p_acc                        (ps:pe) = 0._r8
       AKX_frootn_exit_p_acc                       (ps:pe) = 0._r8
       AKX_livestemn_exit_p_acc                    (ps:pe) = 0._r8
       AKX_deadstemn_exit_p_acc                    (ps:pe) = 0._r8
       AKX_livecrootn_exit_p_acc                   (ps:pe) = 0._r8
       AKX_deadcrootn_exit_p_acc                   (ps:pe) = 0._r8
       AKX_grainn_exit_p_acc                       (ps:pe) = 0._r8
       AKX_retransn_exit_p_acc                     (ps:pe) = 0._r8

       AKX_leafn_st_exit_p_acc                     (ps:pe) = 0._r8
       AKX_frootn_st_exit_p_acc                    (ps:pe) = 0._r8
       AKX_livestemn_st_exit_p_acc                 (ps:pe) = 0._r8
       AKX_deadstemn_st_exit_p_acc                 (ps:pe) = 0._r8
       AKX_livecrootn_st_exit_p_acc                (ps:pe) = 0._r8
       AKX_deadcrootn_st_exit_p_acc                (ps:pe) = 0._r8
       AKX_grainn_st_exit_p_acc                    (ps:pe) = 0._r8

       AKX_leafn_xf_exit_p_acc                     (ps:pe) = 0._r8
       AKX_frootn_xf_exit_p_acc                    (ps:pe) = 0._r8
       AKX_livestemn_xf_exit_p_acc                 (ps:pe) = 0._r8
       AKX_deadstemn_xf_exit_p_acc                 (ps:pe) = 0._r8
       AKX_livecrootn_xf_exit_p_acc                (ps:pe) = 0._r8
       AKX_deadcrootn_xf_exit_p_acc                (ps:pe) = 0._r8
       AKX_grainn_xf_exit_p_acc                    (ps:pe) = 0._r8
       
    end if
#endif
#endif
END SUBROUTINE IniTimeVar
!-----------------------------------------------------------------------
! EOP


SUBROUTINE snow_ini(patchtype,maxsnl,snowdp,snl,z_soisno,dz_soisno)

! Snow spatial discretization initially

  USE precision
  IMPLICIT NONE

  INTEGER,  intent(in) :: maxsnl    !maximum of snow layers
  INTEGER,  intent(in) :: patchtype !index for land cover TYPE [-]
  REAL(r8), intent(in) :: snowdp    !snow depth [m]
  REAL(r8), intent(out) :: z_soisno (maxsnl+1:0) !node depth [m]
  REAL(r8), intent(out) :: dz_soisno(maxsnl+1:0) !layer thickness [m]
  INTEGER,  intent(out) :: snl                   !number of snow layer
  REAL(r8) zi
  INTEGER i
!-----------------------------------------------------------------------

  dz_soisno(:0) = 0.
  z_soisno(:0) = 0.
  snl = 0
  IF(patchtype.le.3)THEN !non water bodies

     IF(snowdp.lt.0.01)THEN
        snl = 0
     ELSE
        IF(snowdp>=0.01 .and. snowdp<=0.03)THEN
           snl = -1
           dz_soisno(0)  = snowdp
        ELSE IF(snowdp>0.03 .and. snowdp<=0.04)THEN
           snl = -2
           dz_soisno(-1) = snowdp/2.
           dz_soisno( 0) = dz_soisno(-1)
        ELSE IF(snowdp>0.04 .and. snowdp<=0.07)THEN
           snl = -2
           dz_soisno(-1) = 0.02
           dz_soisno( 0) = snowdp - dz_soisno(-1)
        ELSE IF(snowdp>0.07 .and. snowdp<=0.12)THEN
           snl = -3
           dz_soisno(-2) = 0.02
           dz_soisno(-1) = (snowdp - 0.02)/2.
           dz_soisno( 0) = dz_soisno(-1)
        ELSE IF(snowdp>0.12 .and. snowdp<=0.18)THEN
           snl = -3
           dz_soisno(-2) = 0.02
           dz_soisno(-1) = 0.05
           dz_soisno( 0) = snowdp - dz_soisno(-2) - dz_soisno(-1)
        ELSE IF(snowdp>0.18 .and. snowdp<=0.29)THEN
           snl = -4
           dz_soisno(-3) = 0.02
           dz_soisno(-2) = 0.05
           dz_soisno(-1) = (snowdp - dz_soisno(-3) - dz_soisno(-2))/2.
           dz_soisno( 0) = dz_soisno(-1)
        ELSE IF(snowdp>0.29 .and. snowdp<=0.41)THEN
           snl = -4
           dz_soisno(-3) = 0.02
           dz_soisno(-2) = 0.05
           dz_soisno(-1) = 0.11
           dz_soisno( 0) = snowdp - dz_soisno(-3) - dz_soisno(-2) - dz_soisno(-1)
        ELSE IF(snowdp>0.41 .and. snowdp<=0.64)THEN
           snl = -5
           dz_soisno(-4) = 0.02
           dz_soisno(-3) = 0.05
           dz_soisno(-2) = 0.11
           dz_soisno(-1) = (snowdp - dz_soisno(-4) - dz_soisno(-3) - dz_soisno(-2))/2.
           dz_soisno( 0) = dz_soisno(-1)
        ELSE IF(snowdp>0.64)THEN
           snl = -5
           dz_soisno(-4) = 0.02
           dz_soisno(-3) = 0.05
           dz_soisno(-2) = 0.11
           dz_soisno(-1) = 0.23
           dz_soisno( 0) = snowdp - dz_soisno(-4) - dz_soisno(-3) - dz_soisno(-2) - dz_soisno(-1)
        ENDIF

        zi = 0.
        DO i = 0, snl+1, -1
           z_soisno(i) = zi - dz_soisno(i)/2.
           zi = -zi-dz_soisno(i)
        ENDDO
     ENDIF

  ENDIF

END SUBROUTINE snow_ini
!-----------------------------------------------------------------------
! EOP


SUBROUTINE polint(xa,ya,n,x,y)

! Given arrays xa and ya, each of length n, and gi
! value y, and an error estimate dy. If P (x) is the p
! P (xa(i)) = ya(i), i = 1, . . . , n, then the returned value
! (from: "Numerical Recipes")

  USE precision
  IMPLICIT NONE
  INTEGER n,NMAX
  REAL(r8) dy,x,y,xa(n),ya(n)
  parameter (NMAX=10)      !Largest anticipated val
  INTEGER i,m,ns
  REAL(r8) den,dif,dift,ho,hp,w,c(NMAX),d(NMAX)

  ns=1
  dif=abs(x-xa(1))

  DO i=1,n       !Here we find the index ns of the closest table entry,
     dift=abs(x-xa(i))
     IF(dift.lt.dif) THEN
        ns=i
        dif=dift
     ENDIF
     c(i)=ya(i)  !and initialize the tableau of c's and d's.
     d(i)=ya(i)
  ENDDO

  y=ya(ns)       !This is the initial approximation to y.
  ns=ns-1

  DO m=1,n-1  !For each column of the tableau,
     DO i=1,n-m   !we loop over the current c's and d's and update them.
        ho=xa(i)-x
        hp=xa(i+m)-x
        w=c(i+1)-d(i)
        den=ho-hp
        IF(den.eq.0.) print*, 'failure in polint'  !two input xa's are identical.
        den=w/den
        d(i)=hp*den                                !here the c's and d's are updated.
        c(i)=ho*den
     ENDDO
     IF(2*ns.lt.n-m)THEN  !After each column in the tableau is completed, we decide
        dy=c(ns+1)        !which correction, c or d, we want to add to our accumulating
     ELSE                 !value of y, i.e., which path to take through
        dy=d(ns)          !the tableau-forking up or down. We DO this in such a
        ns=ns-1           !way as to take the most "straight line" route through the
     ENDIF                !tableau to its apex, updating ns accordingly to keep track
     y=y+dy               !of where we are. This route keeps the partial approximations
  ENDDO                   !centered (insofar as possible) on the target x. T he
                          !last dy added is thus the error indication.
END SUBROUTINE polint
!-----------------------------------------------------------------------
! EOP<|MERGE_RESOLUTION|>--- conflicted
+++ resolved
@@ -3,14 +3,10 @@
 SUBROUTINE IniTimeVar(ipatch, patchtype&
                      ,porsl,psi0,hksati,soil_s_v_alb,soil_d_v_alb,soil_s_n_alb,soil_d_n_alb&
                      ,z0m,zlnd,chil,rho,tau,z_soisno,dz_soisno&
-<<<<<<< HEAD
                      ,t_soisno,wliq_soisno,wice_soisno,smp,hk,zwt,wa&
 #ifdef PLANT_HYDRAULIC_STRESS
                      ,vegwp,gs0sun,gs0sha&
 #endif
-=======
-                     ,t_soisno,wliq_soisno,wice_soisno,smp,zwt,wa&
->>>>>>> 4531073e
                      ,t_grnd,tleaf,ldew,sag,scv&   
                      ,snowdp,fveg,fsno,sigf,green,lai,sai,coszen&
                      ,alb,ssun,ssha,thermk,extkb,extkd&
@@ -25,7 +21,8 @@
                      ,col_sminnendnb, col_sminnbegnb &
                      ,altmax, altmax_lastyear, altmax_lastyear_indx &
                      ,sminn_vr, sminn, smin_no3_vr, smin_nh4_vr &
-                     ,prec10, prec60, prec365, prec_today, prec_daily, tsoi17, rh30, accumnstep &
+                     ,prec10, prec60, prec365, prec_today, prec_daily, tsoi17, rh30, accumnstep, skip_balance_check &
+#ifdef SASU
 !------------------------SASU variables-----------------
                      ,decomp0_cpools_vr          , decomp0_npools_vr           &
                      ,I_met_c_vr_acc             , I_cel_c_vr_acc             , I_lig_c_vr_acc             , I_cwd_c_vr_acc              &
@@ -41,7 +38,8 @@
                      ,AKX_soil2_to_soil3_n_vr_acc, AKX_soil3_to_soil1_n_vr_acc &
                      ,AKX_met_exit_n_vr_acc      , AKX_cel_exit_n_vr_acc      , AKX_lig_exit_n_vr_acc      , AKX_cwd_exit_n_vr_acc       &
                      ,AKX_soil1_exit_n_vr_acc    , AKX_soil2_exit_n_vr_acc    , AKX_soil3_exit_n_vr_acc     &
-                     ,diagVX_n_vr_acc            , upperVX_n_vr_acc           , lowerVX_n_vr_acc           , skip_balance_check &
+                     ,diagVX_n_vr_acc            , upperVX_n_vr_acc           , lowerVX_n_vr_acc           &
+#endif
 !------------------------------------------------------------
 #endif
 #if(defined SOILINI)
@@ -118,7 +116,6 @@
         t_soisno (maxsnl+1:nl_soil),   &! soil temperature [K]
         wliq_soisno(maxsnl+1:nl_soil), &! liquid water in layers [kg/m2]
         wice_soisno(maxsnl+1:nl_soil), &! ice lens in layers [kg/m2]
-<<<<<<< HEAD
         smp        (1:nl_soil)       , &! soil matrix potential
         hk         (1:nl_soil)       , &! soil hydraulic conductance
 #ifdef PLANT_HYDRAULIC_STRESS
@@ -126,9 +123,6 @@
         gs0sun,                 &! working copy of sunlit stomata conductance
         gs0sha,                 &! working copy of shalit stomata conductance
 #endif
-=======
-        smp               (1:nl_soil), &! soil matric potential [mm]
->>>>>>> 4531073e
         t_grnd,                 &! ground surface temperature [K]
         tleaf,                  &! sunlit leaf temperature [K]
         ldew,                   &! depth of water on foliage [mm]
@@ -165,7 +159,7 @@
         fh,                     &! integral of profile function for heat
         fq                       ! integral of profile function for moisture
 
-#if(defined BGC)
+#ifdef BGC
    REAL(r8),intent(out) ::      &
         totlitc               , &
         totsomc               , &
@@ -216,9 +210,11 @@
         prec_daily                                            , &
         tsoi17                                                , &
         rh30                                                  , &
-        accumnstep                                            , &
+        accumnstep                                            
     
+#ifdef SASU
  !---------------SASU variables-----------------------
+   REAL(r8),intent(out) ::      &
         decomp0_cpools_vr          (nl_soil,ndecomp_pools)  , &
         decomp0_npools_vr          (nl_soil,ndecomp_pools)  , &
 
@@ -273,9 +269,10 @@
         upperVX_n_vr_acc           (nl_soil,ndecomp_pools)  , &
         lowerVX_n_vr_acc           (nl_soil,ndecomp_pools)  
 
+#endif
+ !----------------------------------------------------
    LOGICAL, intent(out) :: &
         skip_balance_check
- !----------------------------------------------------
 
 #endif
         
@@ -313,7 +310,7 @@
            wice_soisno(j) = wet(j)*dz_soisno(j)*1000.
 !          wliq_soisno(j) = porsl(j)*wet(j)*dz_soisno(j)*1000.
         ENDIF
-        smp(j) = 0.
+!        smp(j) = 0.
      ENDDO
 
      snowdp = snow_d
@@ -614,6 +611,7 @@
     tsoi17                          = 273.15_r8
     rh30                            = 0._r8
     accumnstep                      = 0._r8
+#ifdef SASU
  !---------------SASU variables-----------------------
     decomp0_cpools_vr         (:,:) = 0.0
     I_met_c_vr_acc              (:) = 0.0
@@ -668,8 +666,9 @@
     upperVX_n_vr_acc          (:,:) = 0.0
     lowerVX_n_vr_acc          (:,:) = 0.0
 
+ !----------------------------------------------------
+#endif
     skip_balance_check              = .false.
- !----------------------------------------------------
 
 #if(defined PFT_CLASSIFICATION)
     IF (patchtype == 0) THEN
@@ -767,6 +766,7 @@
        burndate_p               (ps:pe) = 10000
        grain_flag_p             (ps:pe) = 0.0
 
+#ifdef CROP
 ! crop variables
        croplive_p               (ps:pe) = .false.
        gddtsoi_p                (ps:pe) =  spval
@@ -799,7 +799,9 @@
        tref_max_inst_p          (ps:pe) = spval
        fertnitro_p              (ps:pe) = spval
        latbaset_p               (ps:pe) = spval
-
+#endif
+
+#ifdef SASU
 ! SASU varaibles
        leafc0_p                 (ps:pe) = 0.0
        leafc0_storage_p         (ps:pe) = 0.0
@@ -980,6 +982,7 @@
        AKX_livecrootn_xf_exit_p_acc                (ps:pe) = 0._r8
        AKX_deadcrootn_xf_exit_p_acc                (ps:pe) = 0._r8
        AKX_grainn_xf_exit_p_acc                    (ps:pe) = 0._r8
+#endif
        
     end if
 #endif
