--- conflicted
+++ resolved
@@ -15,23 +15,13 @@
    !     Revised by Yongjiu Dai Februay 2014
    ! ======================================================================
 
-<<<<<<< HEAD
    use MOD_Precision
    use MOD_Namelist
    use MOD_SPMD_Task
    use MOD_Block
    use MOD_Pixel
    use MOD_Mesh
-   USE mod_landelm
-=======
-   use precision
-   use mod_namelist
-   use spmd_task
-   use mod_block
-   use mod_pixel
-   use mod_mesh
    USE MOD_LandElm
->>>>>>> a2981ab1
 #ifdef CATCHMENT
    USE MOD_LandHRU
 #endif
