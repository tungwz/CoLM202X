#include <define.h>

SUBROUTINE HTOP_readin (dir_landdata)

! ===========================================================
! Read in the canopy tree top height
! ===========================================================

<<<<<<< HEAD
      USE MOD_Precision
      USE MOD_SPMD_Task
      USE GlobalVars
      USE LC_Const
      USE MOD_Vars_PFTConst
=======
      USE precision
      USE spmd_task
      USE MOD_Vars_Global
      USE MOD_Const_LC
      USE MOD_Const_PFT
>>>>>>> 3e1016d9
      USE MOD_Vars_TimeInvariants
      USE mod_landpatch
#ifdef PFT_CLASSIFICATION
      USE mod_landpft
      USE MOD_Vars_PFTimeInvars
      USE MOD_Vars_PFTimeVars
#endif
#ifdef PC_CLASSIFICATION
      USE mod_landpc
      USE MOD_Vars_PCTimeInvars
      USE MOD_Vars_PCTimeVars
#endif
      USE MOD_NetCDFVector
#ifdef SinglePoint
      USE mod_single_srfdata
#endif

      IMPLICIT NONE

      character(LEN=256), INTENT(in) :: dir_landdata

      ! Local Variables
      character(LEN=256) :: c
      character(LEN=256) :: landdir, lndname
      integer :: i,j,t,p,ps,pe,m,n,npatch

      REAL(r8), allocatable :: htoplc  (:)
      REAL(r8), allocatable :: htoppft (:)

      landdir = trim(dir_landdata) // '/htop'


#ifdef USGS_CLASSIFICATION

      IF (p_is_worker) THEN
         do npatch = 1, numpatch
            m = patchclass(npatch)

            htop(npatch) = htop0(m)
            hbot(npatch) = hbot0(m)

         end do
      ENDIF

#endif

#ifdef IGBP_CLASSIFICATION
#ifdef SinglePoint
      allocate (htoplc (numpatch))
      htoplc(:) = SITE_htop
#else
      lndname = trim(landdir)//'/htop_patches.nc'
      CALL ncio_read_vector (lndname, 'htop_patches', landpatch, htoplc)
#endif

      IF (p_is_worker) THEN
         do npatch = 1, numpatch
            m = patchclass(npatch)

            htop(npatch) = htop0(m)
            hbot(npatch) = hbot0(m)

            ! trees or woody savannas
            IF ( m<6 .or. m==8) THEN
               ! 01/06/2020, yuan: adjust htop reading
               IF (htoplc(npatch) > 2.) THEN
                  htop(npatch) = htoplc(npatch)
                  hbot(npatch) = htoplc(npatch)*hbot0(m)/htop0(m)
                  hbot(npatch) = max(1., hbot(npatch))
                  !htop(npatch) = max(htop(npatch), hbot0(m)*1.2)
               ENDIF
            ENDIF

         end do
      ENDIF

      IF (allocated(htoplc))   deallocate ( htoplc )
#endif


#ifdef PFT_CLASSIFICATION
#ifdef SinglePoint
      allocate(htoppft(numpft))
      htoppft = pack(SITE_htop_pfts, SITE_pctpfts > 0.)
#else
      lndname = trim(landdir)//'/htop_pfts.nc'
      CALL ncio_read_vector (lndname, 'htop_pfts', landpft,   htoppft)
#endif

      IF (p_is_worker) THEN
         do npatch = 1, numpatch
            t = patchtype(npatch)
            m = patchclass(npatch)

            IF (t == 0) THEN
               ps = patch_pft_s(npatch)
               pe = patch_pft_e(npatch)

               DO p = ps, pe
                  n = pftclass(p)

                  htop_p(p) = htop0_p(n)
                  hbot_p(p) = hbot0_p(n)

                  ! for trees
                  ! 01/06/2020, yuan: adjust htop reading
                  IF ( n>0 .and. n<9 .and. htoppft(p)>2.) THEN
                     htop_p(p) = htoppft(p)
                     hbot_p(p) = htoppft(p)*hbot0_p(n)/htop0_p(n)
                     hbot_p(p) = max(1., hbot_p(p))
                  ENDIF
               ENDDO

               htop(npatch) = sum(htop_p(ps:pe)*pftfrac(ps:pe))
               hbot(npatch) = sum(hbot_p(ps:pe)*pftfrac(ps:pe))

            ELSE
               htop(npatch) = htop0(m)
               hbot(npatch) = hbot0(m)
            ENDIF

         ENDDO
      ENDIF

      IF (allocated(htoppft)) deallocate(htoppft)
#endif

#ifdef PC_CLASSIFICATION
#ifdef SinglePoint
      allocate(htoplc(1))
      htoplc(:) = sum(SITE_htop_pfts * SITE_pctpfts)
#else
      lndname = trim(landdir)//'/htop_patches.nc'
      CALL ncio_read_vector (lndname, 'htop_patches', landpatch, htoplc )
#endif

      IF (p_is_worker) THEN
         do npatch = 1, numpatch
            t = patchtype(npatch)
            m = patchclass(npatch)
            IF (t == 0) THEN
               p = patch2pc(npatch)
               htop_c(:,p) = htop0_p(:)
               hbot_c(:,p) = hbot0_p(:)

               DO n = 1, N_PFT-1
                  ! 01/06/2020, yuan: adjust htop reading
                  IF (n < 9 .and. htoplc(npatch)>2.) THEN
                     htop_c(n,p) = htoplc(npatch)
                  ENDIF
               ENDDO
               htop(npatch) = sum(htop_c(:,p)*pcfrac(:,p))
               hbot(npatch) = sum(hbot_c(:,p)*pcfrac(:,p))
            ELSE
               htop(npatch) = htop0(m)
               hbot(npatch) = hbot0(m)
            ENDIF
         end do
      ENDIF

      IF (allocated(htoplc)) deallocate(htoplc)
#endif

END SUBROUTINE HTOP_readin<|MERGE_RESOLUTION|>--- conflicted
+++ resolved
@@ -6,19 +6,11 @@
 ! Read in the canopy tree top height
 ! ===========================================================
 
-<<<<<<< HEAD
       USE MOD_Precision
       USE MOD_SPMD_Task
-      USE GlobalVars
-      USE LC_Const
-      USE MOD_Vars_PFTConst
-=======
-      USE precision
-      USE spmd_task
       USE MOD_Vars_Global
       USE MOD_Const_LC
       USE MOD_Const_PFT
->>>>>>> 3e1016d9
       USE MOD_Vars_TimeInvariants
       USE mod_landpatch
 #ifdef PFT_CLASSIFICATION
