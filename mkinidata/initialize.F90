--- conflicted
+++ resolved
@@ -140,7 +140,7 @@
 
    CALL allocate_TimeInvariants
    CALL allocate_TimeVariables
-   !print*, count(landpatch%settyp==13)
+
    ! ---------------------------------------------------------------
    ! 1. INITIALIZE TIME INVARIANT VARIABLES
    ! ---------------------------------------------------------------
@@ -572,7 +572,6 @@
    ! PLEASE
    ! PLEASE UPDATE
    ! PLEASE UPDATE when have the observed lake status
-
    if (p_is_worker) then
 
       t_lake      (:,:) = 285.
@@ -595,8 +594,7 @@
 
       do i = 1, numpatch
          m = patchclass(i)
-         ! print*,'before IniTimeVar',i
-         ! print*, 'patch class is ',m
+         print*,'before IniTimeVar',i
 
          IF (use_wtd) THEN
             zwtmm = zwt(i) * 1000.
@@ -608,11 +606,7 @@
             prms(1,1:nl_soil) = bsw(1:nl_soil,i)
 #endif
 #ifdef vanGenuchten_Mualem_SOIL_MODEL
-<<<<<<< HEAD
-            vliq_r(:) = theta_r(i,:)
-=======
-            vliq_r(:) = theta_r(1:nl_soil,i) 
->>>>>>> 8482a1f1
+            vliq_r(:) = theta_r(1:nl_soil,i)
             prms(1,1:nl_soil) = alpha_vgm(1:nl_soil,i)
             prms(2,1:nl_soil) = n_vgm    (1:nl_soil,i)
             prms(3,1:nl_soil) = L_vgm    (1:nl_soil,i)
@@ -681,8 +675,6 @@
          IF (m == URBAN) THEN
 
             u = patch2urban(i)
-            print *, "patch:", i, "urban:", u, "coszen:", coszen(i)
-            print*, hroof(u), hwr(u), alb_roof(:,:,u)
             lwsun         (u) = 0.   !net longwave radiation of sunlit wall
             lwsha         (u) = 0.   !net longwave radiation of shaded wall
             lgimp         (u) = 0.   !net longwave radiation of impervious road
@@ -747,11 +739,6 @@
          print*,'after IniTimeVar',i
       ENDDO
 
-      ! for urban debug
-      ! print*, patch2urb
-      ! print*, numurban
-      ! print*, count(landpatch%settyp==13)
-
       do i = 1, numpatch
          z_sno (maxsnl+1:0,i) = z_soisno (maxsnl+1:0,i)
          dz_sno(maxsnl+1:0,i) = dz_soisno(maxsnl+1:0,i)
