#include <define.h>

SUBROUTINE initialize (casename, dir_landdata, dir_restart, &
      idate, greenwich)

   ! ======================================================================
   ! initialization routine for land surface model.
   !
   ! Created by Yongjiu Dai, 09/15/1999
   ! Revised by Yongjiu Dai, 08/30/2002
   ! Revised by Yongjiu Dai, 03/2014
   !
   ! ======================================================================
   use precision
   USE GlobalVars
   use mod_namelist
   use spmd_task
   use mod_pixel
   use mod_landpatch
#ifdef URBAN_MODEL
   use mod_landurban
<<<<<<< HEAD
   USE UrbanALBEDO
=======
>>>>>>> bbb4379e
#endif
   use PhysicalConstants
   use MOD_TimeInvariants
   use MOD_TimeVariables
#ifdef PFT_CLASSIFICATION
   USE mod_landpft
   USE MOD_PFTimeInvars
   USE MOD_PFTimeVars
#endif
#ifdef PC_CLASSIFICATION
   USE mod_landpc
   USE MOD_PCTimeInvars
   USE MOD_PCTimeVars
#endif
   USE LC_Const
   USE PFT_Const
   use timemanager

   use mod_grid
   use mod_data_type
!   use mod_mapping_grid2pset
   use ncio_serial
   use ncio_block
#ifdef CLMDEBUG
   use mod_colm_debug
#endif
#ifdef vanGenuchten_Mualem_SOIL_MODEL
   USE mod_soil_function
#endif
   USE mod_mapping_grid2pset
#ifdef LATERAL_FLOW
   USE mod_mesh
   USE mod_landhru
   USE mod_landpatch
#endif

   IMPLICIT NONE

   ! ----------------------------------------------------------------------
   character(len=*), intent(in) :: casename      ! case name
   character(len=*), intent(in) :: dir_landdata
   character(len=*), intent(in) :: dir_restart
   integer, intent(inout) :: idate(3)   ! year, julian day, seconds of the starting time
   logical, intent(in)    :: greenwich  ! true: greenwich time, false: local time

   ! ------------------------ local variables -----------------------------
   real(r8) :: rlon, rlat

   LOGICAL  :: use_wtd

   CHARACTER(len=256) :: fwtd
   type(grid_type)    :: gwtd
   type(block_data_real8_2d)    :: wtd_xy  ! [m]
   type(mapping_grid2pset_type) :: m_wtd2p

   REAL(r8) :: zwtmm
   real(r8) :: zc_soimm(1:nl_soil)
   real(r8) :: zi_soimm(0:nl_soil)
   real(r8) :: vliq_r  (1:nl_soil)
#ifdef Campbell_SOIL_MODEL
   INTEGER, parameter :: nprms = 1
#endif
#ifdef vanGenuchten_Mualem_SOIL_MODEL
   INTEGER, parameter :: nprms = 5
#endif
   REAL(r8) :: prms(nprms, 1:nl_soil)

#if(defined SOILINI)
   character(len=256) :: fsoildat

   type(grid_type) :: gsoil
   type(mapping_grid2pset_type) :: ms2p

   integer :: nl_soil_ini

   real(r8), allocatable :: soil_z(:)

   type(block_data_real8_2d) :: snow_d_grid
   type(block_data_real8_3d) :: soil_t_grid
   type(block_data_real8_3d) :: soil_w_grid

   real(r8), allocatable :: snow_d(:)
   real(r8), allocatable :: soil_t(:,:)
   real(r8), allocatable :: soil_w(:,:)
#endif

   ! CLM soil layer thickiness and depths
   real(r8), allocatable :: z_soisno (:,:)
   real(r8), allocatable :: dz_soisno(:,:)

   real(r8) :: calday                    ! Julian cal day (1.xx to 365.xx)
   INTEGER  :: idate0(3)
   integer  :: year, jday                ! Julian day and seconds
   INTEGER  :: month, mday

   integer  :: i,j,ipatch,nsl,ps,pe,ivt,m, u  ! indices
   INTEGER  :: hs, he

   integer :: Julian_8day
   integer :: ltyp

   real(r8), external :: orb_coszen     ! cosine of the solar zenith angle

#ifdef BGC
   real(r8) f_s1s2 (1:nl_soil)
   real(r8) f_s1s3 (1:nl_soil)
   real(r8) rf_s1s2(1:nl_soil)
   real(r8) rf_s1s3(1:nl_soil)
   real(r8) f_s2s1
   real(r8) f_s2s3
   real(r8) t
#endif


   ! --------------------------------------------------------------------
   ! Allocates memory for CLM 1d [numpatch] variables
   ! --------------------------------------------------------------------

   CALL allocate_TimeInvariants
   CALL allocate_TimeVariables
   print*, count(landpatch%settyp==13)
   ! ---------------------------------------------------------------
   ! 1. INITIALIZE TIME INVARIANT VARIABLES
   ! ---------------------------------------------------------------

   if (p_is_worker) then

      patchclass = landpatch%settyp

      DO ipatch = 1, numpatch
         patchtype(ipatch) = patchtypes(patchclass(ipatch))
      ENDDO

      call landpatch%get_lonlat_radian (patchlonr, patchlatr)

#ifdef PFT_CLASSIFICATION
      pftclass = landpft%settyp
#endif

   ENDIF

#if (defined PFT_CLASSIFICATION || defined PC_CLASSIFICATION)
   CALL pct_readin (dir_landdata)
#endif

   ! ------------------------------------------
   ! 1.1 Ponding water
   ! ------------------------------------------
#ifdef USE_DEPTH_TO_BEDROCK
   CALL dbedrock_readin (dir_landdata)
#endif

   IF (p_is_worker) THEN
      IF (numpatch > 0) THEN
         dpond(:) = 0._r8
      ENDIF
   ENDIF
   ! ------------------------------------------
   ! 1.2 Lake depth and layers' thickness
   ! ------------------------------------------
   CALL lakedepth_readin (dir_landdata)

   ! ...............................................................
   ! 1.3 Read in the soil parameters of the patches of the gridcells
   ! ...............................................................

   CALL soil_parameters_readin (dir_landdata)

#ifdef vanGenuchten_Mualem_SOIL_MODEL
   IF (p_is_worker) THEN
      IF (numpatch > 0) THEN

         psi0(:,:) = -1.0

         DO ipatch = 1, numpatch
            DO i = 1, nl_soil
               CALL get_derived_parameters_vGM ( &
                  psi0(i,ipatch), alpha_vgm(i,ipatch), n_vgm(i,ipatch), &
                  sc_vgm(i,ipatch), fc_vgm(i,ipatch))
            ENDDO
         ENDDO
      ENDIF
   ENDIF
#endif

   ! ...............................................................
   ! 1.4 Plant time-invariant variables
   ! ...............................................................

   ! read global tree top height from nc file
   CALL HTOP_readin (dir_landdata)
#ifdef URBAN_MODEL
   CALL Urban_readin (dir_landdata)
#endif
   ! ................................
   ! 1.5 Initialize TUNABLE constants
   ! ................................
   zlnd   = 0.01    !Roughness length for soil [m]
   zsno   = 0.0024  !Roughness length for snow [m]
   csoilc = 0.004   !Drag coefficient for soil under canopy [-]
   dewmx  = 0.1     !maximum dew
   wtfact = 0.38    !Maximum saturated fraction (global mean; see Niu et al., 2005)
   capr   = 0.34    !Tuning factor to turn first layer T into surface T
   cnfac  = 0.5     !Crank Nicholson factor between 0 and 1
   ssi    = 0.033   !Irreducible water saturation of snow
   wimp   = 0.05    !Water impremeable if porosity less than wimp
   pondmx = 10.0    !Ponding depth (mm)
   smpmax = -1.5e5  !Wilting point potential in mm
   smpmin = -1.e8   !Restriction for min of soil poten. (mm)
   trsmx0 = 2.e-4   !Max transpiration for moist soil+100% veg. [mm/s]
   tcrit  = 2.5     !critical temp. to determine rain or snow

#ifdef BGC
! bgc constant
   i_met_lit = 1
   i_cel_lit = 2
   i_lig_lit = 3
   i_cwd     = 4
   i_soil1   = 5
   i_soil2   = 6
   i_soil3   = 7
   i_atm     = 0

   donor_pool    = (/i_met_lit, i_cel_lit, i_lig_lit, i_soil1, i_cwd    , i_cwd    , i_soil1, i_soil2, i_soil2, i_soil3/)
   receiver_pool = (/i_soil1  , i_soil1  , i_soil2  , i_soil2, i_cel_lit, i_lig_lit, i_soil3, i_soil1, i_soil3, i_soil1/)
   am = 0.02_r8
   floating_cn_ratio = (/.true., .true., .true., .true., .false. ,.false., .false./)
   initial_cn_ratio  = (/90._r8, 90._r8, 90._r8, 90._r8,    8._r8, 11._r8,  11._r8/)      ! 1:ndecomp_pools

   f_s2s1 = 0.42_r8/(0.45_r8)
   f_s2s3 = 0.03_r8/(0.45_r8)
   if (p_is_worker) THEN
      if(numpatch > 0)then
         do j=1,nl_soil
            do i = 1, numpatch
!         t = 0.85_r8 - 0.68_r8 * 0.01_r8 * (100._r8 - wf_sand(j))
               t = 0.85_r8 - 0.68_r8 * 0.01_r8 * (100._r8 - 50._r8)
               f_s1s2 (j) = 1._r8 - .004_r8 / (1._r8 - t)
               f_s1s3 (j) = .004_r8 / (1._r8 - t)
               rf_s1s2(j) = t
               rf_s1s3(j) = t
               rf_decomp(j,:,i)  = (/0.55_r8, 0.5_r8, 0.5_r8, rf_s1s2(j), 0._r8  , 0._r8  , rf_s1s3(j), 0.55_r8, 0.55_r8, 0.55_r8/)
               pathfrac_decomp(j,:,i) = (/1.0_r8 ,1.0_r8 , 1.0_r8, f_s1s2(j) , 0.76_r8, 0.24_r8, f_s1s3(j) , f_s2s1 , f_s2s3 , 1._r8/)
            end do
         end do
      end if
   end if

   is_cwd            = (/.false.,.false.,.false.,.true. ,.false.,.false.,.false./)
   is_litter         = (/.true. ,.true. ,.true. ,.false.,.false.,.false.,.false./)
   is_soil           = (/.false.,.false.,.false.,.false.,.true. ,.true. ,.true./)

!   gdp_lf (:)    = 0._r8
!   abm_lf (:)    = 0._r8
!   peatf_lf (:)  = 0._r8
   cmb_cmplt_fact = (/0.5_r8,0.25_r8/)

   nitrif_n2o_loss_frac = 6.e-4 !fraction of N lost as N2O in nitrification (Li et al., 2000)
   dnp    = 0.01_r8
   bdnr   = 0.5_r8
   compet_plant_no3 = 1._r8
   compet_plant_nh4 = 1._r8
   compet_decomp_no3 = 1._r8
   compet_decomp_nh4 = 1._r8
   compet_denit = 1._r8
   compet_nit = 1._r8
   surface_tension_water = 0.073
   rij_kro_a     = 1.5e-10_r8
   rij_kro_alpha = 1.26_r8
   rij_kro_beta  = 0.6_r8
   rij_kro_gamma = 0.6_r8
   rij_kro_delta = 0.85_r8
#ifdef NITRIF
   nfix_timeconst = 10._r8
#else
   nfix_timeconst = 0._r8
#endif
   organic_max        = 130
   d_con_g21          = 0.1759_r8
   d_con_g22          = 0.00117_r8
   d_con_w21          = 1.172_r8
   d_con_w22          = 0.03443_r8
   d_con_w23          = 0.0005048_r8
   denit_resp_coef    = 0.1_r8
   denit_resp_exp     = 1.3_r8
   denit_nitrate_coef = 1.15_r8
   denit_nitrate_exp  = 0.57_r8
   k_nitr_max         = 1.1574074e-06_r8
   Q10       = 1.5_r8
   froz_q10  = 1.5_r8
   tau_l1    = 1._r8/18.5_r8
   tau_l2_l3 = 1._r8/4.9_r8
   tau_s1    = 1._r8/7.3_r8
   tau_s2    = 1._r8/0.2_r8
   tau_s3    = 1._r8/.0045_r8
   tau_cwd   = 1._r8/0.3_r8
   lwtop     = 0.7_r8/31536000.0_r8

   som_adv_flux               = 0._r8
   som_diffus                 = 3.170979198376459e-12_r8
   cryoturb_diffusion_k       = 1.585489599188229e-11_r8
   max_altdepth_cryoturbation = 2._r8
   max_depth_cryoturb         = 3._r8

   br              = 2.525e-6_r8
   br_root         = 0.83e-6_r8

   fstor2tran      = 0.5
   ndays_on        = 30
   ndays_off       = 15
   crit_dayl       = 39300
   crit_onset_fdd  = 15
   crit_onset_swi  = 15
   crit_offset_fdd = 15
   crit_offset_swi = 15
   soilpsi_on      = -0.6
   soilpsi_off     = -0.8

! constant for fire module
   occur_hi_gdp_tree        = 0.39_r8
   lfuel                    = 75._r8
   ufuel                    = 650._r8
   cropfire_a1              = 0.3_r8
   borealat                 = 40._r8/(4.*atan(1.))
   troplat                  = 23.5_r8/(4.*atan(1.))
   non_boreal_peatfire_c    = 0.001_r8
   boreal_peatfire_c        = 4.2e-5_r8
   rh_low                   = 30.0_r8
   rh_hgh                   = 80.0_r8
   bt_min                   = 0.3_r8
   bt_max                   = 0.7_r8
   pot_hmn_ign_counts_alpha = 0.0035_r8
   g0                       = 0.05_r8

   sf     = 0.1_r8
   sf_no3 = 1._r8
#endif

   ! ...............................................
   ! 1.6 Write out as a restart file [histTimeConst]
   ! ...............................................

#ifdef CLMDEBUG
   call check_TimeInvariants ()
#endif

   CALL WRITE_TimeInvariants (casename, dir_restart)

#ifdef USEMPI
   call mpi_barrier (p_comm_glb, p_err)
#endif

   if (p_is_master) write (6,*) ('Successfully Initialize the Land Time-Invariants')

   ! ----------------------------------------------------------------------
   ! [2] INITIALIZE TIME-VARYING VARIABLES
   ! as subgrid vectors of length [numpatch]
   ! initial run: create the time-varying variables based on :
   !              i) observation (NOT CODING CURRENTLY), or
   !             ii) some already-known information (NO CODING CURRENTLY), or
   !            iii) arbitrarily
   ! continuation run: time-varying data read in from restart file
   ! ----------------------------------------------------------------------

   ! 2.1 current time of model run
   ! ............................

   call initimetype(greenwich)

   IF (p_is_master) THEN
      IF(.not. greenwich)THEN
         print *, ".........greenwich false"
      ENDIF
   ENDIF


   ! ................................
   ! 2.2 cosine of solar zenith angle
   ! ................................
   calday = calendarday(idate)
   if (p_is_worker) then
      do i = 1, numpatch
         coszen(i) = orb_coszen(calday, patchlonr(i), patchlatr(i))
      enddo
   end if

   ! ...........................................
   !2.3 READ in or GUSSES land state information
   ! ...........................................

#if(defined SOILINI)
   fsoildat = DEF_file_soil_init

   call gsoil%define_from_file (fsoildat)
   call ms2p%build (gsoil, landpatch)

   call ncio_read_bcast_serial (fsoildat, 'soil_z', soil_z)
   nl_soil_ini = size(soil_z)

   if (p_is_io) then

      call allocate_block_data (gsoil, snow_d_grid)
      call allocate_block_data (gsoil, soil_t_grid, nl_soil_ini)
      call allocate_block_data (gsoil, soil_w_grid, nl_soil_ini)

      call ncio_read_block (fsoildat, 'soil_t', gsoil, nl_soil_ini, soil_t_grid)  ! soil layer temperature (K)
      call ncio_read_block (fsoildat, 'soil_w', gsoil, nl_soil_ini, soil_w_grid)  ! soil layer wetness (-)
      call ncio_read_block (fsoildat, 'snow_d', gsoil, snow_d_grid)  ! snow depth (m)

   end if

   if (p_is_worker) then

      allocate (snow_d(numpatch))
      allocate (soil_t(nl_soil_ini,numpatch))
      allocate (soil_w(nl_soil_ini,numpatch))

   end if

   call ms2p%map_aweighted (soil_t_grid, nl_soil_ini, soil_t)
   call ms2p%map_aweighted (soil_w_grid, nl_soil_ini, soil_w)
   call ms2p%map_aweighted (snow_d_grid, snow_d)

#endif

   fwtd = DEF_file_water_table_depth

   IF (p_is_master) THEN
      inquire (file=trim(fwtd), exist=use_wtd)
      IF (use_wtd) THEN
         write(*,'(/, 2A)') 'Use water table depth and derived equilibrium state ' &
            // ' to initialize soil water content: ', trim(fwtd)
      ENDIF
   ENDIF
#ifdef USEMPI
   call mpi_bcast (use_wtd, 1, MPI_LOGICAL, p_root, p_comm_glb, p_err)
#endif

   IF (use_wtd) THEN

      CALL julian2monthday (idate(1), idate(2), month, mday)
      call gwtd%define_from_file (fwtd)

      if (p_is_io) then
         call allocate_block_data (gwtd, wtd_xy)
         call ncio_read_block_time (fwtd, 'wtd', gwtd, month, wtd_xy)
      ENDIF

      call m_wtd2p%build (gwtd, landpatch)
      call m_wtd2p%map_aweighted (wtd_xy, zwt)

   ENDIF

   ! ...................
   ! 2.4 LEAF area index
   ! ...................
#if(defined DYN_PHENOLOGY)
   ! CREAT fraction of vegetation cover, greenness, leaf area index, stem index
   if (p_is_worker) then

      do i = 1, numpatch
#if(defined SOILINI)
         do nsl = 1, nl_soil
            t_soisno(nsl,i) = soil_t(min(nl_soil_ini,nsl),i)
         enddo
#else
         t_soisno(1:,i) = 283.
#endif
      enddo

      tlai(:)=0.0; tsai(:)=0.0; green(:)=0.0; fveg(:)=0.0
      do i = 1, numpatch
         ! Call Ecological Model()
         ltyp = patchtype(i)
         if(ltyp > 0) then
            call lai_empirical(ltyp, nl_soil,rootfr(1:,i), t_soisno(1:,i),tlai(i),tsai(i),fveg(i),green(i))
         endif
      enddo

   end if
#else

   idate0 = idate
   CALL adj2begin(idate0)
   year = idate0(1)
   jday = idate0(2)

   IF (DEF_LAI_CLIM) then
      ! 08/03/2019, yuan: read global LAI/SAI data
      CALL julian2monthday (year, jday, month, mday)
      CALL LAI_readin (year, month, dir_landdata)
   ELSE
      Julian_8day = int(calendarday(idate0)-1)/8*8 + 1
      CALL LAI_readin (year, Julian_8day, dir_landdata)
   ENDIF

#ifdef URBAN_MODEL
   CALL UrbanLAI_readin_nc (year, month, dir_landdata)
#endif
<<<<<<< HEAD
=======

>>>>>>> bbb4379e
#ifdef CLMDEBUG
   CALL check_vector_data ('LAI ', tlai)
   CALL check_vector_data ('SAI ', tsai)
#endif

#ifdef BGC
      CALL NDEP_readin(year, dir_landdata, .true., .false.)
      print*,'after NDEP readin'
#ifdef NITRIF
      CALL NITRIF_readin (month, dir_landdata)
      print*,'after NITRIF readin'
#endif

#ifdef CROP
      CALL CROP_readin (dir_landdata)
      print*,'after CROP readin'
      if (p_is_worker) then
         do i = 1, numpatch
            if(patchtype(i) .eq.  0)then
               ps = patch_pft_s(i)
               pe = patch_pft_e(i)
               do m = ps, pe
                  ivt = pftclass(m)
                  if(ivt >= npcropmin)then
                    leafc_p (m) = 0._r8
                    frootc_p(m) = 0._r8
                    tlai    (i) = 0._r8
                    tsai    (i) = 0._r8
                    tlai_p  (m) = 0._r8
                    tsai_p  (m) = 0._r8
                  end if
               end do
            end if
         end do
      end if
#endif
#endif
#endif
#ifdef Fire
      CALL Fire_readin (year,dir_landdata)
      print*,'after Fire readin'
#endif

   ! ..............................................................................
   ! 2.5 initialize time-varying variables, as subgrid vectors of length [numpatch]
   ! ..............................................................................
   if (p_is_worker) then

      allocate ( z_soisno (maxsnl+1:nl_soil,numpatch) )
      allocate ( dz_soisno(maxsnl+1:nl_soil,numpatch) )

      do i = 1, numpatch
         z_soisno (1:nl_soil ,i) = z_soi (1:nl_soil)
         dz_soisno(1:nl_soil ,i) = dz_soi(1:nl_soil)
      enddo

      do i = 1, numpatch
         m = patchclass(i)
         ! print*,'before IniTimeVar',i
         ! print*, 'patch class is ',m

         IF (use_wtd) THEN
            zwtmm = zwt(i) * 1000.
            zc_soimm = z_soi  * 1000.
            zi_soimm(0) = 0.
            zi_soimm(1:nl_soil) = zi_soi * 1000.
#ifdef Campbell_SOIL_MODEL
            vliq_r(:) = 0.
            prms(1,1:nl_soil) = bsw(1:nl_soil,i)
#endif
#ifdef vanGenuchten_Mualem_SOIL_MODEL
            vliq_r(:) = theta_r(i,:)
            prms(1,1:nl_soil) = alpha_vgm(1:nl_soil,i)
            prms(2,1:nl_soil) = n_vgm    (1:nl_soil,i)
            prms(3,1:nl_soil) = L_vgm    (1:nl_soil,i)
            prms(4,1:nl_soil) = sc_vgm   (1:nl_soil,i)
            prms(5,1:nl_soil) = fc_vgm   (1:nl_soil,i)
#endif
         ENDIF

         CALL iniTimeVar(i, patchtype(i)&
            ,porsl(1:,i),psi0(1:,i),hksati(1:,i)&
            ,soil_s_v_alb(i),soil_d_v_alb(i),soil_s_n_alb(i),soil_d_n_alb(i)&
            ,z0m(i),zlnd,chil(m),rho(1:,1:,m),tau(1:,1:,m)&
            ,z_soisno(maxsnl+1:,i),dz_soisno(maxsnl+1:,i)&
            ,t_soisno(maxsnl+1:,i),wliq_soisno(maxsnl+1:,i),wice_soisno(maxsnl+1:,i)&
            ,smp(1:,i),hk(1:,i),zwt(i),wa(i)&
#ifdef PLANT_HYDRAULIC_STRESS
            ,vegwp(1:,i),gs0sun(i),gs0sha(i)&
#endif
            ,t_grnd(i),tleaf(i),ldew(i),ldew_rain(i),ldew_snow(i),sag(i),scv(i)&
            ,snowdp(i),fveg(i),fsno(i),sigf(i),green(i),lai(i),sai(i),coszen(i)&
            ,snw_rds(:,i),mss_bcpho(:,i),mss_bcphi(:,i),mss_ocpho(:,i),mss_ocphi(:,i)&
            ,mss_dst1(:,i),mss_dst2(:,i),mss_dst3(:,i),mss_dst4(:,i)&
            ,alb(1:,1:,i),ssun(1:,1:,i),ssha(1:,1:,i),ssno(1:,1:,:,i)&
            ,thermk(i),extkb(i),extkd(i)&
            ,trad(i),tref(i),qref(i),rst(i),emis(i),zol(i),rib(i)&
            ,ustar(i),qstar(i),tstar(i),fm(i),fh(i),fq(i)&
#ifdef BGC
            ,totlitc(i), totsomc(i), totcwdc(i), decomp_cpools(:,i), decomp_cpools_vr(:,:,i) &
            ,ctrunc_veg(i), ctrunc_soil(i), ctrunc_vr(:,i) &
            ,totlitn(i), totsomn(i), totcwdn(i), decomp_npools(:,i), decomp_npools_vr(:,:,i) &
            ,ntrunc_veg(i), ntrunc_soil(i), ntrunc_vr(:,i) &
            ,totvegc(i), totvegn(i), totcolc(i), totcoln(i), col_endcb(i), col_begcb(i), col_endnb(i), col_begnb(i) &
            ,col_vegendcb(i), col_vegbegcb(i), col_soilendcb(i), col_soilbegcb(i) &
            ,col_vegendnb(i), col_vegbegnb(i), col_soilendnb(i), col_soilbegnb(i) &
            ,col_sminnendnb(i), col_sminnbegnb(i) &
            ,altmax(i) , altmax_lastyear(i), altmax_lastyear_indx(i), lag_npp(i) &
            ,sminn_vr(:,i), sminn(i), smin_no3_vr  (:,i), smin_nh4_vr       (:,i)&
            ,prec10(i), prec60(i), prec365 (i), prec_today(i), prec_daily(:,i), tsoi17(i), rh30(i), accumnstep(i) , skip_balance_check(i) &
#ifdef SASU
!------------------------SASU variables-----------------------
            ,decomp0_cpools_vr        (:,:,i), decomp0_npools_vr        (:,:,i) &
            ,I_met_c_vr_acc             (:,i), I_cel_c_vr_acc             (:,i), I_lig_c_vr_acc             (:,i), I_cwd_c_vr_acc             (:,i) &
            ,AKX_met_to_soil1_c_vr_acc  (:,i), AKX_cel_to_soil1_c_vr_acc  (:,i), AKX_lig_to_soil2_c_vr_acc  (:,i), AKX_soil1_to_soil2_c_vr_acc(:,i) &
            ,AKX_cwd_to_cel_c_vr_acc    (:,i), AKX_cwd_to_lig_c_vr_acc    (:,i), AKX_soil1_to_soil3_c_vr_acc(:,i), AKX_soil2_to_soil1_c_vr_acc(:,i) &
            ,AKX_soil2_to_soil3_c_vr_acc(:,i), AKX_soil3_to_soil1_c_vr_acc(:,i) &
            ,AKX_met_exit_c_vr_acc      (:,i), AKX_cel_exit_c_vr_acc      (:,i), AKX_lig_exit_c_vr_acc      (:,i), AKX_cwd_exit_c_vr_acc      (:,i) &
            ,AKX_soil1_exit_c_vr_acc    (:,i), AKX_soil2_exit_c_vr_acc    (:,i), AKX_soil3_exit_c_vr_acc    (:,i) &
            ,diagVX_c_vr_acc          (:,:,i), upperVX_c_vr_acc         (:,:,i), lowerVX_c_vr_acc         (:,:,i) &
            ,I_met_n_vr_acc             (:,i), I_cel_n_vr_acc             (:,i), I_lig_n_vr_acc             (:,i), I_cwd_n_vr_acc             (:,i) &
            ,AKX_met_to_soil1_n_vr_acc  (:,i), AKX_cel_to_soil1_n_vr_acc  (:,i), AKX_lig_to_soil2_n_vr_acc  (:,i), AKX_soil1_to_soil2_n_vr_acc(:,i) &
            ,AKX_cwd_to_cel_n_vr_acc    (:,i), AKX_cwd_to_lig_n_vr_acc    (:,i), AKX_soil1_to_soil3_n_vr_acc(:,i), AKX_soil2_to_soil1_n_vr_acc(:,i) &
            ,AKX_soil2_to_soil3_n_vr_acc(:,i), AKX_soil3_to_soil1_n_vr_acc(:,i) &
            ,AKX_met_exit_n_vr_acc      (:,i), AKX_cel_exit_n_vr_acc      (:,i), AKX_lig_exit_n_vr_acc      (:,i), AKX_cwd_exit_n_vr_acc      (:,i) &
            ,AKX_soil1_exit_n_vr_acc    (:,i), AKX_soil2_exit_n_vr_acc    (:,i), AKX_soil3_exit_n_vr_acc    (:,i) &
            ,diagVX_n_vr_acc          (:,:,i), upperVX_n_vr_acc         (:,:,i), lowerVX_n_vr_acc         (:,:,i) &
#endif
!------------------------------------------------------------
#endif
#if(defined SOILINI)
            ,nl_soil_ini,soil_z,soil_t(1:,i),soil_w(1:,i),snow_d(i)
#endif

            ,use_wtd, zwtmm, zc_soimm, zi_soimm, vliq_r, nprms, prms)

#ifdef URBAN_MODEL
         IF (m == URBAN) THEN
<<<<<<< HEAD
            u = patch2urban(i)

            print *, "patch:", i, "urban:", u, "coszen:", coszen(i)
=======

            u = patch2urban(i)
            print *, "patch:", i, "urban:", u, "coszen:", coszen(i)

>>>>>>> bbb4379e
            lwsun         (u) = 0.   !net longwave radiation of sunlit wall
            lwsha         (u) = 0.   !net longwave radiation of shaded wall
            lgimp         (u) = 0.   !net longwave radiation of impervious road
            lgper         (u) = 0.   !net longwave radiation of pervious road
            lveg          (u) = 0.   !net longwave radiation of vegetation [W/m2]

            t_roofsno   (:,u) = 283. !temperatures of roof layers
            t_wallsun   (:,u) = 283. !temperatures of sunlit wall layers
            t_wallsha   (:,u) = 283. !temperatures of shaded wall layers
            t_gimpsno   (:,u) = 283. !temperatures of impervious road layers
            t_gpersno   (:,u) = 283. !soil temperature [K]
            t_lakesno   (:,u) = 283. !lake soil temperature [K]

            wice_roofsno(:,u) = 0.   !ice lens [kg/m2]
            wice_gimpsno(:,u) = 0.   !ice lens [kg/m2]
            wice_gpersno(:,u) = 0.   !ice lens [kg/m2]
            wice_lakesno(:,u) = 0.   !ice lens [kg/m2]
            wliq_roofsno(:,u) = 0.   !liqui water [kg/m2]
            wliq_gimpsno(:,u) = 0.   !liqui water [kg/m2]
            wliq_gpersno(:,u) = wliq_soisno(:,i) !liqui water [kg/m2]
            wliq_lakesno(:,u) = wliq_soisno(:,i) !liqui water [kg/m2]

            wliq_soisno (: ,i) = 0.
            wliq_soisno (:1,i) = wliq_roofsno(:1,u)*froof(u)
            wliq_soisno (: ,i) = wliq_soisno(: ,i) + wliq_gpersno(: ,u)*(1-froof(u))*fgper(u)
            wliq_soisno (:1,i) = wliq_soisno(:1,i) + wliq_gimpsno(:1,u)*(1-froof(u))*(1-fgper(u))

            snowdp_roof   (u) = 0.   !snow depth [m]
            snowdp_gimp   (u) = 0.   !snow depth [m]
            snowdp_gper   (u) = 0.   !snow depth [m]
            snowdp_lake   (u) = 0.   !snow depth [m]

            z_sno_roof  (:,u) = 0.   !node depth of roof [m]
            z_sno_gimp  (:,u) = 0.   !node depth of impervious [m]
            z_sno_gper  (:,u) = 0.   !node depth pervious [m]
            z_sno_lake  (:,u) = 0.   !node depth lake [m]

            dz_sno_roof (:,u) = 0.   !interface depth of roof [m]
            dz_sno_gimp (:,u) = 0.   !interface depth of impervious [m]
            dz_sno_gper (:,u) = 0.   !interface depth pervious [m]
            dz_sno_lake (:,u) = 0.   !interface depth lake [m]

            t_room        (u) = 283. !temperature of inner building [K]
            troof_inner   (u) = 283. !temperature of inner roof [K]
            twsun_inner   (u) = 283. !temperature of inner sunlit wall [K]
            twsha_inner   (u) = 283. !temperature of inner shaded wall [K]
            Fhac          (u) = 0.   !sensible flux from heat or cool AC [W/m2]
            Fwst          (u) = 0.   !waste heat flux from heat or cool AC [W/m2]
            Fach          (u) = 0.   !flux from inner and outter air exchange [W/m2]

<<<<<<< HEAD
            CALL UrbanIniTimeVar(i,froof(u),fgper(u),flake(u),hwr(u),hroof(u),&
               alb_roof(:,:,u),alb_wall(:,:,u),alb_gimp(:,:,u),alb_gper(:,:,u),&
               rho(:,:,m),tau(:,:,m),fveg(i),htop(i),hbot(i),lai(i),sai(i),coszen(i),&
               fsno_roof(u),fsno_gimp(u),fsno_gper(u),fsno_lake(u),&
               scv_roof(u),scv_gimp(u),scv_gper(u),scv_lake(u),&
               sag_roof(u),sag_gimp(u),sag_gper(u),sag_lake(u),t_lakesno(1,u),&
               fwsun(u),dfwsun(u),alb(:,:,i),ssun(:,:,i),ssha(:,:,i),sroof(:,:,u),&
               swsun(:,:,u),swsha(:,:,u),sgimp(:,:,u),sgper(:,:,u),slake(:,:,u))
=======
            ! CALL UrbanIniTimeVar(i,froof(u),fgper(u),flake(u),hwr(u),hroof(u),&
            !    alb_roof(:,:,u),alb_wall(:,:,u),alb_gimp(:,:,u),alb_gper(:,:,u),&
            !    rho(:,:,m),tau(:,:,m),fveg(i),htop(i),hbot(i),lai(i),sai(i),coszen(i),&
            !    fsno_roof(u),fsno_gimp(u),fsno_gper(u),fsno_lake(u),&
            !    scv_roof(u),scv_gimp(u),scv_gper(u),scv_lake(u),&
            !    sag_roof(u),sag_gimp(u),sag_gper(u),sag_lake(u),t_lake(1,i),&
            !    fwsun(u),dfwsun(u),alb(:,:,i),ssun(:,:,i),ssha(:,:,i),sroof(:,:,u),&
            !    swsun(:,:,u),swsha(:,:,u),sgimp(:,:,u),sgper(:,:,u),slake(:,:,u))
>>>>>>> bbb4379e

         ENDIF
#endif
         print*,'after IniTimeVar',i
      enddo

      ! for urban debug
      ! print*, patch2urb
      ! print*, numurban
      ! print*, count(landpatch%settyp==13)

      do i = 1, numpatch
         z_sno (maxsnl+1:0,i) = z_soisno (maxsnl+1:0,i)
         dz_sno(maxsnl+1:0,i) = dz_soisno(maxsnl+1:0,i)
      end do

   end if

   ! ------------------------------------------
   ! PLEASE
   ! PLEASE UPDATE
   ! PLEASE UPDATE when have the observed lake status
   if (p_is_worker) then

      t_lake      (:,:) = 285.
      lake_icefrac(:,:) = 0.
      savedtke1   (:)   = tkwat

   end if
   ! ------------------------------------------

   ! -----
#ifdef LATERAL_FLOW

#if (defined CROP)
   IF (p_is_worker) CALL hru_patch%build (landhru, landpatch, use_frac = .true., shadowfrac = pctcrop)
#else
   IF (p_is_worker) CALL hru_patch%build (landhru, landpatch, use_frac = .true.)
#endif
   IF (p_is_worker) THEN
      IF (numelm > 0) THEN
         riverheight(:) = 0
         riverveloct(:) = 0
      ENDIF

      IF (numhru > 0) THEN
         veloc_hru(:) = 0

         DO i = 1, numhru
            ps = hru_patch%substt(i)
            pe = hru_patch%subend(i)
            dpond_hru(i) = sum(dpond(ps:pe) * hru_patch%subfrc(ps:pe))
            dpond_hru(i) = dpond_hru(i) / 1.0e3 ! mm to m
         ENDDO
      ENDIF
   ENDIF
#endif
   ! ...............................................................
   ! 2.6 Write out the model variables for restart run [histTimeVar]
   ! ...............................................................

#ifdef CLMDEBUG
   call check_TimeVariables ()
#endif
   CALL WRITE_TimeVariables (idate, casename, dir_restart)
#ifdef USEMPI
   call mpi_barrier (p_comm_glb, p_err)
#endif

   if (p_is_master) write (6,*) ('Successfully Initialize the Land Time-Vraying Variables')


   ! --------------------------------------------------
   ! Deallocates memory for CLM 1d [numpatch] variables
   ! --------------------------------------------------
   CALL deallocate_TimeInvariants
   CALL deallocate_TimeVariables

   IF (allocated(z_soisno )) deallocate (z_soisno )
   IF (allocated(dz_soisno)) deallocate (dz_soisno)

#if(defined SOILINI)
   IF (allocated(soil_z)) deallocate (soil_z)
   IF (allocated(snow_d)) deallocate (snow_d)
   IF (allocated(soil_t)) deallocate (soil_t)
   IF (allocated(soil_w)) deallocate (soil_w)
#endif

END SUBROUTINE initialize
! --------------------------------------------------
! EOP<|MERGE_RESOLUTION|>--- conflicted
+++ resolved
@@ -19,10 +19,7 @@
    use mod_landpatch
 #ifdef URBAN_MODEL
    use mod_landurban
-<<<<<<< HEAD
    USE UrbanALBEDO
-=======
->>>>>>> bbb4379e
 #endif
    use PhysicalConstants
    use MOD_TimeInvariants
@@ -522,10 +519,7 @@
 #ifdef URBAN_MODEL
    CALL UrbanLAI_readin_nc (year, month, dir_landdata)
 #endif
-<<<<<<< HEAD
-=======
-
->>>>>>> bbb4379e
+
 #ifdef CLMDEBUG
    CALL check_vector_data ('LAI ', tlai)
    CALL check_vector_data ('SAI ', tsai)
@@ -664,16 +658,9 @@
 
 #ifdef URBAN_MODEL
          IF (m == URBAN) THEN
-<<<<<<< HEAD
             u = patch2urban(i)
 
             print *, "patch:", i, "urban:", u, "coszen:", coszen(i)
-=======
-
-            u = patch2urban(i)
-            print *, "patch:", i, "urban:", u, "coszen:", coszen(i)
-
->>>>>>> bbb4379e
             lwsun         (u) = 0.   !net longwave radiation of sunlit wall
             lwsha         (u) = 0.   !net longwave radiation of shaded wall
             lgimp         (u) = 0.   !net longwave radiation of impervious road
@@ -724,7 +711,6 @@
             Fwst          (u) = 0.   !waste heat flux from heat or cool AC [W/m2]
             Fach          (u) = 0.   !flux from inner and outter air exchange [W/m2]
 
-<<<<<<< HEAD
             CALL UrbanIniTimeVar(i,froof(u),fgper(u),flake(u),hwr(u),hroof(u),&
                alb_roof(:,:,u),alb_wall(:,:,u),alb_gimp(:,:,u),alb_gper(:,:,u),&
                rho(:,:,m),tau(:,:,m),fveg(i),htop(i),hbot(i),lai(i),sai(i),coszen(i),&
@@ -733,16 +719,6 @@
                sag_roof(u),sag_gimp(u),sag_gper(u),sag_lake(u),t_lakesno(1,u),&
                fwsun(u),dfwsun(u),alb(:,:,i),ssun(:,:,i),ssha(:,:,i),sroof(:,:,u),&
                swsun(:,:,u),swsha(:,:,u),sgimp(:,:,u),sgper(:,:,u),slake(:,:,u))
-=======
-            ! CALL UrbanIniTimeVar(i,froof(u),fgper(u),flake(u),hwr(u),hroof(u),&
-            !    alb_roof(:,:,u),alb_wall(:,:,u),alb_gimp(:,:,u),alb_gper(:,:,u),&
-            !    rho(:,:,m),tau(:,:,m),fveg(i),htop(i),hbot(i),lai(i),sai(i),coszen(i),&
-            !    fsno_roof(u),fsno_gimp(u),fsno_gper(u),fsno_lake(u),&
-            !    scv_roof(u),scv_gimp(u),scv_gper(u),scv_lake(u),&
-            !    sag_roof(u),sag_gimp(u),sag_gper(u),sag_lake(u),t_lake(1,i),&
-            !    fwsun(u),dfwsun(u),alb(:,:,i),ssun(:,:,i),ssha(:,:,i),sroof(:,:,u),&
-            !    swsun(:,:,u),swsha(:,:,u),sgimp(:,:,u),sgper(:,:,u),slake(:,:,u))
->>>>>>> bbb4379e
 
          ENDIF
 #endif
