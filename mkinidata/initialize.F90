--- conflicted
+++ resolved
@@ -11,19 +11,11 @@
    ! Revised by Yongjiu Dai, 03/2014
    !
    ! ======================================================================
-<<<<<<< HEAD
    use MOD_Precision
-   USE GlobalVars
+   USE MOD_Vars_Global
    use MOD_Namelist
    use MOD_SPMD_Task
    use MOD_Pixel
-=======
-   use precision
-   USE MOD_Vars_Global
-   use mod_namelist
-   use spmd_task
-   use mod_pixel
->>>>>>> 3e1016d9
    use mod_landpatch
 #ifdef URBAN_MODEL
    use mod_landurban
@@ -45,15 +37,9 @@
    USE MOD_Vars_PCTimeInvars
    USE MOD_Vars_PCTimeVars
 #endif
-<<<<<<< HEAD
-   USE LC_Const
-   USE MOD_Vars_PFTConst
-   use MOD_TimeManager
-=======
    USE MOD_Const_LC
    USE MOD_Const_PFT
-   use timemanager
->>>>>>> 3e1016d9
+   use MOD_TimeManager
 
    use MOD_Grid
    use MOD_DataType
