--- conflicted
+++ resolved
@@ -204,25 +204,6 @@
 
 #ifdef BGC
 ! bgc constant
-<<<<<<< HEAD
-      i_met_lit = 1
-      i_cel_lit = 2
-      i_lig_lit = 3
-      i_cwd     = 4
-      i_soil1   = 5
-      i_soil2   = 6
-      i_soil3   = 7
-      i_atm     = 0
-
-      donor_pool    = (/i_met_lit, i_cel_lit, i_lig_lit, i_soil1, i_cwd    , i_cwd    , i_soil1, i_soil2, i_soil2, i_soil3/)
-      receiver_pool = (/i_soil1  , i_soil1  , i_soil2  , i_soil2, i_cel_lit, i_lig_lit, i_soil3, i_soil1, i_soil3, i_soil1/)
-      am = 0.02_r8
-      floating_cn_ratio = (/.true., .true., .true., .true., .false. ,.false., .false./)
-      initial_cn_ratio  = (/90._r8, 90._r8, 90._r8, 90._r8,    8._r8, 11._r8,  11._r8/)      ! 1:ndecomp_pools
-
-      f_s2s1 = 0.42_r8/(0.45_r8)
-      f_s2s3 = 0.03_r8/(0.45_r8)
-=======
    i_met_lit = 1
    i_cel_lit = 2
    i_lig_lit = 3
@@ -236,12 +217,10 @@
    receiver_pool = (/i_soil1  , i_soil1  , i_soil2  , i_soil2, i_cel_lit, i_lig_lit, i_soil3, i_soil1, i_soil3, i_soil1/)
    am = 0.02_r8
    floating_cn_ratio = (/.true., .true., .true., .true., .false. ,.false., .false./)
-   initial_cn_ratio  = (/90._r8, 90._r8, 90._r8, 90._r8, 200._r8, 200._r8, 200._r8/)      ! 1:ndecomp_pools
+   initial_cn_ratio  = (/90._r8, 90._r8, 90._r8, 90._r8,    8._r8, 11._r8,  11._r8/)      ! 1:ndecomp_pools
 
    f_s2s1 = 0.42_r8/(0.45_r8)
    f_s2s3 = 0.03_r8/(0.45_r8)
-
->>>>>>> 35435985
    if (p_is_worker) THEN
       if(numpatch > 0)then
          do j=1,nl_soil
@@ -259,95 +238,10 @@
       end if
    end if
 
-<<<<<<< HEAD
-      is_cwd            = (/.false.,.false.,.false.,.true. ,.false.,.false.,.false./)
-      is_litter         = (/.true. ,.true. ,.true. ,.false.,.false.,.false.,.false./)
-      is_soil           = (/.false.,.false.,.false.,.false.,.true. ,.true. ,.true./)
-   
-      gdp_lf (:)    = 0._r8
-      abm_lf (:)    = 0._r8
-      peatf_lf (:)  = 0._r8
-      cmb_cmplt_fact = (/0.5_r8,0.25_r8/)
-
-      nitrif_n2o_loss_frac = 6.e-4 !fraction of N lost as N2O in nitrification (Li et al., 2000)
-      dnp    = 0.01_r8
-      bdnr   = 0.5_r8
-      compet_plant_no3 = 1._r8
-      compet_plant_nh4 = 1._r8
-      compet_decomp_no3 = 1._r8
-      compet_decomp_nh4 = 1._r8
-      compet_denit = 1._r8
-      compet_nit = 1._r8
-      surface_tension_water = 0.073
-      rij_kro_a     = 1.5e-10_r8
-      rij_kro_alpha = 1.26_r8
-      rij_kro_beta  = 0.6_r8
-      rij_kro_gamma = 0.6_r8
-      rij_kro_delta = 0.85_r8
-      organic_max        = 130
-      d_con_g21          = 0.1759_r8
-      d_con_g22          = 0.00117_r8
-      d_con_w21          = 1.172_r8
-      d_con_w22          = 0.03443_r8
-      d_con_w23          = 0.0005048_r8
-      denit_resp_coef    = 0.1_r8
-      denit_resp_exp     = 1.3_r8
-      denit_nitrate_coef = 1.15_r8
-      denit_nitrate_exp  = 0.57_r8
-      k_nitr_max         = 1.1574074e-06_r8
-      Q10       = 1.5_r8
-      froz_q10  = 1.5_r8
-      tau_l1    = 1._r8/18.5_r8
-      tau_l2_l3 = 1._r8/4.9_r8
-      tau_s1    = 1._r8/7.3_r8
-      tau_s2    = 1._r8/0.2_r8
-      tau_s3    = 1._r8/.0045_r8
-      tau_cwd   = 1._r8/0.3_r8
-      lwtop     = 0.7_r8/31536000.0_r8
-
-      som_adv_flux               = 0._r8
-      som_diffus                 = 3.170979198376459e-12_r8
-      cryoturb_diffusion_k       = 1.585489599188229e-11_r8
-      max_altdepth_cryoturbation = 2._r8
-      max_depth_cryoturb         = 3._r8
-
-      br              = 2.525e-6_r8
-      br_root         = 0.83e-6_r8
-
-      fstor2tran      = 0.5
-      ndays_on        = 30
-      ndays_off       = 15
-      crit_dayl       = 39300
-      crit_onset_fdd  = 15
-      crit_onset_swi  = 15
-      crit_offset_fdd = 15
-      crit_offset_swi = 15
-      soilpsi_on      = -0.6
-      soilpsi_off     = -0.8
-
-! constant for fire module
-      occur_hi_gdp_tree        = 0.39_r8
-      lfuel                    = 75._r8
-      ufuel                    = 650._r8
-      cropfire_a1              = 0.3_r8
-      borealat                 = 40._r8/(4.*atan(1.))
-      troplat                  = 23.5_r8/(4.*atan(1.))
-      non_boreal_peatfire_c    = 0.001_r8
-      boreal_peatfire_c        = 4.2e-5_r8
-      rh_low                   = 30.0_r8
-      rh_hgh                   = 80.0_r8
-      bt_min                   = 0.3_r8
-      bt_max                   = 0.7_r8
-      pot_hmn_ign_counts_alpha = 0.0035_r8
-      g0                       = 0.05_r8
-
-      sf     = 0.1_r8
-      sf_no3 = 1._r8
-=======
    is_cwd            = (/.false.,.false.,.false.,.true. ,.false.,.false.,.false./)
    is_litter         = (/.true. ,.true. ,.true. ,.false.,.false.,.false.,.false./)
    is_soil           = (/.false.,.false.,.false.,.false.,.true. ,.true. ,.true./)
-
+   
    gdp_lf (:)    = 0._r8
    abm_lf (:)    = 0._r8
    peatf_lf (:)  = 0._r8
@@ -356,6 +250,29 @@
    nitrif_n2o_loss_frac = 6.e-4 !fraction of N lost as N2O in nitrification (Li et al., 2000)
    dnp    = 0.01_r8
    bdnr   = 0.5_r8
+   compet_plant_no3 = 1._r8
+   compet_plant_nh4 = 1._r8
+   compet_decomp_no3 = 1._r8
+   compet_decomp_nh4 = 1._r8
+   compet_denit = 1._r8
+   compet_nit = 1._r8
+   surface_tension_water = 0.073
+   rij_kro_a     = 1.5e-10_r8
+   rij_kro_alpha = 1.26_r8
+   rij_kro_beta  = 0.6_r8
+   rij_kro_gamma = 0.6_r8
+   rij_kro_delta = 0.85_r8
+   organic_max        = 130
+   d_con_g21          = 0.1759_r8
+   d_con_g22          = 0.00117_r8
+   d_con_w21          = 1.172_r8
+   d_con_w22          = 0.03443_r8
+   d_con_w23          = 0.0005048_r8
+   denit_resp_coef    = 0.1_r8
+   denit_resp_exp     = 1.3_r8
+   denit_nitrate_coef = 1.15_r8
+   denit_nitrate_exp  = 0.57_r8
+   k_nitr_max         = 1.1574074e-06_r8
    Q10       = 1.5_r8
    froz_q10  = 1.5_r8
    tau_l1    = 1._r8/18.5_r8
@@ -386,7 +303,7 @@
    soilpsi_on      = -0.6
    soilpsi_off     = -0.8
 
-   ! constant for fire module
+! constant for fire module
    occur_hi_gdp_tree        = 0.39_r8
    lfuel                    = 75._r8
    ufuel                    = 650._r8
@@ -404,7 +321,6 @@
 
    sf     = 0.1_r8
    sf_no3 = 1._r8
->>>>>>> 35435985
 #endif
 
    ! ...............................................
@@ -546,8 +462,9 @@
 #endif
 
 #ifdef CROP
-<<<<<<< HEAD
       CALL CROP_readin (dir_landdata)
+#endif
+#endif 
       if (p_is_worker) then
          do i = 1, numpatch
             if(patchtype(i) .eq.  0)then
@@ -556,8 +473,10 @@
                do m = ps, pe
                   ivt = pftclass(m)
                   if(ivt >= npcropmin)then
+#ifdef BGC
                     leafc_p (m) = 0._r8
                     frootc_p(m) = 0._r8
+#endif
                     tlai    (i) = 0._r8
                     tsai    (i) = 0._r8
                     tlai_p  (m) = 0._r8
@@ -567,34 +486,6 @@
             end if
          end do
       end if
-#endif
-#endif
-
-=======
-   if (p_is_worker) then
-      do i = 1, numpatch
-         if(patchtype(i) .eq.  0)then
-            ps = patch_pft_s(i)
-            pe = patch_pft_e(i)
-            do m = ps, pe
-               ivt = pftclass(m)
-               if(ivt >= npcropmin)then
-#ifdef BGC
-                  leafc_p (m) = 0._r8
-                  frootc_p(m) = 0._r8
-#endif
-                  tlai    (i) = 0._r8
-                  tsai    (i) = 0._r8
-                  tlai_p  (m) = 0._r8
-                  tsai_p  (m) = 0._r8
-               end if 
-            end do
-         end if
-      end do
-   end if
->>>>>>> 35435985
-#endif
-
 #endif
 
    ! ..............................................................................
