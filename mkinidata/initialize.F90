--- conflicted
+++ resolved
@@ -32,7 +32,6 @@
 #endif
    USE LC_Const
    USE PFT_Const
-<<<<<<< HEAD
    use timemanager
 
    use mod_grid
@@ -45,188 +44,6 @@
 #endif
 #ifdef vanGenuchten_Mualem_SOIL_MODEL
    USE mod_soil_function
-=======
-   USE timemanager
-   USE ncio
-   USE netcdf
-   USE omp_lib
-
-   IMPLICIT NONE
-
-! ----------------------------------------------------------------------
-   CHARACTER(LEN=256), INTENT(in) :: casename           !casename name
-   CHARACTER(LEN=256), INTENT(in) :: dir_model_landdata !
-   CHARACTER(LEN=256), INTENT(in) :: dir_restart_hist   !
-   LOGICAL, INTENT(in)    :: greenwich   !true: greenwich time, false: local time
-   INTEGER, INTENT(in)    :: lon_points  !number of longitude points on model grid
-   INTEGER, INTENT(in)    :: lat_points  !number of latitude points on model grid
-   INTEGER, INTENT(inout) :: idate(3)    !year, julian day, seconds of the starting time
-
-! required by atmospheric models initialization (such as GRAPES, RSM, ...)
-   REAL(r8), intent(out) :: tg_xy   (lon_points,lat_points) ! 
-   REAL(r8), intent(out) :: albvb_xy(lon_points,lat_points) ! 
-   REAL(r8), intent(out) :: albvd_xy(lon_points,lat_points) ! 
-   REAL(r8), intent(out) :: albnb_xy(lon_points,lat_points) ! 
-   REAL(r8), intent(out) :: albnd_xy(lon_points,lat_points) ! 
-   REAL(r8), intent(out) :: trad_xy (lon_points,lat_points) ! 
-   REAL(r8), intent(out) :: rib_xy  (lon_points,lat_points) ! 
-   REAL(r8), intent(out) :: fm_xy   (lon_points,lat_points) ! 
-   REAL(r8), intent(out) :: fh_xy   (lon_points,lat_points) ! 
-   REAL(r8), intent(out) :: fq_xy   (lon_points,lat_points) ! 
-
-! ------------------------ local variables -----------------------------
-! surface classification and soil information
-
-  REAL(r8) latixy  (lon_points,lat_points)          !latitude in radians
-  REAL(r8) longxy  (lon_points,lat_points)          !longitude in radians
-  REAL(r8) latdeg  (lat_points)                     !latitude in degree
-  REAL(r8) londeg  (lon_points)                     !longitude in degree
-  REAL(r8) area_gridcells (lon_points,lat_points)   !area of gridcells (km^2)
-
-  REAL(r8), allocatable :: landfrac(:,:)            ! 
-  REAL(r8), allocatable :: pctlc(:,:,:)             ! 
-  REAL(r8), allocatable :: pctelc(:,:,:)            ! 
-  REAL(r8), allocatable :: pctpft(:,:,:)            ! 
-  REAL(r8), allocatable :: pcturban(:,:)            ! 
-  REAL(r8), allocatable :: pctwater(:,:)            ! 
-  REAL(r8), allocatable :: pctwetland(:,:)          ! 
-  REAL(r8), allocatable :: pctglacier(:,:)          ! 
-#ifdef CROP
-  REAL(r8), allocatable :: pctcft(:,:,:)            ! 
-#endif
-  REAL(r8), allocatable :: pctpc(:,:,:,:)           ! 
-  REAL(r8), allocatable :: fraction_patches(:,:,:)  !fraction of the patch of landtypes in gridcells
-
-#if(defined SOILINI)
-  INTEGER :: lusoil
-  INTEGER :: nl_soil_ini
-  REAL(r8), allocatable :: snow_d_grid(:,:)
-  REAL(r8), allocatable :: snow_d(:)
-
-  REAL(r8), allocatable :: soil_z_grid(:)
-  REAL(r8), allocatable :: soil_t_grid(:,:,:)
-  REAL(r8), allocatable :: soil_w_grid(:,:,:)
-  REAL(r8), allocatable :: soil_z(:)
-  REAL(r8), allocatable :: soil_t(:,:)
-  REAL(r8), allocatable :: soil_w(:,:)
-#endif
-
-  REAL(r8), allocatable :: z_soisno (:,:)
-  REAL(r8), allocatable :: dz_soisno(:,:)
-
-  REAL(r8) :: calday                   !Julian cal day (1.xx to 365.xx)
-  INTEGER  :: year, jday, msec         !Julian day and seconds
-  INTEGER  :: month, mday              !month and day of month
-  INTEGER  :: i,j,k,l,m,npatch,np,nsl  !indices
-  INTEGER  :: numpatch_lat(lat_points) !number of patches of grids at lon. strip
-
-  CHARACTER(LEN=256) :: c
-  CHARACTER(LEN=255) :: cdate          !CHARACTER for date
-  CHARACTER(len=256) :: lndname
-  INTEGER iunit
-  INTEGER Julian_8day
-
-  INTEGER npft, npc
-  INTEGER ncid, landfrac_vid, pctlc_vid, pctelc_vid
-  INTEGER pctpft_vid, pctpc_vid, pctcft_vid
-  INTEGER pcturban_vid, pctwater_vid, pctwetland_vid, pctglacier_vid
-
-  REAL(r8) sumpctpft
-  REAL(r8) sumpctcft
-  REAL(r8), external :: orb_coszen     !cosine of the solar zenith angle
-
-  REAL(r8) f_s1s2 (1:nl_soil)
-  REAL(r8) f_s1s3 (1:nl_soil)
-  REAL(r8) rf_s1s2(1:nl_soil)
-  REAL(r8) rf_s1s3(1:nl_soil)
-  REAL(r8) f_s2s1
-  REAL(r8) f_s2s3
-  REAL(r8) t
-
-
-
-! ----------------------------------------------------------------------
-! [1] READ IN LAND INFORMATION
-! read time-invariant boundary data on [lon_points] x [lat_points] grid.
-! ----------------------------------------------------------------------
-! Read in the coordinate of the center of the model grids and area of grid cells
-      iunit = 100
-      lndname = trim(dir_model_landdata)//'model_lonlat_gridcell.bin'
-      print*,trim(lndname)
-      OPEN(iunit,file=trim(lndname),form='unformatted',status='old')
-      READ(iunit) latixy
-      READ(iunit) longxy
-      READ(iunit) area_gridcells
-      close(iunit)
-
-      ! get grid latitudes and longitudes
-      latdeg = latixy(1,:)
-      londeg = longxy(:,1)
-      
-      ! convert latitudes and longitudes from degress to radians
-      latixy(:,:) = latixy(:,:)*PI/180. 
-      longxy(:,:) = longxy(:,:)*PI/180. 
-
-
-! ----------------------------------------------------------------------
-! [2] MAPPING and ALLOCATE
-! Build 1d subgrid patch <-> 2d grid mapping indices and weights
-! 
-! Build mapping indices and weights: [lon_points]x[lat_points] 2d grid <->
-! <-> [numpatch] vector of subgrid patches. 
-! The land surface model works by gathering all the land points on a
-! [lon_points]x[lat_points] grid into a vector, and then expanded into 
-! a vector of [numpatch] subgrid patches, allowing
-! for up to [maxpatch=N_land_classification + 1] subgrid patches per land point. 
-! [ixy], [jxy], [patch], and [land] are indices for the mapping: 
-! [lon_points]x[lat_points] grid <-> [numpatch] vector of subgrid points. 
-!
-!-----------------------------------------------------------------------
-! Find total number of patches [numpatch] allowing for multiple subgrid 
-! patches in a grid cell.
-! --------------------------------------------------------------------
-
-#ifdef USGS_CLASSIFICATION
-
-! Read in the patch fraction of the lantypes of the gridcells
-      allocate (fraction_patches(0:N_land_classification,1:lon_points,1:lat_points))
-      lndname = trim(dir_model_landdata)//'model_landtypes.bin'
-      print*,trim(lndname)
-      OPEN(iunit,file=trim(lndname),form='unformatted',status='old')
-      READ(iunit,err=100) fraction_patches
-      close(iunit)
-      print*,'fraction   =', minval(fraction_patches, mask = fraction_patches .gt. -1.0e30), &
-                             maxval(fraction_patches ,mask = fraction_patches .gt. -1.0e30)
-
-      npatch = 0
-      numpatch_lat(:) = 0
-
-      DO j = 1, lat_points
-         DO i = 1, lon_points
-#if(defined LANDONLY)
-            DO np = 1, N_land_classification
-               IF(fraction_patches(np,i,j)> 0.)THEN
-                  npatch = npatch+1 !subgrid patch number
-                  numpatch_lat(j) = numpatch_lat(j) + 1
-               ENDIF
-            ENDDO
-#elif(defined LAND_SEA || defined USE_POINT_DATA)
-            DO np = 0, N_land_classification
-               IF(fraction_patches(np,i,j)> 0.)THEN
-                  npatch = npatch+1 !subgrid patch number
-                  numpatch_lat(j) = numpatch_lat(j) + 1
-               ENDIF
-            ENDDO
-#endif
-         ENDDO
-      ENDDO
-      numpatch = npatch
-      IF(numpatch.ne.sum(numpatch_lat))THEN
-         write(6,*) 'Total number of patches NOT as the summation of numpatch_lat'
-         CALL abort
-      ENDIF
-      write(6,*) 'Total land patches = ', numpatch
->>>>>>> 4531073e
 #endif
 
    IMPLICIT NONE
@@ -245,113 +62,8 @@
 #if(defined SOILINI)
    character(len=256) :: fsoildat
 
-<<<<<<< HEAD
    type(grid_type) :: gsoil
    type(mapping_grid2pset_type) :: ms2p
-=======
-#ifdef PFT_CLASSIFICATION
-      
-      allocate (landfrac(1:lon_points,1:lat_points))
-      allocate (pctpft(1:lon_points,1:lat_points,0:N_PFT-1))
-      allocate (pcturban(1:lon_points,1:lat_points))
-      allocate (pctwater(1:lon_points,1:lat_points))
-      allocate (pctwetland(1:lon_points,1:lat_points))
-      allocate (pctglacier(1:lon_points,1:lat_points))
-#ifndef CROP
-      lndname = trim(dir_model_landdata)//'global_0.5x0.5.MOD2005_V4.5.nc'
-#else
-      allocate (pctcft(1:lon_points,1:lat_points,1:N_CFT))
-      lndname = trim(dir_model_landdata)//'global_0.5x0.5.MOD2005_V4.5_CLM5crop.nc'
-#endif
-      print*,trim(lndname)
-
-      CALL nccheck( nf90_open(trim(lndname), nf90_nowrite, ncid) )
-      CALL nccheck( nf90_inq_varid(ncid, "LANDFRAC", landfrac_vid ) )
-      CALL nccheck( nf90_inq_varid(ncid, "PCT_PFT",  pctpft_vid   ) )
-      CALL nccheck( nf90_inq_varid(ncid, "PCT_URBAN", pcturban_vid ) )
-      CALL nccheck( nf90_inq_varid(ncid, "PCT_WATER", pctwater_vid ) )
-      CALL nccheck( nf90_inq_varid(ncid, "PCT_WETLAND", pctwetland_vid ) )
-      CALL nccheck( nf90_inq_varid(ncid, "PCT_GLACIER", pctglacier_vid ) )
-#ifdef CROP
-      CALL nccheck( nf90_inq_varid(ncid, "PCT_CFT", pctcft_vid ) )
-#endif
-
-      CALL nccheck( nf90_get_var(ncid, landfrac_vid, landfrac) )
-      CALL nccheck( nf90_get_var(ncid, pctpft_vid, pctpft) )
-      CALL nccheck( nf90_get_var(ncid, pcturban_vid, pcturban) )
-      CALL nccheck( nf90_get_var(ncid, pctwater_vid, pctwater) )
-      CALL nccheck( nf90_get_var(ncid, pctwetland_vid, pctwetland) )
-      CALL nccheck( nf90_get_var(ncid, pctglacier_vid, pctglacier) )
-#ifdef CROP
-      CALL nccheck( nf90_get_var(ncid, pctcft_vid, pctcft) )
-#endif
-
-      landfrac   = landfrac   / 100.
-      pctpft     = pctpft     / 100.
-      pcturban   = pcturban   / 100.
-      pctwater   = pctwater   / 100.
-      pctwetland = pctwetland / 100.
-      pctglacier = pctglacier / 100.
-#ifdef CROP
-      pctcft     = pctcft     / 100.
-      if(any(pctcft .gt. 0))print*,'pctcft exist positive value'
-#endif
-
-      npatch = 0
-      numpatch_lat(:) = 0
-      npft = 0
-
-      ! NOTE: support for land ONLY right now
-      DO j = 1, lat_points
-         DO i = 1, lon_points
-
-            sumpctpft = sum(pctpft(i,j,:)) 
-            IF (sumpctpft > 0.) THEN
-               npatch = npatch + 1 !subgrid patch number
-               numpatch_lat(j) = numpatch_lat(j) + 1
-
-               DO np = 0, N_PFT-1   ! when crop is on, pctpft(i,j,N_PFT-1) is already 0, conditional statement will be ignored 
-                  IF (pctpft(i,j,np) > 0.) THEN
-                     npft = npft + 1
-                  ENDIF
-               ENDDO
-            ENDIF
-
-            IF (pcturban(i,j) > 0.) THEN
-               npatch = npatch + 1 
-               numpatch_lat(j) = numpatch_lat(j) + 1
-            ENDIF 
-            IF (pctwetland(i,j) > 0.) THEN
-               npatch = npatch + 1 
-               numpatch_lat(j) = numpatch_lat(j) + 1
-            ENDIF 
-            IF (pctglacier(i,j) > 0.) THEN
-               npatch = npatch + 1 
-               numpatch_lat(j) = numpatch_lat(j) + 1
-            ENDIF 
-            IF (pctwater(i,j) > 0.) THEN
-               npatch = npatch + 1 
-               numpatch_lat(j) = numpatch_lat(j) + 1
-            ENDIF 
-#ifdef CROP 
-            DO k = N_PFT, N_PFT + N_CFT - 1
-               IF(k .ne. mergetoclmpft(k))then
-                  pctcft(i,j,mergetoclmpft(k)-N_PFT+1) = pctcft(i,j,mergetoclmpft(k)-N_PFT+1) + pctcft(i,j,k-N_PFT+1)
-                  pctcft(i,j,k-N_PFT+1) = 0
-               ENDIF
-            END DO
-            sumpctcft = sum(pctcft(i,j,:))
-            DO np = 1, N_CFT
-               IF (pctcft(i,j,np) > 0.) THEN
-                  npatch = npatch + 1 !subgrid patch number
-                  numpatch_lat(j) = numpatch_lat(j) + 1
-                  npft = npft + 1
-               ENDIF
-            ENDDO
-#endif
-         ENDDO
-      ENDDO
->>>>>>> 4531073e
 
    integer :: nl_soil_ini
    
@@ -372,12 +84,22 @@
 
    real(r8) :: calday                   ! Julian cal day (1.xx to 365.xx)
    integer  :: year, jday, msec               ! Julian day and seconds
-   integer  :: i,ipatch,nsl  ! indices
+   integer  :: i,j,ipatch,nsl  ! indices
 
    integer :: Julian_8day
    integer :: ltyp
 
    real(r8), external :: orb_coszen     ! cosine of the solar zenith angle
+
+#ifdef BGC
+   real(r8) f_s1s2 (1:nl_soil)
+   real(r8) f_s1s3 (1:nl_soil)
+   real(r8) rf_s1s2(1:nl_soil)
+   real(r8) rf_s1s3(1:nl_soil)
+   real(r8) f_s2s1
+   real(r8) f_s2s3
+   real(r8) t
+#endif
 
 
    ! ----------------------------------------------------------------------
@@ -493,156 +215,7 @@
    trsmx0 = 2.e-4   !Max transpiration for moist soil+100% veg. [mm/s]
    tcrit  = 2.5     !critical temp. to determine rain or snow
 
-   ! ...............................................
-   ! 3.5 Write out as a restart file [histTimeConst]
-   ! ...............................................
-
-#ifdef CLMDEBUG 
-   call check_TimeInvariants ()
-#endif
-
-   CALL WRITE_TimeInvariants (casename, dir_restart)
-
-#ifdef USEMPI
-   call mpi_barrier (p_comm_glb, p_err)
-#endif
-
-<<<<<<< HEAD
-   if (p_is_master) write (6,*) ('Successfully Initialize the Land Time-Invariants')
-=======
-#ifdef CROP
-            do np = 1, N_CFT
-               IF (pctcft(i,j,np) > 0.) THEN
-!                  print*,'pctcft is greater than 0'
-
-                  npatch             = npatch + 1 !subgrid patch number
-                  patch2lon(npatch)  = i !patch longitude index
-                  patch2lat(npatch)  = j !patch latitude index
-                  patchclass(npatch) = 1 !no meaning here
-                  patchlatr(npatch)  = latixy(i,j) !latitude in radians
-                  patchlonr(npatch)  = longxy(i,j) !longitude in radians
-
-                  patchfrac(npatch)  = pctcft(i,j,np)*landfrac(i,j) !patch weight
-                  patchtype(npatch)  = 0                       !soil patch
-                  grid_patch_e(i,j)  = npatch
-                  patch_pft_s(npatch)= -1
-
-                  IF (l.ne.i .OR. m.ne.j) THEN
-                     l = i; m = j; grid_patch_s(i,j) = npatch
-                  ENDIF
-
-                  npft            = npft + 1
-                  pftclass(npft)  = np + N_PFT - 1   ! PFT: 0~N_PFT-1; CFT: N_PFT ~ N_PFT + N_CFT-1
-                  pftfrac(npft)   = 1.
-                  pft2patch(npft) = npatch
-
-                  IF (patch_pft_s(npatch) == -1) THEN
-                      patch_pft_s(npatch) = npft
-                  ENDIF 
-
-                  patch_pft_e(npatch)= npft
-               ENDIF
-            ENDDO
-         ENDDO
-      ENDDO
-#endif
->>>>>>> 4531073e
-
-   ! ----------------------------------------------------------------------
-   ! [4] INITIALIZE TIME-VARYING VARIABLES 
-   ! as subgrid vectors of length [numpatch]
-   ! initial run: create the time-varying variables based on :
-   !              i) observation (NOT CODING CURRENTLY), or
-   !             ii) some already-known information (NO CODING CURRENTLY), or
-   !            iii) arbitrarily 
-   ! continuation run: time-varying data read in from restart file 
-   ! ----------------------------------------------------------------------
-
-   ! 4.1 current time of model run
-   ! ............................
-
-   call initimetype(greenwich)
-      
-   IF (p_is_master) THEN
-      IF(.not. greenwich)THEN
-         print *, ".........greenwich false"
-      ENDIF
-   ENDIF
-
-   year = idate(1)
-   jday = idate(2)
-   msec = idate(3)
-
-   ! ................................
-   ! 4.2 cosine of solar zenith angle 
-   ! ................................
-   calday = calendarday(idate)
-   if (p_is_worker) then
-      do i = 1, numpatch
-         coszen(i) = orb_coszen(calday, patchlonr(i), patchlatr(i))
-      enddo
-   end if
-
-#if(defined SOILINI)
-      ! ...........................................
-      !4.3 READ in or GUSSES land state information
-      ! ...........................................
-      !!! PLEASE CHANGE
-      !!! PLEASE CHANGE
-      !!! PLEASE CHANGE the root of directory when the soil T and W are ready !!!
-
-      fsoildat = 'change/directory/and/file/path.nc'
-
-      call gsoil%define_from_file (fsoildat)
-      call ms2p%build (gsoil, ilev_patch)
-
-      call ncio_read_bcast_serial (fsoildat, 'soil_z', soil_z)
-      nl_soil_ini = size(soil_z)
-
-      if (p_is_io) then
-
-         call allocate_block_data (gsoil, snow_d_grid)
-         call allocate_block_data (gsoil, soil_t_grid, nl_soil_ini)
-         call allocate_block_data (gsoil, soil_w_grid, nl_soil_ini)
-
-         call ncio_read_block (fsoildat, 'soil_t', gsoil, nl_soil_ini, soil_t_grid)  ! soil layer temperature (K)
-         call ncio_read_block (fsoildat, 'soil_w', gsoil, nl_soil_ini, soil_w_grid)  ! soil layer wetness (-)
-         call ncio_read_block (fsoildat, 'snow_d', gsoil, snow_d_grid)  ! snow depth (m)              
-
-<<<<<<< HEAD
-      end if
-
-      if (p_is_worker) then
-=======
-#ifdef USGS_CLASSIFICATION
-      ! set canopy top height with look-up tables
-      DO i = 1, numpatch
-         htop(i) = htop0(patchclass(i))
-         hbot(i) = hbot0(patchclass(i))
-      ENDDO 
-#else
-      ! read global tree top height from nc file
-      CALL HTOP_readin_nc (lon_points, lat_points, dir_model_landdata)
-#endif
-print*,'after readin htop'
-! ................................
-! 3.4 Initialize TUNABLE constants
-! ................................
-      zlnd   = 0.01    !Roughness length for soil [m]
-      zsno   = 0.0024  !Roughness length for snow [m]
-      csoilc = 0.004   !Drag coefficient for soil under canopy [-]
-      dewmx  = 0.1     !maximum dew
-      wtfact = 0.38    !Maximum saturated fraction (global mean; see Niu et al., 2005)
-      capr   = 0.34    !Tuning factor to turn first layer T into surface T
-      cnfac  = 0.5     !Crank Nicholson factor between 0 and 1
-      ssi    = 0.033   !Irreducible water saturation of snow
-      wimp   = 0.05    !Water impremeable if porosity less than wimp
-      pondmx = 10.0    !Ponding depth (mm)
-      smpmax = -1.5e5  !Wilting point potential in mm
-      smpmin = -1.e8   !Restriction for min of soil poten. (mm)
-      trsmx0 = 2.e-4   !Max transpiration for moist soil+100% veg. [mm/s]
-      tcrit  = 2.5     !critical temp. to determine rain or snow
-
+#ifdef BGC
 ! bgc constant
       i_met_lit = 1
       i_cel_lit = 2
@@ -661,18 +234,22 @@
 
       f_s2s1 = 0.42_r8/(0.45_r8)
       f_s2s3 = 0.03_r8/(0.45_r8)
-      do j=1,nl_soil
-         do i = 1, numpatch
+   if (p_is_worker) THEN
+      if(numpatch > 0)then
+         do j=1,nl_soil
+            do i = 1, numpatch
 !         t = 0.85_r8 - 0.68_r8 * 0.01_r8 * (100._r8 - wf_sand(j))
-            t = 0.85_r8 - 0.68_r8 * 0.01_r8 * (100._r8 - 50._r8)
-            f_s1s2 (j) = 1._r8 - .004_r8 / (1._r8 - t)
-            f_s1s3 (j) = .004_r8 / (1._r8 - t)
-            rf_s1s2(j) = t
-            rf_s1s3(j) = t
-            rf_decomp(j,:,i)  = (/0.55_r8, 0.5_r8, 0.5_r8, rf_s1s2(j), 0._r8  , 0._r8  , rf_s1s3(j), 0.55_r8, 0.55_r8, 0.55_r8/)
-            pathfrac_decomp(j,:,i) = (/1.0_r8 ,1.0_r8 , 1.0_r8, f_s1s2(j) , 0.76_r8, 0.24_r8, f_s1s3(j) , f_s2s1 , f_s2s3 , 1._r8/)
+               t = 0.85_r8 - 0.68_r8 * 0.01_r8 * (100._r8 - 50._r8)
+               f_s1s2 (j) = 1._r8 - .004_r8 / (1._r8 - t)
+               f_s1s3 (j) = .004_r8 / (1._r8 - t)
+               rf_s1s2(j) = t
+               rf_s1s3(j) = t
+               rf_decomp(j,:,i)  = (/0.55_r8, 0.5_r8, 0.5_r8, rf_s1s2(j), 0._r8  , 0._r8  , rf_s1s3(j), 0.55_r8, 0.55_r8, 0.55_r8/)
+               pathfrac_decomp(j,:,i) = (/1.0_r8 ,1.0_r8 , 1.0_r8, f_s1s2(j) , 0.76_r8, 0.24_r8, f_s1s3(j) , f_s2s1 , f_s2s3 , 1._r8/)
+            end do
          end do
-      end do
+      end if
+   end if
 
       is_cwd            = (/.false.,.false.,.false.,.true. ,.false.,.false.,.false./)
       is_litter         = (/.true. ,.true. ,.true. ,.false.,.false.,.false.,.false./)
@@ -681,7 +258,7 @@
       gdp_lf (:)    = 0._r8
       abm_lf (:)    = 0._r8
       peatf_lf (:)  = 0._r8
-      cmb_cmplt_fact(1:2) = (/0.5_r8,0.25_r8/)
+      cmb_cmplt_fact = (/0.5_r8,0.25_r8/)
 
       nitrif_n2o_loss_frac = 6.e-4 !fraction of N lost as N2O in nitrification (Li et al., 2000)
       dnp    = 0.01_r8
@@ -734,31 +311,126 @@
 
       sf     = 0.1_r8
       sf_no3 = 1._r8
-
-
-! ...............................................
-! 3.5 Write out as a restart file [histTimeConst]
-! ...............................................
-      CALL WRITE_TimeInvariants (dir_restart_hist,casename)
-
-      write (6,*)
-      write (6,*) ('Successfully to Initialize the Land Time-Invariants')
-
-! ----------------------------------------------------------------------
-! [4] INITIALIZE TIME-VARYING VARIABLES 
-! as subgrid vectors of length [numpatch]
-! initial run: create the time-varying variables based on :
-!              i) observation (NOT CODING CURRENTLY), or
-!             ii) some already-known information (NO CODING CURRENTLY), or
-!            iii) arbitrarily 
-! continuation run: time-varying data read in from restart file 
-! ----------------------------------------------------------------------
-
-! 4.1 current time of model run
-! ............................
-
-      CALL initimetype (greenwich)
->>>>>>> 4531073e
+#endif
+
+   ! ...............................................
+   ! 3.5 Write out as a restart file [histTimeConst]
+   ! ...............................................
+
+#ifdef CLMDEBUG 
+   call check_TimeInvariants ()
+#endif
+
+   CALL WRITE_TimeInvariants (casename, dir_restart)
+
+#ifdef USEMPI
+   call mpi_barrier (p_comm_glb, p_err)
+#endif
+
+   if (p_is_master) write (6,*) ('Successfully Initialize the Land Time-Invariants')
+!=======
+!#ifdef CROP
+!            do np = 1, N_CFT
+!               IF (pctcft(i,j,np) > 0.) THEN
+!!                  print*,'pctcft is greater than 0'
+
+!                  npatch             = npatch + 1 !subgrid patch number
+!                  patch2lon(npatch)  = i !patch longitude index
+!                  patch2lat(npatch)  = j !patch latitude index
+!                  patchclass(npatch) = 1 !no meaning here
+!                  patchlatr(npatch)  = latixy(i,j) !latitude in radians
+!                  patchlonr(npatch)  = longxy(i,j) !longitude in radians
+
+!                  patchfrac(npatch)  = pctcft(i,j,np)*landfrac(i,j) !patch weight
+!                  patchtype(npatch)  = 0                       !soil patch
+!                  grid_patch_e(i,j)  = npatch
+!                  patch_pft_s(npatch)= -1
+
+!                  IF (l.ne.i .OR. m.ne.j) THEN
+!                     l = i; m = j; grid_patch_s(i,j) = npatch
+!                  ENDIF
+
+!                  npft            = npft + 1
+!                  pftclass(npft)  = np + N_PFT - 1   ! PFT: 0~N_PFT-1; CFT: N_PFT ~ N_PFT + N_CFT-1
+!                  pftfrac(npft)   = 1.
+!                  pft2patch(npft) = npatch
+!
+!                  IF (patch_pft_s(npatch) == -1) THEN
+!                      patch_pft_s(npatch) = npft
+!                  ENDIF 
+
+!                  patch_pft_e(npatch)= npft
+!               ENDIF
+!            ENDDO
+!         ENDDO
+!      ENDDO
+!#endif
+!>>>>>>> origin/CoLM202X-BGC
+
+   ! ----------------------------------------------------------------------
+   ! [4] INITIALIZE TIME-VARYING VARIABLES 
+   ! as subgrid vectors of length [numpatch]
+   ! initial run: create the time-varying variables based on :
+   !              i) observation (NOT CODING CURRENTLY), or
+   !             ii) some already-known information (NO CODING CURRENTLY), or
+   !            iii) arbitrarily 
+   ! continuation run: time-varying data read in from restart file 
+   ! ----------------------------------------------------------------------
+
+   ! 4.1 current time of model run
+   ! ............................
+
+   call initimetype(greenwich)
+      
+   IF (p_is_master) THEN
+      IF(.not. greenwich)THEN
+         print *, ".........greenwich false"
+      ENDIF
+   ENDIF
+
+   year = idate(1)
+   jday = idate(2)
+   msec = idate(3)
+
+   ! ................................
+   ! 4.2 cosine of solar zenith angle 
+   ! ................................
+   calday = calendarday(idate)
+   if (p_is_worker) then
+      do i = 1, numpatch
+         coszen(i) = orb_coszen(calday, patchlonr(i), patchlatr(i))
+      enddo
+   end if
+
+#if(defined SOILINI)
+      ! ...........................................
+      !4.3 READ in or GUSSES land state information
+      ! ...........................................
+      !!! PLEASE CHANGE
+      !!! PLEASE CHANGE
+      !!! PLEASE CHANGE the root of directory when the soil T and W are ready !!!
+
+      fsoildat = 'change/directory/and/file/path.nc'
+
+      call gsoil%define_from_file (fsoildat)
+      call ms2p%build (gsoil, ilev_patch)
+
+      call ncio_read_bcast_serial (fsoildat, 'soil_z', soil_z)
+      nl_soil_ini = size(soil_z)
+
+      if (p_is_io) then
+
+         call allocate_block_data (gsoil, snow_d_grid)
+         call allocate_block_data (gsoil, soil_t_grid, nl_soil_ini)
+         call allocate_block_data (gsoil, soil_w_grid, nl_soil_ini)
+
+         call ncio_read_block (fsoildat, 'soil_t', gsoil, nl_soil_ini, soil_t_grid)  ! soil layer temperature (K)
+         call ncio_read_block (fsoildat, 'soil_w', gsoil, nl_soil_ini, soil_w_grid)  ! soil layer wetness (-)
+         call ncio_read_block (fsoildat, 'snow_d', gsoil, snow_d_grid)  ! snow depth (m)              
+
+      end if
+
+      if (p_is_worker) then
 
          allocate (snow_d(numpatch))
          allocate (soil_t(nl_soil_ini,numpatch))
@@ -843,7 +515,6 @@
 
       do i = 1, numpatch
          m = patchclass(i)
-<<<<<<< HEAD
          CALL iniTimeVar(i, patchtype(i)&
             ,porsl(1:,i),psi0(1:,i),hksati(1:,i)&
             ,soil_s_v_alb(i),soil_d_v_alb(i),soil_s_n_alb(i),soil_d_n_alb(i)&
@@ -860,65 +531,44 @@
             ,thermk(i),extkb(i),extkd(i)&
             ,trad(i),tref(i),qref(i),rst(i),emis(i),zol(i),rib(i)&
             ,ustar(i),qstar(i),tstar(i),fm(i),fh(i),fq(i)&
-=======
-      CALL iniTimeVar (i, patchtype(i)&
-          ,porsl(1:,i)&
-          ,soil_s_v_alb(i),soil_d_v_alb(i),soil_s_n_alb(i),soil_d_n_alb(i)&
-          ,z0m(i),zlnd,chil(m),rho(1:,1:,m),tau(1:,1:,m)&
-          ,z_soisno(maxsnl+1:,i),dz_soisno(maxsnl+1:,i)&
-          ,t_soisno(maxsnl+1:,i),wliq_soisno(maxsnl+1:,i),wice_soisno(maxsnl+1:,i),smp(1:,i)&
-          ,zwt(i),wa(i)&
-          ,t_grnd(i),tleaf(i),ldew(i),sag(i),scv(i)&
-          ,snowdp(i),fveg(i),fsno(i),sigf(i),green(i),lai(i),sai(i),coszen(i)&
-          ,alb(1:,1:,i),ssun(1:,1:,i),ssha(1:,1:,i)&
-          ,thermk(i),extkb(i),extkd(i)&
-          ,trad(i),tref(i),qref(i),rst(i),emis(i),zol(i),rib(i)&
-          ,ustar(i),qstar(i),tstar(i),fm(i),fh(i),fq(i)&
-#if(defined BGC)
-          ,totlitc(i), totsomc(i), totcwdc(i), decomp_cpools(:,i), decomp_cpools_vr(:,:,i) &
-          ,ctrunc_veg(i), ctrunc_soil(i), ctrunc_vr(:,i) &
-          ,totlitn(i), totsomn(i), totcwdn(i), decomp_npools(:,i), decomp_npools_vr(:,:,i) &
-          ,ntrunc_veg(i), ntrunc_soil(i), ntrunc_vr(:,i) &
-          ,totvegc(i), totvegn(i), totcolc(i), totcoln(i), col_endcb(i), col_begcb(i), col_endnb(i), col_begnb(i) &
-          ,col_vegendcb(i), col_vegbegcb(i), col_soilendcb(i), col_soilbegcb(i) &
-          ,col_vegendnb(i), col_vegbegnb(i), col_soilendnb(i), col_soilbegnb(i) &
-          ,col_sminnendnb(i), col_sminnbegnb(i) &
-          ,altmax(i) , altmax_lastyear(i), altmax_lastyear_indx(i)&
-          ,sminn_vr(:,i), sminn(i), smin_no3_vr  (:,i), smin_nh4_vr       (:,i)&
-          ,prec10(i), prec60(i), prec365 (i), prec_today(i), prec_daily(:,i), tsoi17(i), rh30(i), accumnstep(i) &
+#ifdef BGC
+            ,totlitc(i), totsomc(i), totcwdc(i), decomp_cpools(:,i), decomp_cpools_vr(:,:,i) &
+            ,ctrunc_veg(i), ctrunc_soil(i), ctrunc_vr(:,i) &
+            ,totlitn(i), totsomn(i), totcwdn(i), decomp_npools(:,i), decomp_npools_vr(:,:,i) &
+            ,ntrunc_veg(i), ntrunc_soil(i), ntrunc_vr(:,i) &
+            ,totvegc(i), totvegn(i), totcolc(i), totcoln(i), col_endcb(i), col_begcb(i), col_endnb(i), col_begnb(i) &
+            ,col_vegendcb(i), col_vegbegcb(i), col_soilendcb(i), col_soilbegcb(i) &
+            ,col_vegendnb(i), col_vegbegnb(i), col_soilendnb(i), col_soilbegnb(i) &
+            ,col_sminnendnb(i), col_sminnbegnb(i) &
+            ,altmax(i) , altmax_lastyear(i), altmax_lastyear_indx(i)&
+            ,sminn_vr(:,i), sminn(i), smin_no3_vr  (:,i), smin_nh4_vr       (:,i)&
+            ,prec10(i), prec60(i), prec365 (i), prec_today(i), prec_daily(:,i), tsoi17(i), rh30(i), accumnstep(i) , skip_balance_check(i) &
+#ifdef SASU
 !------------------------SASU variables-----------------------
-          ,decomp0_cpools_vr        (:,:,i), decomp0_npools_vr        (:,:,i) &
-          ,I_met_c_vr_acc             (:,i), I_cel_c_vr_acc             (:,i), I_lig_c_vr_acc             (:,i), I_cwd_c_vr_acc             (:,i) &
-          ,AKX_met_to_soil1_c_vr_acc  (:,i), AKX_cel_to_soil1_c_vr_acc  (:,i), AKX_lig_to_soil2_c_vr_acc  (:,i), AKX_soil1_to_soil2_c_vr_acc(:,i) &
-          ,AKX_cwd_to_cel_c_vr_acc    (:,i), AKX_cwd_to_lig_c_vr_acc    (:,i), AKX_soil1_to_soil3_c_vr_acc(:,i), AKX_soil2_to_soil1_c_vr_acc(:,i) &
-          ,AKX_soil2_to_soil3_c_vr_acc(:,i), AKX_soil3_to_soil1_c_vr_acc(:,i) &
-          ,AKX_met_exit_c_vr_acc      (:,i), AKX_cel_exit_c_vr_acc      (:,i), AKX_lig_exit_c_vr_acc      (:,i), AKX_cwd_exit_c_vr_acc      (:,i) &
-          ,AKX_soil1_exit_c_vr_acc    (:,i), AKX_soil2_exit_c_vr_acc    (:,i), AKX_soil3_exit_c_vr_acc    (:,i) &
-          ,diagVX_c_vr_acc          (:,:,i), upperVX_c_vr_acc         (:,:,i), lowerVX_c_vr_acc         (:,:,i) &
-          ,I_met_n_vr_acc             (:,i), I_cel_n_vr_acc             (:,i), I_lig_n_vr_acc             (:,i), I_cwd_n_vr_acc             (:,i) &
-          ,AKX_met_to_soil1_n_vr_acc  (:,i), AKX_cel_to_soil1_n_vr_acc  (:,i), AKX_lig_to_soil2_n_vr_acc  (:,i), AKX_soil1_to_soil2_n_vr_acc(:,i) &
-          ,AKX_cwd_to_cel_n_vr_acc    (:,i), AKX_cwd_to_lig_n_vr_acc    (:,i), AKX_soil1_to_soil3_n_vr_acc(:,i), AKX_soil2_to_soil1_n_vr_acc(:,i) &
-          ,AKX_soil2_to_soil3_n_vr_acc(:,i), AKX_soil3_to_soil1_n_vr_acc(:,i) &
-          ,AKX_met_exit_n_vr_acc      (:,i), AKX_cel_exit_n_vr_acc      (:,i), AKX_lig_exit_n_vr_acc      (:,i), AKX_cwd_exit_n_vr_acc      (:,i) &
-          ,AKX_soil1_exit_n_vr_acc    (:,i), AKX_soil2_exit_n_vr_acc    (:,i), AKX_soil3_exit_n_vr_acc    (:,i) &
-          ,diagVX_n_vr_acc          (:,:,i), upperVX_n_vr_acc         (:,:,i), lowerVX_n_vr_acc         (:,:,i), skip_balance_check(i) &
+            ,decomp0_cpools_vr        (:,:,i), decomp0_npools_vr        (:,:,i) &
+            ,I_met_c_vr_acc             (:,i), I_cel_c_vr_acc             (:,i), I_lig_c_vr_acc             (:,i), I_cwd_c_vr_acc             (:,i) &
+            ,AKX_met_to_soil1_c_vr_acc  (:,i), AKX_cel_to_soil1_c_vr_acc  (:,i), AKX_lig_to_soil2_c_vr_acc  (:,i), AKX_soil1_to_soil2_c_vr_acc(:,i) &
+            ,AKX_cwd_to_cel_c_vr_acc    (:,i), AKX_cwd_to_lig_c_vr_acc    (:,i), AKX_soil1_to_soil3_c_vr_acc(:,i), AKX_soil2_to_soil1_c_vr_acc(:,i) &
+            ,AKX_soil2_to_soil3_c_vr_acc(:,i), AKX_soil3_to_soil1_c_vr_acc(:,i) &
+            ,AKX_met_exit_c_vr_acc      (:,i), AKX_cel_exit_c_vr_acc      (:,i), AKX_lig_exit_c_vr_acc      (:,i), AKX_cwd_exit_c_vr_acc      (:,i) &
+            ,AKX_soil1_exit_c_vr_acc    (:,i), AKX_soil2_exit_c_vr_acc    (:,i), AKX_soil3_exit_c_vr_acc    (:,i) &
+            ,diagVX_c_vr_acc          (:,:,i), upperVX_c_vr_acc         (:,:,i), lowerVX_c_vr_acc         (:,:,i) &
+            ,I_met_n_vr_acc             (:,i), I_cel_n_vr_acc             (:,i), I_lig_n_vr_acc             (:,i), I_cwd_n_vr_acc             (:,i) &
+            ,AKX_met_to_soil1_n_vr_acc  (:,i), AKX_cel_to_soil1_n_vr_acc  (:,i), AKX_lig_to_soil2_n_vr_acc  (:,i), AKX_soil1_to_soil2_n_vr_acc(:,i) &
+            ,AKX_cwd_to_cel_n_vr_acc    (:,i), AKX_cwd_to_lig_n_vr_acc    (:,i), AKX_soil1_to_soil3_n_vr_acc(:,i), AKX_soil2_to_soil1_n_vr_acc(:,i) &
+            ,AKX_soil2_to_soil3_n_vr_acc(:,i), AKX_soil3_to_soil1_n_vr_acc(:,i) &
+            ,AKX_met_exit_n_vr_acc      (:,i), AKX_cel_exit_n_vr_acc      (:,i), AKX_lig_exit_n_vr_acc      (:,i), AKX_cwd_exit_n_vr_acc      (:,i) &
+            ,AKX_soil1_exit_n_vr_acc    (:,i), AKX_soil2_exit_n_vr_acc    (:,i), AKX_soil3_exit_n_vr_acc    (:,i) &
+            ,diagVX_n_vr_acc          (:,:,i), upperVX_n_vr_acc         (:,:,i), lowerVX_n_vr_acc         (:,:,i) &
+#endif
 !------------------------------------------------------------
 #endif
->>>>>>> 4531073e
 #if(defined SOILINI)
             ,nl_soil_ini,soil_z,soil_t(1:,i),soil_w(1:,i),snow_d(i))
 #else
           )
 #endif
-<<<<<<< HEAD
       enddo
-=======
-      ENDDO
-! 03/13/2020, yuan: 
-#ifdef OPENMP
-!$OMP END PARALLEL DO
-#endif
->>>>>>> 4531073e
 
       do i = 1, numpatch
          z_sno (maxsnl+1:0,i) = z_soisno (maxsnl+1:0,i)
