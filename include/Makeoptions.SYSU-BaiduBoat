# =======================================================
# mpif90 - ifort 
# 

<<<<<<< HEAD
 FF = mpiifort #-f90=ifort

# Netcdf with serial IO
 NETCDF_LIB = /share/home/dq013/software/netcdf_parallel/lib
 NETCDF_INC = /share/home/dq013/software/netcdf_parallel/include
=======
FF = mpif90 

NETCDF_LIB = /share/home/dq013/software/netcdf_parallel_N/lib         #wherry
NETCDF_INC = /share/home/dq013/software/netcdf_parallel_N/include     #wherry
#NETCDF_LIB = /share/home/dq013/software/netcdf-single/lib          #wherry
#NETCDF_INC = /share/home/dq013/software/netcdf-single/include      #wherry
# NETCDF_LIB = /opt/netcdf/lib     #land machine
# NETCDF_INC = /opt/netcdf/include #land machine
>>>>>>> bed1fe75

MOD_CMD = -module  

#<<<<<<< HEAD
#FOPTS = -qopenmp -g -traceback -r8 -free -check uninit 
       # -r8 -free -O0 -check uninit -check bounds -check pointers \
       # -traceback  -assume byterecl -pthread -heap-arrays #-nogen-interface

#INCLUDE_DIR = -I../include -I../share -I../mksrfdata \
#               -I../mkinidata -I../main -I../hydro -I${NETCDF_INC}
#LDFLAGS = -L${NETCDF_LIB} -lnetcdff


 FOPTS = -qopenmp -O2 -traceback -r8 -free -check uninit -check bounds

 LDFLAGS = -L${NETCDF_LIB} -lnetcdff -L/share/home/dq013/software//miniconda3/lib/ -llapack -lblas

#============================================================
# CaMa-Flood Mkinclude (for Linux, gfortran)

RM = /bin/rm -f
CP = /bin/cp
#----
# Pre-Prosessing options
# DMPI=-DUseMPI: activate when MPI parallelization is used
# DCDF=-DUseCDF: activate when using netCDF, comment out when not needed
# DATM=-DNoAtom: activate when OMP ATOMIC calculation should be avoided (bit identical simulation)
#----
#DMPI=-DUseMPI
DCDF=-DUseCDF
#DATM=-DNoAtom
CFLAGS=$(DMPI) $(DCDF) $(DATM)
#----
FCMP = ifort -qopenmp
FC = ifort
LFLAGS =
FFLAGS = -O3 -warn all -fpp -free -assume byterecl -heap-arrays -nogen-interface -lpthread -static-intel<|MERGE_RESOLUTION|>--- conflicted
+++ resolved
@@ -1,15 +1,6 @@
 # =======================================================
 # mpif90 - ifort 
 # 
-
-<<<<<<< HEAD
- FF = mpiifort #-f90=ifort
-
-# Netcdf with serial IO
- NETCDF_LIB = /share/home/dq013/software/netcdf_parallel/lib
- NETCDF_INC = /share/home/dq013/software/netcdf_parallel/include
-=======
-FF = mpif90 
 
 NETCDF_LIB = /share/home/dq013/software/netcdf_parallel_N/lib         #wherry
 NETCDF_INC = /share/home/dq013/software/netcdf_parallel_N/include     #wherry
@@ -17,7 +8,6 @@
 #NETCDF_INC = /share/home/dq013/software/netcdf-single/include      #wherry
 # NETCDF_LIB = /opt/netcdf/lib     #land machine
 # NETCDF_INC = /opt/netcdf/include #land machine
->>>>>>> bed1fe75
 
 MOD_CMD = -module  
 
