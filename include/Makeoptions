--- conflicted
+++ resolved
@@ -4,30 +4,26 @@
 
 FF = mpiifort 
 
-<<<<<<< HEAD
-NETCDF_LIB = /share/home/dq013/software/netcdf-single/lib
-NETCDF_INC = /share/home/dq013/software/netcdf-single/include
-=======
- NETCDF_LIB = /opt/netcdf/lib
- NETCDF_INC = /opt/netcdf/include
->>>>>>> 35435985
+NETCDF_LIB = /share/home/dq013/software/netcdf-single/lib          #wherry
+NETCDF_INC = /share/home/dq013/software/netcdf-single/include      #wherry
+# NETCDF_LIB = /opt/netcdf/lib     #land machine
+# NETCDF_INC = /opt/netcdf/include #land machine
 
 MOD_CMD = -module 
 
-<<<<<<< HEAD
- #FOPTS = -g -traceback -r8 -free -check uninit
-FOPTS = -qopenmp -g -traceback -r8 -free -check uninit 
+#<<<<<<< HEAD
+#FOPTS = -qopenmp -g -traceback -r8 -free -check uninit 
        # -r8 -free -O0 -check uninit -check bounds -check pointers \
        # -traceback  -assume byterecl -pthread -heap-arrays #-nogen-interface
 
-INCLUDE_DIR = -I../include -I../share -I../mksrfdata \
-               -I../mkinidata -I../main -I../hydro -I${NETCDF_INC}
-LDFLAGS = -L${NETCDF_LIB} -lnetcdff
-=======
+#INCLUDE_DIR = -I../include -I../share -I../mksrfdata \
+#               -I../mkinidata -I../main -I../hydro -I${NETCDF_INC}
+#LDFLAGS = -L${NETCDF_LIB} -lnetcdff
+
+
  FOPTS = -qopenmp -g -traceback -r8 -free -check uninit -check bounds
 
  LDFLAGS = -L${NETCDF_LIB} -lnetcdff
->>>>>>> 35435985
 
 # =======================================================
 # mpif90 - gfortran 
