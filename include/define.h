! 1. Spatial structure: 
!    Select one of the following options.
#define GRIDBASED
#undef CATCHMENT 
#undef UNSTRUCTURED
#undef SinglePoint

! 2. Land TYPE classification : 
!    Select one of the following options.
#undef USGS_CLASSIFICATION       
#undef IGBP_CLASSIFICATION       
#define PFT_CLASSIFICATION       
#undef PC_CLASSIFICATION       

! 3. If defined, debug information is output.
#define CLMDEBUG                  

! 4. If defined, MPI parallelization is enabled.
#define  USEMPI
!    Conflict: not used when defined SingPoint.
#if (defined SinglePoint)
#undef USEMPI
#endif

! 5. If defined, depth to bedrock data is included.
#undef USE_DEPTH_TO_BEDROCK

! 6. Hydrological process options.
! 6.1 Two soil hydraulic models can be used.   
#define  Campbell_SOIL_MODEL
#undef   vanGenuchten_Mualem_SOIL_MODEL

! 7. If defined, soil temperature, wetness and snow depth
!     are initialized by input data.
#undef SOILINI                   

! 8. Soil reflectance can be predefined values or load from files.
#undef SOIL_REFL_GUESSED         
#define SOIL_REFL_READ            

! 9. Soil parameter options:
! 9.1 If defined, soil parameters are upscaled from rawdata (1 km grids) to model pixels through
!      FIT algorithm (Montzka et al., 2017), otherwise use median of rawdata within a model pixel.
#undef SOILPAR_UPS_FIT
! 9.2 Options for soil thermal conductivity schemes.
!      THERMAL_CONDUCTIVITY_SCHEME_1: Farouki (1981)
!      THERMAL_CONDUCTIVITY_SCHEME_2: Johansen(1975)
!      THERMAL_CONDUCTIVITY_SCHEME_3: Cote and Konrad (2005)
!      THERMAL_CONDUCTIVITY_SCHEME_4: Balland and Arp (2005) (default)
!      THERMAL_CONDUCTIVITY_SCHEME_5: Lu et al. (2007)
!      THERMAL_CONDUCTIVITY_SCHEME_6: Tarnawski and Leong (2012)
!      THERMAL_CONDUCTIVITY_SCHEME_7: De Vries (1963)
#define THERMAL_CONDUCTIVITY_SCHEME_4

! 10. If defined, plant hydraulic scheme is used
#define PLANT_HYDRAULIC_STRESS


! 11. If defined, CaMa-Flood model will be used.
#define CaMa_Flood

! 12. If defined, BGC model is used.
#define BGC
!    Conflicts :  only used when PFT_CLASSIFICATION is defined.
#ifndef PFT_CLASSIFICATION
#undef BGC
#endif
! 12.1 If defined, LAI is prognostically calculated from leaf carbon and specific leaf area
#define LAIfdbk
!    Conflicts : only used when BGC is defined
#ifndef BGC
#undef LAIfdbk
#endif
! 12.2 If defined, CROP model is used
#define CROP
!    Conflicts : only used when BGC is defined
#ifndef BGC
#undef CROP
#endif
! 12.3 If defined, Semi-Analytic-Spin-Up (SASU) is used
#undef SASU
!    Conflicts : only used when BGC is defined
#ifndef BGC
#undef SASU
#endif
! 12.4 If defined, Fertlization on crop is used
#define FERT
!    Conflicts : only used when CROP is defined
#ifndef CROP
#undef FERT
#endif
! 12.5 If defined, Nitrification-Denitrification is used
#define NITRIF
!    Conflicts : only used when BGC is defined
#ifndef BGC
#undef NITRIF
#endif

! 13 If defined, Fire is on
#undef Fire
!    Conflicts : only used when BGC is defined
#ifndef BGC
#undef Fire
#endif

! 14 If defined, OzoneStress on plant physiology is used
#define OzoneStress
!    Conflicts : only used when PFT_CLASSIFICATION is used
#ifndef PFT_CLASSIFICATION
#undef OzoneStress
#endif
! 14.1 If defined, Ozone Data is used instead of constant ozone concentration
#undef OzoneData
!    Conflicts : only used when OzoneStress is defined
#ifndef OzoneStress
#undef OzoneData
#endif
<<<<<<< HEAD
! 15. If defined, output diagnostics in wue model
#undef WUEdiag
=======

#undef   SNICAR
#undef   Forcing_Downscaling
#define option_precipitation_adjust_II
#define option_longwave_adjust_II
#define option_precip_phase_discrimination_II
>>>>>>> be31f9cb
<|MERGE_RESOLUTION|>--- conflicted
+++ resolved
@@ -104,7 +104,7 @@
 #endif
 
 ! 14 If defined, OzoneStress on plant physiology is used
-#define OzoneStress
+#undef OzoneStress
 !    Conflicts : only used when PFT_CLASSIFICATION is used
 #ifndef PFT_CLASSIFICATION
 #undef OzoneStress
@@ -115,14 +115,12 @@
 #ifndef OzoneStress
 #undef OzoneData
 #endif
-<<<<<<< HEAD
-! 15. If defined, output diagnostics in wue model
-#undef WUEdiag
-=======
-
+! 15 If defined, SNICAR is on
 #undef   SNICAR
+! 16 If defined, ... need some one to finish here
 #undef   Forcing_Downscaling
 #define option_precipitation_adjust_II
 #define option_longwave_adjust_II
 #define option_precip_phase_discrimination_II
->>>>>>> be31f9cb
+! 17. If defined, diagnostics in wue model will be output
+#undef WUEdiag