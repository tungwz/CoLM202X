--- conflicted
+++ resolved
@@ -43,77 +43,51 @@
 #undef SOIL_REFL_GUESSED
 #define SOIL_REFL_READ
 
-<<<<<<< HEAD
-=======
-! 7. Soil parameter options:
-! 7.1 If defined, soil parameters are upscaled from rawdata (1 km grids) to model pixels through
-!      FIT algorithm (Montzka et al., 2017), otherwise use median of rawdata within a model pixel.
-#undef SOILPAR_UPS_FIT
-! 7.2 Options for soil thermal conductivity schemes.
-!      THERMAL_CONDUCTIVITY_SCHEME_1: Farouki (1981)
-!      THERMAL_CONDUCTIVITY_SCHEME_2: Johansen(1975)
-!      THERMAL_CONDUCTIVITY_SCHEME_3: Cote and Konrad (2005)
-!      THERMAL_CONDUCTIVITY_SCHEME_4: Balland and Arp (2005) (default)
-!      THERMAL_CONDUCTIVITY_SCHEME_5: Lu et al. (2007)
-!      THERMAL_CONDUCTIVITY_SCHEME_6: Tarnawski and Leong (2012)
-!      THERMAL_CONDUCTIVITY_SCHEME_7: De Vries (1963)
-!      THERMAL_CONDUCTIVITY_SCHEME_8: Yan Hengnian, He Hailong et al. (2019)
-#define THERMAL_CONDUCTIVITY_SCHEME_4
->>>>>>> 3f540e6a
-
-! 8. If defined, CaMa-Flood model will be used.
+! 7. If defined, CaMa-Flood model will be used.
 #undef CaMa_Flood
 
-! 9. If defined, BGC model is used.
+! 8. If defined, BGC model is used.
 #define BGC
 !    Conflicts :  only used when LULC_IGBP_PFT is defined.
 #ifndef LULC_IGBP_PFT
 #undef BGC
 #endif
-! 9.1 If defined, CROP model is used
+! 8.1 If defined, CROP model is used
 #define CROP
 !    Conflicts : only used when BGC is defined
 #ifndef BGC
 #undef CROP
 #endif
-! 9.3 If defined, Semi-Analytic-Spin-Up (SASU) is used
+! 8.2 If defined, Semi-Analytic-Spin-Up (SASU) is used
 #undef SASU
 !    Conflicts : only used when BGC is defined
 #ifndef BGC
 #undef SASU
 #endif
-! 9.4 If defined, Fertlization on crop is used
+! 8.3 If defined, Fertlization on crop is used
 #define FERT
 !    Conflicts : only used when CROP is defined
 #ifndef CROP
 #undef FERT
 #endif
-! 9.5 If defined, Nitrification-Denitrification is used
+! 8.4 If defined, Nitrification-Denitrification is used
 #define NITRIF
 !    Conflicts : only used when BGC is defined
 #ifndef BGC
 #undef NITRIF
 #endif
 
-! 10 If defined, Fire is on
+! 9 If defined, Fire is on
 #undef Fire
 !    Conflicts : only used when BGC is defined
 #ifndef BGC
 #undef Fire
 #endif
 
-! 11 If defined, SNICAR is on
+! 10 If defined, SNICAR is on
 #undef   SNICAR
-! 12. If defined, diagnostics in wue model will be output
+! 11. If defined, diagnostics in wue model will be output
 #undef WUEdiag
-<<<<<<< HEAD
-=======
-! 13. If defined, supercooled soil water is implemented, Niu & Yang (2006)
-#undef supercool_water
-!#ifdef BGC
-!#define supercool_water
-!#endif
->>>>>>> 3f540e6a
 
-! 14. If defined, open Land use and land cover change mode.
+! 12. If defined, open Land use and land cover change mode.
 #undef LULCC