--- conflicted
+++ resolved
@@ -64,22 +64,10 @@
       IF (p_is_io) THEN
 
          CALL check_ncfile_exist (filename)
-<<<<<<< HEAD
-<<<<<<< HEAD
-         CALL nccheck (nf90_open(trim(filename), NF90_NOWRITE, ncid) )
-         CALL nccheck (nf90_inq_varid(ncid, trim(dataname), varid) )
-=======
          CALL nccheck (nf90_open(trim(filename), NF90_NOWRITE, ncid) ,trace=trim(filename)//' cannot open')
          CALL nccheck (nf90_inq_varid(ncid, trim(dataname), varid) ,trace=trim(dataname)//' in file '//trim(filename))
->>>>>>> 6b2e43c8
 
          DO iblkme = 1, gblock%nblkme
-=======
-         CALL nccheck (nf90_open(trim(filename), NF90_NOWRITE, ncid) ,trace=trim(filename)//' cannot open')
-         CALL nccheck (nf90_inq_varid(ncid, trim(dataname), varid) ,trace=trim(dataname)//' in file '//trim(filename))
-
-         DO iblkme = 1, gblock%nblkme
->>>>>>> 5afddb92d6f4d3e969512e1a8c816a6d24f8bb76
             iblk = gblock%xblkme(iblkme)
             jblk = gblock%yblkme(iblkme)
 
@@ -136,22 +124,10 @@
       IF (p_is_io) THEN
 
          CALL check_ncfile_exist (filename)
-<<<<<<< HEAD
-<<<<<<< HEAD
-         CALL nccheck (nf90_open(trim(filename), NF90_NOWRITE, ncid) )
-         CALL nccheck (nf90_inq_varid(ncid, trim(dataname), varid) )
-=======
          CALL nccheck (nf90_open(trim(filename), NF90_NOWRITE, ncid) ,trace=trim(filename)//' cannot open')
          CALL nccheck (nf90_inq_varid(ncid, trim(dataname), varid) ,trace=trim(dataname)//' in file '//trim(filename))
->>>>>>> 6b2e43c8
 
          DO iblkme = 1, gblock%nblkme
-=======
-         CALL nccheck (nf90_open(trim(filename), NF90_NOWRITE, ncid) ,trace=trim(filename)//' cannot open')
-         CALL nccheck (nf90_inq_varid(ncid, trim(dataname), varid) ,trace=trim(dataname)//' in file '//trim(filename))
-
-         DO iblkme = 1, gblock%nblkme
->>>>>>> 5afddb92d6f4d3e969512e1a8c816a6d24f8bb76
             iblk = gblock%xblkme(iblkme)
             jblk = gblock%yblkme(iblkme)
 
@@ -400,11 +376,7 @@
 
          IF (.not. fid) THEN
             fid = .true.
-<<<<<<< HEAD
-            CALL nccheck (nf90_open(trim(filename), NF90_NOWRITE, ncid) ,trace=trim(filename)//' cannot open')
-=======
             CALL nccheck (nf90_open(trim(filename), NF90_NOWRITE, ncid), trace=trim(filename)//' cannot open')
->>>>>>> 6b2e43c8
 
             CALL nccheck (nf90_inq_dimid(ncid, 'time', dimid), trace=trim(filename))
             CALL nccheck (nf90_inquire_dimension(ncid, dimid, len=time_dim), trace=trim(filename))
