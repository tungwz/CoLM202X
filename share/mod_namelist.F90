#include <define.h>

MODULE mod_namelist

   USE precision, only: r8
   IMPLICIT NONE
   SAVE

   CHARACTER(len=256) :: DEF_CASE_NAME = 'CASENAME'         

   ! ----- domain TYPE -----
   TYPE nl_domain_type
      REAL(r8) :: edges = -90.0      
      REAL(r8) :: edgen = 90.0      
      REAL(r8) :: edgew = -180.0   
      REAL(r8) :: edgee = 180.0      
   END TYPE nl_domain_type

   TYPE (nl_domain_type) :: DEF_domain

   INTEGER :: DEF_nx_blocks = 1
   INTEGER :: DEF_ny_blocks = 1
   INTEGER :: DEF_PIO_groupsize = 6

   ! ----- For Single Point -----
#ifdef SinglePoint
   REAL(r8) :: SITE_lon_location = 0.
   REAL(r8) :: SITE_lat_location = 0.
   
   INTEGER  :: SITE_landtype = 1
   CHARACTER(len=256) :: SITE_fsrfdata  = 'null'

   LOGICAL  :: USE_SITE_pctpfts         = .true.
   LOGICAL  :: USE_SITE_pctcrop         = .true.
   LOGICAL  :: USE_SITE_htop            = .true.
   LOGICAL  :: USE_SITE_LAI             = .true.
   LOGICAL  :: USE_SITE_lakedepth       = .true.
   LOGICAL  :: USE_SITE_soilreflectance = .true.
   LOGICAL  :: USE_SITE_soilparameters  = .true.
#ifdef USE_DEPTH_TO_BEDROCK
   LOGICAL  :: USE_SITE_dbedrock = .true.
#endif
#endif

   ! ----- simulation time type -----
   TYPE nl_simulation_time_type
      LOGICAL  :: greenwich   = .TRUE.
      INTEGER  :: start_year  = 2000
      INTEGER  :: start_month = 1
      INTEGER  :: start_day   = 1
      INTEGER  :: start_sec   = 0   
      INTEGER  :: end_year    = 2003
      INTEGER  :: end_month   = 1 
      INTEGER  :: end_day     = 1 
      INTEGER  :: end_sec     = 0
      INTEGER  :: spinup_year = 2000
      INTEGER  :: spinup_month= 1
      INTEGER  :: spinup_day  = 1
      INTEGER  :: spinup_sec  = 0
      INTEGER  :: spinup_repeat = 1
      REAL(r8) :: timestep    = 3600.
   END TYPE nl_simulation_time_type

   TYPE (nl_simulation_time_type) :: DEF_simulation_time

   ! ----- directories -----
   CHARACTER(len=256) :: DEF_dir_rawdata  = 'path/to/rawdata/'
   CHARACTER(len=256) :: DEF_dir_output   = 'path/to/output/data' 
   CHARACTER(len=256) :: DEF_dir_forcing  = 'path/to/forcing/data' 

   CHARACTER(len=256) :: DEF_dir_landdata = 'path/to/landdata'
   CHARACTER(len=256) :: DEF_dir_restart  = 'path/to/restart'
   CHARACTER(len=256) :: DEF_dir_history  = 'path/to/history'

   CHARACTER(len=256) :: DEF_file_mesh    = 'path/to/mesh/file'

#ifdef CATCHMENT
   LOGICAL :: Catchment_data_in_ONE_file = .false.
   CHARACTER(len=256) :: DEF_path_Catchment_data = 'path/to/catchment/data'
#endif 

   CHARACTER(len=256) :: DEF_file_mesh_filter = 'path/to/mesh/filter'

   ! ----- Leaf Area Index -----
   !add by zhongwang wei @ sysu 2021/12/23 
   !To allow read satellite observed LAI        
   logical :: DEF_LAI_CLIM = .FALSE.      
   INTEGER :: DEF_Interception_scheme = 1  !1:CoLM；2:CLM4.5; 3:CLM5; 4:Noah-MP; 5:MATSIRO; 6:VIC
                 
   ! ----- Model settings -----
   LOGICAL :: DEF_LANDONLY = .true.
   LOGICAL :: DEF_USE_DOMINANT_PATCHTYPE = .false.
   LOGICAL :: DEF_USE_VARIABLY_SATURATED_FLOW = .true.

   ! ----- Initialization -----
   CHARACTER(len=256) :: DEF_file_soil_init = 'null'

   ! ----- history -----
   LOGICAL  :: DEF_HISTORY_IN_VECTOR = .false.

   LOGICAL  :: DEF_hist_grid_as_forcing   = .false.
   REAL(r8) :: DEF_hist_lon_res = 0.5
   REAL(r8) :: DEF_hist_lat_res = 0.5       

   CHARACTER(len=256) :: DEF_WRST_FREQ    = 'none'  ! write restart file frequency: TIMESTEP/HOURLY/DAILY/MONTHLY/YEARLY
   CHARACTER(len=256) :: DEF_HIST_FREQ    = 'none'  ! write history file frequency: TIMESTEP/HOURLY/DAILY/MONTHLY/YEARLY
   CHARACTER(len=256) :: DEF_HIST_groupby = 'MONTH' ! history file in one file: DAY/MONTH/YEAR
   CHARACTER(len=256) :: DEF_HIST_mode    = 'one'
   INTEGER :: DEF_REST_COMPRESS_LEVEL = 1
   INTEGER :: DEF_HIST_COMPRESS_LEVEL = 1

   CHARACTER(len=256) :: DEF_hist_vars_namelist = 'null'
   LOGICAL :: DEF_hist_vars_turnon_all = .true.

   ! ----- forcing -----
   CHARACTER(len=256) :: DEF_forcing_namelist = 'null'

   TYPE nl_forcing_type

      CHARACTER(len=256) :: dataset            = 'CRUNCEP' 
      LOGICAL            :: solarin_all_band   = .true.  
      REAL(r8)           :: HEIGHT_V           = 100.0    
      REAL(r8)           :: HEIGHT_T           = 50.
      REAL(r8)           :: HEIGHT_Q           = 50.

      LOGICAL            :: regional           = .false.
      REAL(r8)           :: regbnd(4)          = (/-90.0, 90.0, -180.0, 180.0/)
      LOGICAL            :: has_missing_value  = .false.

      INTEGER            :: NVAR               = 8              ! variable number of forcing data
      INTEGER            :: startyr            = 2000           ! start year of forcing data        <MARK #1>
      INTEGER            :: startmo            = 1              ! start month of forcing data
      INTEGER            :: endyr              = 2003           ! end year of forcing data
      INTEGER            :: endmo              = 12             ! end month of forcing data
      INTEGER            :: dtime(8)           = (/21600,21600,21600,21600,0,21600,21600,21600/) 
      INTEGER            :: offset(8)          = (/10800,10800,10800,10800,0,10800,0,10800/)
      INTEGER            :: nlands             = 1              ! land grid number in 1d

      LOGICAL            :: leapyear           = .false.        ! leapyear calendar
      LOGICAL            :: data2d             = .true.         ! data in 2 dimension (lon, lat)
      LOGICAL            :: hightdim           = .false.        ! have "z" dimension
      LOGICAL            :: dim2d              = .true.         ! lat/lon value in 2 dimension (lon, lat)

      CHARACTER(len=256) :: latname            = 'LATIXY'       ! dimension name of latitude
      CHARACTER(len=256) :: lonname            = 'LONGXY'       ! dimension name of longitude

      CHARACTER(len=256) :: groupby            = 'month'        ! file grouped by year/month

      CHARACTER(len=256) :: fprefix(8)          = (/ &
         'TPHWL6Hrly/clmforc.cruncep.V4.c2011.0.5d.TPQWL.', &
         'TPHWL6Hrly/clmforc.cruncep.V4.c2011.0.5d.TPQWL.', &
         'TPHWL6Hrly/clmforc.cruncep.V4.c2011.0.5d.TPQWL.', &
         'Precip6Hrly/clmforc.cruncep.V4.c2011.0.5d.Prec.', &
         'NULL                                           ', &
         'TPHWL6Hrly/clmforc.cruncep.V4.c2011.0.5d.TPQWL.', &
         'Solar6Hrly/clmforc.cruncep.V4.c2011.0.5d.Solr. ', &
         'TPHWL6Hrly/clmforc.cruncep.V4.c2011.0.5d.TPQWL.' /)
      CHARACTER(len=256) :: vname(8)           = (/ &
         'TBOT    ','QBOT    ','PSRF    ','PRECTmms', &
         'NULL    ','WIND    ','FSDS    ','FLDS    ' /)
      CHARACTER(len=256) :: tintalgo(8)        = (/ &
         'linear ','linear ','linear ','nearest', &
         'NULL   ','linear ','coszen ','linear ' /)

   END TYPE nl_forcing_type

   TYPE (nl_forcing_type) :: DEF_forcing

   ! ----- history variables -----
   TYPE history_var_type
      
      LOGICAL :: xy_us        = .true.    
      LOGICAL :: xy_vs        = .true. 
      LOGICAL :: xy_t         = .true. 
      LOGICAL :: xy_q         = .true. 
      LOGICAL :: xy_prc       = .true. 
      LOGICAL :: xy_prl       = .true. 
      LOGICAL :: xy_pbot      = .true. 
      LOGICAL :: xy_frl       = .true. 
      LOGICAL :: xy_solarin   = .true. 
      LOGICAL :: xy_rain      = .true. 
      LOGICAL :: xy_snow      = .true. 
#ifdef OzoneStress
      LOGICAL :: xy_ozone     = .true.
#endif
                                       
      LOGICAL :: taux         = .true. 
      LOGICAL :: tauy         = .true. 
      LOGICAL :: fsena        = .true. 
      LOGICAL :: lfevpa       = .true. 
      LOGICAL :: fevpa        = .true. 
      LOGICAL :: fsenl        = .true. 
      LOGICAL :: fevpl        = .true. 
      LOGICAL :: etr          = .true. 
      LOGICAL :: fseng        = .true. 
      LOGICAL :: fevpg        = .true. 
      LOGICAL :: fgrnd        = .true. 
      LOGICAL :: sabvsun      = .true. 
      LOGICAL :: sabvsha      = .true. 
      LOGICAL :: sabg         = .true. 
      LOGICAL :: olrg         = .true. 
      LOGICAL :: rnet         = .true. 
      LOGICAL :: xerr         = .true. 
      LOGICAL :: zerr         = .true. 
      LOGICAL :: rsur         = .true. 
      LOGICAL :: rnof         = .true. 
      LOGICAL :: qintr        = .true. 
      LOGICAL :: qinfl        = .true. 
      LOGICAL :: qdrip        = .true. 
      LOGICAL :: wat          = .true. 
      LOGICAL :: assim        = .true. 
      LOGICAL :: respc        = .true. 
      LOGICAL :: qcharge      = .true. 
      LOGICAL :: t_grnd       = .true. 
      LOGICAL :: tleaf        = .true. 
      LOGICAL :: ldew         = .true. 
      LOGICAL :: scv          = .true. 
      LOGICAL :: snowdp       = .true. 
      LOGICAL :: fsno         = .true. 
      LOGICAL :: sigf         = .true. 
      LOGICAL :: green        = .true. 
      LOGICAL :: lai          = .true. 
      LOGICAL :: laisun       = .true. 
      LOGICAL :: laisha       = .true. 
      LOGICAL :: sai          = .true. 
      LOGICAL :: alb          = .true. 
      LOGICAL :: emis         = .true. 
      LOGICAL :: z0m          = .true. 
      LOGICAL :: trad         = .true. 
      LOGICAL :: tref         = .true. 
      LOGICAL :: qref         = .true. 
#ifdef BGC
      LOGICAL :: leafc              = .true.
      LOGICAL :: leafc_storage      = .true.
      LOGICAL :: leafc_xfer         = .true.
      LOGICAL :: frootc             = .true.
      LOGICAL :: frootc_storage     = .true.
      LOGICAL :: frootc_xfer        = .true.
      LOGICAL :: livestemc          = .true.
      LOGICAL :: livestemc_storage  = .true.
      LOGICAL :: livestemc_xfer     = .true.
      LOGICAL :: deadstemc          = .true.
      LOGICAL :: deadstemc_storage  = .true.
      LOGICAL :: deadstemc_xfer     = .true.
      LOGICAL :: livecrootc         = .true.
      LOGICAL :: livecrootc_storage = .true.
      LOGICAL :: livecrootc_xfer    = .true.
      LOGICAL :: deadcrootc         = .true.
      LOGICAL :: deadcrootc_storage = .true.
      LOGICAL :: deadcrootc_xfer    = .true.
      LOGICAL :: grainc             = .true.
      LOGICAL :: grainc_storage     = .true.
      LOGICAL :: grainc_xfer        = .true.
      LOGICAL :: leafn              = .true.
      LOGICAL :: leafn_storage      = .true.
      LOGICAL :: leafn_xfer         = .true.
      LOGICAL :: frootn             = .true.
      LOGICAL :: frootn_storage     = .true.
      LOGICAL :: frootn_xfer        = .true.
      LOGICAL :: livestemn          = .true.
      LOGICAL :: livestemn_storage  = .true.
      LOGICAL :: livestemn_xfer     = .true.
      LOGICAL :: deadstemn          = .true.
      LOGICAL :: deadstemn_storage  = .true.
      LOGICAL :: deadstemn_xfer     = .true.
      LOGICAL :: livecrootn         = .true.
      LOGICAL :: livecrootn_storage = .true.
      LOGICAL :: livecrootn_xfer    = .true.
      LOGICAL :: deadcrootn         = .true.
      LOGICAL :: deadcrootn_storage = .true.
      LOGICAL :: deadcrootn_xfer    = .true.
      LOGICAL :: grainn             = .true.
      LOGICAL :: grainn_storage     = .true.
      LOGICAL :: grainn_xfer        = .true.
      LOGICAL :: retrasn            = .true.
      LOGICAL :: gpp                = .true.
      LOGICAL :: downreg            = .true.
      LOGICAL :: ar                 = .true.
      LOGICAL :: fpg                = .true.
      LOGICAL :: fpi                = .true.
      LOGICAL :: gpp_enftemp        = .true. !1
      LOGICAL :: gpp_enfboreal      = .true. !2
      LOGICAL :: gpp_dnfboreal      = .true. !3
      LOGICAL :: gpp_ebftrop        = .true. !4
      LOGICAL :: gpp_ebftemp        = .true. !5
      LOGICAL :: gpp_dbftrop        = .true. !6
      LOGICAL :: gpp_dbftemp        = .true. !7
      LOGICAL :: gpp_dbfboreal      = .true. !8
      LOGICAL :: gpp_ebstemp        = .true. !9
      LOGICAL :: gpp_dbstemp        = .true. !10
      LOGICAL :: gpp_dbsboreal      = .true. !11
      LOGICAL :: gpp_c3arcgrass     = .true. !12
      LOGICAL :: gpp_c3grass        = .true. !13
      LOGICAL :: gpp_c4grass        = .true. !14
      LOGICAL :: leafc_enftemp      = .true. !1
      LOGICAL :: leafc_enfboreal    = .true. !2
      LOGICAL :: leafc_dnfboreal    = .true. !3
      LOGICAL :: leafc_ebftrop      = .true. !4
      LOGICAL :: leafc_ebftemp      = .true. !5
      LOGICAL :: leafc_dbftrop      = .true. !6
      LOGICAL :: leafc_dbftemp      = .true. !7
      LOGICAL :: leafc_dbfboreal    = .true. !8
      LOGICAL :: leafc_ebstemp      = .true. !9
      LOGICAL :: leafc_dbstemp      = .true. !10
      LOGICAL :: leafc_dbsboreal    = .true. !11
      LOGICAL :: leafc_c3arcgrass   = .true. !12
      LOGICAL :: leafc_c3grass      = .true. !13
      LOGICAL :: leafc_c4grass      = .true. !14
#ifdef CROP
      LOGICAL :: cphase             = .true.
      LOGICAL :: gddmaturity        = .true.
      LOGICAL :: gddplant           = .true.
      LOGICAL :: vf                 = .true.
      LOGICAL :: hui                = .true.
      LOGICAL :: cropprod1c         = .true.
      LOGICAL :: cropprod1c_loss    = .true.
      LOGICAL :: cropseedc_deficit  = .true.
      LOGICAL :: grainc_to_cropprodc= .true.
      LOGICAL :: plantdate_rainfed_temp_corn= .true.
      LOGICAL :: plantdate_irrigated_temp_corn= .true.
      LOGICAL :: plantdate_rainfed_spwheat= .true.
      LOGICAL :: plantdate_irrigated_spwheat= .true.
      LOGICAL :: plantdate_rainfed_wtwheat= .true.
      LOGICAL :: plantdate_irrigated_wtwheat= .true.
      LOGICAL :: plantdate_rainfed_temp_soybean= .true.
      LOGICAL :: plantdate_irrigated_temp_soybean= .true.
      LOGICAL :: plantdate_rainfed_cotton= .true.
      LOGICAL :: plantdate_irrigated_cotton= .true.
      LOGICAL :: plantdate_rainfed_rice= .true.
      LOGICAL :: plantdate_irrigated_rice= .true.
      LOGICAL :: plantdate_rainfed_sugarcane= .true.
      LOGICAL :: plantdate_irrigated_sugarcane= .true.
      LOGICAL :: plantdate_rainfed_trop_corn= .true.
      LOGICAL :: plantdate_irrigated_trop_corn= .true.
      LOGICAL :: plantdate_rainfed_trop_soybean= .true.
      LOGICAL :: plantdate_irrigated_trop_soybean= .true.
      LOGICAL :: plantdate_unmanagedcrop= .true.
      LOGICAL :: cropprodc_rainfed_temp_corn= .true.
      LOGICAL :: cropprodc_irrigated_temp_corn= .true.
      LOGICAL :: cropprodc_rainfed_spwheat= .true.
      LOGICAL :: cropprodc_irrigated_spwheat= .true.
      LOGICAL :: cropprodc_rainfed_wtwheat= .true.
      LOGICAL :: cropprodc_irrigated_wtwheat= .true.
      LOGICAL :: cropprodc_rainfed_temp_soybean= .true.
      LOGICAL :: cropprodc_irrigated_temp_soybean= .true.
      LOGICAL :: cropprodc_rainfed_cotton= .true.
      LOGICAL :: cropprodc_irrigated_cotton= .true.
      LOGICAL :: cropprodc_rainfed_rice= .true.
      LOGICAL :: cropprodc_irrigated_rice= .true.
      LOGICAL :: cropprodc_rainfed_sugarcane= .true.
      LOGICAL :: cropprodc_irrigated_sugarcane= .true.
      LOGICAL :: cropprodc_rainfed_trop_corn= .true.
      LOGICAL :: cropprodc_irrigated_trop_corn= .true.
      LOGICAL :: cropprodc_rainfed_trop_soybean= .true.
      LOGICAL :: cropprodc_irrigated_trop_soybean= .true.
      LOGICAL :: cropprodc_unmanagedcrop= .true.

      LOGICAL :: grainc_to_seed     = .true.
      LOGICAL :: fert_to_sminn      = .true.

      LOGICAL :: huiswheat          = .true.
      LOGICAL :: pdcorn             = .true.
      LOGICAL :: pdswheat           = .true.
      LOGICAL :: pdwwheat           = .true.
      LOGICAL :: pdsoybean          = .true.
      LOGICAL :: pdcotton           = .true.
      LOGICAL :: pdrice1            = .true.
      LOGICAL :: pdrice2            = .true.
      LOGICAL :: pdsugarcane        = .true.
      LOGICAL :: fertnitro_corn     = .true.
      LOGICAL :: fertnitro_swheat   = .true.
      LOGICAL :: fertnitro_wwheat   = .true.
      LOGICAL :: fertnitro_soybean  = .true.
      LOGICAL :: fertnitro_cotton   = .true.
      LOGICAL :: fertnitro_rice1    = .true.
      LOGICAL :: fertnitro_rice2    = .true.
      LOGICAL :: fertnitro_sugarcane= .true.
#endif
      LOGICAL :: ndep_to_sminn      = .true.
#ifdef NITRIF
      LOGICAL :: CONC_O2_UNSAT      = .true.
      LOGICAL :: O2_DECOMP_DEPTH_UNSAT = .true.
#endif
#ifdef Fire
      LOGICAL :: abm                = .true.
      LOGICAL :: gdp                = .true.
      LOGICAL :: peatf              = .true.
      LOGICAL :: hdm                = .true.
      LOGICAL :: lnfm               = .true.
#endif
#endif

      LOGICAL :: t_soisno     = .true. 
      LOGICAL :: wliq_soisno  = .true. 
      LOGICAL :: wice_soisno  = .true. 
                                       
      LOGICAL :: h2osoi       = .true. 
      LOGICAL :: rstfacsun    = .true.
      LOGICAL :: rstfacsha    = .true.
      LOGICAL :: rootr        = .true.
      LOGICAL :: vegwp        = .true.
<<<<<<< HEAD
      LOGICAL :: BD_all       = .true.
      LOGICAL :: wfc          = .true.
      LOGICAL :: OM_density   = .true.
#ifdef VARIABLY_SATURATED_FLOW
=======
>>>>>>> c547814f
      LOGICAL :: dpond        = .true. 
      LOGICAL :: zwt          = .true. 
      LOGICAL :: wa           = .true. 
                                       
      LOGICAL :: t_lake       = .true. 
      LOGICAL :: lake_icefrac = .true. 

#ifdef BGC
      LOGICAL :: litr1c_vr    = .true.
      LOGICAL :: litr2c_vr    = .true.
      LOGICAL :: litr3c_vr    = .true.
      LOGICAL :: soil1c_vr    = .true.
      LOGICAL :: soil2c_vr    = .true.
      LOGICAL :: soil3c_vr    = .true.
      LOGICAL :: cwdc_vr      = .true.
      LOGICAL :: litr1n_vr    = .true.
      LOGICAL :: litr2n_vr    = .true.
      LOGICAL :: litr3n_vr    = .true.
      LOGICAL :: soil1n_vr    = .true.
      LOGICAL :: soil2n_vr    = .true.
      LOGICAL :: soil3n_vr    = .true.
      LOGICAL :: cwdn_vr      = .true.
      LOGICAL :: sminn_vr     = .true.
#endif
   
      LOGICAL :: ustar        = .true. 
      LOGICAL :: tstar        = .true. 
      LOGICAL :: qstar        = .true. 
      LOGICAL :: zol          = .true. 
      LOGICAL :: rib          = .true. 
      LOGICAL :: fm           = .true. 
      LOGICAL :: fh           = .true. 
      LOGICAL :: fq           = .true. 
      LOGICAL :: us10m        = .true. 
      LOGICAL :: vs10m        = .true. 
      LOGICAL :: fm10m        = .true. 
      LOGICAL :: sr           = .true. 
      LOGICAL :: solvd        = .true. 
      LOGICAL :: solvi        = .true. 
      LOGICAL :: solnd        = .true. 
      LOGICAL :: solni        = .true. 
      LOGICAL :: srvd         = .true. 
      LOGICAL :: srvi         = .true. 
      LOGICAL :: srnd         = .true. 
      LOGICAL :: srni         = .true. 
                                       
      LOGICAL :: solvdln      = .true. 
      LOGICAL :: solviln      = .true. 
      LOGICAL :: solndln      = .true. 
      LOGICAL :: solniln      = .true. 
      LOGICAL :: srvdln       = .true. 
      LOGICAL :: srviln       = .true. 
      LOGICAL :: srndln       = .true. 
      LOGICAL :: srniln       = .true. 

      LOGICAL :: rsurf_bsn    = .true. 
      LOGICAL :: rsubs_bsn    = .true.
      LOGICAL :: riv_height   = .true.
      LOGICAL :: riv_veloct   = .true.
      LOGICAL :: dpond_hru    = .true.
      LOGICAL :: veloc_hru    = .true.
      LOGICAL :: zwt_hru      = .true.

   END TYPE history_var_type

   TYPE (history_var_type) :: DEF_hist_vars

CONTAINS

   SUBROUTINE read_namelist (nlfile)

      USE spmd_task
      IMPLICIT NONE

      CHARACTER(len=*), intent(in) :: nlfile

      ! Local variables
      LOGICAL :: fexists
      INTEGER :: ivar
      INTEGER :: ierr

      namelist /nl_colm/          &
         DEF_CASE_NAME,           &
         DEF_domain,              &
#ifdef SinglePoint
         SITE_lon_location,       &
         SITE_lat_location,       &
         SITE_fsrfdata,           &
         SITE_landtype,           &
         USE_SITE_pctpfts,         &
         USE_SITE_pctcrop,         &
         USE_SITE_htop,            &
         USE_SITE_LAI,             &
         USE_SITE_lakedepth,       &
         USE_SITE_soilreflectance, &
         USE_SITE_soilparameters,  &
#ifdef USE_DEPTH_TO_BEDROCK
         USE_SITE_dbedrock,       &
#endif
#endif
         DEF_nx_blocks,                   &
         DEF_ny_blocks,                   &
         DEF_PIO_groupsize,               &
         DEF_simulation_time,             &
         DEF_dir_rawdata,                 &  
         DEF_dir_output,                  &  
         DEF_file_mesh,                   &
#ifdef CATCHMENT
         Catchment_data_in_ONE_file,      &
         DEF_path_Catchment_data,         &
#endif
         DEF_file_mesh_filter,            &
         DEF_LAI_CLIM,                    &   !add by zhongwang wei @ sysu 2021/12/23        
         DEF_Interception_scheme,         &   !add by zhongwang wei @ sysu 2022/05/23    
   
         DEF_LANDONLY,                    &
         DEF_USE_DOMINANT_PATCHTYPE,      &
         DEF_USE_VARIABLY_SATURATED_FLOW, &

         DEF_file_soil_init,              &

         DEF_forcing_namelist,            &

         DEF_HISTORY_IN_VECTOR,           &
         DEF_hist_lon_res,                &
         DEF_hist_lat_res,                &
         DEF_hist_grid_as_forcing,        &
         DEF_WRST_FREQ,                   &
         DEF_HIST_FREQ,                   &
         DEF_HIST_groupby,                &
         DEF_HIST_mode,                   &  
         DEF_REST_COMPRESS_LEVEL,         & 
         DEF_HIST_COMPRESS_LEVEL,         & 
         DEF_hist_vars_namelist,          &
         DEF_hist_vars_turnon_all 

      namelist /nl_colm_forcing/ DEF_dir_forcing, DEF_forcing
      namelist /nl_colm_history/ DEF_hist_vars

      ! ----- open the namelist file -----
      IF (p_is_master) THEN

         open(10, status='OLD', file=nlfile, form="FORMATTED")
         read(10, nml=nl_colm, iostat=ierr)
         IF (ierr /= 0) THEN
            write(*,*) ' ***** ERROR: Problem reading namelist.'
            write(*,*) trim(nlfile), ierr
#ifdef USEMPI
            CALL mpi_abort (p_comm_glb, p_err)
#endif
         ENDIF
         close(10)

         open(10, status='OLD', file=trim(DEF_forcing_namelist), form="FORMATTED")
         read(10, nml=nl_colm_forcing, iostat=ierr)
         IF (ierr /= 0) THEN
            write(*,*) ' ***** ERROR: Problem reading forcing namelist.'
            write(*,*) trim(DEF_forcing_namelist), ierr
         ENDIF
         close(10)
#ifdef SinglePoint
         DEF_forcing%has_missing_value = .false.
#endif 

         DEF_dir_landdata = trim(DEF_dir_output) // '/' // trim(adjustl(DEF_CASE_NAME)) // '/landdata'
         DEF_dir_restart  = trim(DEF_dir_output) // '/' // trim(adjustl(DEF_CASE_NAME)) // '/restart'
         DEF_dir_history  = trim(DEF_dir_output) // '/' // trim(adjustl(DEF_CASE_NAME)) // '/history'

         CALL system('mkdir -p ' // trim(adjustl(DEF_dir_output  )))
         CALL system('mkdir -p ' // trim(adjustl(DEF_dir_landdata)))
         CALL system('mkdir -p ' // trim(adjustl(DEF_dir_restart )))
         CALL system('mkdir -p ' // trim(adjustl(DEF_dir_history )))

#ifdef SinglePoint
         DEF_domain%edges = floor(SITE_lat_location)
         DEF_domain%edgen = DEF_domain%edges + 1.0
         DEF_domain%edgew = floor(SITE_lon_location)
         DEF_domain%edgee = DEF_domain%edgew + 1.0

         DEF_nx_blocks = 360
         DEF_ny_blocks = 180
         
         DEF_HIST_mode = 'one'
#endif

#if (defined vanGenuchten_Mualem_SOIL_MODEL)
         DEF_USE_VARIABLY_SATURATED_FLOW = .true.
#endif

#if (defined PFT_CLASSIFICATION || defined PC_CLASSIFICATION)
         IF (.not. DEF_LAI_CLIM) THEN
            write(*,*) 'Warning: 8-day LAI data is not supported for '
            write(*,*) 'PFT_CLASSIFICATION and PC_CLASSIFICATION.'
            write(*,*) 'Changed to climatic data.'
            DEF_LAI_CLIM = .true.
         ENDIF
#endif

      ENDIF

#ifdef USEMPI
      CALL mpi_bcast (DEF_CASE_NAME,    256, mpi_character, p_root, p_comm_glb, p_err)
      CALL mpi_bcast (DEF_domain%edges,   1, mpi_real8,     p_root, p_comm_glb, p_err)
      CALL mpi_bcast (DEF_domain%edgen,   1, mpi_real8,     p_root, p_comm_glb, p_err)
      CALL mpi_bcast (DEF_domain%edgew,   1, mpi_real8,     p_root, p_comm_glb, p_err)
      CALL mpi_bcast (DEF_domain%edgee,   1, mpi_real8,     p_root, p_comm_glb, p_err)
      
      CALL mpi_bcast (DEF_nx_blocks,     1, mpi_integer, p_root, p_comm_glb, p_err)
      CALL mpi_bcast (DEF_ny_blocks,     1, mpi_integer, p_root, p_comm_glb, p_err)
      CALL mpi_bcast (DEF_PIO_groupsize, 1, mpi_integer, p_root, p_comm_glb, p_err)
      
      CALL mpi_bcast (DEF_simulation_time%greenwich,     1, mpi_logical, p_root, p_comm_glb, p_err)
      
      CALL mpi_bcast (DEF_simulation_time%start_year,    1, mpi_integer, p_root, p_comm_glb, p_err)
      CALL mpi_bcast (DEF_simulation_time%start_month,   1, mpi_integer, p_root, p_comm_glb, p_err)
      CALL mpi_bcast (DEF_simulation_time%start_day,     1, mpi_integer, p_root, p_comm_glb, p_err)
      CALL mpi_bcast (DEF_simulation_time%start_sec,     1, mpi_integer, p_root, p_comm_glb, p_err)
      
      CALL mpi_bcast (DEF_simulation_time%end_year,      1, mpi_integer, p_root, p_comm_glb, p_err)
      CALL mpi_bcast (DEF_simulation_time%end_month,     1, mpi_integer, p_root, p_comm_glb, p_err)
      CALL mpi_bcast (DEF_simulation_time%end_day,       1, mpi_integer, p_root, p_comm_glb, p_err)
      CALL mpi_bcast (DEF_simulation_time%end_sec,       1, mpi_integer, p_root, p_comm_glb, p_err)
      
      CALL mpi_bcast (DEF_simulation_time%spinup_year,   1, mpi_integer, p_root, p_comm_glb, p_err)
      CALL mpi_bcast (DEF_simulation_time%spinup_month,  1, mpi_integer, p_root, p_comm_glb, p_err)
      CALL mpi_bcast (DEF_simulation_time%spinup_day,    1, mpi_integer, p_root, p_comm_glb, p_err)
      CALL mpi_bcast (DEF_simulation_time%spinup_sec,    1, mpi_integer, p_root, p_comm_glb, p_err)
      CALL mpi_bcast (DEF_simulation_time%spinup_repeat, 1, mpi_integer, p_root, p_comm_glb, p_err)

      CALL mpi_bcast (DEF_simulation_time%timestep,     1, mpi_real8,   p_root, p_comm_glb, p_err)

      CALL mpi_bcast (DEF_dir_rawdata,  256, mpi_character, p_root, p_comm_glb, p_err)  
      CALL mpi_bcast (DEF_dir_output,   256, mpi_character, p_root, p_comm_glb, p_err)  
      CALL mpi_bcast (DEF_dir_forcing,  256, mpi_character, p_root, p_comm_glb, p_err)
      
      CALL mpi_bcast (DEF_dir_landdata, 256, mpi_character, p_root, p_comm_glb, p_err)
      CALL mpi_bcast (DEF_dir_restart,  256, mpi_character, p_root, p_comm_glb, p_err)
      CALL mpi_bcast (DEF_dir_history,  256, mpi_character, p_root, p_comm_glb, p_err)
      
#if (defined GRIDBASED || defined UNSTRUCTURED)
      CALL mpi_bcast (DEF_file_mesh,    256, mpi_character, p_root, p_comm_glb, p_err)
#endif

#ifdef CATCHMENT
      call mpi_bcast (Catchment_data_in_ONE_file, 1, mpi_logical,   p_root, p_comm_glb, p_err)
      CALL mpi_bcast (DEF_path_Catchment_data,   256, mpi_character, p_root, p_comm_glb, p_err)
#endif

      CALL mpi_bcast (DEF_file_mesh_filter, 256, mpi_character, p_root, p_comm_glb, p_err)

      !zhongwang wei, 20210927: add option to read non-climatological mean LAI 
      call mpi_bcast (DEF_LAI_CLIM,        1, mpi_logical, p_root, p_comm_glb, p_err)
      !zhongwang wei, 20220520: add option to choose different canopy interception schemes
      call mpi_bcast (DEF_Interception_scheme, 1, mpi_integer, p_root, p_comm_glb, p_err)
      
      call mpi_bcast (DEF_LANDONLY,                   1, mpi_logical, p_root, p_comm_glb, p_err)
      call mpi_bcast (DEF_USE_DOMINANT_PATCHTYPE,     1, mpi_logical, p_root, p_comm_glb, p_err)
      call mpi_bcast (DEF_USE_VARIABLY_SATURATED_FLOW,1, mpi_logical, p_root, p_comm_glb, p_err)

      CALL mpi_bcast (DEF_file_soil_init, 256, mpi_character, p_root, p_comm_glb, p_err)

      CALL mpi_bcast (DEF_HISTORY_IN_VECTOR, 1, mpi_logical,  p_root, p_comm_glb, p_err)

      CALL mpi_bcast (DEF_hist_lon_res,  1, mpi_real8, p_root, p_comm_glb, p_err) 
      CALL mpi_bcast (DEF_hist_lat_res,  1, mpi_real8, p_root, p_comm_glb, p_err)

      CALL mpi_bcast (DEF_hist_grid_as_forcing, 1, mpi_logical, p_root, p_comm_glb, p_err)

      CALL mpi_bcast (DEF_WRST_FREQ,         256, mpi_character, p_root, p_comm_glb, p_err)
      CALL mpi_bcast (DEF_HIST_FREQ,         256, mpi_character, p_root, p_comm_glb, p_err)
      CALL mpi_bcast (DEF_HIST_groupby,      256, mpi_character, p_root, p_comm_glb, p_err)
      CALL mpi_bcast (DEF_HIST_mode,         256, mpi_character, p_root, p_comm_glb, p_err)
      CALL mpi_bcast (DEF_REST_COMPRESS_LEVEL, 1, mpi_integer,   p_root, p_comm_glb, p_err)
      CALL mpi_bcast (DEF_HIST_COMPRESS_LEVEL, 1, mpi_integer,   p_root, p_comm_glb, p_err)

      CALL mpi_bcast (DEF_forcing%dataset,          256, mpi_character, p_root, p_comm_glb, p_err)
      CALL mpi_bcast (DEF_forcing%solarin_all_band,   1, mpi_logical,   p_root, p_comm_glb, p_err)
      CALL mpi_bcast (DEF_forcing%HEIGHT_V,           1, mpi_real8,     p_root, p_comm_glb, p_err)
      CALL mpi_bcast (DEF_forcing%HEIGHT_T,           1, mpi_real8,     p_root, p_comm_glb, p_err)
      CALL mpi_bcast (DEF_forcing%HEIGHT_Q,           1, mpi_real8,     p_root, p_comm_glb, p_err)
      CALL mpi_bcast (DEF_forcing%regional,           1, mpi_logical,   p_root, p_comm_glb, p_err)
      CALL mpi_bcast (DEF_forcing%regbnd,             4, mpi_real8,     p_root, p_comm_glb, p_err)
      CALL mpi_bcast (DEF_forcing%has_missing_value,  1, mpi_logical,   p_root, p_comm_glb, p_err)
      CALL mpi_bcast (DEF_forcing%NVAR,               1, mpi_integer,   p_root, p_comm_glb, p_err)
      CALL mpi_bcast (DEF_forcing%startyr,            1, mpi_integer,   p_root, p_comm_glb, p_err)
      CALL mpi_bcast (DEF_forcing%startmo,            1, mpi_integer,   p_root, p_comm_glb, p_err)
      CALL mpi_bcast (DEF_forcing%endyr,              1, mpi_integer,   p_root, p_comm_glb, p_err)
      CALL mpi_bcast (DEF_forcing%endmo,              1, mpi_integer,   p_root, p_comm_glb, p_err)
      CALL mpi_bcast (DEF_forcing%dtime,              8, mpi_integer,   p_root, p_comm_glb, p_err)
      CALL mpi_bcast (DEF_forcing%offset,             8, mpi_integer,   p_root, p_comm_glb, p_err)
      CALL mpi_bcast (DEF_forcing%nlands,             1, mpi_integer,   p_root, p_comm_glb, p_err)
      CALL mpi_bcast (DEF_forcing%leapyear,           1, mpi_logical,   p_root, p_comm_glb, p_err)
      CALL mpi_bcast (DEF_forcing%data2d,             1, mpi_logical,   p_root, p_comm_glb, p_err)
      CALL mpi_bcast (DEF_forcing%hightdim,           1, mpi_logical,   p_root, p_comm_glb, p_err)
      CALL mpi_bcast (DEF_forcing%dim2d,              1, mpi_logical,   p_root, p_comm_glb, p_err)
      CALL mpi_bcast (DEF_forcing%latname,          256, mpi_character, p_root, p_comm_glb, p_err)
      CALL mpi_bcast (DEF_forcing%lonname,          256, mpi_character, p_root, p_comm_glb, p_err)
      CALL mpi_bcast (DEF_forcing%groupby,          256, mpi_character, p_root, p_comm_glb, p_err)
      DO ivar = 1, 8
         CALL mpi_bcast (DEF_forcing%fprefix(ivar),  256, mpi_character, p_root, p_comm_glb, p_err)
         CALL mpi_bcast (DEF_forcing%vname(ivar),    256, mpi_character, p_root, p_comm_glb, p_err)
         CALL mpi_bcast (DEF_forcing%tintalgo(ivar), 256, mpi_character, p_root, p_comm_glb, p_err)
      ENDDO
#endif

      CALL sync_hist_vars (set_defaults = .true.)

      IF (p_is_master) THEN

         inquire (file=trim(DEF_hist_vars_namelist), exist=fexists)
         IF (.not. fexists) THEN 
            write(*,*) 'History namelist file: ', trim(DEF_hist_vars_namelist), ' does not exist.'
         ELSE
            open(10, status='OLD', file=trim(DEF_hist_vars_namelist), form="FORMATTED")
            read(10, nml=nl_colm_history, iostat=ierr)
            close(10)
         ENDIF

      ENDIF
         
      CALL sync_hist_vars (set_defaults = .false.)

   END SUBROUTINE read_namelist

   ! ---------------
   SUBROUTINE sync_hist_vars (set_defaults)

      IMPLICIT NONE

      LOGICAL, intent(in) :: set_defaults

      CALL sync_hist_vars_one (DEF_hist_vars%xy_us       ,  set_defaults)
      CALL sync_hist_vars_one (DEF_hist_vars%xy_vs       ,  set_defaults)
      CALL sync_hist_vars_one (DEF_hist_vars%xy_t        ,  set_defaults)
      CALL sync_hist_vars_one (DEF_hist_vars%xy_q        ,  set_defaults)
      CALL sync_hist_vars_one (DEF_hist_vars%xy_prc      ,  set_defaults)
      CALL sync_hist_vars_one (DEF_hist_vars%xy_prl      ,  set_defaults)
      CALL sync_hist_vars_one (DEF_hist_vars%xy_pbot     ,  set_defaults)
      CALL sync_hist_vars_one (DEF_hist_vars%xy_frl      ,  set_defaults)
      CALL sync_hist_vars_one (DEF_hist_vars%xy_solarin  ,  set_defaults)
      CALL sync_hist_vars_one (DEF_hist_vars%xy_rain     ,  set_defaults)
      CALL sync_hist_vars_one (DEF_hist_vars%xy_snow     ,  set_defaults)
      
      CALL sync_hist_vars_one (DEF_hist_vars%taux        ,  set_defaults)
      CALL sync_hist_vars_one (DEF_hist_vars%tauy        ,  set_defaults)
      CALL sync_hist_vars_one (DEF_hist_vars%fsena       ,  set_defaults)
      CALL sync_hist_vars_one (DEF_hist_vars%lfevpa      ,  set_defaults)
      CALL sync_hist_vars_one (DEF_hist_vars%fevpa       ,  set_defaults)
      CALL sync_hist_vars_one (DEF_hist_vars%fsenl       ,  set_defaults)
      CALL sync_hist_vars_one (DEF_hist_vars%fevpl       ,  set_defaults)
      CALL sync_hist_vars_one (DEF_hist_vars%etr         ,  set_defaults)
      CALL sync_hist_vars_one (DEF_hist_vars%fseng       ,  set_defaults)
      CALL sync_hist_vars_one (DEF_hist_vars%fevpg       ,  set_defaults)
      CALL sync_hist_vars_one (DEF_hist_vars%fgrnd       ,  set_defaults)
      CALL sync_hist_vars_one (DEF_hist_vars%sabvsun     ,  set_defaults)
      CALL sync_hist_vars_one (DEF_hist_vars%sabvsha     ,  set_defaults)
      CALL sync_hist_vars_one (DEF_hist_vars%sabg        ,  set_defaults)
      CALL sync_hist_vars_one (DEF_hist_vars%olrg        ,  set_defaults)
      CALL sync_hist_vars_one (DEF_hist_vars%rnet        ,  set_defaults)
      CALL sync_hist_vars_one (DEF_hist_vars%xerr        ,  set_defaults)
      CALL sync_hist_vars_one (DEF_hist_vars%zerr        ,  set_defaults)
      CALL sync_hist_vars_one (DEF_hist_vars%rsur        ,  set_defaults)
      CALL sync_hist_vars_one (DEF_hist_vars%rnof        ,  set_defaults)
      CALL sync_hist_vars_one (DEF_hist_vars%qintr       ,  set_defaults)
      CALL sync_hist_vars_one (DEF_hist_vars%qinfl       ,  set_defaults)
      CALL sync_hist_vars_one (DEF_hist_vars%qdrip       ,  set_defaults)
      CALL sync_hist_vars_one (DEF_hist_vars%wat         ,  set_defaults)
      CALL sync_hist_vars_one (DEF_hist_vars%assim       ,  set_defaults)
      CALL sync_hist_vars_one (DEF_hist_vars%respc       ,  set_defaults)
      CALL sync_hist_vars_one (DEF_hist_vars%qcharge     ,  set_defaults)
      CALL sync_hist_vars_one (DEF_hist_vars%t_grnd      ,  set_defaults)
      CALL sync_hist_vars_one (DEF_hist_vars%tleaf       ,  set_defaults)
      CALL sync_hist_vars_one (DEF_hist_vars%ldew        ,  set_defaults)
      CALL sync_hist_vars_one (DEF_hist_vars%scv         ,  set_defaults)
      CALL sync_hist_vars_one (DEF_hist_vars%snowdp      ,  set_defaults)
      CALL sync_hist_vars_one (DEF_hist_vars%fsno        ,  set_defaults)
      CALL sync_hist_vars_one (DEF_hist_vars%sigf        ,  set_defaults)
      CALL sync_hist_vars_one (DEF_hist_vars%green       ,  set_defaults)
      CALL sync_hist_vars_one (DEF_hist_vars%lai         ,  set_defaults)
      CALL sync_hist_vars_one (DEF_hist_vars%laisun      ,  set_defaults)
      CALL sync_hist_vars_one (DEF_hist_vars%laisha      ,  set_defaults)
      CALL sync_hist_vars_one (DEF_hist_vars%sai         ,  set_defaults)
      CALL sync_hist_vars_one (DEF_hist_vars%alb         ,  set_defaults)
      CALL sync_hist_vars_one (DEF_hist_vars%emis        ,  set_defaults)
      CALL sync_hist_vars_one (DEF_hist_vars%z0m         ,  set_defaults)
      CALL sync_hist_vars_one (DEF_hist_vars%trad        ,  set_defaults)
      CALL sync_hist_vars_one (DEF_hist_vars%tref        ,  set_defaults)
      CALL sync_hist_vars_one (DEF_hist_vars%qref        ,  set_defaults)
#ifdef BGC
      CALL sync_hist_vars_one (DEF_hist_vars%leafc              ,  set_defaults)
      CALL sync_hist_vars_one (DEF_hist_vars%leafc_storage      ,  set_defaults)
      CALL sync_hist_vars_one (DEF_hist_vars%leafc_xfer         ,  set_defaults)
      CALL sync_hist_vars_one (DEF_hist_vars%frootc             ,  set_defaults)
      CALL sync_hist_vars_one (DEF_hist_vars%frootc_storage     ,  set_defaults)
      CALL sync_hist_vars_one (DEF_hist_vars%frootc_xfer        ,  set_defaults)
      CALL sync_hist_vars_one (DEF_hist_vars%livestemc          ,  set_defaults)
      CALL sync_hist_vars_one (DEF_hist_vars%livestemc_storage  ,  set_defaults)
      CALL sync_hist_vars_one (DEF_hist_vars%livestemc_xfer     ,  set_defaults)
      CALL sync_hist_vars_one (DEF_hist_vars%deadstemc          ,  set_defaults)
      CALL sync_hist_vars_one (DEF_hist_vars%deadstemc_storage  ,  set_defaults)
      CALL sync_hist_vars_one (DEF_hist_vars%deadstemc_xfer     ,  set_defaults)
      CALL sync_hist_vars_one (DEF_hist_vars%livecrootc         ,  set_defaults)
      CALL sync_hist_vars_one (DEF_hist_vars%livecrootc_storage ,  set_defaults)
      CALL sync_hist_vars_one (DEF_hist_vars%livecrootc_xfer    ,  set_defaults)
      CALL sync_hist_vars_one (DEF_hist_vars%deadcrootc         ,  set_defaults)
      CALL sync_hist_vars_one (DEF_hist_vars%deadcrootc_storage ,  set_defaults)
      CALL sync_hist_vars_one (DEF_hist_vars%deadcrootc_xfer    ,  set_defaults)
      CALL sync_hist_vars_one (DEF_hist_vars%grainc             ,  set_defaults)
      CALL sync_hist_vars_one (DEF_hist_vars%grainc_storage     ,  set_defaults)
      CALL sync_hist_vars_one (DEF_hist_vars%grainc_xfer        ,  set_defaults)
      CALL sync_hist_vars_one (DEF_hist_vars%leafn              ,  set_defaults)
      CALL sync_hist_vars_one (DEF_hist_vars%leafn_storage      ,  set_defaults)
      CALL sync_hist_vars_one (DEF_hist_vars%leafn_xfer         ,  set_defaults)
      CALL sync_hist_vars_one (DEF_hist_vars%frootn             ,  set_defaults)
      CALL sync_hist_vars_one (DEF_hist_vars%frootn_storage     ,  set_defaults)
      CALL sync_hist_vars_one (DEF_hist_vars%frootn_xfer        ,  set_defaults)
      CALL sync_hist_vars_one (DEF_hist_vars%livestemn          ,  set_defaults)
      CALL sync_hist_vars_one (DEF_hist_vars%livestemn_storage  ,  set_defaults)
      CALL sync_hist_vars_one (DEF_hist_vars%livestemn_xfer     ,  set_defaults)
      CALL sync_hist_vars_one (DEF_hist_vars%deadstemn          ,  set_defaults)
      CALL sync_hist_vars_one (DEF_hist_vars%deadstemn_storage  ,  set_defaults)
      CALL sync_hist_vars_one (DEF_hist_vars%deadstemn_xfer     ,  set_defaults)
      CALL sync_hist_vars_one (DEF_hist_vars%livecrootn         ,  set_defaults)
      CALL sync_hist_vars_one (DEF_hist_vars%livecrootn_storage ,  set_defaults)
      CALL sync_hist_vars_one (DEF_hist_vars%livecrootn_xfer    ,  set_defaults)
      CALL sync_hist_vars_one (DEF_hist_vars%deadcrootn         ,  set_defaults)
      CALL sync_hist_vars_one (DEF_hist_vars%deadcrootn_storage ,  set_defaults)
      CALL sync_hist_vars_one (DEF_hist_vars%deadcrootn_xfer    ,  set_defaults)
      CALL sync_hist_vars_one (DEF_hist_vars%grainn             ,  set_defaults)
      CALL sync_hist_vars_one (DEF_hist_vars%grainn_storage     ,  set_defaults)
      CALL sync_hist_vars_one (DEF_hist_vars%grainn_xfer        ,  set_defaults)
      CALL sync_hist_vars_one (DEF_hist_vars%retrasn            ,  set_defaults)
      CALL sync_hist_vars_one (DEF_hist_vars%gpp                ,  set_defaults)
      CALL sync_hist_vars_one (DEF_hist_vars%downreg            ,  set_defaults)
      CALL sync_hist_vars_one (DEF_hist_vars%ar                 ,  set_defaults)
      CALL sync_hist_vars_one (DEF_hist_vars%fpg                ,  set_defaults)
      CALL sync_hist_vars_one (DEF_hist_vars%fpi                ,  set_defaults)
      CALL sync_hist_vars_one (DEF_hist_vars%gpp_enftemp        ,  set_defaults)
      CALL sync_hist_vars_one (DEF_hist_vars%gpp_enfboreal      ,  set_defaults)
      CALL sync_hist_vars_one (DEF_hist_vars%gpp_dnfboreal      ,  set_defaults)
      CALL sync_hist_vars_one (DEF_hist_vars%gpp_ebftrop        ,  set_defaults)
      CALL sync_hist_vars_one (DEF_hist_vars%gpp_ebftemp        ,  set_defaults)
      CALL sync_hist_vars_one (DEF_hist_vars%gpp_dbftrop        ,  set_defaults)
      CALL sync_hist_vars_one (DEF_hist_vars%gpp_dbftemp        ,  set_defaults)
      CALL sync_hist_vars_one (DEF_hist_vars%gpp_dbfboreal      ,  set_defaults)
      CALL sync_hist_vars_one (DEF_hist_vars%gpp_ebstemp        ,  set_defaults)
      CALL sync_hist_vars_one (DEF_hist_vars%gpp_dbstemp        ,  set_defaults)
      CALL sync_hist_vars_one (DEF_hist_vars%gpp_dbsboreal      ,  set_defaults)
      CALL sync_hist_vars_one (DEF_hist_vars%gpp_c3arcgrass     ,  set_defaults)
      CALL sync_hist_vars_one (DEF_hist_vars%gpp_c3grass        ,  set_defaults)
      CALL sync_hist_vars_one (DEF_hist_vars%gpp_c4grass        ,  set_defaults)
      CALL sync_hist_vars_one (DEF_hist_vars%leafc_enftemp      ,  set_defaults)
      CALL sync_hist_vars_one (DEF_hist_vars%leafc_enfboreal    ,  set_defaults)
      CALL sync_hist_vars_one (DEF_hist_vars%leafc_dnfboreal    ,  set_defaults)
      CALL sync_hist_vars_one (DEF_hist_vars%leafc_ebftrop      ,  set_defaults)
      CALL sync_hist_vars_one (DEF_hist_vars%leafc_ebftemp      ,  set_defaults)
      CALL sync_hist_vars_one (DEF_hist_vars%leafc_dbftrop      ,  set_defaults)
      CALL sync_hist_vars_one (DEF_hist_vars%leafc_dbftemp      ,  set_defaults)
      CALL sync_hist_vars_one (DEF_hist_vars%leafc_dbfboreal    ,  set_defaults)
      CALL sync_hist_vars_one (DEF_hist_vars%leafc_ebstemp      ,  set_defaults)
      CALL sync_hist_vars_one (DEF_hist_vars%leafc_dbstemp      ,  set_defaults)
      CALL sync_hist_vars_one (DEF_hist_vars%leafc_dbsboreal    ,  set_defaults)
      CALL sync_hist_vars_one (DEF_hist_vars%leafc_c3arcgrass   ,  set_defaults)
      CALL sync_hist_vars_one (DEF_hist_vars%leafc_c3grass      ,  set_defaults)
      CALL sync_hist_vars_one (DEF_hist_vars%leafc_c4grass      ,  set_defaults)
#ifdef CROP
      CALL sync_hist_vars_one (DEF_hist_vars%cphase                          , set_defaults)
      CALL sync_hist_vars_one (DEF_hist_vars%cropprod1c                      , set_defaults)
      CALL sync_hist_vars_one (DEF_hist_vars%cropprod1c_loss                 , set_defaults)
      CALL sync_hist_vars_one (DEF_hist_vars%cropseedc_deficit               , set_defaults)
      CALL sync_hist_vars_one (DEF_hist_vars%grainc_to_cropprodc             , set_defaults)
      CALL sync_hist_vars_one (DEF_hist_vars%grainc_to_seed                  , set_defaults)
      CALL sync_hist_vars_one (DEF_hist_vars%hui                             , set_defaults)
      CALL sync_hist_vars_one (DEF_hist_vars%vf                              , set_defaults)
      CALL sync_hist_vars_one (DEF_hist_vars%gddmaturity                     , set_defaults)
      CALL sync_hist_vars_one (DEF_hist_vars%gddplant                        , set_defaults)
      CALL sync_hist_vars_one (DEF_hist_vars%plantdate_rainfed_temp_corn     , set_defaults)
      CALL sync_hist_vars_one (DEF_hist_vars%plantdate_irrigated_temp_corn   , set_defaults)
      CALL sync_hist_vars_one (DEF_hist_vars%plantdate_rainfed_spwheat       , set_defaults)
      CALL sync_hist_vars_one (DEF_hist_vars%plantdate_irrigated_spwheat     , set_defaults)
      CALL sync_hist_vars_one (DEF_hist_vars%plantdate_rainfed_wtwheat       , set_defaults)
      CALL sync_hist_vars_one (DEF_hist_vars%plantdate_irrigated_wtwheat     , set_defaults)
      CALL sync_hist_vars_one (DEF_hist_vars%plantdate_rainfed_temp_soybean  , set_defaults)
      CALL sync_hist_vars_one (DEF_hist_vars%plantdate_irrigated_temp_soybean, set_defaults)
      CALL sync_hist_vars_one (DEF_hist_vars%plantdate_rainfed_cotton        , set_defaults)
      CALL sync_hist_vars_one (DEF_hist_vars%plantdate_irrigated_cotton      , set_defaults)
      CALL sync_hist_vars_one (DEF_hist_vars%plantdate_rainfed_rice          , set_defaults)
      CALL sync_hist_vars_one (DEF_hist_vars%plantdate_irrigated_rice        , set_defaults)
      CALL sync_hist_vars_one (DEF_hist_vars%plantdate_rainfed_sugarcane     , set_defaults)
      CALL sync_hist_vars_one (DEF_hist_vars%plantdate_irrigated_sugarcane   , set_defaults)
      CALL sync_hist_vars_one (DEF_hist_vars%plantdate_rainfed_trop_corn     , set_defaults)
      CALL sync_hist_vars_one (DEF_hist_vars%plantdate_irrigated_trop_corn   , set_defaults)
      CALL sync_hist_vars_one (DEF_hist_vars%plantdate_rainfed_trop_soybean  , set_defaults)
      CALL sync_hist_vars_one (DEF_hist_vars%plantdate_irrigated_trop_soybean, set_defaults)
      CALL sync_hist_vars_one (DEF_hist_vars%plantdate_unmanagedcrop         , set_defaults)
      CALL sync_hist_vars_one (DEF_hist_vars%cropprodc_rainfed_temp_corn     , set_defaults)
      CALL sync_hist_vars_one (DEF_hist_vars%cropprodc_irrigated_temp_corn   , set_defaults)
      CALL sync_hist_vars_one (DEF_hist_vars%cropprodc_rainfed_spwheat       , set_defaults)
      CALL sync_hist_vars_one (DEF_hist_vars%cropprodc_irrigated_spwheat     , set_defaults)
      CALL sync_hist_vars_one (DEF_hist_vars%cropprodc_rainfed_wtwheat       , set_defaults)
      CALL sync_hist_vars_one (DEF_hist_vars%cropprodc_irrigated_wtwheat     , set_defaults)
      CALL sync_hist_vars_one (DEF_hist_vars%cropprodc_rainfed_temp_soybean  , set_defaults)
      CALL sync_hist_vars_one (DEF_hist_vars%cropprodc_irrigated_temp_soybean, set_defaults)
      CALL sync_hist_vars_one (DEF_hist_vars%cropprodc_rainfed_cotton        , set_defaults)
      CALL sync_hist_vars_one (DEF_hist_vars%cropprodc_irrigated_cotton      , set_defaults)
      CALL sync_hist_vars_one (DEF_hist_vars%cropprodc_rainfed_rice          , set_defaults)
      CALL sync_hist_vars_one (DEF_hist_vars%cropprodc_irrigated_rice        , set_defaults)
      CALL sync_hist_vars_one (DEF_hist_vars%cropprodc_rainfed_sugarcane     , set_defaults)
      CALL sync_hist_vars_one (DEF_hist_vars%cropprodc_irrigated_sugarcane   , set_defaults)
      CALL sync_hist_vars_one (DEF_hist_vars%cropprodc_rainfed_trop_corn     , set_defaults)
      CALL sync_hist_vars_one (DEF_hist_vars%cropprodc_irrigated_trop_corn   , set_defaults)
      CALL sync_hist_vars_one (DEF_hist_vars%cropprodc_rainfed_trop_soybean  , set_defaults)
      CALL sync_hist_vars_one (DEF_hist_vars%cropprodc_irrigated_trop_soybean, set_defaults)
      CALL sync_hist_vars_one (DEF_hist_vars%cropprodc_unmanagedcrop         , set_defaults)
      CALL sync_hist_vars_one (DEF_hist_vars%fert_to_sminn                   , set_defaults)
#endif
      CALL sync_hist_vars_one (DEF_hist_vars%ndep_to_sminn                   , set_defaults)
#ifdef Fire
      CALL sync_hist_vars_one (DEF_hist_vars%abm                             , set_defaults)
      CALL sync_hist_vars_one (DEF_hist_vars%gdp                             , set_defaults)
      CALL sync_hist_vars_one (DEF_hist_vars%peatf                           , set_defaults)
      CALL sync_hist_vars_one (DEF_hist_vars%hdm                             , set_defaults)
      CALL sync_hist_vars_one (DEF_hist_vars%lnfm                            , set_defaults)
#endif
#endif
      
      CALL sync_hist_vars_one (DEF_hist_vars%t_soisno    ,  set_defaults)
      CALL sync_hist_vars_one (DEF_hist_vars%wliq_soisno ,  set_defaults)
      CALL sync_hist_vars_one (DEF_hist_vars%wice_soisno ,  set_defaults)
      
      CALL sync_hist_vars_one (DEF_hist_vars%h2osoi      ,  set_defaults)
      CALL sync_hist_vars_one (DEF_hist_vars%rstfacsun   ,  set_defaults)
      CALL sync_hist_vars_one (DEF_hist_vars%rstfacsha   ,  set_defaults)
      CALL sync_hist_vars_one (DEF_hist_vars%rootr       ,  set_defaults)
      CALL sync_hist_vars_one (DEF_hist_vars%vegwp       ,  set_defaults)
<<<<<<< HEAD
      CALL sync_hist_vars_one (DEF_hist_vars%BD_all      ,  set_defaults)
      CALL sync_hist_vars_one (DEF_hist_vars%wfc         ,  set_defaults)
      CALL sync_hist_vars_one (DEF_hist_vars%OM_density  ,  set_defaults)
#ifdef VARIABLY_SATURATED_FLOW
=======
>>>>>>> c547814f
      CALL sync_hist_vars_one (DEF_hist_vars%dpond       ,  set_defaults)
      CALL sync_hist_vars_one (DEF_hist_vars%zwt         ,  set_defaults)
      CALL sync_hist_vars_one (DEF_hist_vars%wa          ,  set_defaults)
      
      CALL sync_hist_vars_one (DEF_hist_vars%t_lake      ,  set_defaults)
      CALL sync_hist_vars_one (DEF_hist_vars%lake_icefrac,  set_defaults)
      
#ifdef BGC
      CALL sync_hist_vars_one (DEF_hist_vars%litr1c_vr   ,  set_defaults)
      CALL sync_hist_vars_one (DEF_hist_vars%litr2c_vr   ,  set_defaults)
      CALL sync_hist_vars_one (DEF_hist_vars%litr3c_vr   ,  set_defaults)
      CALL sync_hist_vars_one (DEF_hist_vars%soil1c_vr   ,  set_defaults)
      CALL sync_hist_vars_one (DEF_hist_vars%soil2c_vr   ,  set_defaults)
      CALL sync_hist_vars_one (DEF_hist_vars%soil3c_vr   ,  set_defaults)
      CALL sync_hist_vars_one (DEF_hist_vars%cwdc_vr     ,  set_defaults)
      CALL sync_hist_vars_one (DEF_hist_vars%litr1n_vr   ,  set_defaults)
      CALL sync_hist_vars_one (DEF_hist_vars%litr2n_vr   ,  set_defaults)
      CALL sync_hist_vars_one (DEF_hist_vars%litr3n_vr   ,  set_defaults)
      CALL sync_hist_vars_one (DEF_hist_vars%soil1n_vr   ,  set_defaults)
      CALL sync_hist_vars_one (DEF_hist_vars%soil2n_vr   ,  set_defaults)
      CALL sync_hist_vars_one (DEF_hist_vars%soil3n_vr   ,  set_defaults)
      CALL sync_hist_vars_one (DEF_hist_vars%cwdn_vr     ,  set_defaults)
      CALL sync_hist_vars_one (DEF_hist_vars%sminn_vr    ,  set_defaults)
#endif

      CALL sync_hist_vars_one (DEF_hist_vars%ustar       ,  set_defaults)
      CALL sync_hist_vars_one (DEF_hist_vars%tstar       ,  set_defaults)
      CALL sync_hist_vars_one (DEF_hist_vars%qstar       ,  set_defaults)
      CALL sync_hist_vars_one (DEF_hist_vars%zol         ,  set_defaults)
      CALL sync_hist_vars_one (DEF_hist_vars%rib         ,  set_defaults)
      CALL sync_hist_vars_one (DEF_hist_vars%fm          ,  set_defaults)
      CALL sync_hist_vars_one (DEF_hist_vars%fh          ,  set_defaults)
      CALL sync_hist_vars_one (DEF_hist_vars%fq          ,  set_defaults)
      CALL sync_hist_vars_one (DEF_hist_vars%us10m       ,  set_defaults)
      CALL sync_hist_vars_one (DEF_hist_vars%vs10m       ,  set_defaults)
      CALL sync_hist_vars_one (DEF_hist_vars%fm10m       ,  set_defaults)
      CALL sync_hist_vars_one (DEF_hist_vars%sr          ,  set_defaults)
      CALL sync_hist_vars_one (DEF_hist_vars%solvd       ,  set_defaults)
      CALL sync_hist_vars_one (DEF_hist_vars%solvi       ,  set_defaults)
      CALL sync_hist_vars_one (DEF_hist_vars%solnd       ,  set_defaults)
      CALL sync_hist_vars_one (DEF_hist_vars%solni       ,  set_defaults)
      CALL sync_hist_vars_one (DEF_hist_vars%srvd        ,  set_defaults)
      CALL sync_hist_vars_one (DEF_hist_vars%srvi        ,  set_defaults)
      CALL sync_hist_vars_one (DEF_hist_vars%srnd        ,  set_defaults)
      CALL sync_hist_vars_one (DEF_hist_vars%srni        ,  set_defaults)

      CALL sync_hist_vars_one (DEF_hist_vars%solvdln     ,  set_defaults)
      CALL sync_hist_vars_one (DEF_hist_vars%solviln     ,  set_defaults)
      CALL sync_hist_vars_one (DEF_hist_vars%solndln     ,  set_defaults)
      CALL sync_hist_vars_one (DEF_hist_vars%solniln     ,  set_defaults)
      CALL sync_hist_vars_one (DEF_hist_vars%srvdln      ,  set_defaults)
      CALL sync_hist_vars_one (DEF_hist_vars%srviln      ,  set_defaults)
      CALL sync_hist_vars_one (DEF_hist_vars%srndln      ,  set_defaults)
      CALL sync_hist_vars_one (DEF_hist_vars%srniln      ,  set_defaults)
      
      CALL sync_hist_vars_one (DEF_hist_vars%rsurf_bsn   ,  set_defaults)  
      CALL sync_hist_vars_one (DEF_hist_vars%rsubs_bsn   ,  set_defaults) 
      CALL sync_hist_vars_one (DEF_hist_vars%riv_height  ,  set_defaults) 
      CALL sync_hist_vars_one (DEF_hist_vars%riv_veloct  ,  set_defaults) 
      CALL sync_hist_vars_one (DEF_hist_vars%dpond_hru   ,  set_defaults) 
      CALL sync_hist_vars_one (DEF_hist_vars%veloc_hru   ,  set_defaults) 
      CALL sync_hist_vars_one (DEF_hist_vars%zwt_hru     ,  set_defaults) 

   END SUBROUTINE sync_hist_vars
   
   SUBROUTINE sync_hist_vars_one (onoff, set_defaults)

      USE spmd_task
      IMPLICIT NONE

      LOGICAL, intent(inout) :: onoff
      LOGICAL, intent(in)    :: set_defaults

      IF (p_is_master) THEN
         IF (set_defaults) THEN
            onoff = DEF_hist_vars_turnon_all
         ENDIF
      ENDIF

#ifdef USEMPI
      CALL mpi_bcast (onoff, 1, mpi_logical, p_root, p_comm_glb, p_err)
#endif

   END SUBROUTINE sync_hist_vars_one

END MODULE mod_namelist<|MERGE_RESOLUTION|>--- conflicted
+++ resolved
@@ -399,13 +399,9 @@
       LOGICAL :: rstfacsha    = .true.
       LOGICAL :: rootr        = .true.
       LOGICAL :: vegwp        = .true.
-<<<<<<< HEAD
       LOGICAL :: BD_all       = .true.
       LOGICAL :: wfc          = .true.
       LOGICAL :: OM_density   = .true.
-#ifdef VARIABLY_SATURATED_FLOW
-=======
->>>>>>> c547814f
       LOGICAL :: dpond        = .true. 
       LOGICAL :: zwt          = .true. 
       LOGICAL :: wa           = .true. 
@@ -941,13 +937,9 @@
       CALL sync_hist_vars_one (DEF_hist_vars%rstfacsha   ,  set_defaults)
       CALL sync_hist_vars_one (DEF_hist_vars%rootr       ,  set_defaults)
       CALL sync_hist_vars_one (DEF_hist_vars%vegwp       ,  set_defaults)
-<<<<<<< HEAD
       CALL sync_hist_vars_one (DEF_hist_vars%BD_all      ,  set_defaults)
       CALL sync_hist_vars_one (DEF_hist_vars%wfc         ,  set_defaults)
       CALL sync_hist_vars_one (DEF_hist_vars%OM_density  ,  set_defaults)
-#ifdef VARIABLY_SATURATED_FLOW
-=======
->>>>>>> c547814f
       CALL sync_hist_vars_one (DEF_hist_vars%dpond       ,  set_defaults)
       CALL sync_hist_vars_one (DEF_hist_vars%zwt         ,  set_defaults)
       CALL sync_hist_vars_one (DEF_hist_vars%wa          ,  set_defaults)
