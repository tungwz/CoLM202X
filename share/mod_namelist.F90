--- conflicted
+++ resolved
@@ -550,7 +550,6 @@
 #endif
          DEF_file_mesh_filter,            &
          DEF_file_water_table_depth,      &
-<<<<<<< HEAD
 
          DEF_srfdata_region_clip,         &
          DEF_dir_landdata_in,             &
@@ -558,11 +557,6 @@
          DEF_LAI_CLIM,                    &   !add by zhongwang wei @ sysu 2021/12/23        
          DEF_Interception_scheme,         &   !add by zhongwang wei @ sysu 2022/05/23    
          DEF_SSP,                         &   !add by zhongwang wei @ sysu 2023/02/07   
-=======
-         DEF_LAI_CLIM,                    &   !add by zhongwang wei @ sysu 2021/12/23
-         DEF_Interception_scheme,         &   !add by zhongwang wei @ sysu 2022/05/23
-         DEF_SSP,                         &   !add by zhongwang wei @ sysu 2023/02/07
->>>>>>> 3e2eda21
 
          DEF_LANDONLY,                    &
          DEF_USE_DOMINANT_PATCHTYPE,      &
