--- conflicted
+++ resolved
@@ -94,21 +94,19 @@
 
    CHARACTER(len=256) :: DEF_file_water_table_depth = 'path/to/wtd'
 
-<<<<<<< HEAD
-   ! ------LAI change ----------
+   ! ------LAI change and Land cover year setting ----------
    ! 05/2023, add by Dong: use for updating LAI with simulation year
    LOGICAL :: DEF_LAICHANGE = .FALSE.
    INTEGER :: DEF_LC_YEAR   = 2005
-=======
+
    ! ----- Use surface data from existing dataset -----
    CHARACTER(len=256) :: DEF_dir_existing_srfdata = 'path/to/landdata'
-   ! case 1: from a larger region 
+   ! case 1: from a larger region
    LOGICAL :: USE_srfdata_from_larger_region   = .false.
    ! case 2: from gridded data with dimensions [patch,lon,lat] or [pft,lon,lat]
    !         only available for USGS/IGBP/PFT CLASSIFICATION
    LOGICAL :: USE_srfdata_from_3D_gridded_data = .false.
 
->>>>>>> 8482a1f1
    ! ----- Leaf Area Index -----
    !add by zhongwang wei @ sysu 2021/12/23
    !To allow read satellite observed LAI
@@ -118,7 +116,7 @@
    ! ----- Model settings -----
    LOGICAL :: DEF_LANDONLY = .true.
    LOGICAL :: DEF_USE_DOMINANT_PATCHTYPE = .false.
-   LOGICAL :: DEF_USE_VARIABLY_SATURATED_FLOW = .false.
+   LOGICAL :: DEF_USE_VARIABLY_SATURATED_FLOW = .true.
    CHARACTER(len=256) :: DEF_SSP='585' ! Co2 path for CMIP6 future scenario.
    ! ----- Initialization -----
    CHARACTER(len=256) :: DEF_file_soil_init  = 'null'
@@ -574,22 +572,21 @@
          DEF_GRIDBASED_lon_res,           &
          DEF_GRIDBASED_lat_res,           &
          DEF_file_water_table_depth,      &
-<<<<<<< HEAD
+
          DEF_LAICHANGE,                   &   !add by Dong, use for changing LAI of simulation year
          DEF_LC_YEAR,                     &   !add by Dong, use for define the year of land cover data
+
          DEF_LAI_CLIM,                    &   !add by zhongwang wei @ sysu 2021/12/23
          DEF_Interception_scheme,         &   !add by zhongwang wei @ sysu 2022/05/23
          DEF_SSP,                         &   !add by zhongwang wei @ sysu 2023/02/07
-=======
 
          DEF_dir_existing_srfdata,        &
          USE_srfdata_from_larger_region,  &
-         USE_srfdata_from_3D_gridded_data,& 
-
-         DEF_LAI_CLIM,                    &   !add by zhongwang wei @ sysu 2021/12/23        
-         DEF_Interception_scheme,         &   !add by zhongwang wei @ sysu 2022/05/23    
-         DEF_SSP,                         &   !add by zhongwang wei @ sysu 2023/02/07   
->>>>>>> 8482a1f1
+         USE_srfdata_from_3D_gridded_data,&
+
+         DEF_LAI_CLIM,                    &   !add by zhongwang wei @ sysu 2021/12/23
+         DEF_Interception_scheme,         &   !add by zhongwang wei @ sysu 2022/05/23
+         DEF_SSP,                         &   !add by zhongwang wei @ sysu 2023/02/07
 
          DEF_LANDONLY,                    &
          DEF_USE_DOMINANT_PATCHTYPE,      &
@@ -734,18 +731,15 @@
       CALL mpi_bcast (DEF_GRIDBASED_lat_res, 1, mpi_real8, p_root, p_comm_glb, p_err)
 
       CALL mpi_bcast (DEF_file_water_table_depth, 256, mpi_character, p_root, p_comm_glb, p_err)
-      
+
       CALL mpi_bcast (DEF_dir_existing_srfdata, 256, mpi_character, p_root, p_comm_glb, p_err)
       call mpi_bcast (USE_srfdata_from_larger_region,   1, mpi_logical, p_root, p_comm_glb, p_err)
       call mpi_bcast (USE_srfdata_from_3D_gridded_data, 1, mpi_logical, p_root, p_comm_glb, p_err)
 
-<<<<<<< HEAD
       ! add by Dong
-      CALL mpi_bcast (DEF_LAICHANGE ,        1, mpi_logical, p_root, p_comm_glb, p_err)
-      CALL mpi_bcast (DEF_LC_YEAR   ,        1, mpi_integer, p_root, p_comm_glb, p_err)
-
-=======
->>>>>>> 8482a1f1
+      CALL mpi_bcast (DEF_LAICHANGE ,      1, mpi_logical, p_root, p_comm_glb, p_err)
+      CALL mpi_bcast (DEF_LC_YEAR   ,      1, mpi_integer, p_root, p_comm_glb, p_err)
+
       !zhongwang wei, 20210927: add option to read non-climatological mean LAI
       call mpi_bcast (DEF_LAI_CLIM,        1, mpi_logical, p_root, p_comm_glb, p_err)
       !zhongwang wei, 20220520: add option to choose different canopy interception schemes
