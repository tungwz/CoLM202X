--- conflicted
+++ resolved
@@ -143,10 +143,6 @@
                ENDIF
             ENDIF
 
-<<<<<<< HEAD
-=======
-            wfmt = "'Check block data:', A20, ' is in (', e20.10, ',', e20.10, ')', A"
->>>>>>> 578e3bbe
             wfmt = "('Check block data:', A20, ' is in (', e20.10, ',', e20.10, ')', A)"
             write(*,wfmt) varname, gmin, gmax, trim(info)
          ENDIF
