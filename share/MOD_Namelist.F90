#include <define.h>

MODULE MOD_Namelist

!-----------------------------------------------------------------------
! DESCRIPTION:
!
!    Variables in namelist files and subrroutines to read namelist files.
!
! Initial Authors: Shupeng Zhang, Zhongwang Wei, Xingjie Lu, Nan Wei,
!                  Hua Yuan, Wenzong Dong et al., May 2023
!-----------------------------------------------------------------------

   USE MOD_Precision, only: r8
   IMPLICIT NONE
   SAVE

! ~~~~~~~~~~~~~~~~~~~~~~~~~~~~~
! ----- Part 0: CASE name -----
! ~~~~~~~~~~~~~~~~~~~~~~~~~~~~~

   character(len=256) :: DEF_CASE_NAME = 'CASENAME'


! ~~~~~~~~~~~~~~~~~~~~~~~~~~
! ----- Part 1: domain -----
! ~~~~~~~~~~~~~~~~~~~~~~~~~~

   type nl_domain_type
      real(r8) :: edges = -90.0
      real(r8) :: edgen = 90.0
      real(r8) :: edgew = -180.0
      real(r8) :: edgee = 180.0
   END type nl_domain_type

   type (nl_domain_type) :: DEF_domain

! ~~~~~~~~~~~~~~~~~~~~~~~~~~~~~~~~~~~
! ----- Part 2: blocks and MPI  -----
! ~~~~~~~~~~~~~~~~~~~~~~~~~~~~~~~~~~~

   ! "blocks" is used to deal with high resolution data.
   ! It is defined by one of the following (in order of priority):
   !   1) "DEF_BlockInfoFile" : "lat_s","lat_n","lon_w","lon_e" in file ;
   !   2) "DEF_AverageElementSize" : diameter of element (in kilometer);
   !   3) "DEF_nx_blocks" and "DEF_ny_blocks" : number of blocks;
   character(len=256) :: DEF_BlockInfoFile = 'null'
   real(r8) :: DEF_AverageElementSize = -1.
   integer  :: DEF_nx_blocks = 72
   integer  :: DEF_ny_blocks = 36

   ! A group includes one "IO" process and several "worker" processes.
   ! Its size determines number of IOs in a job.
   integer  :: DEF_PIO_groupsize = 12

! ~~~~~~~~~~~~~~~~~~~~~~~~~~~~~~~~~~~~
! ----- Part 3: For Single Point -----
! ~~~~~~~~~~~~~~~~~~~~~~~~~~~~~~~~~~~~

   character(len=256) :: SITE_fsrfdata   = 'null'
   
   real(r8) :: SITE_lon_location = 113.5897
   real(r8) :: SITE_lat_location = 22.3507

   logical  :: USE_SITE_landtype         = .false.
   logical  :: USE_SITE_pctpfts          = .false.
   logical  :: USE_SITE_pctcrop          = .false.
   logical  :: USE_SITE_htop             = .false.
   logical  :: USE_SITE_LAI              = .false.
   logical  :: USE_SITE_lakedepth        = .false.
   logical  :: USE_SITE_soilreflectance  = .false.
   logical  :: USE_SITE_soilparameters   = .false.
   logical  :: USE_SITE_dbedrock         = .false.
   logical  :: USE_SITE_topography       = .false.
   logical  :: USE_SITE_topostd          = .false.
   logical  :: USE_SITE_BVIC             = .false.   
   logical  :: USE_SITE_urban_paras      = .false.
   logical  :: USE_SITE_thermal_paras    = .false.
   logical  :: USE_SITE_urban_LAI        = .false.

<<<<<<< HEAD
=======
   integer  :: SITE_landtype             =    -1
   logical  :: USE_SITE_pctpfts          = .true.
   logical  :: USE_SITE_pctcrop          = .true.
   logical  :: USE_SITE_htop             = .true.
   logical  :: USE_SITE_LAI              = .true.
   logical  :: USE_SITE_lakedepth        = .true.
   logical  :: USE_SITE_soilreflectance  = .true.
   logical  :: USE_SITE_soilparameters   = .true.
   logical  :: USE_SITE_dbedrock         = .true.
   logical  :: USE_SITE_topography       = .true.
   logical  :: USE_SITE_topostd          = .true.
   logical  :: USE_SITE_BVIC             = .true.
>>>>>>> 927bd0b0
   logical  :: USE_SITE_HistWriteBack    = .true.
   logical  :: USE_SITE_ForcingReadAhead = .true.

! ~~~~~~~~~~~~~~~~~~~~~~~~~~~~~~~~~~~~~~~~
! ----- Part 4: simulation time type -----
! ~~~~~~~~~~~~~~~~~~~~~~~~~~~~~~~~~~~~~~~~

   type nl_simulation_time_type
      logical  :: greenwich     = .TRUE.
      integer  :: start_year    = 2000
      integer  :: start_month   = 1
      integer  :: start_day     = 1
      integer  :: start_sec     = 0
      integer  :: end_year      = 2003
      integer  :: end_month     = 1
      integer  :: end_day       = 1
      integer  :: end_sec       = 0
      integer  :: spinup_year   = 2000
      integer  :: spinup_month  = 1
      integer  :: spinup_day    = 1
      integer  :: spinup_sec    = 0
      integer  :: spinup_repeat = 1
      real(r8) :: timestep      = 1800.
   END type nl_simulation_time_type

   type (nl_simulation_time_type) :: DEF_simulation_time

! ~~~~~~~~~~~~~~~~~~~~~~~~~~~~~~~~~~~~~~~~~
! ----- Part 5: directories and files -----
! ~~~~~~~~~~~~~~~~~~~~~~~~~~~~~~~~~~~~~~~~~

   character(len=256) :: DEF_dir_rawdata  = 'path/to/rawdata/'
   character(len=256) :: DEF_dir_runtime  = 'path/to/runtime/'
   character(len=256) :: DEF_dir_output   = 'path/to/output/data'

   character(len=256) :: DEF_dir_landdata = 'path/to/landdata'
   character(len=256) :: DEF_dir_restart  = 'path/to/restart'
   character(len=256) :: DEF_dir_history  = 'path/to/history'

   character(len=256) :: DEF_DA_obsdir    = 'null'

! ~~~~~~~~~~~~~~~~~~~~~~~~~~~~~~~~~~~~~
! ----- Part 6: make surface data -----
! ~~~~~~~~~~~~~~~~~~~~~~~~~~~~~~~~~~~~~

   character(len=256) :: DEF_file_mesh          = 'path/to/mesh/file'
   real(r8) :: DEF_GRIDBASED_lon_res = 0.5
   real(r8) :: DEF_GRIDBASED_lat_res = 0.5

   character(len=256) :: DEF_CatchmentMesh_data = 'path/to/catchment/data'

   character(len=256) :: DEF_file_mesh_filter   = 'path/to/mesh/filter'

   ! ----- Use surface data from existing dataset -----
   ! case 1: from a larger region
   logical :: USE_srfdata_from_larger_region = .false.
   character(len=256) :: DEF_dir_existing_srfdata = 'path/to/landdata'
   ! case 2: from gridded data with dimensions [patch,lon,lat] or [pft,lon,lat]
   !         only available for USGS/IGBP/PFT CLASSIFICATION
   logical :: USE_srfdata_from_3D_gridded_data = .false.

   ! ----- land cover data year (for static land cover, i.e. non-LULCC) -----
   integer :: DEF_LC_YEAR  = 2005

   ! ----- Subgrid scheme -----
   logical :: DEF_USE_USGS = .false.
   logical :: DEF_USE_IGBP = .false.
   logical :: DEF_USE_LCT  = .false.
   logical :: DEF_USE_PFT  = .false.
   logical :: DEF_USE_PC   = .false.
   logical :: DEF_SOLO_PFT = .false.
   logical :: DEF_FAST_PC  = .false.
   character(len=256) :: DEF_SUBGRID_SCHEME = 'LCT'

   logical :: DEF_LANDONLY                  = .true.
   logical :: DEF_USE_DOMINANT_PATCHTYPE    = .false.

   ! soil hydraulic parameters are upscaled from rawdata (1km resolution)
   ! to model patches through FIT algorithm (Montzka et al., 2017).
   logical :: DEF_USE_SOILPAR_UPS_FIT = .true.

   ! Options for soil reflectance setting schemes
   ! 1: Guessed soil color type according to land cover classes
   ! 2: Read a global soil color map from CLM
   integer :: DEF_SOIL_REFL_SCHEME = 2

   ! ----- merge data in aggregation when send data from IO to worker -----
   logical :: USE_zip_for_aggregation = .true.

   ! ----- compress level in writing aggregated surface data -----
   integer :: DEF_Srfdata_CompressLevel = 1

! ~~~~~~~~~~~~~~~~~~~~~~~~~~~~~~~~~~~
! ----- Part 7: Leaf Area Index -----
! ~~~~~~~~~~~~~~~~~~~~~~~~~~~~~~~~~~~

   ! add by zhongwang wei @ sysu 2021/12/23
   ! To allow read satellite observed LAI
   ! 06/2023, note by hua yuan: change DEF_LAI_CLIM to DEF_LAI_MONTHLY
   logical :: DEF_LAI_MONTHLY = .true.

   ! ------LAI change and Land cover year setting ----------
   ! 06/2023, add by wenzong dong and hua yuan: use for updating LAI with simulation year
   logical :: DEF_LAI_CHANGE_YEARLY = .true.

   ! 05/2023, add by Xingjie Lu: use for updating LAI with leaf carbon
   logical :: DEF_USE_LAIFEEDBACK = .false.

! ~~~~~~~~~~~~~~~~~~~~~~~~~~~~~~~~~~
! ----- Part 8: Initialization -----
! ~~~~~~~~~~~~~~~~~~~~~~~~~~~~~~~~~~

   logical :: DEF_USE_SoilInit  = .false.
   character(len=256) :: DEF_file_SoilInit = 'null'

   logical :: DEF_USE_SnowInit  = .false.
   character(len=256) :: DEF_file_SnowInit = 'null'

   logical :: DEF_USE_CN_INIT   = .false.
   character(len=256) :: DEF_file_cn_init  = 'null'

! ~~~~~~~~~~~~~~~~~~~~~~~~~~~~~~~~~~
! ----- Part 9: LULCC related ------
! ~~~~~~~~~~~~~~~~~~~~~~~~~~~~~~~~~~

   ! Options for LULCC year-to-year transfer schemes
   ! 1: Same Type Assignment scheme (STA), state variables assignment for the same type (LC, PFT or PC)
   ! 2: Mass and Energy Conservation scheme (MEC), DO mass and energy conservation calculation
   integer :: DEF_LULCC_SCHEME = 1

! ~~~~~~~~~~~~~~~~~~~~~~~~~~~~~~~~~~~~~~~~
! ----- Part 10: Urban model related ------
! ~~~~~~~~~~~~~~~~~~~~~~~~~~~~~~~~~~~~~~~~

   ! Options for urban type scheme
   ! 1: NCAR Urban Classification, 3 urban type with Tall Building, High Density and Medium Density
   ! 2: LCZ Classification, 10 urban type with LCZ 1-10
   integer :: DEF_URBAN_type_scheme = 1
   logical :: DEF_URBAN_ONLY        = .false.
   logical :: DEF_URBAN_RUN         = .false.
   logical :: DEF_URBAN_BEM         = .true.
   logical :: DEF_URBAN_TREE        = .true.
   logical :: DEF_URBAN_WATER       = .true.
   logical :: DEF_URBAN_LUCY        = .true.

! ~~~~~~~~~~~~~~~~~~~~~~~~~~~~~~~~~~~~~~~~~~~
! ----- Part 11: parameteration schemes -----
! ~~~~~~~~~~~~~~~~~~~~~~~~~~~~~~~~~~~~~~~~~~~

   integer :: DEF_Interception_scheme = 1  !1:CoLM；2:CLM4.5; 3:CLM5; 4:Noah-MP; 5:MATSIRO; 6:VIC; 7:JULES

   ! ----- SOIL parameters and supercool water setting ------
   integer :: DEF_THERMAL_CONDUCTIVITY_SCHEME = 4  ! Options for soil thermal conductivity schemes
                                                   ! 1: Farouki (1981)
                                                   ! 2: Johansen(1975)
                                                   ! 3: Cote and Konrad (2005)
                                                   ! 4: Balland and Arp (2005)
                                                   ! 5: Lu et al. (2007)
                                                   ! 6: Tarnawski and Leong (2012)
                                                   ! 7: De Vries (1963)
                                                   ! 8: Yan Hengnian, He Hailong et al.(2019)

   logical :: DEF_USE_SUPERCOOL_WATER = .true.     ! supercooled soil water scheme, Niu & Yang (2006)

   ! ----- Options for soil surface resistance schemes -----
   ! 0: NONE soil surface resistance
   ! 1: SL14, Swenson and Lawrence (2014)
   ! 2: SZ09, Sakaguchi and Zeng (2009)
   ! 3: TR13, Tang and Riley (2013)
   ! 4: LP92, Lee and Pielke (1992)
   ! 5: S92,  Sellers et al (1992)
   integer :: DEF_RSS_SCHEME = 1

   ! ----- Options for runoff parameterization schemes -----
   ! 0: scheme from SIMTOP model, also used in CoLM2014
   ! 1: scheme from VIC model
   ! 2: scheme from XinAnJiang model, also used in ECMWF model
   ! 3: scheme from Simple VIC, also used in NoahMP 5.0

   integer :: DEF_Runoff_SCHEME = 3
   character(len=256) :: DEF_file_VIC_para = 'null'

   ! ----- Treat exposed soil and snow surface separatly -----
   ! including solar absorption, sensible/latent heat, ground temperature,
   ! ground heat flux and groud evp/dew/subl/fros. Corresponding vars are
   ! named as ***_soil, ***_snow.
   logical :: DEF_SPLIT_SOILSNOW = .false.

   ! ----- Account for vegetation snow process -----
   ! NOTE: This option will be activated in the new release, accompained by
   !       a new set of canopy structure data, include the snow-free LAI.
   logical :: DEF_VEG_SNOW = .false.

   ! ----- Variably Saturated Flow Soil Water -----
   logical :: DEF_USE_VariablySaturatedFlow = .true.
   logical :: DEF_USE_BEDROCK               = .false.

   ! ----- Ozone stress -----
   logical :: DEF_USE_OZONESTRESS = .false.
   logical :: DEF_USE_OZONEDATA   = .false.

   ! ----- SNICAR model related -----
   logical :: DEF_USE_SNICAR                  = .false.
   character(len=256) :: DEF_file_snowoptics  = 'null'
   character(len=256) :: DEF_file_snowaging   = 'null'

   ! .true. read aerosol deposition data from file or .false. set in the code
   logical :: DEF_Aerosol_Readin              = .true.

   ! .true. Read aerosol deposition climatology data or .false. yearly changed
   logical :: DEF_Aerosol_Clim                = .false.

   ! ----- Atmospheric Nitrogen Deposition -----
   !add by Fang Shang @ pku 2023/08
   !1: To allow annuaul ndep data to be read in
   !2: To allow monthly ndep data to be read in
   integer :: DEF_NDEP_FREQUENCY = 1

   ! ----- lateral flow related -----
   logical :: DEF_USE_EstimatedRiverDepth     = .true.
   character(len=256) :: DEF_ElementNeighbour_file = 'null'

   character(len=5)   :: DEF_precip_phase_discrimination_scheme = 'II'
   character(len=256) :: DEF_SSP='585' ! Co2 path for CMIP6 future scenario.


   !use irrigation
   logical            :: DEF_USE_IRRIGATION      = .false.

   !Plant Hydraulics
   logical            :: DEF_USE_PLANTHYDRAULICS = .true.

   !Medlyn stomata model
   logical            :: DEF_USE_MEDLYNST        = .false.

   !WUE stomata model
   logical            :: DEF_USE_WUEST           = .true.

   !Semi-Analytic-Spin-Up
   logical            :: DEF_USE_SASU            = .false.

   !Punctuated nitrogen addition Spin up
   logical            :: DEF_USE_PN              = .false.

   !Fertilisation on crop
   logical            :: DEF_USE_FERT            = .true.

   !Nitrification and denitrification switch
   logical            :: DEF_USE_NITRIF          = .true.

   !Soy nitrogen fixation
   logical            :: DEF_USE_CNSOYFIXN       = .true.

   !Fire MODULE
   logical            :: DEF_USE_FIRE            = .false.

! ~~~~~~~~~~~~~~~~~~~~~~~~~~~~
! ----- Part 12: forcing -----
! ~~~~~~~~~~~~~~~~~~~~~~~~~~~~

   character(len=256) :: DEF_dir_forcing       = 'path/to/forcing/data'

   character(len=256) :: DEF_forcing_namelist  = 'null'

   type nl_forcing_type

      character(len=256) :: dataset            = 'CRUNCEP'
      logical            :: solarin_all_band   = .true.
      real(r8)           :: HEIGHT_V           = 100.0
      real(r8)           :: HEIGHT_T           = 50.
      real(r8)           :: HEIGHT_Q           = 50.

      logical            :: regional           = .false.
      real(r8)           :: regbnd(4)          = (/-90.0, 90.0, -180.0, 180.0/)
      logical            :: has_missing_value  = .false.
      character(len=256) :: missing_value_name = 'missing_value'

      integer            :: NVAR               = 8              ! variable number of forcing data
      integer            :: startyr            = 2000           ! start year of forcing data
      integer            :: startmo            = 1              ! start month of forcing data
      integer            :: endyr              = 2003           ! end year of forcing data
      integer            :: endmo              = 12             ! end month of forcing data
      integer            :: dtime(8)           = (/21600,21600,21600,21600,0,21600,21600,21600/)
      integer            :: offset(8)          = (/10800,10800,10800,10800,0,10800,0,10800/)
      integer            :: nlands             = 1              ! land grid number in 1d

      logical            :: leapyear           = .false.        ! leapyear calendar
      logical            :: data2d             = .true.         ! data in 2 dimension (lon, lat)
      logical            :: hightdim           = .false.        ! have "z" dimension
      logical            :: dim2d              = .true.         ! lat/lon value in 2 dimension (lon, lat)

      character(len=256) :: latname            = 'LATIXY'       ! dimension name of latitude
      character(len=256) :: lonname            = 'LONGXY'       ! dimension name of longitude

      character(len=256) :: groupby            = 'month'        ! file grouped by year/month

      character(len=256) :: fprefix(8)         = (/ &
         'TPHWL6Hrly/clmforc.cruncep.V4.c2011.0.5d.TPQWL.', &
         'TPHWL6Hrly/clmforc.cruncep.V4.c2011.0.5d.TPQWL.', &
         'TPHWL6Hrly/clmforc.cruncep.V4.c2011.0.5d.TPQWL.', &
         'Precip6Hrly/clmforc.cruncep.V4.c2011.0.5d.Prec.', &
         'NULL                                           ', &
         'TPHWL6Hrly/clmforc.cruncep.V4.c2011.0.5d.TPQWL.', &
         'Solar6Hrly/clmforc.cruncep.V4.c2011.0.5d.Solr. ', &
         'TPHWL6Hrly/clmforc.cruncep.V4.c2011.0.5d.TPQWL.' /)
      character(len=256) :: vname(8)           = (/ &
         'TBOT    ','QBOT    ','PSRF    ','PRECTmms', &
         'NULL    ','WIND    ','FSDS    ','FLDS    ' /)
      character(len=256) :: tintalgo(8)        = (/ &
         'linear ','linear ','linear ','nearest', &
         'NULL   ','linear ','coszen ','linear ' /)

      character(len=256) :: CBL_fprefix        = 'TPHWL6Hrly/clmforc.cruncep.V4.c2011.0.5d.TPQWL.'
      character(len=256) :: CBL_vname          = 'blh'
      character(len=256) :: CBL_tintalgo       = 'linear'
      integer            :: CBL_dtime          = 21600
      integer            :: CBL_offset         = 10800
   END type nl_forcing_type

   type (nl_forcing_type) :: DEF_forcing

   !CBL height
   logical           :: DEF_USE_CBL_HEIGHT     = .false.

   character(len=20) :: DEF_Forcing_Interp_Method = 'arealweight' ! 'arealweight' (default) or 'bilinear'

   logical           :: DEF_USE_Forcing_Downscaling        = .false.
   character(len=5)  :: DEF_DS_precipitation_adjust_scheme = 'II'
   character(len=5)  :: DEF_DS_longwave_adjust_scheme      = 'II'

! ~~~~~~~~~~~~~~~~~~~~~~~~~~~~~~~~~~~~~~~~
! ----- Part 13: history and restart -----
! ~~~~~~~~~~~~~~~~~~~~~~~~~~~~~~~~~~~~~~~~

   logical  :: DEF_HISTORY_IN_VECTOR            = .false.

   logical  :: DEF_HIST_grid_as_forcing         = .false.
   real(r8) :: DEF_HIST_lon_res                 = 0.5
   real(r8) :: DEF_HIST_lat_res                 = 0.5

   character(len=256) :: DEF_WRST_FREQ          = 'none'  ! write restart file frequency: TIMESTEP/HOURLY/DAILY/MONTHLY/YEARLY
   character(len=256) :: DEF_HIST_FREQ          = 'none'  ! write history file frequency: TIMESTEP/HOURLY/DAILY/MONTHLY/YEARLY
   character(len=256) :: DEF_HIST_groupby       = 'MONTH' ! history file in one file: DAY/MONTH/YEAR
   character(len=256) :: DEF_HIST_mode          = 'one'
   logical  :: DEF_HIST_WriteBack               = .false.
   integer  :: DEF_REST_CompressLevel           = 1
   integer  :: DEF_HIST_CompressLevel           = 1

   character(len=256) :: DEF_HIST_vars_namelist = 'null'
   logical  :: DEF_HIST_vars_out_default        = .true.


   ! ----- history variables -----
   type history_var_type

      logical :: xy_us                            = .true.
      logical :: xy_vs                            = .true.
      logical :: xy_t                             = .true.
      logical :: xy_q                             = .true.
      logical :: xy_prc                           = .true.
      logical :: xy_prl                           = .true.
      logical :: xy_pbot                          = .true.
      logical :: xy_frl                           = .true.
      logical :: xy_solarin                       = .true.
      logical :: xy_rain                          = .true.
      logical :: xy_snow                          = .true.
      logical :: xy_ozone                         = .true.

      logical :: xy_hpbl                          = .true.

      logical :: taux                             = .true.
      logical :: tauy                             = .true.
      logical :: fsena                            = .true.
      logical :: lfevpa                           = .true.
      logical :: fevpa                            = .true.
      logical :: fsenl                            = .true.
      logical :: fevpl                            = .true.
      logical :: etr                              = .true.
      logical :: fseng                            = .true.
      logical :: fevpg                            = .true.
      logical :: fgrnd                            = .true.
      logical :: sabvsun                          = .true.
      logical :: sabvsha                          = .true.
      logical :: sabg                             = .true.
      logical :: olrg                             = .true.
      logical :: rnet                             = .true.
      logical :: xerr                             = .true.
      logical :: zerr                             = .true.
      logical :: rsur                             = .true.
      logical :: rsur_se                          = .true.
      logical :: rsur_ie                          = .true.
      logical :: rsub                             = .true.
      logical :: rnof                             = .true.
      logical :: xwsur                            = .true.
      logical :: xwsub                            = .true.
      logical :: qintr                            = .true.
      logical :: qinfl                            = .true.
      logical :: qdrip                            = .true.
      logical :: wat                              = .true.
      logical :: wat_inst                         = .true.
      logical :: wetwat                           = .true.
      logical :: wetwat_inst                      = .true.
      logical :: assim                            = .true.
      logical :: respc                            = .true.
      logical :: qcharge                          = .true.
      logical :: t_grnd                           = .true.
      logical :: tleaf                            = .true.
      logical :: ldew                             = .true.
      logical :: scv                              = .true.
      logical :: snowdp                           = .true.
      logical :: fsno                             = .true.
      logical :: sigf                             = .true.
      logical :: green                            = .true.
      logical :: lai                              = .true.
      logical :: laisun                           = .true.
      logical :: laisha                           = .true.
      logical :: sai                              = .true.
      logical :: alb                              = .true.
      logical :: emis                             = .true.
      logical :: z0m                              = .true.
      logical :: trad                             = .true.
      logical :: rss                              = .true.
      logical :: tref                             = .true.
      logical :: qref                             = .true.

      logical :: fsen_roof                        = .true.
      logical :: fsen_wsun                        = .true.
      logical :: fsen_wsha                        = .true.
      logical :: fsen_gimp                        = .true.
      logical :: fsen_gper                        = .true.
      logical :: fsen_urbl                        = .true.
      logical :: lfevp_roof                       = .true.
      logical :: lfevp_gimp                       = .true.
      logical :: lfevp_gper                       = .true.
      logical :: lfevp_urbl                       = .true.
      logical :: fhac                             = .true.
      logical :: fwst                             = .true.
      logical :: fach                             = .true.
      logical :: fhah                             = .true.
      logical :: meta                             = .true.
      logical :: vehc                             = .true.
      logical :: t_room                           = .true.
      logical :: tafu                             = .true.
      logical :: t_roof                           = .true.
      logical :: t_wall                           = .true.

      logical :: assimsun                         = .true.
      logical :: assimsha                         = .true.
      logical :: etrsun                           = .true.
      logical :: etrsha                           = .true.

      logical :: leafc                            = .true.
      logical :: leafc_storage                    = .true.
      logical :: leafc_xfer                       = .true.
      logical :: frootc                           = .true.
      logical :: frootc_storage                   = .true.
      logical :: frootc_xfer                      = .true.
      logical :: livestemc                        = .true.
      logical :: livestemc_storage                = .true.
      logical :: livestemc_xfer                   = .true.
      logical :: deadstemc                        = .true.
      logical :: deadstemc_storage                = .true.
      logical :: deadstemc_xfer                   = .true.
      logical :: livecrootc                       = .true.
      logical :: livecrootc_storage               = .true.
      logical :: livecrootc_xfer                  = .true.
      logical :: deadcrootc                       = .true.
      logical :: deadcrootc_storage               = .true.
      logical :: deadcrootc_xfer                  = .true.
      logical :: grainc                           = .true.
      logical :: grainc_storage                   = .true.
      logical :: grainc_xfer                      = .true.
      logical :: leafn                            = .true.
      logical :: leafn_storage                    = .true.
      logical :: leafn_xfer                       = .true.
      logical :: frootn                           = .true.
      logical :: frootn_storage                   = .true.
      logical :: frootn_xfer                      = .true.
      logical :: livestemn                        = .true.
      logical :: livestemn_storage                = .true.
      logical :: livestemn_xfer                   = .true.
      logical :: deadstemn                        = .true.
      logical :: deadstemn_storage                = .true.
      logical :: deadstemn_xfer                   = .true.
      logical :: livecrootn                       = .true.
      logical :: livecrootn_storage               = .true.
      logical :: livecrootn_xfer                  = .true.
      logical :: deadcrootn                       = .true.
      logical :: deadcrootn_storage               = .true.
      logical :: deadcrootn_xfer                  = .true.
      logical :: grainn                           = .true.
      logical :: grainn_storage                   = .true.
      logical :: grainn_xfer                      = .true.
      logical :: retrasn                          = .true.
      logical :: gpp                              = .true.
      logical :: downreg                          = .true.
      logical :: ar                               = .true.
      logical :: cwdprod                          = .true.
      logical :: cwddecomp                        = .true.
      logical :: hr                               = .true.
      logical :: fpg                              = .true.
      logical :: fpi                              = .true.
      logical :: gpp_enftemp                      = .false. !1
      logical :: gpp_enfboreal                    = .false. !2
      logical :: gpp_dnfboreal                    = .false. !3
      logical :: gpp_ebftrop                      = .false. !4
      logical :: gpp_ebftemp                      = .false. !5
      logical :: gpp_dbftrop                      = .false. !6
      logical :: gpp_dbftemp                      = .false. !7
      logical :: gpp_dbfboreal                    = .false. !8
      logical :: gpp_ebstemp                      = .false. !9
      logical :: gpp_dbstemp                      = .false. !10
      logical :: gpp_dbsboreal                    = .false. !11
      logical :: gpp_c3arcgrass                   = .false. !12
      logical :: gpp_c3grass                      = .false. !13
      logical :: gpp_c4grass                      = .false. !14
      logical :: leafc_enftemp                    = .false. !1
      logical :: leafc_enfboreal                  = .false. !2
      logical :: leafc_dnfboreal                  = .false. !3
      logical :: leafc_ebftrop                    = .false. !4
      logical :: leafc_ebftemp                    = .false. !5
      logical :: leafc_dbftrop                    = .false. !6
      logical :: leafc_dbftemp                    = .false. !7
      logical :: leafc_dbfboreal                  = .false. !8
      logical :: leafc_ebstemp                    = .false. !9
      logical :: leafc_dbstemp                    = .false. !10
      logical :: leafc_dbsboreal                  = .false. !11
      logical :: leafc_c3arcgrass                 = .false. !12
      logical :: leafc_c3grass                    = .false. !13
      logical :: leafc_c4grass                    = .false. !14

      logical :: cphase                           = .true.
      logical :: gddmaturity                      = .true.
      logical :: gddplant                         = .true.
      logical :: vf                               = .true.
      logical :: hui                              = .true.
      logical :: cropprod1c                       = .true.
      logical :: cropprod1c_loss                  = .true.
      logical :: cropseedc_deficit                = .true.
      logical :: grainc_to_cropprodc              = .true.
      logical :: plantdate_rainfed_temp_corn      = .true.
      logical :: plantdate_irrigated_temp_corn    = .true.
      logical :: plantdate_rainfed_spwheat        = .true.
      logical :: plantdate_irrigated_spwheat      = .true.
      logical :: plantdate_rainfed_wtwheat        = .true.
      logical :: plantdate_irrigated_wtwheat      = .true.
      logical :: plantdate_rainfed_temp_soybean   = .true.
      logical :: plantdate_irrigated_temp_soybean = .true.
      logical :: plantdate_rainfed_cotton         = .true.
      logical :: plantdate_irrigated_cotton       = .true.
      logical :: plantdate_rainfed_rice           = .true.
      logical :: plantdate_irrigated_rice         = .true.
      logical :: plantdate_rainfed_sugarcane      = .true.
      logical :: plantdate_irrigated_sugarcane    = .true.
      logical :: plantdate_rainfed_trop_corn      = .true.
      logical :: plantdate_irrigated_trop_corn    = .true.
      logical :: plantdate_rainfed_trop_soybean   = .true.
      logical :: plantdate_irrigated_trop_soybean = .true.
      logical :: plantdate_unmanagedcrop          = .true.
      logical :: cropprodc_rainfed_temp_corn      = .true.
      logical :: cropprodc_irrigated_temp_corn    = .true.
      logical :: cropprodc_rainfed_spwheat        = .true.
      logical :: cropprodc_irrigated_spwheat      = .true.
      logical :: cropprodc_rainfed_wtwheat        = .true.
      logical :: cropprodc_irrigated_wtwheat      = .true.
      logical :: cropprodc_rainfed_temp_soybean   = .true.
      logical :: cropprodc_irrigated_temp_soybean = .true.
      logical :: cropprodc_rainfed_cotton         = .true.
      logical :: cropprodc_irrigated_cotton       = .true.
      logical :: cropprodc_rainfed_rice           = .true.
      logical :: cropprodc_irrigated_rice         = .true.
      logical :: cropprodc_rainfed_sugarcane      = .true.
      logical :: cropprodc_irrigated_sugarcane    = .true.
      logical :: cropprodc_rainfed_trop_corn      = .true.
      logical :: cropprodc_irrigated_trop_corn    = .true.
      logical :: cropprodc_rainfed_trop_soybean   = .true.
      logical :: cropprodc_irrigated_trop_soybean = .true.
      logical :: cropprodc_unmanagedcrop          = .true.

      logical :: grainc_to_seed                   = .true.
      logical :: fert_to_sminn                    = .true.

      logical :: huiswheat                        = .true.
      logical :: pdcorn                           = .true.
      logical :: pdswheat                         = .true.
      logical :: pdwwheat                         = .true.
      logical :: pdsoybean                        = .true.
      logical :: pdcotton                         = .true.
      logical :: pdrice1                          = .true.
      logical :: pdrice2                          = .true.
      logical :: pdsugarcane                      = .true.
      logical :: fertnitro_corn                   = .true.
      logical :: fertnitro_swheat                 = .true.
      logical :: fertnitro_wwheat                 = .true.
      logical :: fertnitro_soybean                = .true.
      logical :: fertnitro_cotton                 = .true.
      logical :: fertnitro_rice1                  = .true.
      logical :: fertnitro_rice2                  = .true.
      logical :: fertnitro_sugarcane              = .true.
      logical :: irrig_method_corn                = .true.
      logical :: irrig_method_swheat              = .true.
      logical :: irrig_method_wwheat              = .true.
      logical :: irrig_method_soybean             = .true.
      logical :: irrig_method_cotton              = .true.
      logical :: irrig_method_rice1               = .true.
      logical :: irrig_method_rice2               = .true.
      logical :: irrig_method_sugarcane           = .true.

      logical :: irrig_rate                       = .true.
      logical :: deficit_irrig                    = .true.
      logical :: sum_irrig                        = .true.
      logical :: sum_irrig_count                  = .true.

      logical :: ndep_to_sminn                    = .true.
      logical :: CONC_O2_UNSAT                    = .true.
      logical :: O2_DECOMP_DEPTH_UNSAT            = .true.
      logical :: abm                              = .true.
      logical :: gdp                              = .true.
      logical :: peatf                            = .true.
      logical :: hdm                              = .true.
      logical :: lnfm                             = .true.

      logical :: t_soisno                         = .true.
      logical :: wliq_soisno                      = .true.
      logical :: wice_soisno                      = .true.

      logical :: h2osoi                           = .true.
      logical :: rstfacsun                        = .true.
      logical :: rstfacsha                        = .true.
      logical :: gssun                            = .true.
      logical :: gssha                            = .true.
      logical :: rootr                            = .true.
      logical :: vegwp                            = .true.
      logical :: BD_all                           = .true.
      logical :: wfc                              = .true.
      logical :: OM_density                       = .true.
      logical :: wdsrf                            = .true.
      logical :: wdsrf_inst                       = .true.
      logical :: zwt                              = .true.
      logical :: wa                               = .true.
      logical :: wa_inst                          = .true.

      logical :: t_lake                           = .true.
      logical :: lake_icefrac                     = .true.

      logical :: litr1c_vr                        = .true.
      logical :: litr2c_vr                        = .true.
      logical :: litr3c_vr                        = .true.
      logical :: soil1c_vr                        = .true.
      logical :: soil2c_vr                        = .true.
      logical :: soil3c_vr                        = .true.
      logical :: cwdc_vr                          = .true.
      logical :: litr1n_vr                        = .true.
      logical :: litr2n_vr                        = .true.
      logical :: litr3n_vr                        = .true.
      logical :: soil1n_vr                        = .true.
      logical :: soil2n_vr                        = .true.
      logical :: soil3n_vr                        = .true.
      logical :: cwdn_vr                          = .true.
      logical :: sminn_vr                         = .true.

      logical :: ustar                            = .true.
      logical :: ustar2                           = .true.
      logical :: tstar                            = .true.
      logical :: qstar                            = .true.
      logical :: zol                              = .true.
      logical :: rib                              = .true.
      logical :: fm                               = .true.
      logical :: fh                               = .true.
      logical :: fq                               = .true.
      logical :: us10m                            = .true.
      logical :: vs10m                            = .true.
      logical :: fm10m                            = .true.
      logical :: sr                               = .true.
      logical :: solvd                            = .true.
      logical :: solvi                            = .true.
      logical :: solnd                            = .true.
      logical :: solni                            = .true.
      logical :: srvd                             = .true.
      logical :: srvi                             = .true.
      logical :: srnd                             = .true.
      logical :: srni                             = .true.

      logical :: solvdln                          = .true.
      logical :: solviln                          = .true.
      logical :: solndln                          = .true.
      logical :: solniln                          = .true.
      logical :: srvdln                           = .true.
      logical :: srviln                           = .true.
      logical :: srndln                           = .true.
      logical :: srniln                           = .true.

      logical :: xsubs_bsn                        = .true.
      logical :: xsubs_hru                        = .true.
      logical :: riv_height                       = .true.
      logical :: riv_veloct                       = .true.
      logical :: discharge                        = .true.
      logical :: wdsrf_hru                        = .true.
      logical :: veloc_hru                        = .true.

   END type history_var_type

   type (history_var_type) :: DEF_hist_vars

CONTAINS

   SUBROUTINE read_namelist (nlfile)

   USE MOD_SPMD_Task
   IMPLICIT NONE

   character(len=*), intent(in) :: nlfile

   ! Local variables
   logical :: fexists
   integer :: ivar
   integer :: ierr

<<<<<<< HEAD
   namelist /nl_colm/          &
      DEF_CASE_NAME,           &
      DEF_domain,              &

      SITE_fsrfdata,            &
      SITE_lon_location,        &
      SITE_lat_location,        &
      USE_SITE_landtype,        &
      USE_SITE_pctpfts,         &
      USE_SITE_pctcrop,         &
      USE_SITE_htop,            &
      USE_SITE_LAI,             &
      USE_SITE_lakedepth,       &
      USE_SITE_soilreflectance, &
      USE_SITE_soilparameters,  &
      USE_SITE_dbedrock,        &
      USE_SITE_topography,      &
      USE_SITE_topostd   ,      &
      USE_SITE_BVIC      ,      &
      USE_SITE_HistWriteBack,   &
      USE_SITE_ForcingReadAhead,&
      USE_SITE_urban_paras,     &
      USE_SITE_thermal_paras,   &
      USE_SITE_urban_LAI,       &

      DEF_BlockInfoFile,               &
      DEF_AverageElementSize,          & 
      DEF_nx_blocks,                   &
      DEF_ny_blocks,                   &
      DEF_PIO_groupsize,               &
      DEF_simulation_time,             &
      DEF_dir_rawdata,                 &
      DEF_dir_runtime,                 &
      DEF_dir_output,                  &
      DEF_file_mesh,                   &
      DEF_GRIDBASED_lon_res,           &
      DEF_GRIDBASED_lat_res,           &
      DEF_CatchmentMesh_data,          &
      DEF_file_mesh_filter,            &

      DEF_USE_LCT,                     &
      DEF_USE_PFT,                     &
      DEF_USE_PC,                      &
      DEF_FAST_PC,                     &
      DEF_SOLO_PFT,                    &
      DEF_SUBGRID_SCHEME,              &

      DEF_LAI_MONTHLY,                 &   !add by zhongwang wei @ sysu 2021/12/23
      DEF_NDEP_FREQUENCY,              &   !add by Fang Shang    @ pku  2023/08
      DEF_Interception_scheme,         &   !add by zhongwang wei @ sysu 2022/05/23
      DEF_SSP,                         &   !add by zhongwang wei @ sysu 2023/02/07

      DEF_LAI_CHANGE_YEARLY,           &
      DEF_USE_LAIFEEDBACK,             &   !add by Xingjie Lu, use for updating LAI with leaf carbon
      DEF_USE_IRRIGATION,              &   ! use irrigation

      DEF_LC_YEAR,                     &
      DEF_LULCC_SCHEME,                &

      DEF_URBAN_type_scheme,           &
      DEF_URBAN_ONLY,                  &
      DEF_URBAN_RUN,                   &   !add by hua yuan, open urban model or not
      DEF_URBAN_BEM,                   &   !add by hua yuan, open urban BEM model or not
      DEF_URBAN_TREE,                  &   !add by hua yuan, modeling urban tree or not
      DEF_URBAN_WATER,                 &   !add by hua yuan, modeling urban water or not
      DEF_URBAN_LUCY,                  &

      DEF_USE_SOILPAR_UPS_FIT,         &
      DEF_THERMAL_CONDUCTIVITY_SCHEME, &
      DEF_USE_SUPERCOOL_WATER,         &
      DEF_SOIL_REFL_SCHEME,            &
      DEF_RSS_SCHEME,                  &
      DEF_Runoff_SCHEME,               & 
      DEF_SPLIT_SOILSNOW,              &
      DEF_file_VIC_para,               &

      DEF_dir_existing_srfdata,        &
      USE_srfdata_from_larger_region,  &
      USE_srfdata_from_3D_gridded_data,&
      USE_zip_for_aggregation,         &
      DEF_Srfdata_CompressLevel,       &

      DEF_USE_CBL_HEIGHT,              &   !add by zhongwang wei @ sysu 2022/12/31
      DEF_USE_PLANTHYDRAULICS,         &   !add by xingjie lu @ sysu 2023/05/28
      DEF_USE_MEDLYNST,                &   !add by xingjie lu @ sysu 2023/05/28
      DEF_USE_WUEST,                   &   !add by xingjie lu @ sysu 2023/05/28
      DEF_USE_SASU,                    &   !add by Xingjie Lu @ sysu 2023/06/27
      DEF_USE_PN,                      &   !add by Xingjie Lu @ sysu 2023/06/27
      DEF_USE_FERT,                    &   !add by Xingjie Lu @ sysu 2023/06/27
      DEF_USE_NITRIF,                  &   !add by Xingjie Lu @ sysu 2023/06/27
      DEF_USE_CNSOYFIXN,               &   !add by Xingjie Lu @ sysu 2023/06/27
      DEF_USE_FIRE,                    &   !add by Xingjie Lu @ sysu 2023/06/27

      DEF_LANDONLY,                    &
      DEF_USE_DOMINANT_PATCHTYPE,      &
      DEF_USE_VariablySaturatedFlow,   &
      DEF_USE_BEDROCK,                 &
      DEF_USE_OZONESTRESS,             &
      DEF_USE_OZONEDATA,               &
      DEF_USE_SNICAR,                  &
      DEF_Aerosol_Readin,              &
      DEF_Aerosol_Clim,                &
      DEF_USE_EstimatedRiverDepth,     &
=======
   namelist /nl_colm/                         &
      DEF_CASE_NAME,                          &
      DEF_domain,                             &

      SITE_fsrfdata,                          &
      SITE_landtype,                          &
      USE_SITE_pctpfts,                       &
      USE_SITE_pctcrop,                       &
      USE_SITE_htop,                          &
      USE_SITE_LAI,                           &
      USE_SITE_lakedepth,                     &
      USE_SITE_soilreflectance,               &
      USE_SITE_soilparameters,                &
      USE_SITE_dbedrock,                      &
      USE_SITE_topography,                    &
      USE_SITE_topostd   ,                    &
      USE_SITE_BVIC      ,                    &
      USE_SITE_HistWriteBack,                 &
      USE_SITE_ForcingReadAhead,              &
      USE_SITE_urban_paras,                   &
      USE_SITE_thermal_paras,                 &
      USE_SITE_urban_LAI,                     &

      DEF_BlockInfoFile,                      &
      DEF_AverageElementSize,                 &
      DEF_nx_blocks,                          &
      DEF_ny_blocks,                          &
      DEF_PIO_groupsize,                      &
      DEF_simulation_time,                    &
      DEF_dir_rawdata,                        &
      DEF_dir_runtime,                        &
      DEF_dir_output,                         &
      DEF_file_mesh,                          &
      DEF_GRIDBASED_lon_res,                  &
      DEF_GRIDBASED_lat_res,                  &
      DEF_CatchmentMesh_data,                 &
      DEF_file_mesh_filter,                   &

      DEF_USE_LCT,                            &
      DEF_USE_PFT,                            &
      DEF_USE_PC,                             &
      DEF_FAST_PC,                            &
      DEF_SOLO_PFT,                           &
      DEF_SUBGRID_SCHEME,                     &

      DEF_LAI_MONTHLY,                        & !add by zhongwang wei @ sysu 2021/12/23
      DEF_NDEP_FREQUENCY,                     & !add by Fang Shang    @ pku  2023/08
      DEF_Interception_scheme,                & !add by zhongwang wei @ sysu 2022/05/23
      DEF_SSP,                                & !add by zhongwang wei @ sysu 2023/02/07

      DEF_LAI_CHANGE_YEARLY,                  &
      DEF_USE_LAIFEEDBACK,                    & !add by Xingjie Lu, use for updating LAI with leaf carbon
      DEF_USE_IRRIGATION,                     & !use irrigation

      DEF_LC_YEAR,                            &
      DEF_LULCC_SCHEME,                       &

      DEF_URBAN_type_scheme,                  &
      DEF_URBAN_ONLY,                         &
      DEF_URBAN_RUN,                          & !add by hua yuan, open urban model or not
      DEF_URBAN_BEM,                          & !add by hua yuan, open urban BEM model or not
      DEF_URBAN_TREE,                         & !add by hua yuan, modeling urban tree or not
      DEF_URBAN_WATER,                        & !add by hua yuan, modeling urban water or not
      DEF_URBAN_LUCY,                         &

      DEF_USE_SOILPAR_UPS_FIT,                &
      DEF_THERMAL_CONDUCTIVITY_SCHEME,        &
      DEF_USE_SUPERCOOL_WATER,                &
      DEF_SOIL_REFL_SCHEME,                   &
      DEF_RSS_SCHEME,                         &
      DEF_Runoff_SCHEME,                      &
      DEF_SPLIT_SOILSNOW,                     &
      DEF_VEG_SNOW,                           &
      DEF_file_VIC_para,                      &

      DEF_dir_existing_srfdata,               &
      USE_srfdata_from_larger_region,         &
      USE_srfdata_from_3D_gridded_data,       &
      USE_zip_for_aggregation,                &
      DEF_Srfdata_CompressLevel,              &

      DEF_USE_CBL_HEIGHT,                     & !add by zhongwang wei @ sysu 2022/12/31
      DEF_USE_PLANTHYDRAULICS,                & !add by xingjie lu @ sysu 2023/05/28
      DEF_USE_MEDLYNST,                       & !add by xingjie lu @ sysu 2023/05/28
      DEF_USE_SASU,                           & !add by Xingjie Lu @ sysu 2023/06/27
      DEF_USE_PN,                             & !add by Xingjie Lu @ sysu 2023/06/27
      DEF_USE_FERT,                           & !add by Xingjie Lu @ sysu 2023/06/27
      DEF_USE_NITRIF,                         & !add by Xingjie Lu @ sysu 2023/06/27
      DEF_USE_CNSOYFIXN,                      & !add by Xingjie Lu @ sysu 2023/06/27
      DEF_USE_FIRE,                           & !add by Xingjie Lu @ sysu 2023/06/27

      DEF_LANDONLY,                           &
      DEF_USE_DOMINANT_PATCHTYPE,             &
      DEF_USE_VariablySaturatedFlow,          &
      DEF_USE_BEDROCK,                        &
      DEF_USE_OZONESTRESS,                    &
      DEF_USE_OZONEDATA,                      &
      DEF_USE_SNICAR,                         &
      DEF_Aerosol_Readin,                     &
      DEF_Aerosol_Clim,                       &
      DEF_USE_EstimatedRiverDepth,            &
>>>>>>> 927bd0b0

      DEF_precip_phase_discrimination_scheme, &

      DEF_USE_SoilInit,                       &
      DEF_file_SoilInit,                      &

      DEF_USE_SnowInit,                       &
      DEF_file_SnowInit,                      &

      DEF_USE_CN_INIT,                        &
      DEF_file_cn_init,                       &

      DEF_file_snowoptics,                    &
      DEF_file_snowaging ,                    &

      DEF_ElementNeighbour_file,              &

      DEF_DA_obsdir,                          &

      DEF_forcing_namelist,                   &

      DEF_Forcing_Interp_Method,              &

      DEF_USE_Forcing_Downscaling,            &
      DEF_DS_precipitation_adjust_scheme,     &
      DEF_DS_longwave_adjust_scheme,          &

      DEF_HISTORY_IN_VECTOR,                  &
      DEF_HIST_lon_res,                       &
      DEF_HIST_lat_res,                       &
      DEF_HIST_grid_as_forcing,               &
      DEF_WRST_FREQ,                          &
      DEF_HIST_FREQ,                          &
      DEF_HIST_groupby,                       &
      DEF_HIST_mode,                          &
      DEF_HIST_WriteBack,                     &
      DEF_REST_CompressLevel,                 &
      DEF_HIST_CompressLevel,                 &
      DEF_HIST_vars_namelist,                 &
      DEF_HIST_vars_out_default

   namelist /nl_colm_forcing/ DEF_dir_forcing, DEF_forcing
   namelist /nl_colm_history/ DEF_hist_vars

      ! ----- open the namelist file -----
      IF (p_is_master) THEN

         open(10, status='OLD', file=nlfile, form="FORMATTED")
         read(10, nml=nl_colm, iostat=ierr)
         IF (ierr /= 0) THEN
            CALL CoLM_Stop (' ***** ERROR: Problem reading namelist: '// trim(nlfile))
         ENDIF
         close(10)

         open(10, status='OLD', file=trim(DEF_forcing_namelist), form="FORMATTED")
         read(10, nml=nl_colm_forcing, iostat=ierr)
         IF (ierr /= 0) THEN
            CALL CoLM_Stop (' ***** ERROR: Problem reading namelist: '// trim(DEF_forcing_namelist))
         ENDIF
         close(10)
#ifdef SinglePoint
         DEF_forcing%has_missing_value = .false.
#endif

         DEF_dir_landdata = trim(DEF_dir_output) // '/' // trim(adjustl(DEF_CASE_NAME)) // '/landdata'
         DEF_dir_restart  = trim(DEF_dir_output) // '/' // trim(adjustl(DEF_CASE_NAME)) // '/restart'
         DEF_dir_history  = trim(DEF_dir_output) // '/' // trim(adjustl(DEF_CASE_NAME)) // '/history'

         CALL system('mkdir -p ' // trim(adjustl(DEF_dir_output  )))
         CALL system('mkdir -p ' // trim(adjustl(DEF_dir_landdata)))
         CALL system('mkdir -p ' // trim(adjustl(DEF_dir_restart )))
         CALL system('mkdir -p ' // trim(adjustl(DEF_dir_history )))

#ifdef SinglePoint
         DEF_nx_blocks = 360
         DEF_ny_blocks = 180
         DEF_HIST_mode = 'one'
#endif


! ===============================================================
! ----- Macros&Namelist conflicts and dependency management -----
! ===============================================================


! ----- SOIL model related ------ Macros&Namelist conflicts and dependency management
#if (defined vanGenuchten_Mualem_SOIL_MODEL)
         write(*,*) '                  *****                  '
         write(*,*) 'Note: DEF_USE_VariablySaturatedFlow is automaticlly set to .true.  '
         write(*,*) 'when using vanGenuchten_Mualem_SOIL_MODEL. '
         DEF_USE_VariablySaturatedFlow = .true.
#endif
#if (defined CatchLateralFlow)
         write(*,*) '                  *****                  '
         write(*,*) 'Note: DEF_USE_VariablySaturatedFlow is automaticlly set to .true.  '
         write(*,*) 'when defined CatchLateralFlow. '
         DEF_USE_VariablySaturatedFlow = .true.
#endif


! ----- subgrid type related ------ Macros&Namelist conflicts and dependency management

#if (defined LULC_USGS || defined LULC_IGBP)
         DEF_USE_LCT  = .true.
         DEF_USE_PFT  = .false.
         DEF_USE_PC   = .false.
         DEF_FAST_PC  = .false.
         DEF_SOLO_PFT = .false.

         write(*,*) '                  *****                  '
         write(*,*) 'Note: Soil resistance is automaticlly turned off for USGS|IGBP scheme.'
         DEF_RSS_SCHEME = 0
#endif

#ifdef LULC_IGBP_PFT
         DEF_USE_LCT  = .false.
         DEF_USE_PFT  = .true.
         DEF_USE_PC   = .false.
         DEF_FAST_PC  = .false.
#endif

#ifdef LULC_IGBP_PC
         DEF_USE_LCT  = .false.
         DEF_USE_PFT  = .false.
         DEF_USE_PC   = .true.
         DEF_SOLO_PFT = .false.
#endif

#if (defined LULC_IGBP_PFT || defined LULC_IGBP_PC)
         IF (.not.DEF_LAI_MONTHLY) THEN
            write(*,*) '                  *****                  '
            write(*,*) 'Warning: 8-day LAI data is not supported for '
            write(*,*) 'LULC_IGBP_PFT and LULC_IGBP_PC.'
            write(*,*) 'Changed to monthly data, set DEF_LAI_MONTHLY = .true.'
            DEF_LAI_MONTHLY = .true.
         ENDIF
#endif


! ----- BGC and CROP model related ------ Macros&Namelist conflicts and dependency management

#ifndef BGC
         IF(DEF_USE_LAIFEEDBACK)THEN
            DEF_USE_LAIFEEDBACK = .false.
            write(*,*) '                  *****                  '
            write(*,*) 'Warning: LAI feedback is not supported for BGC off.'
            write(*,*) 'DEF_USE_LAIFEEDBACK is set to false automatically when BGC is turned off.'
         ENDIF

         IF(DEF_USE_SASU)THEN
            DEF_USE_SASU = .false.
            write(*,*) '                  *****                  '
            write(*,*) 'Warning: Semi-Analytic Spin-up is on when BGC is off.'
            write(*,*) 'DEF_USE_SASU is set to false automatically when BGC is turned off.'
         ENDIF

         IF(DEF_USE_PN)THEN
            DEF_USE_PN = .false.
            write(*,*) '                  *****                  '
            write(*,*) 'Warning: Punctuated nitrogen addition spin up is on when BGC is off.'
            write(*,*) 'DEF_USE_PN is set to false automatically when BGC is turned off.'
         ENDIF

         IF(DEF_USE_NITRIF)THEN
            DEF_USE_NITRIF = .false.
            write(*,*) '                  *****                  '
            write(*,*) 'Warning: Nitrification-Denitrification is on when BGC is off.'
            write(*,*) 'DEF_USE_NITRIF is set to false automatically when BGC is turned off.'
         ENDIF

         IF(DEF_USE_FIRE)THEN
            DEF_USE_FIRE = .false.
            write(*,*) '                  *****                  '
            write(*,*) 'Warning: Fire model is on when BGC is off.'
            write(*,*) 'DEF_USE_FIRE is set to false automatically when BGC is turned off.'
         ENDIF
#endif

#ifndef CROP
         IF(DEF_USE_FERT)THEN
            DEF_USE_FERT = .false.
            write(*,*) '                  *****                  '
            write(*,*) 'Warning: Fertilization is on when CROP is off.'
            write(*,*) 'DEF_USE_FERT is set to false automatically when CROP is turned off.'
         ENDIF

         IF(DEF_USE_CNSOYFIXN)THEN
            DEF_USE_CNSOYFIXN = .false.
            write(*,*) '                  *****                  '
            write(*,*) 'Warning: Soy nitrogen fixation is on when CROP is off.'
            write(*,*) 'DEF_USE_CNSOYFIXN is set to false automatically when CROP is turned off.'
         ENDIF

         IF(DEF_USE_IRRIGATION)THEN
            DEF_USE_IRRIGATION = .false.
            write(*,*) '                  *****                  '
            write(*,*) 'Warning: irrigation is on when CROP is off.'
            write(*,*) 'DEF_USE_IRRIGATION is set to false automatically when CROP is turned off.'
         ENDIF
#endif

         IF(.not. DEF_USE_OZONESTRESS)THEN
            IF(DEF_USE_OZONEDATA)THEN
               DEF_USE_OZONEDATA = .false.
               write(*,*) '                  *****                  '
               write(*,*) 'Warning: DEF_USE_OZONEDATA is not supported for OZONESTRESS off.'
               write(*,*) 'DEF_USE_OZONEDATA is set to false automatically.'
            ENDIF
         ENDIF

         IF(DEF_USE_MEDLYNST)THEN
            IF(DEF_USE_WUEST)THEN
                DEF_USE_MEDLYNST = .false.
                DEF_USE_WUEST    = .false.
                write(*,*) '                  *****                  '
                write(*,*) 'Warning: configure conflict, both DEF_USE_MEDLYNST and DEF_USE_WUEST were set true.'
                write(*,*) 'set both DEF_USE_MEDLYNST and DEF_USE_WUEST to false.'
            ENDIF
         ENDIF

! ----- SNICAR model ------ Macros&Namelist conflicts and dependency management

         DEF_file_snowoptics = trim(DEF_dir_runtime)//'/snicar/snicar_optics_5bnd_mam_c211006.nc'
         DEF_file_snowaging  = trim(DEF_dir_runtime)//'/snicar/snicar_drdt_bst_fit_60_c070416.nc'

         IF (.not. DEF_USE_SNICAR) THEN
            IF (DEF_Aerosol_Readin) THEN
               DEF_Aerosol_Readin = .false.
               write(*,*) '                  *****                  '
               write(*,*) 'Warning: DEF_Aerosol_Readin is not needed for DEF_USE_SNICAR off. '
               write(*,*) 'DEF_Aerosol_Readin is set to false automatically.'
            ENDIF
         ENDIF


! ----- Urban model ----- Macros&Namelist conflicts and dependency management

#ifdef URBAN_MODEL
         DEF_URBAN_RUN = .true.

         IF (DEF_USE_SNICAR) THEN
            write(*,*) '                  *****                  '
            write(*,*) 'Note: SNICAR is not applied for URBAN model, but for other land covers. '
         ENDIF
#else
         IF (DEF_URBAN_RUN) THEN
            write(*,*) '                  *****                  '
            write(*,*) 'Note: The Urban model is not opened. IF you want to run Urban model '
            write(*,*) 'please #define URBAN_MODEL in define.h. otherwise DEF_URBAN_RUN will '
            write(*,*) 'be set to false automatically.'
            DEF_URBAN_RUN = .false.
         ENDIF
#endif


! ----- LULCC ----- Macros&Namelist conflicts and dependency management

#ifdef LULCC

#if (defined LULC_USGS || defined BGC)
         write(*,*) '                  *****                  '
         write(*,*) 'Fatal ERROR: LULCC is not supported for LULC_USGS/BGC at present. STOP! '
         CALL CoLM_stop ()
#endif
         IF (.not.DEF_LAI_MONTHLY) THEN
            write(*,*) '                  *****                  '
            write(*,*) 'Note: When LULCC is opened, DEF_LAI_MONTHLY '
            write(*,*) 'will be set to true automatically.'
            DEF_LAI_MONTHLY = .true.
         ENDIF

         IF (.not.DEF_LAI_CHANGE_YEARLY) THEN
            write(*,*) '                  *****                  '
            write(*,*) 'Note: When LULCC is opened, DEF_LAI_CHANGE_YEARLY '
            write(*,*) 'will be set to true automatically.'
            DEF_LAI_CHANGE_YEARLY = .true.
         ENDIF

#if (defined LULC_IGBP_PC || defined URBAN)
         !write(*,*) '                  *****                  '
         !write(*,*) 'Fatal ERROR: LULCC is not supported for LULC_IGBP_PC/URBAN at present. STOP! '
         !write(*,*) 'It is coming soon. '
         ![update] 24/10/2023: right now IGBP/PFT/PC and Urban are all supported.
         !CALL CoLM_stop ()
#endif

#if (defined SinglePoint)
         write(*,*) '                  *****                  '
         write(*,*) 'Fatal ERROR: LULCC is not supported for Single Point run at present. STOP! '
         write(*,*) 'It will come later. '
         CALL CoLM_stop ()
#endif

#endif


! ----- single point run ----- Macros&Namelist conflicts and dependency management

#if (defined SinglePoint)
#ifdef SrfdataDiag
         write(*,*) '                  *****                  '
         write(*,*) 'Surface data diagnose is closed in SinglePoint case.'
#undef SrfdataDiag
#endif
#endif


! ----- [Complement IF needed] ----- Macros&Namelist conflicts and dependency management


! -----END Macros&Namelist conflicts and dependency management -----
! ===============================================================


      ENDIF


#ifdef USEMPI
      CALL mpi_bcast (DEF_CASE_NAME                          ,256 ,mpi_character ,p_root ,p_comm_glb ,p_err)
      CALL mpi_bcast (DEF_domain%edges                       ,1   ,mpi_real8     ,p_root ,p_comm_glb ,p_err)
      CALL mpi_bcast (DEF_domain%edgen                       ,1   ,mpi_real8     ,p_root ,p_comm_glb ,p_err)
      CALL mpi_bcast (DEF_domain%edgew                       ,1   ,mpi_real8     ,p_root ,p_comm_glb ,p_err)
      CALL mpi_bcast (DEF_domain%edgee                       ,1   ,mpi_real8     ,p_root ,p_comm_glb ,p_err)

      CALL mpi_bcast (DEF_BlockInfoFile                      ,256 ,mpi_character ,p_root ,p_comm_glb ,p_err)
      CALL mpi_bcast (DEF_AverageElementSize                 ,1   ,mpi_real8     ,p_root ,p_comm_glb ,p_err)
      CALL mpi_bcast (DEF_nx_blocks                          ,1   ,mpi_integer   ,p_root ,p_comm_glb ,p_err)
      CALL mpi_bcast (DEF_ny_blocks                          ,1   ,mpi_integer   ,p_root ,p_comm_glb ,p_err)
      CALL mpi_bcast (DEF_PIO_groupsize                      ,1   ,mpi_integer   ,p_root ,p_comm_glb ,p_err)

      CALL mpi_bcast (DEF_simulation_time%greenwich          ,1   ,mpi_logical   ,p_root ,p_comm_glb ,p_err)

      CALL mpi_bcast (DEF_simulation_time%start_year         ,1   ,mpi_integer   ,p_root ,p_comm_glb ,p_err)
      CALL mpi_bcast (DEF_simulation_time%start_month        ,1   ,mpi_integer   ,p_root ,p_comm_glb ,p_err)
      CALL mpi_bcast (DEF_simulation_time%start_day          ,1   ,mpi_integer   ,p_root ,p_comm_glb ,p_err)
      CALL mpi_bcast (DEF_simulation_time%start_sec          ,1   ,mpi_integer   ,p_root ,p_comm_glb ,p_err)

      CALL mpi_bcast (DEF_simulation_time%end_year           ,1   ,mpi_integer   ,p_root ,p_comm_glb ,p_err)
      CALL mpi_bcast (DEF_simulation_time%end_month          ,1   ,mpi_integer   ,p_root ,p_comm_glb ,p_err)
      CALL mpi_bcast (DEF_simulation_time%end_day            ,1   ,mpi_integer   ,p_root ,p_comm_glb ,p_err)
      CALL mpi_bcast (DEF_simulation_time%end_sec            ,1   ,mpi_integer   ,p_root ,p_comm_glb ,p_err)

      CALL mpi_bcast (DEF_simulation_time%spinup_year        ,1   ,mpi_integer   ,p_root ,p_comm_glb ,p_err)
      CALL mpi_bcast (DEF_simulation_time%spinup_month       ,1   ,mpi_integer   ,p_root ,p_comm_glb ,p_err)
      CALL mpi_bcast (DEF_simulation_time%spinup_day         ,1   ,mpi_integer   ,p_root ,p_comm_glb ,p_err)
      CALL mpi_bcast (DEF_simulation_time%spinup_sec         ,1   ,mpi_integer   ,p_root ,p_comm_glb ,p_err)
      CALL mpi_bcast (DEF_simulation_time%spinup_repeat      ,1   ,mpi_integer   ,p_root ,p_comm_glb ,p_err)

      CALL mpi_bcast (DEF_simulation_time%timestep           ,1   ,mpi_real8     ,p_root ,p_comm_glb ,p_err)

      CALL mpi_bcast (DEF_dir_rawdata                        ,256 ,mpi_character ,p_root ,p_comm_glb ,p_err)
      CALL mpi_bcast (DEF_dir_runtime                        ,256 ,mpi_character ,p_root ,p_comm_glb ,p_err)
      CALL mpi_bcast (DEF_dir_output                         ,256 ,mpi_character ,p_root ,p_comm_glb ,p_err)
      CALL mpi_bcast (DEF_dir_forcing                        ,256 ,mpi_character ,p_root ,p_comm_glb ,p_err)

      CALL mpi_bcast (DEF_dir_landdata                       ,256 ,mpi_character ,p_root ,p_comm_glb ,p_err)
      CALL mpi_bcast (DEF_dir_restart                        ,256 ,mpi_character ,p_root ,p_comm_glb ,p_err)
      CALL mpi_bcast (DEF_dir_history                        ,256 ,mpi_character ,p_root ,p_comm_glb ,p_err)

#if (defined GRIDBASED || defined UNSTRUCTURED)
      CALL mpi_bcast (DEF_file_mesh                          ,256 ,mpi_character ,p_root ,p_comm_glb ,p_err)
      CALL mpi_bcast (DEF_GRIDBASED_lon_res                  ,1   ,mpi_real8     ,p_root ,p_comm_glb ,p_err)
      CALL mpi_bcast (DEF_GRIDBASED_lat_res                  ,1   ,mpi_real8     ,p_root ,p_comm_glb ,p_err)
#endif

#ifdef CATCHMENT
      CALL mpi_bcast (DEF_CatchmentMesh_data                 ,256 ,mpi_character ,p_root ,p_comm_glb ,p_err)
#endif

      CALL mpi_bcast (DEF_file_mesh_filter                   ,256 ,mpi_character ,p_root ,p_comm_glb ,p_err)

      CALL mpi_bcast (DEF_dir_existing_srfdata               ,256 ,mpi_character ,p_root ,p_comm_glb ,p_err)
      CALL mpi_bcast (USE_srfdata_from_larger_region         ,1   ,mpi_logical   ,p_root ,p_comm_glb ,p_err)
      CALL mpi_bcast (USE_srfdata_from_3D_gridded_data       ,1   ,mpi_logical   ,p_root ,p_comm_glb ,p_err)
      CALL mpi_bcast (USE_zip_for_aggregation                ,1   ,mpi_logical   ,p_root ,p_comm_glb ,p_err)
      CALL mpi_bcast (DEF_Srfdata_CompressLevel              ,1   ,mpi_integer   ,p_root ,p_comm_glb ,p_err)

      ! 07/2023, added by yuan: subgrid setting related
      CALL mpi_bcast (DEF_USE_LCT                            ,1   ,mpi_logical   ,p_root ,p_comm_glb ,p_err)
      CALL mpi_bcast (DEF_USE_PFT                            ,1   ,mpi_logical   ,p_root ,p_comm_glb ,p_err)
      CALL mpi_bcast (DEF_USE_PC                             ,1   ,mpi_logical   ,p_root ,p_comm_glb ,p_err)
      CALL mpi_bcast (DEF_FAST_PC                            ,1   ,mpi_logical   ,p_root ,p_comm_glb ,p_err)
      CALL mpi_bcast (DEF_SOLO_PFT                           ,1   ,mpi_logical   ,p_root ,p_comm_glb ,p_err)
      CALL mpi_bcast (DEF_SUBGRID_SCHEME                     ,256 ,mpi_character ,p_root ,p_comm_glb ,p_err)

      CALL mpi_bcast (DEF_LAI_CHANGE_YEARLY                  ,1   ,mpi_logical   ,p_root ,p_comm_glb ,p_err)

      ! 05/2023, added by Xingjie lu
      CALL mpi_bcast (DEF_USE_LAIFEEDBACK                    ,1   ,mpi_logical   ,p_root ,p_comm_glb ,p_err)
      CALL mpi_bcast (DEF_USE_IRRIGATION                     ,1   ,mpi_logical   ,p_root ,p_comm_glb ,p_err)

      ! LULC related
      CALL mpi_bcast (DEF_LC_YEAR                            ,1   ,mpi_integer   ,p_root ,p_comm_glb ,p_err)
      CALL mpi_bcast (DEF_LULCC_SCHEME                       ,1   ,mpi_integer   ,p_root ,p_comm_glb ,p_err)

      CALL mpi_bcast (DEF_URBAN_type_scheme                  ,1   ,mpi_integer   ,p_root ,p_comm_glb ,p_err)
      ! 05/2023, added by yuan
      CALL mpi_bcast (DEF_URBAN_ONLY                         ,1   ,mpi_logical   ,p_root ,p_comm_glb ,p_err)
      CALL mpi_bcast (DEF_URBAN_RUN                          ,1   ,mpi_logical   ,p_root ,p_comm_glb ,p_err)
      CALL mpi_bcast (DEF_URBAN_BEM                          ,1   ,mpi_logical   ,p_root ,p_comm_glb ,p_err)
      CALL mpi_bcast (DEF_URBAN_TREE                         ,1   ,mpi_logical   ,p_root ,p_comm_glb ,p_err)
      CALL mpi_bcast (DEF_URBAN_WATER                        ,1   ,mpi_logical   ,p_root ,p_comm_glb ,p_err)
      CALL mpi_bcast (DEF_URBAN_LUCY                         ,1   ,mpi_logical   ,p_root ,p_comm_glb ,p_err)

      ! 06/2023, added by weinan
      CALL mpi_bcast (DEF_USE_SOILPAR_UPS_FIT                ,1   ,mpi_logical   ,p_root ,p_comm_glb ,p_err)
      CALL mpi_bcast (DEF_THERMAL_CONDUCTIVITY_SCHEME        ,1   ,mpi_integer   ,p_root ,p_comm_glb ,p_err)
      CALL mpi_bcast (DEF_USE_SUPERCOOL_WATER                ,1   ,mpi_logical   ,p_root ,p_comm_glb ,p_err)

      ! 06/2023, added by hua yuan
      CALL mpi_bcast (DEF_SOIL_REFL_SCHEME                   ,1   ,mpi_integer   ,p_root ,p_comm_glb ,p_err)
      ! 07/2023, added by zhuo liu
      CALL mpi_bcast (DEF_RSS_SCHEME                         ,1   ,mpi_integer   ,p_root ,p_comm_glb ,p_err)
      ! 02/2024, added by Shupeng Zhang
      CALL mpi_bcast (DEF_Runoff_SCHEME                      ,1   ,mpi_integer   ,p_root ,p_comm_glb ,p_err)
      CALL mpi_bcast (DEF_file_VIC_para                      ,256 ,mpi_character ,p_root ,p_comm_glb ,p_err)
      ! 08/2023, added by hua yuan
      CALL mpi_bcast (DEF_SPLIT_SOILSNOW                     ,1   ,mpi_logical   ,p_root ,p_comm_glb ,p_err)
      CALL mpi_bcast (DEF_VEG_SNOW                           ,1   ,mpi_logical   ,p_root ,p_comm_glb ,p_err)

      CALL mpi_bcast (DEF_LAI_MONTHLY                        ,1   ,mpi_logical   ,p_root ,p_comm_glb ,p_err)
      CALL mpi_bcast (DEF_NDEP_FREQUENCY                     ,1   ,mpi_integer   ,p_root ,p_comm_glb ,p_err)
      CALL mpi_bcast (DEF_Interception_scheme                ,1   ,mpi_integer   ,p_root ,p_comm_glb ,p_err)
      CALL mpi_bcast (DEF_SSP                                ,256 ,mpi_character ,p_root ,p_comm_glb ,p_err)

      CALL mpi_bcast (DEF_USE_CBL_HEIGHT                     ,1   ,mpi_logical   ,p_root ,p_comm_glb ,p_err)
      CALL mpi_bcast (DEF_USE_PLANTHYDRAULICS                ,1   ,mpi_logical   ,p_root ,p_comm_glb ,p_err)
      CALL mpi_bcast (DEF_USE_MEDLYNST                       ,1   ,mpi_logical   ,p_root ,p_comm_glb ,p_err)
      CALL mpi_bcast (DEF_USE_WUEST                          ,1   ,mpi_logical   ,p_root ,p_comm_glb ,p_err)
      CALL mpi_bcast (DEF_USE_SASU                           ,1   ,mpi_logical   ,p_root ,p_comm_glb ,p_err)
      CALL mpi_bcast (DEF_USE_PN                             ,1   ,mpi_logical   ,p_root ,p_comm_glb ,p_err)
      CALL mpi_bcast (DEF_USE_FERT                           ,1   ,mpi_logical   ,p_root ,p_comm_glb ,p_err)
      CALL mpi_bcast (DEF_USE_NITRIF                         ,1   ,mpi_logical   ,p_root ,p_comm_glb ,p_err)
      CALL mpi_bcast (DEF_USE_CNSOYFIXN                      ,1   ,mpi_logical   ,p_root ,p_comm_glb ,p_err)
      CALL mpi_bcast (DEF_USE_FIRE                           ,1   ,mpi_logical   ,p_root ,p_comm_glb ,p_err)

      CALL mpi_bcast (DEF_LANDONLY                           ,1   ,mpi_logical   ,p_root ,p_comm_glb ,p_err)
      CALL mpi_bcast (DEF_USE_DOMINANT_PATCHTYPE             ,1   ,mpi_logical   ,p_root ,p_comm_glb ,p_err)
      CALL mpi_bcast (DEF_USE_VariablySaturatedFlow          ,1   ,mpi_logical   ,p_root ,p_comm_glb ,p_err)
      CALL mpi_bcast (DEF_USE_BEDROCK                        ,1   ,mpi_logical   ,p_root ,p_comm_glb ,p_err)
      CALL mpi_bcast (DEF_USE_OZONESTRESS                    ,1   ,mpi_logical   ,p_root ,p_comm_glb ,p_err)
      CALL mpi_bcast (DEF_USE_OZONEDATA                      ,1   ,mpi_logical   ,p_root ,p_comm_glb ,p_err)

      CALL mpi_bcast (DEF_precip_phase_discrimination_scheme ,5   ,mpi_character ,p_root ,p_comm_glb ,p_err)

      CALL mpi_bcast (DEF_USE_SoilInit                       ,1   ,mpi_logical   ,p_root ,p_comm_glb ,p_err)
      CALL mpi_bcast (DEF_file_SoilInit                      ,256 ,mpi_character ,p_root ,p_comm_glb ,p_err)

      CALL mpi_bcast (DEF_USE_SnowInit                       ,1   ,mpi_logical   ,p_root ,p_comm_glb ,p_err)
      CALL mpi_bcast (DEF_file_SnowInit                      ,256 ,mpi_character ,p_root ,p_comm_glb ,p_err)

      CALL mpi_bcast (DEF_USE_CN_INIT                        ,1   ,mpi_logical   ,p_root ,p_comm_glb ,p_err)
      CALL mpi_bcast (DEF_file_cn_init                       ,256 ,mpi_character ,p_root ,p_comm_glb ,p_err)

      CALL mpi_bcast (DEF_USE_SNICAR                         ,1   ,mpi_logical   ,p_root ,p_comm_glb ,p_err)
      CALL mpi_bcast (DEF_file_snowoptics                    ,256 ,mpi_character ,p_root ,p_comm_glb ,p_err)
      CALL mpi_bcast (DEF_file_snowaging                     ,256 ,mpi_character ,p_root ,p_comm_glb ,p_err)

      CALL mpi_bcast (DEF_ElementNeighbour_file              ,256 ,mpi_character ,p_root ,p_comm_glb ,p_err)

      CALL mpi_bcast (DEF_DA_obsdir                          ,256 ,mpi_character ,p_root ,p_comm_glb ,p_err)

      CALL mpi_bcast (DEF_Aerosol_Readin                     ,1   ,mpi_logical   ,p_root ,p_comm_glb ,p_err)
      CALL mpi_bcast (DEF_Aerosol_Clim                       ,1   ,mpi_logical   ,p_root ,p_comm_glb ,p_err)

      CALL mpi_bcast (DEF_USE_EstimatedRiverDepth            ,1   ,mpi_logical   ,p_root ,p_comm_glb ,p_err)

      CALL mpi_bcast (DEF_HISTORY_IN_VECTOR                  ,1   ,mpi_logical   ,p_root ,p_comm_glb ,p_err)

      CALL mpi_bcast (DEF_HIST_lon_res                       ,1   ,mpi_real8     ,p_root ,p_comm_glb ,p_err)
      CALL mpi_bcast (DEF_HIST_lat_res                       ,1   ,mpi_real8     ,p_root ,p_comm_glb ,p_err)

      CALL mpi_bcast (DEF_HIST_grid_as_forcing               ,1   ,mpi_logical   ,p_root ,p_comm_glb ,p_err)

      CALL mpi_bcast (DEF_WRST_FREQ                          ,256 ,mpi_character ,p_root ,p_comm_glb ,p_err)
      CALL mpi_bcast (DEF_HIST_FREQ                          ,256 ,mpi_character ,p_root ,p_comm_glb ,p_err)
      CALL mpi_bcast (DEF_HIST_groupby                       ,256 ,mpi_character ,p_root ,p_comm_glb ,p_err)
      CALL mpi_bcast (DEF_HIST_mode                          ,256 ,mpi_character ,p_root ,p_comm_glb ,p_err)
      CALL mpi_bcast (DEF_HIST_WriteBack                     ,1   ,mpi_logical   ,p_root ,p_comm_glb ,p_err)
      CALL mpi_bcast (DEF_REST_CompressLevel                 ,1   ,mpi_integer   ,p_root ,p_comm_glb ,p_err)
      CALL mpi_bcast (DEF_HIST_CompressLevel                 ,1   ,mpi_integer   ,p_root ,p_comm_glb ,p_err)

      CALL mpi_bcast (DEF_Forcing_Interp_Method              ,20  ,mpi_character ,p_root ,p_comm_glb ,p_err)
      CALL mpi_bcast (DEF_USE_Forcing_Downscaling            ,1   ,mpi_logical   ,p_root ,p_comm_glb ,p_err)
      CALL mpi_bcast (DEF_DS_precipitation_adjust_scheme     ,5   ,mpi_character ,p_root ,p_comm_glb ,p_err)
      CALL mpi_bcast (DEF_DS_longwave_adjust_scheme          ,5   ,mpi_character ,p_root ,p_comm_glb ,p_err)

      CALL mpi_bcast (DEF_forcing%dataset                    ,256 ,mpi_character ,p_root ,p_comm_glb ,p_err)
      CALL mpi_bcast (DEF_forcing%solarin_all_band           ,1   ,mpi_logical   ,p_root ,p_comm_glb ,p_err)
      CALL mpi_bcast (DEF_forcing%HEIGHT_V                   ,1   ,mpi_real8     ,p_root ,p_comm_glb ,p_err)
      CALL mpi_bcast (DEF_forcing%HEIGHT_T                   ,1   ,mpi_real8     ,p_root ,p_comm_glb ,p_err)
      CALL mpi_bcast (DEF_forcing%HEIGHT_Q                   ,1   ,mpi_real8     ,p_root ,p_comm_glb ,p_err)
      CALL mpi_bcast (DEF_forcing%regional                   ,1   ,mpi_logical   ,p_root ,p_comm_glb ,p_err)
      CALL mpi_bcast (DEF_forcing%regbnd                     ,4   ,mpi_real8     ,p_root ,p_comm_glb ,p_err)
      CALL mpi_bcast (DEF_forcing%has_missing_value          ,1   ,mpi_logical   ,p_root ,p_comm_glb ,p_err)
      CALL mpi_bcast (DEF_forcing%missing_value_name         ,256 ,mpi_character ,p_root ,p_comm_glb ,p_err)
      CALL mpi_bcast (DEF_forcing%NVAR                       ,1   ,mpi_integer   ,p_root ,p_comm_glb ,p_err)
      CALL mpi_bcast (DEF_forcing%startyr                    ,1   ,mpi_integer   ,p_root ,p_comm_glb ,p_err)
      CALL mpi_bcast (DEF_forcing%startmo                    ,1   ,mpi_integer   ,p_root ,p_comm_glb ,p_err)
      CALL mpi_bcast (DEF_forcing%endyr                      ,1   ,mpi_integer   ,p_root ,p_comm_glb ,p_err)
      CALL mpi_bcast (DEF_forcing%endmo                      ,1   ,mpi_integer   ,p_root ,p_comm_glb ,p_err)
      CALL mpi_bcast (DEF_forcing%dtime                      ,8   ,mpi_integer   ,p_root ,p_comm_glb ,p_err)
      CALL mpi_bcast (DEF_forcing%offset                     ,8   ,mpi_integer   ,p_root ,p_comm_glb ,p_err)
      CALL mpi_bcast (DEF_forcing%nlands                     ,1   ,mpi_integer   ,p_root ,p_comm_glb ,p_err)
      CALL mpi_bcast (DEF_forcing%leapyear                   ,1   ,mpi_logical   ,p_root ,p_comm_glb ,p_err)
      CALL mpi_bcast (DEF_forcing%data2d                     ,1   ,mpi_logical   ,p_root ,p_comm_glb ,p_err)
      CALL mpi_bcast (DEF_forcing%hightdim                   ,1   ,mpi_logical   ,p_root ,p_comm_glb ,p_err)
      CALL mpi_bcast (DEF_forcing%dim2d                      ,1   ,mpi_logical   ,p_root ,p_comm_glb ,p_err)
      CALL mpi_bcast (DEF_forcing%latname                    ,256 ,mpi_character ,p_root ,p_comm_glb ,p_err)
      CALL mpi_bcast (DEF_forcing%lonname                    ,256 ,mpi_character ,p_root ,p_comm_glb ,p_err)
      CALL mpi_bcast (DEF_forcing%groupby                    ,256 ,mpi_character ,p_root ,p_comm_glb ,p_err)

      DO ivar = 1, 8
         CALL mpi_bcast (DEF_forcing%fprefix(ivar)           ,256 ,mpi_character ,p_root ,p_comm_glb ,p_err)
         CALL mpi_bcast (DEF_forcing%vname(ivar)             ,256 ,mpi_character ,p_root ,p_comm_glb ,p_err)
         CALL mpi_bcast (DEF_forcing%tintalgo(ivar)          ,256 ,mpi_character ,p_root ,p_comm_glb ,p_err)
      ENDDO
      CALL mpi_bcast (DEF_forcing%CBL_fprefix                ,256 ,mpi_character ,p_root ,p_comm_glb ,p_err)
      CALL mpi_bcast (DEF_forcing%CBL_vname                  ,256 ,mpi_character ,p_root ,p_comm_glb ,p_err)
      CALL mpi_bcast (DEF_forcing%CBL_tintalgo               ,256 ,mpi_character ,p_root ,p_comm_glb ,p_err)
      CALL mpi_bcast (DEF_forcing%CBL_dtime                  ,1   ,mpi_integer   ,p_root ,p_comm_glb ,p_err)
      CALL mpi_bcast (DEF_forcing%CBL_offset                 ,1   ,mpi_integer   ,p_root ,p_comm_glb ,p_err)
#endif

      CALL sync_hist_vars (set_defaults = .true.)

      IF (p_is_master) THEN

         inquire (file=trim(DEF_HIST_vars_namelist), exist=fexists)
         IF (.not. fexists) THEN
            write(*,*) 'History namelist file: ', trim(DEF_HIST_vars_namelist), ' does not exist.'
         ELSE
            open(10, status='OLD', file=trim(DEF_HIST_vars_namelist), form="FORMATTED")
            read(10, nml=nl_colm_history, iostat=ierr)
            IF (ierr /= 0) THEN
               CALL CoLM_Stop (' ***** ERROR: Problem reading namelist: ' &
                  // trim(DEF_HIST_vars_namelist))
            ENDIF
            close(10)
         ENDIF

      ENDIF

      CALL sync_hist_vars (set_defaults = .false.)

   END SUBROUTINE read_namelist

   ! ---------------
   SUBROUTINE sync_hist_vars (set_defaults)

   IMPLICIT NONE

   logical, intent(in) :: set_defaults

      CALL sync_hist_vars_one (DEF_hist_vars%xy_us       , set_defaults)
      CALL sync_hist_vars_one (DEF_hist_vars%xy_vs       , set_defaults)
      CALL sync_hist_vars_one (DEF_hist_vars%xy_t        , set_defaults)
      CALL sync_hist_vars_one (DEF_hist_vars%xy_q        , set_defaults)
      CALL sync_hist_vars_one (DEF_hist_vars%xy_prc      , set_defaults)
      CALL sync_hist_vars_one (DEF_hist_vars%xy_prl      , set_defaults)
      CALL sync_hist_vars_one (DEF_hist_vars%xy_pbot     , set_defaults)
      CALL sync_hist_vars_one (DEF_hist_vars%xy_frl      , set_defaults)
      CALL sync_hist_vars_one (DEF_hist_vars%xy_solarin  , set_defaults)
      CALL sync_hist_vars_one (DEF_hist_vars%xy_rain     , set_defaults)
      CALL sync_hist_vars_one (DEF_hist_vars%xy_snow     , set_defaults)

      CALL sync_hist_vars_one (DEF_hist_vars%xy_hpbl     , set_defaults)

      CALL sync_hist_vars_one (DEF_hist_vars%taux        , set_defaults)
      CALL sync_hist_vars_one (DEF_hist_vars%tauy        , set_defaults)
      CALL sync_hist_vars_one (DEF_hist_vars%fsena       , set_defaults)
      CALL sync_hist_vars_one (DEF_hist_vars%lfevpa      , set_defaults)
      CALL sync_hist_vars_one (DEF_hist_vars%fevpa       , set_defaults)
      CALL sync_hist_vars_one (DEF_hist_vars%fsenl       , set_defaults)
      CALL sync_hist_vars_one (DEF_hist_vars%fevpl       , set_defaults)
      CALL sync_hist_vars_one (DEF_hist_vars%etr         , set_defaults)
      CALL sync_hist_vars_one (DEF_hist_vars%fseng       , set_defaults)
      CALL sync_hist_vars_one (DEF_hist_vars%fevpg       , set_defaults)
      CALL sync_hist_vars_one (DEF_hist_vars%fgrnd       , set_defaults)
      CALL sync_hist_vars_one (DEF_hist_vars%sabvsun     , set_defaults)
      CALL sync_hist_vars_one (DEF_hist_vars%sabvsha     , set_defaults)
      CALL sync_hist_vars_one (DEF_hist_vars%sabg        , set_defaults)
      CALL sync_hist_vars_one (DEF_hist_vars%olrg        , set_defaults)
      CALL sync_hist_vars_one (DEF_hist_vars%rnet        , set_defaults)
      CALL sync_hist_vars_one (DEF_hist_vars%xerr        , set_defaults)
      CALL sync_hist_vars_one (DEF_hist_vars%zerr        , set_defaults)
      CALL sync_hist_vars_one (DEF_hist_vars%rsur        , set_defaults)
      CALL sync_hist_vars_one (DEF_hist_vars%rsur_se     , set_defaults)
      CALL sync_hist_vars_one (DEF_hist_vars%rsur_ie     , set_defaults)
      CALL sync_hist_vars_one (DEF_hist_vars%rsub        , set_defaults)
      CALL sync_hist_vars_one (DEF_hist_vars%rnof        , set_defaults)
      CALL sync_hist_vars_one (DEF_hist_vars%xwsur       , set_defaults)
      CALL sync_hist_vars_one (DEF_hist_vars%xwsub       , set_defaults)
      CALL sync_hist_vars_one (DEF_hist_vars%qintr       , set_defaults)
      CALL sync_hist_vars_one (DEF_hist_vars%qinfl       , set_defaults)
      CALL sync_hist_vars_one (DEF_hist_vars%qdrip       , set_defaults)
      CALL sync_hist_vars_one (DEF_hist_vars%wat         , set_defaults)
      CALL sync_hist_vars_one (DEF_hist_vars%wat_inst    , set_defaults)
      CALL sync_hist_vars_one (DEF_hist_vars%wetwat      , set_defaults)
      CALL sync_hist_vars_one (DEF_hist_vars%wetwat_inst , set_defaults)
      CALL sync_hist_vars_one (DEF_hist_vars%assim       , set_defaults)
      CALL sync_hist_vars_one (DEF_hist_vars%respc       , set_defaults)
      CALL sync_hist_vars_one (DEF_hist_vars%qcharge     , set_defaults)
      CALL sync_hist_vars_one (DEF_hist_vars%t_grnd      , set_defaults)
      CALL sync_hist_vars_one (DEF_hist_vars%tleaf       , set_defaults)
      CALL sync_hist_vars_one (DEF_hist_vars%ldew        , set_defaults)
      CALL sync_hist_vars_one (DEF_hist_vars%scv         , set_defaults)
      CALL sync_hist_vars_one (DEF_hist_vars%snowdp      , set_defaults)
      CALL sync_hist_vars_one (DEF_hist_vars%fsno        , set_defaults)
      CALL sync_hist_vars_one (DEF_hist_vars%sigf        , set_defaults)
      CALL sync_hist_vars_one (DEF_hist_vars%green       , set_defaults)
      CALL sync_hist_vars_one (DEF_hist_vars%lai         , set_defaults)
      CALL sync_hist_vars_one (DEF_hist_vars%laisun      , set_defaults)
      CALL sync_hist_vars_one (DEF_hist_vars%laisha      , set_defaults)
      CALL sync_hist_vars_one (DEF_hist_vars%sai         , set_defaults)
      CALL sync_hist_vars_one (DEF_hist_vars%alb         , set_defaults)
      CALL sync_hist_vars_one (DEF_hist_vars%emis        , set_defaults)
      CALL sync_hist_vars_one (DEF_hist_vars%z0m         , set_defaults)
      CALL sync_hist_vars_one (DEF_hist_vars%trad        , set_defaults)
      CALL sync_hist_vars_one (DEF_hist_vars%rss         , set_defaults)
      CALL sync_hist_vars_one (DEF_hist_vars%tref        , set_defaults)
      CALL sync_hist_vars_one (DEF_hist_vars%qref        , set_defaults)
#ifdef URBAN_MODEL
      CALL sync_hist_vars_one (DEF_hist_vars%fsen_roof   , set_defaults)
      CALL sync_hist_vars_one (DEF_hist_vars%fsen_wsun   , set_defaults)
      CALL sync_hist_vars_one (DEF_hist_vars%fsen_wsha   , set_defaults)
      CALL sync_hist_vars_one (DEF_hist_vars%fsen_gimp   , set_defaults)
      CALL sync_hist_vars_one (DEF_hist_vars%fsen_gper   , set_defaults)
      CALL sync_hist_vars_one (DEF_hist_vars%fsen_urbl   , set_defaults)
      CALL sync_hist_vars_one (DEF_hist_vars%lfevp_roof  , set_defaults)
      CALL sync_hist_vars_one (DEF_hist_vars%lfevp_gimp  , set_defaults)
      CALL sync_hist_vars_one (DEF_hist_vars%lfevp_gper  , set_defaults)
      CALL sync_hist_vars_one (DEF_hist_vars%lfevp_urbl  , set_defaults)
      CALL sync_hist_vars_one (DEF_hist_vars%fhac        , set_defaults)
      CALL sync_hist_vars_one (DEF_hist_vars%fwst        , set_defaults)
      CALL sync_hist_vars_one (DEF_hist_vars%fach        , set_defaults)
      CALL sync_hist_vars_one (DEF_hist_vars%fhah        , set_defaults)
      CALL sync_hist_vars_one (DEF_hist_vars%meta        , set_defaults)
      CALL sync_hist_vars_one (DEF_hist_vars%vehc        , set_defaults)
      CALL sync_hist_vars_one (DEF_hist_vars%t_room      , set_defaults)
      CALL sync_hist_vars_one (DEF_hist_vars%tafu        , set_defaults)
      CALL sync_hist_vars_one (DEF_hist_vars%t_roof      , set_defaults)
      CALL sync_hist_vars_one (DEF_hist_vars%t_wall      , set_defaults)
#endif
      CALL sync_hist_vars_one (DEF_hist_vars%assimsun    , set_defaults)
      CALL sync_hist_vars_one (DEF_hist_vars%assimsha    , set_defaults)
      CALL sync_hist_vars_one (DEF_hist_vars%etrsun      , set_defaults)
      CALL sync_hist_vars_one (DEF_hist_vars%etrsha      , set_defaults)
#ifdef BGC
      CALL sync_hist_vars_one (DEF_hist_vars%leafc              , set_defaults)
      CALL sync_hist_vars_one (DEF_hist_vars%leafc_storage      , set_defaults)
      CALL sync_hist_vars_one (DEF_hist_vars%leafc_xfer         , set_defaults)
      CALL sync_hist_vars_one (DEF_hist_vars%frootc             , set_defaults)
      CALL sync_hist_vars_one (DEF_hist_vars%frootc_storage     , set_defaults)
      CALL sync_hist_vars_one (DEF_hist_vars%frootc_xfer        , set_defaults)
      CALL sync_hist_vars_one (DEF_hist_vars%livestemc          , set_defaults)
      CALL sync_hist_vars_one (DEF_hist_vars%livestemc_storage  , set_defaults)
      CALL sync_hist_vars_one (DEF_hist_vars%livestemc_xfer     , set_defaults)
      CALL sync_hist_vars_one (DEF_hist_vars%deadstemc          , set_defaults)
      CALL sync_hist_vars_one (DEF_hist_vars%deadstemc_storage  , set_defaults)
      CALL sync_hist_vars_one (DEF_hist_vars%deadstemc_xfer     , set_defaults)
      CALL sync_hist_vars_one (DEF_hist_vars%livecrootc         , set_defaults)
      CALL sync_hist_vars_one (DEF_hist_vars%livecrootc_storage , set_defaults)
      CALL sync_hist_vars_one (DEF_hist_vars%livecrootc_xfer    , set_defaults)
      CALL sync_hist_vars_one (DEF_hist_vars%deadcrootc         , set_defaults)
      CALL sync_hist_vars_one (DEF_hist_vars%deadcrootc_storage , set_defaults)
      CALL sync_hist_vars_one (DEF_hist_vars%deadcrootc_xfer    , set_defaults)
      CALL sync_hist_vars_one (DEF_hist_vars%grainc             , set_defaults)
      CALL sync_hist_vars_one (DEF_hist_vars%grainc_storage     , set_defaults)
      CALL sync_hist_vars_one (DEF_hist_vars%grainc_xfer        , set_defaults)
      CALL sync_hist_vars_one (DEF_hist_vars%leafn              , set_defaults)
      CALL sync_hist_vars_one (DEF_hist_vars%leafn_storage      , set_defaults)
      CALL sync_hist_vars_one (DEF_hist_vars%leafn_xfer         , set_defaults)
      CALL sync_hist_vars_one (DEF_hist_vars%frootn             , set_defaults)
      CALL sync_hist_vars_one (DEF_hist_vars%frootn_storage     , set_defaults)
      CALL sync_hist_vars_one (DEF_hist_vars%frootn_xfer        , set_defaults)
      CALL sync_hist_vars_one (DEF_hist_vars%livestemn          , set_defaults)
      CALL sync_hist_vars_one (DEF_hist_vars%livestemn_storage  , set_defaults)
      CALL sync_hist_vars_one (DEF_hist_vars%livestemn_xfer     , set_defaults)
      CALL sync_hist_vars_one (DEF_hist_vars%deadstemn          , set_defaults)
      CALL sync_hist_vars_one (DEF_hist_vars%deadstemn_storage  , set_defaults)
      CALL sync_hist_vars_one (DEF_hist_vars%deadstemn_xfer     , set_defaults)
      CALL sync_hist_vars_one (DEF_hist_vars%livecrootn         , set_defaults)
      CALL sync_hist_vars_one (DEF_hist_vars%livecrootn_storage , set_defaults)
      CALL sync_hist_vars_one (DEF_hist_vars%livecrootn_xfer    , set_defaults)
      CALL sync_hist_vars_one (DEF_hist_vars%deadcrootn         , set_defaults)
      CALL sync_hist_vars_one (DEF_hist_vars%deadcrootn_storage , set_defaults)
      CALL sync_hist_vars_one (DEF_hist_vars%deadcrootn_xfer    , set_defaults)
      CALL sync_hist_vars_one (DEF_hist_vars%grainn             , set_defaults)
      CALL sync_hist_vars_one (DEF_hist_vars%grainn_storage     , set_defaults)
      CALL sync_hist_vars_one (DEF_hist_vars%grainn_xfer        , set_defaults)
      CALL sync_hist_vars_one (DEF_hist_vars%retrasn            , set_defaults)
      CALL sync_hist_vars_one (DEF_hist_vars%gpp                , set_defaults)
      CALL sync_hist_vars_one (DEF_hist_vars%downreg            , set_defaults)
      CALL sync_hist_vars_one (DEF_hist_vars%ar                 , set_defaults)
      CALL sync_hist_vars_one (DEF_hist_vars%cwdprod            , set_defaults)
      CALL sync_hist_vars_one (DEF_hist_vars%cwddecomp          , set_defaults)
      CALL sync_hist_vars_one (DEF_hist_vars%hr                 , set_defaults)
      CALL sync_hist_vars_one (DEF_hist_vars%fpg                , set_defaults)
      CALL sync_hist_vars_one (DEF_hist_vars%fpi                , set_defaults)
      CALL sync_hist_vars_one (DEF_hist_vars%gpp_enftemp        , set_defaults)
      CALL sync_hist_vars_one (DEF_hist_vars%gpp_enfboreal      , set_defaults)
      CALL sync_hist_vars_one (DEF_hist_vars%gpp_dnfboreal      , set_defaults)
      CALL sync_hist_vars_one (DEF_hist_vars%gpp_ebftrop        , set_defaults)
      CALL sync_hist_vars_one (DEF_hist_vars%gpp_ebftemp        , set_defaults)
      CALL sync_hist_vars_one (DEF_hist_vars%gpp_dbftrop        , set_defaults)
      CALL sync_hist_vars_one (DEF_hist_vars%gpp_dbftemp        , set_defaults)
      CALL sync_hist_vars_one (DEF_hist_vars%gpp_dbfboreal      , set_defaults)
      CALL sync_hist_vars_one (DEF_hist_vars%gpp_ebstemp        , set_defaults)
      CALL sync_hist_vars_one (DEF_hist_vars%gpp_dbstemp        , set_defaults)
      CALL sync_hist_vars_one (DEF_hist_vars%gpp_dbsboreal      , set_defaults)
      CALL sync_hist_vars_one (DEF_hist_vars%gpp_c3arcgrass     , set_defaults)
      CALL sync_hist_vars_one (DEF_hist_vars%gpp_c3grass        , set_defaults)
      CALL sync_hist_vars_one (DEF_hist_vars%gpp_c4grass        , set_defaults)
      CALL sync_hist_vars_one (DEF_hist_vars%leafc_enftemp      , set_defaults)
      CALL sync_hist_vars_one (DEF_hist_vars%leafc_enfboreal    , set_defaults)
      CALL sync_hist_vars_one (DEF_hist_vars%leafc_dnfboreal    , set_defaults)
      CALL sync_hist_vars_one (DEF_hist_vars%leafc_ebftrop      , set_defaults)
      CALL sync_hist_vars_one (DEF_hist_vars%leafc_ebftemp      , set_defaults)
      CALL sync_hist_vars_one (DEF_hist_vars%leafc_dbftrop      , set_defaults)
      CALL sync_hist_vars_one (DEF_hist_vars%leafc_dbftemp      , set_defaults)
      CALL sync_hist_vars_one (DEF_hist_vars%leafc_dbfboreal    , set_defaults)
      CALL sync_hist_vars_one (DEF_hist_vars%leafc_ebstemp      , set_defaults)
      CALL sync_hist_vars_one (DEF_hist_vars%leafc_dbstemp      , set_defaults)
      CALL sync_hist_vars_one (DEF_hist_vars%leafc_dbsboreal    , set_defaults)
      CALL sync_hist_vars_one (DEF_hist_vars%leafc_c3arcgrass   , set_defaults)
      CALL sync_hist_vars_one (DEF_hist_vars%leafc_c3grass      , set_defaults)
      CALL sync_hist_vars_one (DEF_hist_vars%leafc_c4grass      , set_defaults)
#ifdef CROP
      CALL sync_hist_vars_one (DEF_hist_vars%cphase                          , set_defaults)
      CALL sync_hist_vars_one (DEF_hist_vars%cropprod1c                      , set_defaults)
      CALL sync_hist_vars_one (DEF_hist_vars%cropprod1c_loss                 , set_defaults)
      CALL sync_hist_vars_one (DEF_hist_vars%cropseedc_deficit               , set_defaults)
      CALL sync_hist_vars_one (DEF_hist_vars%grainc_to_cropprodc             , set_defaults)
      CALL sync_hist_vars_one (DEF_hist_vars%grainc_to_seed                  , set_defaults)
      CALL sync_hist_vars_one (DEF_hist_vars%hui                             , set_defaults)
      CALL sync_hist_vars_one (DEF_hist_vars%vf                              , set_defaults)
      CALL sync_hist_vars_one (DEF_hist_vars%gddmaturity                     , set_defaults)
      CALL sync_hist_vars_one (DEF_hist_vars%gddplant                        , set_defaults)
      CALL sync_hist_vars_one (DEF_hist_vars%plantdate_rainfed_temp_corn     , set_defaults)
      CALL sync_hist_vars_one (DEF_hist_vars%plantdate_irrigated_temp_corn   , set_defaults)
      CALL sync_hist_vars_one (DEF_hist_vars%plantdate_rainfed_spwheat       , set_defaults)
      CALL sync_hist_vars_one (DEF_hist_vars%plantdate_irrigated_spwheat     , set_defaults)
      CALL sync_hist_vars_one (DEF_hist_vars%plantdate_rainfed_wtwheat       , set_defaults)
      CALL sync_hist_vars_one (DEF_hist_vars%plantdate_irrigated_wtwheat     , set_defaults)
      CALL sync_hist_vars_one (DEF_hist_vars%plantdate_rainfed_temp_soybean  , set_defaults)
      CALL sync_hist_vars_one (DEF_hist_vars%plantdate_irrigated_temp_soybean, set_defaults)
      CALL sync_hist_vars_one (DEF_hist_vars%plantdate_rainfed_cotton        , set_defaults)
      CALL sync_hist_vars_one (DEF_hist_vars%plantdate_irrigated_cotton      , set_defaults)
      CALL sync_hist_vars_one (DEF_hist_vars%plantdate_rainfed_rice          , set_defaults)
      CALL sync_hist_vars_one (DEF_hist_vars%plantdate_irrigated_rice        , set_defaults)
      CALL sync_hist_vars_one (DEF_hist_vars%plantdate_rainfed_sugarcane     , set_defaults)
      CALL sync_hist_vars_one (DEF_hist_vars%plantdate_irrigated_sugarcane   , set_defaults)
      CALL sync_hist_vars_one (DEF_hist_vars%plantdate_rainfed_trop_corn     , set_defaults)
      CALL sync_hist_vars_one (DEF_hist_vars%plantdate_irrigated_trop_corn   , set_defaults)
      CALL sync_hist_vars_one (DEF_hist_vars%plantdate_rainfed_trop_soybean  , set_defaults)
      CALL sync_hist_vars_one (DEF_hist_vars%plantdate_irrigated_trop_soybean, set_defaults)
      CALL sync_hist_vars_one (DEF_hist_vars%plantdate_unmanagedcrop         , set_defaults)
      CALL sync_hist_vars_one (DEF_hist_vars%cropprodc_rainfed_temp_corn     , set_defaults)
      CALL sync_hist_vars_one (DEF_hist_vars%cropprodc_irrigated_temp_corn   , set_defaults)
      CALL sync_hist_vars_one (DEF_hist_vars%cropprodc_rainfed_spwheat       , set_defaults)
      CALL sync_hist_vars_one (DEF_hist_vars%cropprodc_irrigated_spwheat     , set_defaults)
      CALL sync_hist_vars_one (DEF_hist_vars%cropprodc_rainfed_wtwheat       , set_defaults)
      CALL sync_hist_vars_one (DEF_hist_vars%cropprodc_irrigated_wtwheat     , set_defaults)
      CALL sync_hist_vars_one (DEF_hist_vars%cropprodc_rainfed_temp_soybean  , set_defaults)
      CALL sync_hist_vars_one (DEF_hist_vars%cropprodc_irrigated_temp_soybean, set_defaults)
      CALL sync_hist_vars_one (DEF_hist_vars%cropprodc_rainfed_cotton        , set_defaults)
      CALL sync_hist_vars_one (DEF_hist_vars%cropprodc_irrigated_cotton      , set_defaults)
      CALL sync_hist_vars_one (DEF_hist_vars%cropprodc_rainfed_rice          , set_defaults)
      CALL sync_hist_vars_one (DEF_hist_vars%cropprodc_irrigated_rice        , set_defaults)
      CALL sync_hist_vars_one (DEF_hist_vars%cropprodc_rainfed_sugarcane     , set_defaults)
      CALL sync_hist_vars_one (DEF_hist_vars%cropprodc_irrigated_sugarcane   , set_defaults)
      CALL sync_hist_vars_one (DEF_hist_vars%cropprodc_rainfed_trop_corn     , set_defaults)
      CALL sync_hist_vars_one (DEF_hist_vars%cropprodc_irrigated_trop_corn   , set_defaults)
      CALL sync_hist_vars_one (DEF_hist_vars%cropprodc_rainfed_trop_soybean  , set_defaults)
      CALL sync_hist_vars_one (DEF_hist_vars%cropprodc_irrigated_trop_soybean, set_defaults)
      CALL sync_hist_vars_one (DEF_hist_vars%cropprodc_unmanagedcrop         , set_defaults)
      CALL sync_hist_vars_one (DEF_hist_vars%fert_to_sminn                   , set_defaults)
      IF(DEF_USE_IRRIGATION)THEN
         CALL sync_hist_vars_one (DEF_hist_vars%irrig_rate                   , set_defaults)
         CALL sync_hist_vars_one (DEF_hist_vars%deficit_irrig                , set_defaults)
         CALL sync_hist_vars_one (DEF_hist_vars%sum_irrig                    , set_defaults)
         CALL sync_hist_vars_one (DEF_hist_vars%sum_irrig_count              , set_defaults)
      ENDIF
#endif
      CALL sync_hist_vars_one (DEF_hist_vars%ndep_to_sminn                   , set_defaults)
      IF(DEF_USE_FIRE)THEN
         CALL sync_hist_vars_one (DEF_hist_vars%abm                          , set_defaults)
         CALL sync_hist_vars_one (DEF_hist_vars%gdp                          , set_defaults)
         CALL sync_hist_vars_one (DEF_hist_vars%peatf                        , set_defaults)
         CALL sync_hist_vars_one (DEF_hist_vars%hdm                          , set_defaults)
         CALL sync_hist_vars_one (DEF_hist_vars%lnfm                         , set_defaults)
      ENDIF
#endif

      CALL sync_hist_vars_one (DEF_hist_vars%t_soisno    , set_defaults)
      CALL sync_hist_vars_one (DEF_hist_vars%wliq_soisno , set_defaults)
      CALL sync_hist_vars_one (DEF_hist_vars%wice_soisno , set_defaults)

      CALL sync_hist_vars_one (DEF_hist_vars%h2osoi      , set_defaults)
      CALL sync_hist_vars_one (DEF_hist_vars%rstfacsun   , set_defaults)
      CALL sync_hist_vars_one (DEF_hist_vars%rstfacsha   , set_defaults)
      CALL sync_hist_vars_one (DEF_hist_vars%gssun       , set_defaults)
      CALL sync_hist_vars_one (DEF_hist_vars%gssha       , set_defaults)
      CALL sync_hist_vars_one (DEF_hist_vars%rootr       , set_defaults)
      CALL sync_hist_vars_one (DEF_hist_vars%vegwp       , set_defaults)
      CALL sync_hist_vars_one (DEF_hist_vars%BD_all      , set_defaults)
      CALL sync_hist_vars_one (DEF_hist_vars%wfc         , set_defaults)
      CALL sync_hist_vars_one (DEF_hist_vars%OM_density  , set_defaults)
      CALL sync_hist_vars_one (DEF_hist_vars%wdsrf       , set_defaults)
      CALL sync_hist_vars_one (DEF_hist_vars%wdsrf_inst  , set_defaults)
      CALL sync_hist_vars_one (DEF_hist_vars%zwt         , set_defaults)
      CALL sync_hist_vars_one (DEF_hist_vars%wa          , set_defaults)
      CALL sync_hist_vars_one (DEF_hist_vars%wa_inst     , set_defaults)

      CALL sync_hist_vars_one (DEF_hist_vars%t_lake      , set_defaults)
      CALL sync_hist_vars_one (DEF_hist_vars%lake_icefrac, set_defaults)

#ifdef BGC
      CALL sync_hist_vars_one (DEF_hist_vars%litr1c_vr   , set_defaults)
      CALL sync_hist_vars_one (DEF_hist_vars%litr2c_vr   , set_defaults)
      CALL sync_hist_vars_one (DEF_hist_vars%litr3c_vr   , set_defaults)
      CALL sync_hist_vars_one (DEF_hist_vars%soil1c_vr   , set_defaults)
      CALL sync_hist_vars_one (DEF_hist_vars%soil2c_vr   , set_defaults)
      CALL sync_hist_vars_one (DEF_hist_vars%soil3c_vr   , set_defaults)
      CALL sync_hist_vars_one (DEF_hist_vars%cwdc_vr     , set_defaults)
      CALL sync_hist_vars_one (DEF_hist_vars%litr1n_vr   , set_defaults)
      CALL sync_hist_vars_one (DEF_hist_vars%litr2n_vr   , set_defaults)
      CALL sync_hist_vars_one (DEF_hist_vars%litr3n_vr   , set_defaults)
      CALL sync_hist_vars_one (DEF_hist_vars%soil1n_vr   , set_defaults)
      CALL sync_hist_vars_one (DEF_hist_vars%soil2n_vr   , set_defaults)
      CALL sync_hist_vars_one (DEF_hist_vars%soil3n_vr   , set_defaults)
      CALL sync_hist_vars_one (DEF_hist_vars%cwdn_vr     , set_defaults)
      CALL sync_hist_vars_one (DEF_hist_vars%sminn_vr    , set_defaults)
#endif

      CALL sync_hist_vars_one (DEF_hist_vars%ustar       , set_defaults)
      CALL sync_hist_vars_one (DEF_hist_vars%ustar2      , set_defaults)
      CALL sync_hist_vars_one (DEF_hist_vars%tstar       , set_defaults)
      CALL sync_hist_vars_one (DEF_hist_vars%qstar       , set_defaults)
      CALL sync_hist_vars_one (DEF_hist_vars%zol         , set_defaults)
      CALL sync_hist_vars_one (DEF_hist_vars%rib         , set_defaults)
      CALL sync_hist_vars_one (DEF_hist_vars%fm          , set_defaults)
      CALL sync_hist_vars_one (DEF_hist_vars%fh          , set_defaults)
      CALL sync_hist_vars_one (DEF_hist_vars%fq          , set_defaults)
      CALL sync_hist_vars_one (DEF_hist_vars%us10m       , set_defaults)
      CALL sync_hist_vars_one (DEF_hist_vars%vs10m       , set_defaults)
      CALL sync_hist_vars_one (DEF_hist_vars%fm10m       , set_defaults)
      CALL sync_hist_vars_one (DEF_hist_vars%sr          , set_defaults)
      CALL sync_hist_vars_one (DEF_hist_vars%solvd       , set_defaults)
      CALL sync_hist_vars_one (DEF_hist_vars%solvi       , set_defaults)
      CALL sync_hist_vars_one (DEF_hist_vars%solnd       , set_defaults)
      CALL sync_hist_vars_one (DEF_hist_vars%solni       , set_defaults)
      CALL sync_hist_vars_one (DEF_hist_vars%srvd        , set_defaults)
      CALL sync_hist_vars_one (DEF_hist_vars%srvi        , set_defaults)
      CALL sync_hist_vars_one (DEF_hist_vars%srnd        , set_defaults)
      CALL sync_hist_vars_one (DEF_hist_vars%srni        , set_defaults)

      CALL sync_hist_vars_one (DEF_hist_vars%solvdln     , set_defaults)
      CALL sync_hist_vars_one (DEF_hist_vars%solviln     , set_defaults)
      CALL sync_hist_vars_one (DEF_hist_vars%solndln     , set_defaults)
      CALL sync_hist_vars_one (DEF_hist_vars%solniln     , set_defaults)
      CALL sync_hist_vars_one (DEF_hist_vars%srvdln      , set_defaults)
      CALL sync_hist_vars_one (DEF_hist_vars%srviln      , set_defaults)
      CALL sync_hist_vars_one (DEF_hist_vars%srndln      , set_defaults)
      CALL sync_hist_vars_one (DEF_hist_vars%srniln      , set_defaults)

      CALL sync_hist_vars_one (DEF_hist_vars%xsubs_bsn   , set_defaults)
      CALL sync_hist_vars_one (DEF_hist_vars%xsubs_hru   , set_defaults)
      CALL sync_hist_vars_one (DEF_hist_vars%riv_height  , set_defaults)
      CALL sync_hist_vars_one (DEF_hist_vars%riv_veloct  , set_defaults)
      CALL sync_hist_vars_one (DEF_hist_vars%discharge   , set_defaults)
      CALL sync_hist_vars_one (DEF_hist_vars%wdsrf_hru   , set_defaults)
      CALL sync_hist_vars_one (DEF_hist_vars%veloc_hru   , set_defaults)

   END SUBROUTINE sync_hist_vars

   SUBROUTINE sync_hist_vars_one (onoff, set_defaults)

   USE MOD_SPMD_Task
   IMPLICIT NONE

   logical, intent(inout) :: onoff
   logical, intent(in)    :: set_defaults

      IF (p_is_master) THEN
         IF (set_defaults) THEN
            onoff = DEF_HIST_vars_out_default
         ENDIF
      ENDIF

#ifdef USEMPI
      CALL mpi_bcast (onoff, 1, mpi_logical, p_root, p_comm_glb, p_err)
#endif

   END SUBROUTINE sync_hist_vars_one

END MODULE MOD_Namelist<|MERGE_RESOLUTION|>--- conflicted
+++ resolved
@@ -62,25 +62,9 @@
    real(r8) :: SITE_lon_location = 113.5897
    real(r8) :: SITE_lat_location = 22.3507
 
+   integer  :: SITE_landtype             = -1
+
    logical  :: USE_SITE_landtype         = .false.
-   logical  :: USE_SITE_pctpfts          = .false.
-   logical  :: USE_SITE_pctcrop          = .false.
-   logical  :: USE_SITE_htop             = .false.
-   logical  :: USE_SITE_LAI              = .false.
-   logical  :: USE_SITE_lakedepth        = .false.
-   logical  :: USE_SITE_soilreflectance  = .false.
-   logical  :: USE_SITE_soilparameters   = .false.
-   logical  :: USE_SITE_dbedrock         = .false.
-   logical  :: USE_SITE_topography       = .false.
-   logical  :: USE_SITE_topostd          = .false.
-   logical  :: USE_SITE_BVIC             = .false.   
-   logical  :: USE_SITE_urban_paras      = .false.
-   logical  :: USE_SITE_thermal_paras    = .false.
-   logical  :: USE_SITE_urban_LAI        = .false.
-
-<<<<<<< HEAD
-=======
-   integer  :: SITE_landtype             =    -1
    logical  :: USE_SITE_pctpfts          = .true.
    logical  :: USE_SITE_pctcrop          = .true.
    logical  :: USE_SITE_htop             = .true.
@@ -92,7 +76,9 @@
    logical  :: USE_SITE_topography       = .true.
    logical  :: USE_SITE_topostd          = .true.
    logical  :: USE_SITE_BVIC             = .true.
->>>>>>> 927bd0b0
+   logical  :: USE_SITE_urban_paras      = .true.
+   logical  :: USE_SITE_thermal_paras    = .false.
+   logical  :: USE_SITE_urban_LAI        = .false.
    logical  :: USE_SITE_HistWriteBack    = .true.
    logical  :: USE_SITE_ForcingReadAhead = .true.
 
@@ -811,117 +797,15 @@
    integer :: ivar
    integer :: ierr
 
-<<<<<<< HEAD
-   namelist /nl_colm/          &
-      DEF_CASE_NAME,           &
-      DEF_domain,              &
-
-      SITE_fsrfdata,            &
-      SITE_lon_location,        &
-      SITE_lat_location,        &
-      USE_SITE_landtype,        &
-      USE_SITE_pctpfts,         &
-      USE_SITE_pctcrop,         &
-      USE_SITE_htop,            &
-      USE_SITE_LAI,             &
-      USE_SITE_lakedepth,       &
-      USE_SITE_soilreflectance, &
-      USE_SITE_soilparameters,  &
-      USE_SITE_dbedrock,        &
-      USE_SITE_topography,      &
-      USE_SITE_topostd   ,      &
-      USE_SITE_BVIC      ,      &
-      USE_SITE_HistWriteBack,   &
-      USE_SITE_ForcingReadAhead,&
-      USE_SITE_urban_paras,     &
-      USE_SITE_thermal_paras,   &
-      USE_SITE_urban_LAI,       &
-
-      DEF_BlockInfoFile,               &
-      DEF_AverageElementSize,          & 
-      DEF_nx_blocks,                   &
-      DEF_ny_blocks,                   &
-      DEF_PIO_groupsize,               &
-      DEF_simulation_time,             &
-      DEF_dir_rawdata,                 &
-      DEF_dir_runtime,                 &
-      DEF_dir_output,                  &
-      DEF_file_mesh,                   &
-      DEF_GRIDBASED_lon_res,           &
-      DEF_GRIDBASED_lat_res,           &
-      DEF_CatchmentMesh_data,          &
-      DEF_file_mesh_filter,            &
-
-      DEF_USE_LCT,                     &
-      DEF_USE_PFT,                     &
-      DEF_USE_PC,                      &
-      DEF_FAST_PC,                     &
-      DEF_SOLO_PFT,                    &
-      DEF_SUBGRID_SCHEME,              &
-
-      DEF_LAI_MONTHLY,                 &   !add by zhongwang wei @ sysu 2021/12/23
-      DEF_NDEP_FREQUENCY,              &   !add by Fang Shang    @ pku  2023/08
-      DEF_Interception_scheme,         &   !add by zhongwang wei @ sysu 2022/05/23
-      DEF_SSP,                         &   !add by zhongwang wei @ sysu 2023/02/07
-
-      DEF_LAI_CHANGE_YEARLY,           &
-      DEF_USE_LAIFEEDBACK,             &   !add by Xingjie Lu, use for updating LAI with leaf carbon
-      DEF_USE_IRRIGATION,              &   ! use irrigation
-
-      DEF_LC_YEAR,                     &
-      DEF_LULCC_SCHEME,                &
-
-      DEF_URBAN_type_scheme,           &
-      DEF_URBAN_ONLY,                  &
-      DEF_URBAN_RUN,                   &   !add by hua yuan, open urban model or not
-      DEF_URBAN_BEM,                   &   !add by hua yuan, open urban BEM model or not
-      DEF_URBAN_TREE,                  &   !add by hua yuan, modeling urban tree or not
-      DEF_URBAN_WATER,                 &   !add by hua yuan, modeling urban water or not
-      DEF_URBAN_LUCY,                  &
-
-      DEF_USE_SOILPAR_UPS_FIT,         &
-      DEF_THERMAL_CONDUCTIVITY_SCHEME, &
-      DEF_USE_SUPERCOOL_WATER,         &
-      DEF_SOIL_REFL_SCHEME,            &
-      DEF_RSS_SCHEME,                  &
-      DEF_Runoff_SCHEME,               & 
-      DEF_SPLIT_SOILSNOW,              &
-      DEF_file_VIC_para,               &
-
-      DEF_dir_existing_srfdata,        &
-      USE_srfdata_from_larger_region,  &
-      USE_srfdata_from_3D_gridded_data,&
-      USE_zip_for_aggregation,         &
-      DEF_Srfdata_CompressLevel,       &
-
-      DEF_USE_CBL_HEIGHT,              &   !add by zhongwang wei @ sysu 2022/12/31
-      DEF_USE_PLANTHYDRAULICS,         &   !add by xingjie lu @ sysu 2023/05/28
-      DEF_USE_MEDLYNST,                &   !add by xingjie lu @ sysu 2023/05/28
-      DEF_USE_WUEST,                   &   !add by xingjie lu @ sysu 2023/05/28
-      DEF_USE_SASU,                    &   !add by Xingjie Lu @ sysu 2023/06/27
-      DEF_USE_PN,                      &   !add by Xingjie Lu @ sysu 2023/06/27
-      DEF_USE_FERT,                    &   !add by Xingjie Lu @ sysu 2023/06/27
-      DEF_USE_NITRIF,                  &   !add by Xingjie Lu @ sysu 2023/06/27
-      DEF_USE_CNSOYFIXN,               &   !add by Xingjie Lu @ sysu 2023/06/27
-      DEF_USE_FIRE,                    &   !add by Xingjie Lu @ sysu 2023/06/27
-
-      DEF_LANDONLY,                    &
-      DEF_USE_DOMINANT_PATCHTYPE,      &
-      DEF_USE_VariablySaturatedFlow,   &
-      DEF_USE_BEDROCK,                 &
-      DEF_USE_OZONESTRESS,             &
-      DEF_USE_OZONEDATA,               &
-      DEF_USE_SNICAR,                  &
-      DEF_Aerosol_Readin,              &
-      DEF_Aerosol_Clim,                &
-      DEF_USE_EstimatedRiverDepth,     &
-=======
    namelist /nl_colm/                         &
       DEF_CASE_NAME,                          &
       DEF_domain,                             &
 
       SITE_fsrfdata,                          &
+      SITE_lon_location,                      &
+      SITE_lat_location,                      &
       SITE_landtype,                          &
+      USE_SITE_landtype,                      &
       USE_SITE_pctpfts,                       &
       USE_SITE_pctcrop,                       &
       USE_SITE_htop,                          &
@@ -1017,7 +901,6 @@
       DEF_Aerosol_Readin,                     &
       DEF_Aerosol_Clim,                       &
       DEF_USE_EstimatedRiverDepth,            &
->>>>>>> 927bd0b0
 
       DEF_precip_phase_discrimination_scheme, &
 
