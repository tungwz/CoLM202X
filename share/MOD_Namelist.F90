#include <define.h>

MODULE MOD_Namelist

   !-----------------------------------------------------------------------
   ! DESCRIPTION:
   !
   !    Variables in namelist files and subrroutines to read namelist files.
   !
   ! Initial Authors: Shupeng Zhang, Zhongwang Wei, Xingjie Lu, Nan Wei,
   !                  Hua Yuan, Wenzong Dong et al., May 2023
   !-----------------------------------------------------------------------

   USE MOD_Precision, only: r8
   IMPLICIT NONE
   SAVE

   CHARACTER(len=256) :: DEF_CASE_NAME = 'CASENAME'

   ! ----- domain TYPE -----
   TYPE nl_domain_type
      REAL(r8) :: edges = -90.0
      REAL(r8) :: edgen = 90.0
      REAL(r8) :: edgew = -180.0
      REAL(r8) :: edgee = 180.0
   END TYPE nl_domain_type

   TYPE (nl_domain_type) :: DEF_domain

   INTEGER :: DEF_nx_blocks = 72
   INTEGER :: DEF_ny_blocks = 36
   INTEGER :: DEF_PIO_groupsize = 12

   ! ----- For Single Point -----
#ifdef SinglePoint
   
   CHARACTER(len=256) :: SITE_fsrfdata  = 'null'

   LOGICAL  :: USE_SITE_pctpfts         = .true.
   LOGICAL  :: USE_SITE_pctcrop         = .true.
   LOGICAL  :: USE_SITE_htop            = .true.
   LOGICAL  :: USE_SITE_LAI             = .true.
   LOGICAL  :: USE_SITE_lakedepth       = .true.
   LOGICAL  :: USE_SITE_soilreflectance = .true.
   LOGICAL  :: USE_SITE_soilparameters  = .true.
   LOGICAL  :: USE_SITE_dbedrock        = .true.
   LOGICAL  :: USE_SITE_topography      = .true.
#endif

   ! ----- simulation time type -----
   TYPE nl_simulation_time_type
      LOGICAL  :: greenwich   = .TRUE.
      INTEGER  :: start_year  = 2000
      INTEGER  :: start_month = 1
      INTEGER  :: start_day   = 1
      INTEGER  :: start_sec   = 0
      INTEGER  :: end_year    = 2003
      INTEGER  :: end_month   = 1
      INTEGER  :: end_day     = 1
      INTEGER  :: end_sec     = 0
      INTEGER  :: spinup_year = 2000
      INTEGER  :: spinup_month= 1
      INTEGER  :: spinup_day  = 1
      INTEGER  :: spinup_sec  = 0
      INTEGER  :: spinup_repeat = 1
      REAL(r8) :: timestep    = 3600.
   END TYPE nl_simulation_time_type

   TYPE (nl_simulation_time_type) :: DEF_simulation_time

   ! ----- directories -----
   CHARACTER(len=256) :: DEF_dir_rawdata  = 'path/to/rawdata/'
   CHARACTER(len=256) :: DEF_dir_runtime  = 'path/to/runtime/'
   CHARACTER(len=256) :: DEF_dir_output   = 'path/to/output/data'
   CHARACTER(len=256) :: DEF_dir_forcing  = 'path/to/forcing/data'

   CHARACTER(len=256) :: DEF_dir_landdata = 'path/to/landdata'
   CHARACTER(len=256) :: DEF_dir_restart  = 'path/to/restart'
   CHARACTER(len=256) :: DEF_dir_history  = 'path/to/history'

   CHARACTER(len=256) :: DEF_file_mesh    = 'path/to/mesh/file'
   REAL(r8) :: DEF_GRIDBASED_lon_res = 0.5
   REAL(r8) :: DEF_GRIDBASED_lat_res = 0.5

   CHARACTER(len=256) :: DEF_CatchmentMesh_data = 'path/to/catchment/data'

   CHARACTER(len=256) :: DEF_file_mesh_filter = 'path/to/mesh/filter'

   ! ----- Use surface data from existing dataset -----
   CHARACTER(len=256) :: DEF_dir_existing_srfdata = 'path/to/landdata'
   ! case 1: from a larger region
   LOGICAL :: USE_srfdata_from_larger_region   = .false.
   ! case 2: from gridded data with dimensions [patch,lon,lat] or [pft,lon,lat]
   !         only available for USGS/IGBP/PFT CLASSIFICATION
   LOGICAL :: USE_srfdata_from_3D_gridded_data = .false.

   ! ----- Leaf Area Index -----
   !add by zhongwang wei @ sysu 2021/12/23
   !To allow read satellite observed LAI
   ! 06/2023, note by hua yuan: change DEF_LAI_CLIM to DEF_LAI_MONTHLY
   logical :: DEF_LAI_MONTHLY = .true.
   INTEGER :: DEF_Interception_scheme = 1  !1:CoLM；2:CLM4.5; 3:CLM5; 4:Noah-MP; 5:MATSIRO; 6:VIC

   ! ------LAI change and Land cover year setting ----------
   ! 06/2023, add by wenzong dong and hua yuan: use for updating LAI with simulation year
   LOGICAL :: DEF_LAI_CHANGE_YEARLY = .true.
   ! 05/2023, add by Xingjie Lu: use for updating LAI with leaf carbon
   LOGICAL :: DEF_USE_LAIFEEDBACK = .true.

   ! 06/2023, add by hua yuan and wenzong dong
   ! ------ Land use and land cover (LULC) related -------

   ! USE a static year land cover type
   INTEGER :: DEF_LC_YEAR      = 2005

   ! Options for LULCC year-to-year transfer schemes
   ! 1: Same Type Assignment scheme (STA), state variables assignment for the same TYPE (LC, PFT or PC)
   ! 2: Energy and Mass Conservation scheme (EMC), DO energy and mass conservation calculation
   INTEGER :: DEF_LULCC_SCHEME = 1

   ! ------ Urban model related -------
   !INTEGER :: DEF_URBAN_type_scheme = 1
   logical :: DEF_URBAN_RUN    = .false.
   LOGICAL :: DEF_URBAN_BEM    = .true.
   LOGICAL :: DEF_URBAN_TREE   = .true.
   LOGICAL :: DEF_URBAN_WATER  = .true.
   LOGICAL :: DEF_URBAN_LUCY   = .true.

   ! ------ SOIL parameters and supercool water setting -------
   LOGICAL :: DEF_USE_SOILPAR_UPS_FIT = .true.     ! soil hydraulic parameters are upscaled from rawdata (1km resolution)
                                                   ! to model patches through FIT algorithm (Montzka et al., 2017).
   INTEGER :: DEF_THERMAL_CONDUCTIVITY_SCHEME = 4  ! Options for soil thermal conductivity schemes
                                                   ! 1: Farouki (1981)
                                                   ! 2: Johansen(1975)
                                                   ! 3: Cote and Konrad (2005)
                                                   ! 4: Balland and Arp (2005)
                                                   ! 5: Lu et al. (2007)
                                                   ! 6: Tarnawski and Leong (2012)
                                                   ! 7: De Vries (1963)
                                                   ! 8: Yan Hengnian, He Hailong et al.(2019)
   LOGICAL :: DEF_USE_SUPERCOOL_WATER = .true.     ! supercooled soil water scheme, Niu & Yang (2006)


   ! Options for soil reflectance setting schemes
   ! 1: Guessed soil color type according to land cover classes
   ! 2: Read a global soil color map from CLM
   INTEGER :: DEF_SOIL_REFL_SCHEME = 2

   ! ----- Model settings -----
   LOGICAL :: DEF_LANDONLY                    = .true.
   LOGICAL :: DEF_USE_DOMINANT_PATCHTYPE      = .false.
   LOGICAL :: DEF_USE_VARIABLY_SATURATED_FLOW = .true.
   LOGICAL :: DEF_USE_BEDROCK                 = .false.
   LOGICAL :: DEF_USE_OZONESTRESS             = .false.
   LOGICAL :: DEF_USE_OZONEDATA               = .false.

   ! .true. for running SNICAR model
   logical :: DEF_USE_SNICAR                  = .true.

   ! .true. read aerosol deposition data from file or .false. set in the code
   logical :: DEF_Aerosol_Readin              = .true.

   ! .true. Read aerosol deposition climatology data or .false. yearly changed
   logical :: DEF_Aerosol_Clim                = .false.

   CHARACTER(len=5)   :: DEF_precip_phase_discrimination_scheme = 'II'
   CHARACTER(len=256) :: DEF_SSP='585' ! Co2 path for CMIP6 future scenario.

   ! ----- Initialization -----
   LOGICAL            :: DEF_USE_SOIL_INIT  = .false.
   CHARACTER(len=256) :: DEF_file_soil_init = 'null'

   CHARACTER(len=256) :: DEF_file_snowoptics = 'null'
   CHARACTER(len=256) :: DEF_file_snowaging  = 'null'

   ! ----- history -----
   LOGICAL  :: DEF_HISTORY_IN_VECTOR = .false.

   LOGICAL  :: DEF_hist_grid_as_forcing   = .false.
   REAL(r8) :: DEF_hist_lon_res = 0.5
   REAL(r8) :: DEF_hist_lat_res = 0.5

   CHARACTER(len=256) :: DEF_WRST_FREQ    = 'none'  ! write restart file frequency: TIMESTEP/HOURLY/DAILY/MONTHLY/YEARLY
   CHARACTER(len=256) :: DEF_HIST_FREQ    = 'none'  ! write history file frequency: TIMESTEP/HOURLY/DAILY/MONTHLY/YEARLY
   CHARACTER(len=256) :: DEF_HIST_groupby = 'MONTH' ! history file in one file: DAY/MONTH/YEAR
   CHARACTER(len=256) :: DEF_HIST_mode    = 'one'
   INTEGER :: DEF_REST_COMPRESS_LEVEL = 1
   INTEGER :: DEF_HIST_COMPRESS_LEVEL = 1

   CHARACTER(len=256) :: DEF_hist_vars_namelist = 'null'
   LOGICAL :: DEF_hist_vars_turnon_all = .true.

   ! ----- forcing -----
   CHARACTER(len=256) :: DEF_forcing_namelist = 'null'

   LOGICAL          :: DEF_USE_Forcing_Downscaling = .false.
   CHARACTER(len=5) :: DEF_DS_precipitation_adjust_scheme = 'II'
   CHARACTER(len=5) :: DEF_DS_longwave_adjust_scheme      = 'II'

   TYPE nl_forcing_type

      CHARACTER(len=256) :: dataset            = 'CRUNCEP'
      LOGICAL            :: solarin_all_band   = .true.
      REAL(r8)           :: HEIGHT_V           = 100.0
      REAL(r8)           :: HEIGHT_T           = 50.
      REAL(r8)           :: HEIGHT_Q           = 50.

      LOGICAL            :: regional           = .false.
      REAL(r8)           :: regbnd(4)          = (/-90.0, 90.0, -180.0, 180.0/)
      LOGICAL            :: has_missing_value  = .false.

      INTEGER            :: NVAR               = 8              ! variable number of forcing data
      INTEGER            :: startyr            = 2000           ! start year of forcing data        <MARK #1>
      INTEGER            :: startmo            = 1              ! start month of forcing data
      INTEGER            :: endyr              = 2003           ! end year of forcing data
      INTEGER            :: endmo              = 12             ! end month of forcing data
      INTEGER            :: dtime(8)           = (/21600,21600,21600,21600,0,21600,21600,21600/)
      INTEGER            :: offset(8)          = (/10800,10800,10800,10800,0,10800,0,10800/)
      INTEGER            :: nlands             = 1              ! land grid number in 1d

      LOGICAL            :: leapyear           = .false.        ! leapyear calendar
      LOGICAL            :: data2d             = .true.         ! data in 2 dimension (lon, lat)
      LOGICAL            :: hightdim           = .false.        ! have "z" dimension
      LOGICAL            :: dim2d              = .true.         ! lat/lon value in 2 dimension (lon, lat)

      CHARACTER(len=256) :: latname            = 'LATIXY'       ! dimension name of latitude
      CHARACTER(len=256) :: lonname            = 'LONGXY'       ! dimension name of longitude

      CHARACTER(len=256) :: groupby            = 'month'        ! file grouped by year/month

      CHARACTER(len=256) :: fprefix(8)          = (/ &
         'TPHWL6Hrly/clmforc.cruncep.V4.c2011.0.5d.TPQWL.', &
         'TPHWL6Hrly/clmforc.cruncep.V4.c2011.0.5d.TPQWL.', &
         'TPHWL6Hrly/clmforc.cruncep.V4.c2011.0.5d.TPQWL.', &
         'Precip6Hrly/clmforc.cruncep.V4.c2011.0.5d.Prec.', &
         'NULL                                           ', &
         'TPHWL6Hrly/clmforc.cruncep.V4.c2011.0.5d.TPQWL.', &
         'Solar6Hrly/clmforc.cruncep.V4.c2011.0.5d.Solr. ', &
         'TPHWL6Hrly/clmforc.cruncep.V4.c2011.0.5d.TPQWL.' /)
      CHARACTER(len=256) :: vname(8)           = (/ &
         'TBOT    ','QBOT    ','PSRF    ','PRECTmms', &
         'NULL    ','WIND    ','FSDS    ','FLDS    ' /)
      CHARACTER(len=256) :: tintalgo(8)        = (/ &
         'linear ','linear ','linear ','nearest', &
         'NULL   ','linear ','coszen ','linear ' /)

      CHARACTER(len=256) :: CBL_fprefix        = 'TPHWL6Hrly/clmforc.cruncep.V4.c2011.0.5d.TPQWL.'
      CHARACTER(len=256) :: CBL_vname          = 'blh'
      CHARACTER(len=256) :: CBL_tintalgo       = 'linear'
      INTEGER            :: CBL_dtime          = 21600
      INTEGER            :: CBL_offset         = 10800
   END TYPE nl_forcing_type

   TYPE (nl_forcing_type) :: DEF_forcing

   !CBL height
   LOGICAL            :: DEF_USE_CBL_HEIGHT = .false.
   !Plant Hydraulics
   LOGICAL            :: DEF_USE_PLANTHYDRAULICS = .true.
   !Semi-Analytic-Spin-Up
   LOGICAL            :: DEF_USE_SASU = .false.
   !Punctuated nitrogen addition Spin up
   LOGICAL            :: DEF_USE_PN   = .false.
   !Fertilisation on crop
   LOGICAL            :: DEF_USE_FERT = .true.
   !Nitrification and denitrification switch
   LOGICAL            :: DEF_USE_NITRIF = .true.
   !Soy nitrogen fixation
   LOGICAL            :: DEF_USE_CNSOYFIXN = .true.
   !Fire module
   LOGICAL            :: DEF_USE_FIRE = .false.


   ! ----- history variables -----
   TYPE history_var_type

      LOGICAL :: xy_us        = .true.
      LOGICAL :: xy_vs        = .true.
      LOGICAL :: xy_t         = .true.
      LOGICAL :: xy_q         = .true.
      LOGICAL :: xy_prc       = .true.
      LOGICAL :: xy_prl       = .true.
      LOGICAL :: xy_pbot      = .true.
      LOGICAL :: xy_frl       = .true.
      LOGICAL :: xy_solarin   = .true.
      LOGICAL :: xy_rain      = .true.
      LOGICAL :: xy_snow      = .true.
      LOGICAL :: xy_ozone     = .true.

      LOGICAL :: xy_hpbl      = .true.

      LOGICAL :: taux         = .true.
      LOGICAL :: tauy         = .true.
      LOGICAL :: fsena        = .true.
      LOGICAL :: lfevpa       = .true.
      LOGICAL :: fevpa        = .true.
      LOGICAL :: fsenl        = .true.
      LOGICAL :: fevpl        = .true.
      LOGICAL :: etr          = .true.
      LOGICAL :: fseng        = .true.
      LOGICAL :: fevpg        = .true.
      LOGICAL :: fgrnd        = .true.
      LOGICAL :: sabvsun      = .true.
      LOGICAL :: sabvsha      = .true.
      LOGICAL :: sabg         = .true.
      LOGICAL :: olrg         = .true.
      LOGICAL :: rnet         = .true.
      LOGICAL :: xerr         = .true.
      LOGICAL :: zerr         = .true.
      LOGICAL :: rsur         = .true.
      LOGICAL :: rsub         = .true.
      LOGICAL :: rnof         = .true.
      LOGICAL :: qintr        = .true.
      LOGICAL :: qinfl        = .true.
      LOGICAL :: qdrip        = .true.
      LOGICAL :: wat          = .true.
      LOGICAL :: assim        = .true.
      LOGICAL :: respc        = .true.
      LOGICAL :: qcharge      = .true.
      LOGICAL :: t_grnd       = .true.
      LOGICAL :: tleaf        = .true.
      LOGICAL :: ldew         = .true.
      LOGICAL :: scv          = .true.
      LOGICAL :: snowdp       = .true.
      LOGICAL :: fsno         = .true.
      LOGICAL :: sigf         = .true.
      LOGICAL :: green        = .true.
      LOGICAL :: lai          = .true.
      LOGICAL :: laisun       = .true.
      LOGICAL :: laisha       = .true.
      LOGICAL :: sai          = .true.
      LOGICAL :: alb          = .true.
      LOGICAL :: emis         = .true.
      LOGICAL :: z0m          = .true.
      LOGICAL :: trad         = .true.
      LOGICAL :: tref         = .true.
      LOGICAL :: qref         = .true.
#ifdef URBAN_MODEL
      LOGICAL :: fsen_roof    = .true.
      LOGICAL :: fsen_wsun    = .true.
      LOGICAL :: fsen_wsha    = .true.
      LOGICAL :: fsen_gimp    = .true.
      LOGICAL :: fsen_gper    = .true.
      LOGICAL :: fsen_urbl    = .true.
      LOGICAL :: lfevp_roof   = .true.
      LOGICAL :: lfevp_gimp   = .true.
      LOGICAL :: lfevp_gper   = .true.
      LOGICAL :: lfevp_urbl   = .true.
      LOGICAL :: fhac         = .true.
      LOGICAL :: fwst         = .true.
      LOGICAL :: fach         = .true.
      LOGICAL :: fhah         = .true.
      LOGICAL :: meta         = .true.
      LOGICAL :: vehc         = .true.
      LOGICAL :: t_room       = .true.
      LOGICAL :: tafu         = .true.
      LOGICAL :: t_roof       = .true.
      LOGICAL :: t_wall       = .true.
#endif
      LOGICAL :: assimsun        = .true. !1
      LOGICAL :: assimsha        = .true. !1
      LOGICAL :: etrsun        = .true. !1
      LOGICAL :: etrsha        = .true. !1
#ifdef BGC
      LOGICAL :: leafc              = .true.
      LOGICAL :: leafc_storage      = .true.
      LOGICAL :: leafc_xfer         = .true.
      LOGICAL :: frootc             = .true.
      LOGICAL :: frootc_storage     = .true.
      LOGICAL :: frootc_xfer        = .true.
      LOGICAL :: livestemc          = .true.
      LOGICAL :: livestemc_storage  = .true.
      LOGICAL :: livestemc_xfer     = .true.
      LOGICAL :: deadstemc          = .true.
      LOGICAL :: deadstemc_storage  = .true.
      LOGICAL :: deadstemc_xfer     = .true.
      LOGICAL :: livecrootc         = .true.
      LOGICAL :: livecrootc_storage = .true.
      LOGICAL :: livecrootc_xfer    = .true.
      LOGICAL :: deadcrootc         = .true.
      LOGICAL :: deadcrootc_storage = .true.
      LOGICAL :: deadcrootc_xfer    = .true.
      LOGICAL :: grainc             = .true.
      LOGICAL :: grainc_storage     = .true.
      LOGICAL :: grainc_xfer        = .true.
      LOGICAL :: leafn              = .true.
      LOGICAL :: leafn_storage      = .true.
      LOGICAL :: leafn_xfer         = .true.
      LOGICAL :: frootn             = .true.
      LOGICAL :: frootn_storage     = .true.
      LOGICAL :: frootn_xfer        = .true.
      LOGICAL :: livestemn          = .true.
      LOGICAL :: livestemn_storage  = .true.
      LOGICAL :: livestemn_xfer     = .true.
      LOGICAL :: deadstemn          = .true.
      LOGICAL :: deadstemn_storage  = .true.
      LOGICAL :: deadstemn_xfer     = .true.
      LOGICAL :: livecrootn         = .true.
      LOGICAL :: livecrootn_storage = .true.
      LOGICAL :: livecrootn_xfer    = .true.
      LOGICAL :: deadcrootn         = .true.
      LOGICAL :: deadcrootn_storage = .true.
      LOGICAL :: deadcrootn_xfer    = .true.
      LOGICAL :: grainn             = .true.
      LOGICAL :: grainn_storage     = .true.
      LOGICAL :: grainn_xfer        = .true.
      LOGICAL :: retrasn            = .true.
      LOGICAL :: gpp                = .true.
      LOGICAL :: downreg            = .true.
      LOGICAL :: ar                 = .true.
      LOGICAL :: cwdprod            = .true.
      LOGICAL :: cwddecomp          = .true.
      LOGICAL :: hr                 = .true.
      LOGICAL :: fpg                = .true.
      LOGICAL :: fpi                = .true.
      LOGICAL :: gpp_enftemp        = .false. !1
      LOGICAL :: gpp_enfboreal      = .false. !2
      LOGICAL :: gpp_dnfboreal      = .false. !3
      LOGICAL :: gpp_ebftrop        = .false. !4
      LOGICAL :: gpp_ebftemp        = .false. !5
      LOGICAL :: gpp_dbftrop        = .false. !6
      LOGICAL :: gpp_dbftemp        = .false. !7
      LOGICAL :: gpp_dbfboreal      = .false. !8
      LOGICAL :: gpp_ebstemp        = .false. !9
      LOGICAL :: gpp_dbstemp        = .false. !10
      LOGICAL :: gpp_dbsboreal      = .false. !11
      LOGICAL :: gpp_c3arcgrass     = .false. !12
      LOGICAL :: gpp_c3grass        = .false. !13
      LOGICAL :: gpp_c4grass        = .false. !14
      LOGICAL :: leafc_enftemp      = .false. !1
      LOGICAL :: leafc_enfboreal    = .false. !2
      LOGICAL :: leafc_dnfboreal    = .false. !3
      LOGICAL :: leafc_ebftrop      = .false. !4
      LOGICAL :: leafc_ebftemp      = .false. !5
      LOGICAL :: leafc_dbftrop      = .false. !6
      LOGICAL :: leafc_dbftemp      = .false. !7
      LOGICAL :: leafc_dbfboreal    = .false. !8
      LOGICAL :: leafc_ebstemp      = .false. !9
      LOGICAL :: leafc_dbstemp      = .false. !10
      LOGICAL :: leafc_dbsboreal    = .false. !11
      LOGICAL :: leafc_c3arcgrass   = .false. !12
      LOGICAL :: leafc_c3grass      = .false. !13
      LOGICAL :: leafc_c4grass      = .false. !14
#ifdef CROP
      LOGICAL :: cphase             = .true.
      LOGICAL :: gddmaturity        = .true.
      LOGICAL :: gddplant           = .true.
      LOGICAL :: vf                 = .true.
      LOGICAL :: hui                = .true.
      LOGICAL :: cropprod1c         = .true.
      LOGICAL :: cropprod1c_loss    = .true.
      LOGICAL :: cropseedc_deficit  = .true.
      LOGICAL :: grainc_to_cropprodc= .true.
      LOGICAL :: plantdate_rainfed_temp_corn= .true.
      LOGICAL :: plantdate_irrigated_temp_corn= .true.
      LOGICAL :: plantdate_rainfed_spwheat= .true.
      LOGICAL :: plantdate_irrigated_spwheat= .true.
      LOGICAL :: plantdate_rainfed_wtwheat= .true.
      LOGICAL :: plantdate_irrigated_wtwheat= .true.
      LOGICAL :: plantdate_rainfed_temp_soybean= .true.
      LOGICAL :: plantdate_irrigated_temp_soybean= .true.
      LOGICAL :: plantdate_rainfed_cotton= .true.
      LOGICAL :: plantdate_irrigated_cotton= .true.
      LOGICAL :: plantdate_rainfed_rice= .true.
      LOGICAL :: plantdate_irrigated_rice= .true.
      LOGICAL :: plantdate_rainfed_sugarcane= .true.
      LOGICAL :: plantdate_irrigated_sugarcane= .true.
      LOGICAL :: plantdate_rainfed_trop_corn= .true.
      LOGICAL :: plantdate_irrigated_trop_corn= .true.
      LOGICAL :: plantdate_rainfed_trop_soybean= .true.
      LOGICAL :: plantdate_irrigated_trop_soybean= .true.
      LOGICAL :: plantdate_unmanagedcrop= .true.
      LOGICAL :: cropprodc_rainfed_temp_corn= .true.
      LOGICAL :: cropprodc_irrigated_temp_corn= .true.
      LOGICAL :: cropprodc_rainfed_spwheat= .true.
      LOGICAL :: cropprodc_irrigated_spwheat= .true.
      LOGICAL :: cropprodc_rainfed_wtwheat= .true.
      LOGICAL :: cropprodc_irrigated_wtwheat= .true.
      LOGICAL :: cropprodc_rainfed_temp_soybean= .true.
      LOGICAL :: cropprodc_irrigated_temp_soybean= .true.
      LOGICAL :: cropprodc_rainfed_cotton= .true.
      LOGICAL :: cropprodc_irrigated_cotton= .true.
      LOGICAL :: cropprodc_rainfed_rice= .true.
      LOGICAL :: cropprodc_irrigated_rice= .true.
      LOGICAL :: cropprodc_rainfed_sugarcane= .true.
      LOGICAL :: cropprodc_irrigated_sugarcane= .true.
      LOGICAL :: cropprodc_rainfed_trop_corn= .true.
      LOGICAL :: cropprodc_irrigated_trop_corn= .true.
      LOGICAL :: cropprodc_rainfed_trop_soybean= .true.
      LOGICAL :: cropprodc_irrigated_trop_soybean= .true.
      LOGICAL :: cropprodc_unmanagedcrop= .true.

      LOGICAL :: grainc_to_seed     = .true.
      LOGICAL :: fert_to_sminn      = .true.

      LOGICAL :: huiswheat          = .true.
      LOGICAL :: pdcorn             = .true.
      LOGICAL :: pdswheat           = .true.
      LOGICAL :: pdwwheat           = .true.
      LOGICAL :: pdsoybean          = .true.
      LOGICAL :: pdcotton           = .true.
      LOGICAL :: pdrice1            = .true.
      LOGICAL :: pdrice2            = .true.
      LOGICAL :: pdsugarcane        = .true.
      LOGICAL :: fertnitro_corn     = .true.
      LOGICAL :: fertnitro_swheat   = .true.
      LOGICAL :: fertnitro_wwheat   = .true.
      LOGICAL :: fertnitro_soybean  = .true.
      LOGICAL :: fertnitro_cotton   = .true.
      LOGICAL :: fertnitro_rice1    = .true.
      LOGICAL :: fertnitro_rice2    = .true.
      LOGICAL :: fertnitro_sugarcane= .true.
#endif
      LOGICAL :: ndep_to_sminn      = .true.
      LOGICAL :: CONC_O2_UNSAT      = .true.
      LOGICAL :: O2_DECOMP_DEPTH_UNSAT = .true.
      LOGICAL :: abm                = .true.
      LOGICAL :: gdp                = .true.
      LOGICAL :: peatf              = .true.
      LOGICAL :: hdm                = .true.
      LOGICAL :: lnfm               = .true.
#endif

      LOGICAL :: t_soisno     = .true.
      LOGICAL :: wliq_soisno  = .true.
      LOGICAL :: wice_soisno  = .true.

      LOGICAL :: h2osoi       = .true.
      LOGICAL :: rstfacsun    = .true.
      LOGICAL :: rstfacsha    = .true.
      LOGICAL :: gssun        = .true.
      LOGICAL :: gssha        = .true.
      LOGICAL :: rootr        = .true.
      LOGICAL :: vegwp        = .true.
      LOGICAL :: BD_all       = .true.
      LOGICAL :: wfc          = .true.
      LOGICAL :: OM_density   = .true.
      LOGICAL :: wdsrf        = .true.
      LOGICAL :: zwt          = .true.
      LOGICAL :: wa           = .true.

      LOGICAL :: t_lake       = .true.
      LOGICAL :: lake_icefrac = .true.

#ifdef BGC
      LOGICAL :: litr1c_vr    = .true.
      LOGICAL :: litr2c_vr    = .true.
      LOGICAL :: litr3c_vr    = .true.
      LOGICAL :: soil1c_vr    = .true.
      LOGICAL :: soil2c_vr    = .true.
      LOGICAL :: soil3c_vr    = .true.
      LOGICAL :: cwdc_vr      = .true.
      LOGICAL :: litr1n_vr    = .true.
      LOGICAL :: litr2n_vr    = .true.
      LOGICAL :: litr3n_vr    = .true.
      LOGICAL :: soil1n_vr    = .true.
      LOGICAL :: soil2n_vr    = .true.
      LOGICAL :: soil3n_vr    = .true.
      LOGICAL :: cwdn_vr      = .true.
      LOGICAL :: sminn_vr     = .true.
#endif

      LOGICAL :: ustar        = .true.
      LOGICAL :: ustar2       = .true.
      LOGICAL :: tstar        = .true.
      LOGICAL :: qstar        = .true.
      LOGICAL :: zol          = .true.
      LOGICAL :: rib          = .true.
      LOGICAL :: fm           = .true.
      LOGICAL :: fh           = .true.
      LOGICAL :: fq           = .true.
      LOGICAL :: us10m        = .true.
      LOGICAL :: vs10m        = .true.
      LOGICAL :: fm10m        = .true.
      LOGICAL :: sr           = .true.
      LOGICAL :: solvd        = .true.
      LOGICAL :: solvi        = .true.
      LOGICAL :: solnd        = .true.
      LOGICAL :: solni        = .true.
      LOGICAL :: srvd         = .true.
      LOGICAL :: srvi         = .true.
      LOGICAL :: srnd         = .true.
      LOGICAL :: srni         = .true.

      LOGICAL :: solvdln      = .true.
      LOGICAL :: solviln      = .true.
      LOGICAL :: solndln      = .true.
      LOGICAL :: solniln      = .true.
      LOGICAL :: srvdln       = .true.
      LOGICAL :: srviln       = .true.
      LOGICAL :: srndln       = .true.
      LOGICAL :: srniln       = .true.

      LOGICAL :: rsubs_bsn    = .true.
      LOGICAL :: rsubs_hru    = .true.
      LOGICAL :: riv_height   = .true.
      LOGICAL :: riv_veloct   = .true.
      LOGICAL :: wdsrf_hru    = .true.
      LOGICAL :: veloc_hru    = .true.

   END TYPE history_var_type

   TYPE (history_var_type) :: DEF_hist_vars

CONTAINS

   SUBROUTINE read_namelist (nlfile)

      USE MOD_SPMD_Task
      IMPLICIT NONE

      CHARACTER(len=*), intent(in) :: nlfile

      ! Local variables
      LOGICAL :: fexists
      INTEGER :: ivar
      INTEGER :: ierr

      namelist /nl_colm/          &
         DEF_CASE_NAME,           &
         DEF_domain,              &
#ifdef SinglePoint
         SITE_fsrfdata,            &
         USE_SITE_pctpfts,         &
         USE_SITE_pctcrop,         &
         USE_SITE_htop,            &
         USE_SITE_LAI,             &
         USE_SITE_lakedepth,       &
         USE_SITE_soilreflectance, &
         USE_SITE_soilparameters,  &
         USE_SITE_dbedrock,        &
         USE_SITE_topography,      &
#endif
         DEF_nx_blocks,                   &
         DEF_ny_blocks,                   &
         DEF_PIO_groupsize,               &
         DEF_simulation_time,             &
         DEF_dir_rawdata,                 &
         DEF_dir_runtime,                 &
         DEF_dir_output,                  &
         DEF_file_mesh,                   &
         DEF_GRIDBASED_lon_res,           &
         DEF_GRIDBASED_lat_res,           &
#ifdef CATCHMENT
         DEF_CatchmentMesh_data,          &
#endif
         DEF_file_mesh_filter,            &

         DEF_LAI_MONTHLY,                 &   !add by zhongwang wei @ sysu 2021/12/23
         DEF_Interception_scheme,         &   !add by zhongwang wei @ sysu 2022/05/23
         DEF_SSP,                         &   !add by zhongwang wei @ sysu 2023/02/07

         DEF_LAI_CHANGE_YEARLY,           &
         DEF_USE_LAIFEEDBACK,             &   !add by Xingjie Lu, use for updating LAI with leaf carbon

         DEF_LC_YEAR,                     &
         DEF_LULCC_SCHEME,                &

        !DEF_URBAN_type_scheme,           &
         DEF_URBAN_RUN,                   &   !add by hua yuan, open urban model or not
         DEF_URBAN_BEM,                   &   !add by hua yuan, open urban BEM model or not
         DEF_URBAN_TREE,                  &   !add by hua yuan, modeling urban tree or not
         DEF_URBAN_WATER,                 &   !add by hua yuan, modeling urban water or not
         DEF_URBAN_LUCY,                  &

         DEF_USE_SOILPAR_UPS_FIT,         &
         DEF_THERMAL_CONDUCTIVITY_SCHEME, &
         DEF_USE_SUPERCOOL_WATER,         &
         DEF_SOIL_REFL_SCHEME,            &

         DEF_dir_existing_srfdata,        &
         USE_srfdata_from_larger_region,  &
         USE_srfdata_from_3D_gridded_data,&

         DEF_USE_CBL_HEIGHT,              &   !add by zhongwang wei @ sysu 2022/12/31
         DEF_USE_PLANTHYDRAULICS,         &   !add by xingjie lu @ sysu 2023/05/28
         DEF_USE_SASU,                    &   !add by Xingjie Lu @ sysu 2023/06/27
         DEF_USE_PN,                      &   !add by Xingjie Lu @ sysu 2023/06/27
         DEF_USE_FERT,                    &   !add by Xingjie Lu @ sysu 2023/06/27
         DEF_USE_NITRIF,                  &   !add by Xingjie Lu @ sysu 2023/06/27
         DEF_USE_CNSOYFIXN,               &   !add by Xingjie Lu @ sysu 2023/06/27
         DEF_USE_FIRE,                    &   !add by Xingjie Lu @ sysu 2023/06/27

         DEF_LANDONLY,                    &
         DEF_USE_DOMINANT_PATCHTYPE,      &
         DEF_USE_VARIABLY_SATURATED_FLOW, &
         DEF_USE_BEDROCK,                 &
         DEF_USE_OZONESTRESS,             &
         DEF_USE_OZONEDATA,               &
         DEF_USE_SNICAR,                  &
         DEF_Aerosol_Readin,              &
         DEF_Aerosol_Clim,                &

         DEF_precip_phase_discrimination_scheme, &

         DEF_USE_SOIL_INIT,               &
         DEF_file_soil_init,              &

         DEF_file_snowoptics,             &
         DEF_file_snowaging ,             &

         DEF_forcing_namelist,            &

         DEF_USE_Forcing_Downscaling,        &
         DEF_DS_precipitation_adjust_scheme, &
         DEF_DS_longwave_adjust_scheme,      &

         DEF_HISTORY_IN_VECTOR,           &
         DEF_hist_lon_res,                &
         DEF_hist_lat_res,                &
         DEF_hist_grid_as_forcing,        &
         DEF_WRST_FREQ,                   &
         DEF_HIST_FREQ,                   &
         DEF_HIST_groupby,                &
         DEF_HIST_mode,                   &
         DEF_REST_COMPRESS_LEVEL,         &
         DEF_HIST_COMPRESS_LEVEL,         &
         DEF_hist_vars_namelist,          &
         DEF_hist_vars_turnon_all

      namelist /nl_colm_forcing/ DEF_dir_forcing, DEF_forcing
      namelist /nl_colm_history/ DEF_hist_vars

      ! ----- open the namelist file -----
      IF (p_is_master) THEN

         open(10, status='OLD', file=nlfile, form="FORMATTED")
         read(10, nml=nl_colm, iostat=ierr)
         IF (ierr /= 0) THEN
            write(*,*) ' ***** ERROR: Problem reading namelist.'
            write(*,*) trim(nlfile), ierr
#ifdef USEMPI
            CALL mpi_abort (p_comm_glb, p_err)
#endif
         ENDIF
         close(10)

         open(10, status='OLD', file=trim(DEF_forcing_namelist), form="FORMATTED")
         read(10, nml=nl_colm_forcing, iostat=ierr)
         IF (ierr /= 0) THEN
            write(*,*) ' ***** ERROR: Problem reading forcing namelist.'
            write(*,*) trim(DEF_forcing_namelist), ierr
         ENDIF
         close(10)
#ifdef SinglePoint
         DEF_forcing%has_missing_value = .false.
#endif

         DEF_dir_landdata = trim(DEF_dir_output) // '/' // trim(adjustl(DEF_CASE_NAME)) // '/landdata'
         DEF_dir_restart  = trim(DEF_dir_output) // '/' // trim(adjustl(DEF_CASE_NAME)) // '/restart'
         DEF_dir_history  = trim(DEF_dir_output) // '/' // trim(adjustl(DEF_CASE_NAME)) // '/history'

         CALL system('mkdir -p ' // trim(adjustl(DEF_dir_output  )))
         CALL system('mkdir -p ' // trim(adjustl(DEF_dir_landdata)))
         CALL system('mkdir -p ' // trim(adjustl(DEF_dir_restart )))
         CALL system('mkdir -p ' // trim(adjustl(DEF_dir_history )))

#ifdef SinglePoint
         DEF_nx_blocks = 360
         DEF_ny_blocks = 180
         DEF_HIST_mode = 'one'
#endif


! ===============================================================
! ----- Macros&Namelist conflicts and dependency management -----
! ===============================================================


! ----- SOIL model related ------ Macros&Namelist conflicts and dependency management
#if (defined vanGenuchten_Mualem_SOIL_MODEL)
         write(*,*) '                  *****                  '
         write(*,*) 'Note: DEF_USE_VARIABLY_SATURATED_FLOW is automaticlly set to .true.  '
         write(*,*) 'when using vanGenuchten_Mualem_SOIL_MODEL. '
         DEF_USE_VARIABLY_SATURATED_FLOW = .true.
#endif


! ----- subgrid type related ------ Macros&Namelist conflicts and dependency management

#if (defined LULC_IGBP_PFT || defined LULC_IGBP_PC)
         IF (.not.DEF_LAI_MONTHLY) THEN
            write(*,*) '                  *****                  '
            write(*,*) 'Warning: 8-day LAI data is not supported for '
            write(*,*) 'LULC_IGBP_PFT and LULC_IGBP_PC.'
            write(*,*) 'Changed to monthly data, set DEF_LAI_MONTHLY = .true.'
            DEF_LAI_MONTHLY = .true.
         ENDIF
#endif


! ----- BGC and CROP model related ------ Macros&Namelist conflicts and dependency management

#ifndef BGC
         IF(DEF_USE_LAIFEEDBACK)then
            DEF_USE_LAIFEEDBACK = .false.
            write(*,*) '                  *****                  '
            write(*,*) 'Warning: LAI feedback is not supported for BGC off.'
            write(*,*) 'DEF_USE_LAIFEEDBACK is set to false automatically when BGC is turned off.'
         ENDIF

         IF(DEF_USE_SASU)then
            DEF_USE_SASU = .false.
            write(*,*) '                  *****                  '
            write(*,*) 'Warning: Semi-Analytic Spin-up is on when BGC is off.'
            write(*,*) 'DEF_USE_SASU is set to false automatically when BGC is turned off.'
         ENDIF

         IF(DEF_USE_PN)then
            DEF_USE_PN = .false.
            write(*,*) '                  *****                  '
            write(*,*) 'Warning: Punctuated nitrogen addition spin up is on when BGC is off.'
            write(*,*) 'DEF_USE_PN is set to false automatically when BGC is turned off.'
         ENDIF

         IF(DEF_USE_NITRIF)then
            DEF_USE_NITRIF = .false.
            write(*,*) '                  *****                  '
            write(*,*) 'Warning: Nitrification-Denitrification is on when BGC is off.'
            write(*,*) 'DEF_USE_NITRIF is set to false automatically when BGC is turned off.'
         ENDIF

         IF(DEF_USE_FIRE)then
            DEF_USE_FIRE = .false.
            write(*,*) '                  *****                  '
            write(*,*) 'Warning: Fire model is on when BGC is off.'
            write(*,*) 'DEF_USE_FIRE is set to false automatically when BGC is turned off.'
         ENDIF
#endif

#ifndef CROP
         IF(DEF_USE_FERT)then
            DEF_USE_FERT = .false.
            write(*,*) '                  *****                  '
            write(*,*) 'Warning: Fertilization is on when CROP is off.'
            write(*,*) 'DEF_USE_FERT is set to false automatically when CROP is turned off.'
         ENDIF

         IF(DEF_USE_CNSOYFIXN)then
            DEF_USE_CNSOYFIXN = .false.
            write(*,*) '                  *****                  '
            write(*,*) 'Warning: Soy nitrogen fixation is on when CROP is off.'
            write(*,*) 'DEF_USE_CNSOYFIXN is set to false automatically when CROP is turned off.'
         ENDIF
#endif

         IF(.not. DEF_USE_OZONESTRESS)then
            IF(DEF_USE_OZONEDATA)then
               DEF_USE_OZONEDATA = .false.
               write(*,*) '                  *****                  '
               write(*,*) 'Warning: DEF_USE_OZONEDATA is not supported for OZONESTRESS off.'
               write(*,*) 'DEF_USE_OZONEDATA is set to false automatically.'
            ENDIF
         ENDIF


! ----- SNICAR model ------ Macros&Namelist conflicts and dependency management

         DEF_file_snowoptics = trim(DEF_dir_runtime)//'/snicar/snicar_optics_5bnd_mam_c211006.nc'
         DEF_file_snowaging  = trim(DEF_dir_runtime)//'/snicar/snicar_drdt_bst_fit_60_c070416.nc'

         IF (.not. DEF_USE_SNICAR) THEN
            IF (DEF_Aerosol_Readin) THEN
               DEF_Aerosol_Readin = .false.
               write(*,*) '                  *****                  '
               write(*,*) 'Warning: DEF_Aerosol_Readin is not needed for DEF_USE_SNICAR off. '
               write(*,*) 'DEF_Aerosol_Readin is set to false automatically.'
            ENDIF
         ENDIF


! ----- Urban model ----- Macros&Namelist conflicts and dependency management

#ifdef URBAN_MODEL
         DEF_URBAN_RUN = .true.

         IF (DEF_USE_SNICAR) THEN
            write(*,*) '                  *****                  '
            write(*,*) 'Note: SNICAR is not applied for URBAN model, but for other land covers. '
         ENDIF
#else
         IF (DEF_URBAN_RUN) then
            write(*,*) '                  *****                  '
            write(*,*) 'Note: The Urban model is not opened. IF you want to run Urban model '
            write(*,*) 'please #define URBAN_MODEL in define.h. otherwise DEF_URBAN_RUN will '
            write(*,*) 'be set to false automatically.'
            DEF_URBAN_RUN = .false.
         ENDIF
#endif


! ----- LULCC ----- Macros&Namelist conflicts and dependency management

#ifdef LULCC

#if (defined LULC_USGS || defined BGC)
         write(*,*) '                  *****                  '
         write(*,*) 'Fatal ERROR: LULCC is not supported for LULC_USGS/BGC at present. STOP! '
         STOP
#endif
         IF (.not.DEF_LAI_MONTHLY) THEN
            write(*,*) '                  *****                  '
            write(*,*) 'Note: When LULCC is opened, DEF_LAI_MONTHLY '
            write(*,*) 'will be set to true automatically.'
            DEF_LAI_MONTHLY = .true.
         ENDIF

         IF (.not.DEF_LAI_CHANGE_YEARLY) THEN
            write(*,*) '                  *****                  '
            write(*,*) 'Note: When LULCC is opened, DEF_LAI_CHANGE_YEARLY '
            write(*,*) 'will be set to true automatically.'
            DEF_LAI_CHANGE_YEARLY = .true.
         ENDIF

#if (defined LULC_IGBP_PC || defined URBAN)
         write(*,*) '                  *****                  '
         write(*,*) 'Fatal ERROR: LULCC is not supported for LULC_IGBP_PC/URBAN at present. STOP! '
<<<<<<< HEAD
         write(*,*) 'It will coming soon. '
=======
         write(*,*) 'It is coming soon. '
>>>>>>> 501c9d91
         STOP
#endif

#endif


! ----- [Complement IF needed] ----- Macros&Namelist conflicts and dependency management



! -----END Macros&Namelist conflicts and dependency management -----
! ===============================================================


      ENDIF


#ifdef USEMPI
      CALL mpi_bcast (DEF_CASE_NAME,    256, mpi_character, p_root, p_comm_glb, p_err)
      CALL mpi_bcast (DEF_domain%edges,   1, mpi_real8,     p_root, p_comm_glb, p_err)
      CALL mpi_bcast (DEF_domain%edgen,   1, mpi_real8,     p_root, p_comm_glb, p_err)
      CALL mpi_bcast (DEF_domain%edgew,   1, mpi_real8,     p_root, p_comm_glb, p_err)
      CALL mpi_bcast (DEF_domain%edgee,   1, mpi_real8,     p_root, p_comm_glb, p_err)

      CALL mpi_bcast (DEF_nx_blocks,     1, mpi_integer, p_root, p_comm_glb, p_err)
      CALL mpi_bcast (DEF_ny_blocks,     1, mpi_integer, p_root, p_comm_glb, p_err)
      CALL mpi_bcast (DEF_PIO_groupsize, 1, mpi_integer, p_root, p_comm_glb, p_err)

      CALL mpi_bcast (DEF_simulation_time%greenwich,     1, mpi_logical, p_root, p_comm_glb, p_err)

      CALL mpi_bcast (DEF_simulation_time%start_year,    1, mpi_integer, p_root, p_comm_glb, p_err)
      CALL mpi_bcast (DEF_simulation_time%start_month,   1, mpi_integer, p_root, p_comm_glb, p_err)
      CALL mpi_bcast (DEF_simulation_time%start_day,     1, mpi_integer, p_root, p_comm_glb, p_err)
      CALL mpi_bcast (DEF_simulation_time%start_sec,     1, mpi_integer, p_root, p_comm_glb, p_err)

      CALL mpi_bcast (DEF_simulation_time%end_year,      1, mpi_integer, p_root, p_comm_glb, p_err)
      CALL mpi_bcast (DEF_simulation_time%end_month,     1, mpi_integer, p_root, p_comm_glb, p_err)
      CALL mpi_bcast (DEF_simulation_time%end_day,       1, mpi_integer, p_root, p_comm_glb, p_err)
      CALL mpi_bcast (DEF_simulation_time%end_sec,       1, mpi_integer, p_root, p_comm_glb, p_err)

      CALL mpi_bcast (DEF_simulation_time%spinup_year,   1, mpi_integer, p_root, p_comm_glb, p_err)
      CALL mpi_bcast (DEF_simulation_time%spinup_month,  1, mpi_integer, p_root, p_comm_glb, p_err)
      CALL mpi_bcast (DEF_simulation_time%spinup_day,    1, mpi_integer, p_root, p_comm_glb, p_err)
      CALL mpi_bcast (DEF_simulation_time%spinup_sec,    1, mpi_integer, p_root, p_comm_glb, p_err)
      CALL mpi_bcast (DEF_simulation_time%spinup_repeat, 1, mpi_integer, p_root, p_comm_glb, p_err)

      CALL mpi_bcast (DEF_simulation_time%timestep,     1, mpi_real8,   p_root, p_comm_glb, p_err)

      CALL mpi_bcast (DEF_dir_rawdata,  256, mpi_character, p_root, p_comm_glb, p_err)
      CALL mpi_bcast (DEF_dir_runtime,  256, mpi_character, p_root, p_comm_glb, p_err)
      CALL mpi_bcast (DEF_dir_output,   256, mpi_character, p_root, p_comm_glb, p_err)
      CALL mpi_bcast (DEF_dir_forcing,  256, mpi_character, p_root, p_comm_glb, p_err)

      CALL mpi_bcast (DEF_dir_landdata, 256, mpi_character, p_root, p_comm_glb, p_err)
      CALL mpi_bcast (DEF_dir_restart,  256, mpi_character, p_root, p_comm_glb, p_err)
      CALL mpi_bcast (DEF_dir_history,  256, mpi_character, p_root, p_comm_glb, p_err)

#if (defined GRIDBASED || defined UNSTRUCTURED)
      CALL mpi_bcast (DEF_file_mesh,    256, mpi_character, p_root, p_comm_glb, p_err)
      CALL mpi_bcast (DEF_GRIDBASED_lon_res, 1, mpi_real8, p_root, p_comm_glb, p_err)
      CALL mpi_bcast (DEF_GRIDBASED_lat_res, 1, mpi_real8, p_root, p_comm_glb, p_err)
#endif

#ifdef CATCHMENT
      CALL mpi_bcast (DEF_CatchmentMesh_data, 256, mpi_character, p_root, p_comm_glb, p_err)
#endif

      CALL mpi_bcast (DEF_file_mesh_filter, 256, mpi_character, p_root, p_comm_glb, p_err)

      CALL mpi_bcast (DEF_dir_existing_srfdata, 256, mpi_character, p_root, p_comm_glb, p_err)
      call mpi_bcast (USE_srfdata_from_larger_region,   1, mpi_logical, p_root, p_comm_glb, p_err)
      call mpi_bcast (USE_srfdata_from_3D_gridded_data, 1, mpi_logical, p_root, p_comm_glb, p_err)

      CALL mpi_bcast (DEF_LAI_CHANGE_YEARLY,   1, mpi_logical, p_root, p_comm_glb, p_err)

      ! 05/2023, added by Xingjie lu
      CALL mpi_bcast (DEF_USE_LAIFEEDBACK,     1, mpi_logical, p_root, p_comm_glb, p_err)

      ! LULC related
      CALL mpi_bcast (DEF_LC_YEAR,         1, mpi_integer, p_root, p_comm_glb, p_err)
      CALL mpi_bcast (DEF_LULCC_SCHEME,    1, mpi_integer, p_root, p_comm_glb, p_err)

      !CALL mpi_bcast (DEF_URBAN_type_scheme, 1, mpi_integer, p_root, p_comm_glb, p_err)
      ! 05/2023, added by yuan
      CALL mpi_bcast (DEF_URBAN_RUN,       1, mpi_logical, p_root, p_comm_glb, p_err)
      CALL mpi_bcast (DEF_URBAN_BEM,       1, mpi_logical, p_root, p_comm_glb, p_err)
      CALL mpi_bcast (DEF_URBAN_TREE,      1, mpi_logical, p_root, p_comm_glb, p_err)
      CALL mpi_bcast (DEF_URBAN_WATER,     1, mpi_logical, p_root, p_comm_glb, p_err)
      CALL mpi_bcast (DEF_URBAN_LUCY,      1, mpi_logical, p_root, p_comm_glb, p_err)

      ! 06/2023, added by weinan
      CALL mpi_bcast (DEF_USE_SOILPAR_UPS_FIT,          1, mpi_logical, p_root, p_comm_glb, p_err)
      CALL mpi_bcast (DEF_THERMAL_CONDUCTIVITY_SCHEME,  1, mpi_integer, p_root, p_comm_glb, p_err)
      CALL mpi_bcast (DEF_USE_SUPERCOOL_WATER,          1, mpi_logical, p_root, p_comm_glb, p_err)

      ! 06/2023, added by hua yuan
      CALL mpi_bcast (DEF_SOIL_REFL_SCHEME,             1, mpi_integer, p_root, p_comm_glb, p_err)

      call mpi_bcast (DEF_LAI_MONTHLY,         1, mpi_logical, p_root, p_comm_glb, p_err)
      call mpi_bcast (DEF_Interception_scheme, 1, mpi_integer, p_root, p_comm_glb, p_err)
      call mpi_bcast (DEF_SSP, 256, mpi_character, p_root, p_comm_glb, p_err)

      call mpi_bcast (DEF_USE_CBL_HEIGHT, 1, mpi_logical, p_root, p_comm_glb, p_err)
      call mpi_bcast (DEF_USE_PLANTHYDRAULICS, 1, mpi_logical, p_root, p_comm_glb, p_err)
      call mpi_bcast (DEF_USE_SASU, 1, mpi_logical, p_root, p_comm_glb, p_err)
      call mpi_bcast (DEF_USE_PN, 1, mpi_logical, p_root, p_comm_glb, p_err)
      call mpi_bcast (DEF_USE_FERT, 1, mpi_logical, p_root, p_comm_glb, p_err)
      call mpi_bcast (DEF_USE_NITRIF, 1, mpi_logical, p_root, p_comm_glb, p_err)
      call mpi_bcast (DEF_USE_CNSOYFIXN, 1, mpi_logical, p_root, p_comm_glb, p_err)
      call mpi_bcast (DEF_USE_FIRE, 1, mpi_logical, p_root, p_comm_glb, p_err)

      call mpi_bcast (DEF_LANDONLY,                   1, mpi_logical, p_root, p_comm_glb, p_err)
      call mpi_bcast (DEF_USE_DOMINANT_PATCHTYPE,     1, mpi_logical, p_root, p_comm_glb, p_err)
      call mpi_bcast (DEF_USE_VARIABLY_SATURATED_FLOW,1, mpi_logical, p_root, p_comm_glb, p_err)
      call mpi_bcast (DEF_USE_BEDROCK                ,1, mpi_logical, p_root, p_comm_glb, p_err)
      call mpi_bcast (DEF_USE_OZONESTRESS            ,1, mpi_logical, p_root, p_comm_glb, p_err)
      call mpi_bcast (DEF_USE_OZONEDATA              ,1, mpi_logical, p_root, p_comm_glb, p_err)

      CALL mpi_bcast (DEF_precip_phase_discrimination_scheme, 5, mpi_character, p_root, p_comm_glb, p_err)

      call mpi_bcast (DEF_USE_SOIL_INIT,    1, mpi_logical,   p_root, p_comm_glb, p_err)
      CALL mpi_bcast (DEF_file_soil_init, 256, mpi_character, p_root, p_comm_glb, p_err)

      call mpi_bcast (DEF_USE_SNICAR,        1, mpi_logical,   p_root, p_comm_glb, p_err)
      CALL mpi_bcast (DEF_file_snowoptics, 256, mpi_character, p_root, p_comm_glb, p_err)
      CALL mpi_bcast (DEF_file_snowaging , 256, mpi_character, p_root, p_comm_glb, p_err)

      call mpi_bcast (DEF_Aerosol_Readin,    1, mpi_logical,   p_root, p_comm_glb, p_err)
      call mpi_bcast (DEF_Aerosol_Clim,      1, mpi_logical,   p_root, p_comm_glb, p_err)

      CALL mpi_bcast (DEF_HISTORY_IN_VECTOR, 1, mpi_logical,  p_root, p_comm_glb, p_err)

      CALL mpi_bcast (DEF_hist_lon_res,  1, mpi_real8, p_root, p_comm_glb, p_err)
      CALL mpi_bcast (DEF_hist_lat_res,  1, mpi_real8, p_root, p_comm_glb, p_err)

      CALL mpi_bcast (DEF_hist_grid_as_forcing, 1, mpi_logical, p_root, p_comm_glb, p_err)

      CALL mpi_bcast (DEF_WRST_FREQ,         256, mpi_character, p_root, p_comm_glb, p_err)
      CALL mpi_bcast (DEF_HIST_FREQ,         256, mpi_character, p_root, p_comm_glb, p_err)
      CALL mpi_bcast (DEF_HIST_groupby,      256, mpi_character, p_root, p_comm_glb, p_err)
      CALL mpi_bcast (DEF_HIST_mode,         256, mpi_character, p_root, p_comm_glb, p_err)
      CALL mpi_bcast (DEF_REST_COMPRESS_LEVEL, 1, mpi_integer,   p_root, p_comm_glb, p_err)
      CALL mpi_bcast (DEF_HIST_COMPRESS_LEVEL, 1, mpi_integer,   p_root, p_comm_glb, p_err)

      CALL mpi_bcast (DEF_USE_Forcing_Downscaling,        1, mpi_logical,   p_root, p_comm_glb, p_err)
      CALL mpi_bcast (DEF_DS_precipitation_adjust_scheme, 5, mpi_character, p_root, p_comm_glb, p_err)
      CALL mpi_bcast (DEF_DS_longwave_adjust_scheme,      5, mpi_character, p_root, p_comm_glb, p_err)

      CALL mpi_bcast (DEF_forcing%dataset,          256, mpi_character, p_root, p_comm_glb, p_err)
      CALL mpi_bcast (DEF_forcing%solarin_all_band,   1, mpi_logical,   p_root, p_comm_glb, p_err)
      CALL mpi_bcast (DEF_forcing%HEIGHT_V,           1, mpi_real8,     p_root, p_comm_glb, p_err)
      CALL mpi_bcast (DEF_forcing%HEIGHT_T,           1, mpi_real8,     p_root, p_comm_glb, p_err)
      CALL mpi_bcast (DEF_forcing%HEIGHT_Q,           1, mpi_real8,     p_root, p_comm_glb, p_err)
      CALL mpi_bcast (DEF_forcing%regional,           1, mpi_logical,   p_root, p_comm_glb, p_err)
      CALL mpi_bcast (DEF_forcing%regbnd,             4, mpi_real8,     p_root, p_comm_glb, p_err)
      CALL mpi_bcast (DEF_forcing%has_missing_value,  1, mpi_logical,   p_root, p_comm_glb, p_err)
      CALL mpi_bcast (DEF_forcing%NVAR,               1, mpi_integer,   p_root, p_comm_glb, p_err)
      CALL mpi_bcast (DEF_forcing%startyr,            1, mpi_integer,   p_root, p_comm_glb, p_err)
      CALL mpi_bcast (DEF_forcing%startmo,            1, mpi_integer,   p_root, p_comm_glb, p_err)
      CALL mpi_bcast (DEF_forcing%endyr,              1, mpi_integer,   p_root, p_comm_glb, p_err)
      CALL mpi_bcast (DEF_forcing%endmo,              1, mpi_integer,   p_root, p_comm_glb, p_err)
      CALL mpi_bcast (DEF_forcing%dtime,              8, mpi_integer,   p_root, p_comm_glb, p_err)
      CALL mpi_bcast (DEF_forcing%offset,             8, mpi_integer,   p_root, p_comm_glb, p_err)
      CALL mpi_bcast (DEF_forcing%nlands,             1, mpi_integer,   p_root, p_comm_glb, p_err)
      CALL mpi_bcast (DEF_forcing%leapyear,           1, mpi_logical,   p_root, p_comm_glb, p_err)
      CALL mpi_bcast (DEF_forcing%data2d,             1, mpi_logical,   p_root, p_comm_glb, p_err)
      CALL mpi_bcast (DEF_forcing%hightdim,           1, mpi_logical,   p_root, p_comm_glb, p_err)
      CALL mpi_bcast (DEF_forcing%dim2d,              1, mpi_logical,   p_root, p_comm_glb, p_err)
      CALL mpi_bcast (DEF_forcing%latname,          256, mpi_character, p_root, p_comm_glb, p_err)
      CALL mpi_bcast (DEF_forcing%lonname,          256, mpi_character, p_root, p_comm_glb, p_err)
      CALL mpi_bcast (DEF_forcing%groupby,          256, mpi_character, p_root, p_comm_glb, p_err)
      DO ivar = 1, 8
         CALL mpi_bcast (DEF_forcing%fprefix(ivar),  256, mpi_character, p_root, p_comm_glb, p_err)
         CALL mpi_bcast (DEF_forcing%vname(ivar),    256, mpi_character, p_root, p_comm_glb, p_err)
         CALL mpi_bcast (DEF_forcing%tintalgo(ivar), 256, mpi_character, p_root, p_comm_glb, p_err)
      ENDDO
      call mpi_bcast (DEF_forcing%CBL_fprefix,      256, mpi_character, p_root, p_comm_glb, p_err)
      call mpi_bcast (DEF_forcing%CBL_vname,        256, mpi_character, p_root, p_comm_glb, p_err)
      call mpi_bcast (DEF_forcing%CBL_tintalgo,     256, mpi_character, p_root, p_comm_glb, p_err)
      CALL mpi_bcast (DEF_forcing%CBL_dtime,          1, mpi_integer,   p_root, p_comm_glb, p_err)
      CALL mpi_bcast (DEF_forcing%CBL_offset,         1, mpi_integer,   p_root, p_comm_glb, p_err)

      CALL mpi_bcast (DEF_file_snowoptics,  256, mpi_character, p_root, p_comm_glb, p_err)
      CALL mpi_bcast (DEF_file_snowaging,   256, mpi_character, p_root, p_comm_glb, p_err)
#endif

      CALL sync_hist_vars (set_defaults = .true.)

      IF (p_is_master) THEN

         inquire (file=trim(DEF_hist_vars_namelist), exist=fexists)
         IF (.not. fexists) THEN
            write(*,*) 'History namelist file: ', trim(DEF_hist_vars_namelist), ' does not exist.'
         ELSE
            open(10, status='OLD', file=trim(DEF_hist_vars_namelist), form="FORMATTED")
            read(10, nml=nl_colm_history, iostat=ierr)
            close(10)
         ENDIF

      ENDIF

      CALL sync_hist_vars (set_defaults = .false.)

   END SUBROUTINE read_namelist

   ! ---------------
   SUBROUTINE sync_hist_vars (set_defaults)

      IMPLICIT NONE

      LOGICAL, intent(in) :: set_defaults

      CALL sync_hist_vars_one (DEF_hist_vars%xy_us       ,  set_defaults)
      CALL sync_hist_vars_one (DEF_hist_vars%xy_vs       ,  set_defaults)
      CALL sync_hist_vars_one (DEF_hist_vars%xy_t        ,  set_defaults)
      CALL sync_hist_vars_one (DEF_hist_vars%xy_q        ,  set_defaults)
      CALL sync_hist_vars_one (DEF_hist_vars%xy_prc      ,  set_defaults)
      CALL sync_hist_vars_one (DEF_hist_vars%xy_prl      ,  set_defaults)
      CALL sync_hist_vars_one (DEF_hist_vars%xy_pbot     ,  set_defaults)
      CALL sync_hist_vars_one (DEF_hist_vars%xy_frl      ,  set_defaults)
      CALL sync_hist_vars_one (DEF_hist_vars%xy_solarin  ,  set_defaults)
      CALL sync_hist_vars_one (DEF_hist_vars%xy_rain     ,  set_defaults)
      CALL sync_hist_vars_one (DEF_hist_vars%xy_snow     ,  set_defaults)

      CALL sync_hist_vars_one (DEF_hist_vars%xy_hpbl     ,  set_defaults)

      CALL sync_hist_vars_one (DEF_hist_vars%taux        ,  set_defaults)
      CALL sync_hist_vars_one (DEF_hist_vars%tauy        ,  set_defaults)
      CALL sync_hist_vars_one (DEF_hist_vars%fsena       ,  set_defaults)
      CALL sync_hist_vars_one (DEF_hist_vars%lfevpa      ,  set_defaults)
      CALL sync_hist_vars_one (DEF_hist_vars%fevpa       ,  set_defaults)
      CALL sync_hist_vars_one (DEF_hist_vars%fsenl       ,  set_defaults)
      CALL sync_hist_vars_one (DEF_hist_vars%fevpl       ,  set_defaults)
      CALL sync_hist_vars_one (DEF_hist_vars%etr         ,  set_defaults)
      CALL sync_hist_vars_one (DEF_hist_vars%fseng       ,  set_defaults)
      CALL sync_hist_vars_one (DEF_hist_vars%fevpg       ,  set_defaults)
      CALL sync_hist_vars_one (DEF_hist_vars%fgrnd       ,  set_defaults)
      CALL sync_hist_vars_one (DEF_hist_vars%sabvsun     ,  set_defaults)
      CALL sync_hist_vars_one (DEF_hist_vars%sabvsha     ,  set_defaults)
      CALL sync_hist_vars_one (DEF_hist_vars%sabg        ,  set_defaults)
      CALL sync_hist_vars_one (DEF_hist_vars%olrg        ,  set_defaults)
      CALL sync_hist_vars_one (DEF_hist_vars%rnet        ,  set_defaults)
      CALL sync_hist_vars_one (DEF_hist_vars%xerr        ,  set_defaults)
      CALL sync_hist_vars_one (DEF_hist_vars%zerr        ,  set_defaults)
      CALL sync_hist_vars_one (DEF_hist_vars%rsur        ,  set_defaults)
      CALL sync_hist_vars_one (DEF_hist_vars%rsub        ,  set_defaults)
      CALL sync_hist_vars_one (DEF_hist_vars%rnof        ,  set_defaults)
      CALL sync_hist_vars_one (DEF_hist_vars%qintr       ,  set_defaults)
      CALL sync_hist_vars_one (DEF_hist_vars%qinfl       ,  set_defaults)
      CALL sync_hist_vars_one (DEF_hist_vars%qdrip       ,  set_defaults)
      CALL sync_hist_vars_one (DEF_hist_vars%wat         ,  set_defaults)
      CALL sync_hist_vars_one (DEF_hist_vars%assim       ,  set_defaults)
      CALL sync_hist_vars_one (DEF_hist_vars%respc       ,  set_defaults)
      CALL sync_hist_vars_one (DEF_hist_vars%qcharge     ,  set_defaults)
      CALL sync_hist_vars_one (DEF_hist_vars%t_grnd      ,  set_defaults)
      CALL sync_hist_vars_one (DEF_hist_vars%tleaf       ,  set_defaults)
      CALL sync_hist_vars_one (DEF_hist_vars%ldew        ,  set_defaults)
      CALL sync_hist_vars_one (DEF_hist_vars%scv         ,  set_defaults)
      CALL sync_hist_vars_one (DEF_hist_vars%snowdp      ,  set_defaults)
      CALL sync_hist_vars_one (DEF_hist_vars%fsno        ,  set_defaults)
      CALL sync_hist_vars_one (DEF_hist_vars%sigf        ,  set_defaults)
      CALL sync_hist_vars_one (DEF_hist_vars%green       ,  set_defaults)
      CALL sync_hist_vars_one (DEF_hist_vars%lai         ,  set_defaults)
      CALL sync_hist_vars_one (DEF_hist_vars%laisun      ,  set_defaults)
      CALL sync_hist_vars_one (DEF_hist_vars%laisha      ,  set_defaults)
      CALL sync_hist_vars_one (DEF_hist_vars%sai         ,  set_defaults)
      CALL sync_hist_vars_one (DEF_hist_vars%alb         ,  set_defaults)
      CALL sync_hist_vars_one (DEF_hist_vars%emis        ,  set_defaults)
      CALL sync_hist_vars_one (DEF_hist_vars%z0m         ,  set_defaults)
      CALL sync_hist_vars_one (DEF_hist_vars%trad        ,  set_defaults)
      CALL sync_hist_vars_one (DEF_hist_vars%tref        ,  set_defaults)
      CALL sync_hist_vars_one (DEF_hist_vars%qref        ,  set_defaults)
#ifdef URBAN_MODEL
      CALL sync_hist_vars_one (DEF_hist_vars%fsen_roof   ,  set_defaults)
      CALL sync_hist_vars_one (DEF_hist_vars%fsen_wsun   ,  set_defaults)
      CALL sync_hist_vars_one (DEF_hist_vars%fsen_wsha   ,  set_defaults)
      CALL sync_hist_vars_one (DEF_hist_vars%fsen_gimp   ,  set_defaults)
      CALL sync_hist_vars_one (DEF_hist_vars%fsen_gper   ,  set_defaults)
      CALL sync_hist_vars_one (DEF_hist_vars%fsen_urbl   ,  set_defaults)
      CALL sync_hist_vars_one (DEF_hist_vars%lfevp_roof  ,  set_defaults)
      CALL sync_hist_vars_one (DEF_hist_vars%lfevp_gimp  ,  set_defaults)
      CALL sync_hist_vars_one (DEF_hist_vars%lfevp_gper  ,  set_defaults)
      CALL sync_hist_vars_one (DEF_hist_vars%lfevp_urbl  ,  set_defaults)
      CALL sync_hist_vars_one (DEF_hist_vars%fhac        ,  set_defaults)
      CALL sync_hist_vars_one (DEF_hist_vars%fwst        ,  set_defaults)
      CALL sync_hist_vars_one (DEF_hist_vars%fach        ,  set_defaults)
      CALL sync_hist_vars_one (DEF_hist_vars%fhah        ,  set_defaults)
      CALL sync_hist_vars_one (DEF_hist_vars%meta        ,  set_defaults)
      CALL sync_hist_vars_one (DEF_hist_vars%vehc        ,  set_defaults)
      CALL sync_hist_vars_one (DEF_hist_vars%t_room      ,  set_defaults)
      CALL sync_hist_vars_one (DEF_hist_vars%tafu        ,  set_defaults)
      CALL sync_hist_vars_one (DEF_hist_vars%t_roof      ,  set_defaults)
      CALL sync_hist_vars_one (DEF_hist_vars%t_wall      ,  set_defaults)
#endif
#ifdef BGC
      CALL sync_hist_vars_one (DEF_hist_vars%leafc              ,  set_defaults)
      CALL sync_hist_vars_one (DEF_hist_vars%leafc_storage      ,  set_defaults)
      CALL sync_hist_vars_one (DEF_hist_vars%leafc_xfer         ,  set_defaults)
      CALL sync_hist_vars_one (DEF_hist_vars%frootc             ,  set_defaults)
      CALL sync_hist_vars_one (DEF_hist_vars%frootc_storage     ,  set_defaults)
      CALL sync_hist_vars_one (DEF_hist_vars%frootc_xfer        ,  set_defaults)
      CALL sync_hist_vars_one (DEF_hist_vars%livestemc          ,  set_defaults)
      CALL sync_hist_vars_one (DEF_hist_vars%livestemc_storage  ,  set_defaults)
      CALL sync_hist_vars_one (DEF_hist_vars%livestemc_xfer     ,  set_defaults)
      CALL sync_hist_vars_one (DEF_hist_vars%deadstemc          ,  set_defaults)
      CALL sync_hist_vars_one (DEF_hist_vars%deadstemc_storage  ,  set_defaults)
      CALL sync_hist_vars_one (DEF_hist_vars%deadstemc_xfer     ,  set_defaults)
      CALL sync_hist_vars_one (DEF_hist_vars%livecrootc         ,  set_defaults)
      CALL sync_hist_vars_one (DEF_hist_vars%livecrootc_storage ,  set_defaults)
      CALL sync_hist_vars_one (DEF_hist_vars%livecrootc_xfer    ,  set_defaults)
      CALL sync_hist_vars_one (DEF_hist_vars%deadcrootc         ,  set_defaults)
      CALL sync_hist_vars_one (DEF_hist_vars%deadcrootc_storage ,  set_defaults)
      CALL sync_hist_vars_one (DEF_hist_vars%deadcrootc_xfer    ,  set_defaults)
      CALL sync_hist_vars_one (DEF_hist_vars%grainc             ,  set_defaults)
      CALL sync_hist_vars_one (DEF_hist_vars%grainc_storage     ,  set_defaults)
      CALL sync_hist_vars_one (DEF_hist_vars%grainc_xfer        ,  set_defaults)
      CALL sync_hist_vars_one (DEF_hist_vars%leafn              ,  set_defaults)
      CALL sync_hist_vars_one (DEF_hist_vars%leafn_storage      ,  set_defaults)
      CALL sync_hist_vars_one (DEF_hist_vars%leafn_xfer         ,  set_defaults)
      CALL sync_hist_vars_one (DEF_hist_vars%frootn             ,  set_defaults)
      CALL sync_hist_vars_one (DEF_hist_vars%frootn_storage     ,  set_defaults)
      CALL sync_hist_vars_one (DEF_hist_vars%frootn_xfer        ,  set_defaults)
      CALL sync_hist_vars_one (DEF_hist_vars%livestemn          ,  set_defaults)
      CALL sync_hist_vars_one (DEF_hist_vars%livestemn_storage  ,  set_defaults)
      CALL sync_hist_vars_one (DEF_hist_vars%livestemn_xfer     ,  set_defaults)
      CALL sync_hist_vars_one (DEF_hist_vars%deadstemn          ,  set_defaults)
      CALL sync_hist_vars_one (DEF_hist_vars%deadstemn_storage  ,  set_defaults)
      CALL sync_hist_vars_one (DEF_hist_vars%deadstemn_xfer     ,  set_defaults)
      CALL sync_hist_vars_one (DEF_hist_vars%livecrootn         ,  set_defaults)
      CALL sync_hist_vars_one (DEF_hist_vars%livecrootn_storage ,  set_defaults)
      CALL sync_hist_vars_one (DEF_hist_vars%livecrootn_xfer    ,  set_defaults)
      CALL sync_hist_vars_one (DEF_hist_vars%deadcrootn         ,  set_defaults)
      CALL sync_hist_vars_one (DEF_hist_vars%deadcrootn_storage ,  set_defaults)
      CALL sync_hist_vars_one (DEF_hist_vars%deadcrootn_xfer    ,  set_defaults)
      CALL sync_hist_vars_one (DEF_hist_vars%grainn             ,  set_defaults)
      CALL sync_hist_vars_one (DEF_hist_vars%grainn_storage     ,  set_defaults)
      CALL sync_hist_vars_one (DEF_hist_vars%grainn_xfer        ,  set_defaults)
      CALL sync_hist_vars_one (DEF_hist_vars%retrasn            ,  set_defaults)
      CALL sync_hist_vars_one (DEF_hist_vars%gpp                ,  set_defaults)
      CALL sync_hist_vars_one (DEF_hist_vars%downreg            ,  set_defaults)
      CALL sync_hist_vars_one (DEF_hist_vars%ar                 ,  set_defaults)
      CALL sync_hist_vars_one (DEF_hist_vars%cwdprod            ,  set_defaults)
      CALL sync_hist_vars_one (DEF_hist_vars%cwddecomp          ,  set_defaults)
      CALL sync_hist_vars_one (DEF_hist_vars%hr                 ,  set_defaults)
      CALL sync_hist_vars_one (DEF_hist_vars%fpg                ,  set_defaults)
      CALL sync_hist_vars_one (DEF_hist_vars%fpi                ,  set_defaults)
      CALL sync_hist_vars_one (DEF_hist_vars%gpp_enftemp        ,  set_defaults)
      CALL sync_hist_vars_one (DEF_hist_vars%gpp_enfboreal      ,  set_defaults)
      CALL sync_hist_vars_one (DEF_hist_vars%gpp_dnfboreal      ,  set_defaults)
      CALL sync_hist_vars_one (DEF_hist_vars%gpp_ebftrop        ,  set_defaults)
      CALL sync_hist_vars_one (DEF_hist_vars%gpp_ebftemp        ,  set_defaults)
      CALL sync_hist_vars_one (DEF_hist_vars%gpp_dbftrop        ,  set_defaults)
      CALL sync_hist_vars_one (DEF_hist_vars%gpp_dbftemp        ,  set_defaults)
      CALL sync_hist_vars_one (DEF_hist_vars%gpp_dbfboreal      ,  set_defaults)
      CALL sync_hist_vars_one (DEF_hist_vars%gpp_ebstemp        ,  set_defaults)
      CALL sync_hist_vars_one (DEF_hist_vars%gpp_dbstemp        ,  set_defaults)
      CALL sync_hist_vars_one (DEF_hist_vars%gpp_dbsboreal      ,  set_defaults)
      CALL sync_hist_vars_one (DEF_hist_vars%gpp_c3arcgrass     ,  set_defaults)
      CALL sync_hist_vars_one (DEF_hist_vars%gpp_c3grass        ,  set_defaults)
      CALL sync_hist_vars_one (DEF_hist_vars%gpp_c4grass        ,  set_defaults)
      CALL sync_hist_vars_one (DEF_hist_vars%leafc_enftemp      ,  set_defaults)
      CALL sync_hist_vars_one (DEF_hist_vars%leafc_enfboreal    ,  set_defaults)
      CALL sync_hist_vars_one (DEF_hist_vars%leafc_dnfboreal    ,  set_defaults)
      CALL sync_hist_vars_one (DEF_hist_vars%leafc_ebftrop      ,  set_defaults)
      CALL sync_hist_vars_one (DEF_hist_vars%leafc_ebftemp      ,  set_defaults)
      CALL sync_hist_vars_one (DEF_hist_vars%leafc_dbftrop      ,  set_defaults)
      CALL sync_hist_vars_one (DEF_hist_vars%leafc_dbftemp      ,  set_defaults)
      CALL sync_hist_vars_one (DEF_hist_vars%leafc_dbfboreal    ,  set_defaults)
      CALL sync_hist_vars_one (DEF_hist_vars%leafc_ebstemp      ,  set_defaults)
      CALL sync_hist_vars_one (DEF_hist_vars%leafc_dbstemp      ,  set_defaults)
      CALL sync_hist_vars_one (DEF_hist_vars%leafc_dbsboreal    ,  set_defaults)
      CALL sync_hist_vars_one (DEF_hist_vars%leafc_c3arcgrass   ,  set_defaults)
      CALL sync_hist_vars_one (DEF_hist_vars%leafc_c3grass      ,  set_defaults)
      CALL sync_hist_vars_one (DEF_hist_vars%leafc_c4grass      ,  set_defaults)
         CALL sync_hist_vars_one (DEF_hist_vars%assimsun        ,  set_defaults)
         CALL sync_hist_vars_one (DEF_hist_vars%assimsha        ,  set_defaults)
         CALL sync_hist_vars_one (DEF_hist_vars%etrsun        ,  set_defaults)
         CALL sync_hist_vars_one (DEF_hist_vars%etrsha        ,  set_defaults)
#ifdef CROP
      CALL sync_hist_vars_one (DEF_hist_vars%cphase                          , set_defaults)
      CALL sync_hist_vars_one (DEF_hist_vars%cropprod1c                      , set_defaults)
      CALL sync_hist_vars_one (DEF_hist_vars%cropprod1c_loss                 , set_defaults)
      CALL sync_hist_vars_one (DEF_hist_vars%cropseedc_deficit               , set_defaults)
      CALL sync_hist_vars_one (DEF_hist_vars%grainc_to_cropprodc             , set_defaults)
      CALL sync_hist_vars_one (DEF_hist_vars%grainc_to_seed                  , set_defaults)
      CALL sync_hist_vars_one (DEF_hist_vars%hui                             , set_defaults)
      CALL sync_hist_vars_one (DEF_hist_vars%vf                              , set_defaults)
      CALL sync_hist_vars_one (DEF_hist_vars%gddmaturity                     , set_defaults)
      CALL sync_hist_vars_one (DEF_hist_vars%gddplant                        , set_defaults)
      CALL sync_hist_vars_one (DEF_hist_vars%plantdate_rainfed_temp_corn     , set_defaults)
      CALL sync_hist_vars_one (DEF_hist_vars%plantdate_irrigated_temp_corn   , set_defaults)
      CALL sync_hist_vars_one (DEF_hist_vars%plantdate_rainfed_spwheat       , set_defaults)
      CALL sync_hist_vars_one (DEF_hist_vars%plantdate_irrigated_spwheat     , set_defaults)
      CALL sync_hist_vars_one (DEF_hist_vars%plantdate_rainfed_wtwheat       , set_defaults)
      CALL sync_hist_vars_one (DEF_hist_vars%plantdate_irrigated_wtwheat     , set_defaults)
      CALL sync_hist_vars_one (DEF_hist_vars%plantdate_rainfed_temp_soybean  , set_defaults)
      CALL sync_hist_vars_one (DEF_hist_vars%plantdate_irrigated_temp_soybean, set_defaults)
      CALL sync_hist_vars_one (DEF_hist_vars%plantdate_rainfed_cotton        , set_defaults)
      CALL sync_hist_vars_one (DEF_hist_vars%plantdate_irrigated_cotton      , set_defaults)
      CALL sync_hist_vars_one (DEF_hist_vars%plantdate_rainfed_rice          , set_defaults)
      CALL sync_hist_vars_one (DEF_hist_vars%plantdate_irrigated_rice        , set_defaults)
      CALL sync_hist_vars_one (DEF_hist_vars%plantdate_rainfed_sugarcane     , set_defaults)
      CALL sync_hist_vars_one (DEF_hist_vars%plantdate_irrigated_sugarcane   , set_defaults)
      CALL sync_hist_vars_one (DEF_hist_vars%plantdate_rainfed_trop_corn     , set_defaults)
      CALL sync_hist_vars_one (DEF_hist_vars%plantdate_irrigated_trop_corn   , set_defaults)
      CALL sync_hist_vars_one (DEF_hist_vars%plantdate_rainfed_trop_soybean  , set_defaults)
      CALL sync_hist_vars_one (DEF_hist_vars%plantdate_irrigated_trop_soybean, set_defaults)
      CALL sync_hist_vars_one (DEF_hist_vars%plantdate_unmanagedcrop         , set_defaults)
      CALL sync_hist_vars_one (DEF_hist_vars%cropprodc_rainfed_temp_corn     , set_defaults)
      CALL sync_hist_vars_one (DEF_hist_vars%cropprodc_irrigated_temp_corn   , set_defaults)
      CALL sync_hist_vars_one (DEF_hist_vars%cropprodc_rainfed_spwheat       , set_defaults)
      CALL sync_hist_vars_one (DEF_hist_vars%cropprodc_irrigated_spwheat     , set_defaults)
      CALL sync_hist_vars_one (DEF_hist_vars%cropprodc_rainfed_wtwheat       , set_defaults)
      CALL sync_hist_vars_one (DEF_hist_vars%cropprodc_irrigated_wtwheat     , set_defaults)
      CALL sync_hist_vars_one (DEF_hist_vars%cropprodc_rainfed_temp_soybean  , set_defaults)
      CALL sync_hist_vars_one (DEF_hist_vars%cropprodc_irrigated_temp_soybean, set_defaults)
      CALL sync_hist_vars_one (DEF_hist_vars%cropprodc_rainfed_cotton        , set_defaults)
      CALL sync_hist_vars_one (DEF_hist_vars%cropprodc_irrigated_cotton      , set_defaults)
      CALL sync_hist_vars_one (DEF_hist_vars%cropprodc_rainfed_rice          , set_defaults)
      CALL sync_hist_vars_one (DEF_hist_vars%cropprodc_irrigated_rice        , set_defaults)
      CALL sync_hist_vars_one (DEF_hist_vars%cropprodc_rainfed_sugarcane     , set_defaults)
      CALL sync_hist_vars_one (DEF_hist_vars%cropprodc_irrigated_sugarcane   , set_defaults)
      CALL sync_hist_vars_one (DEF_hist_vars%cropprodc_rainfed_trop_corn     , set_defaults)
      CALL sync_hist_vars_one (DEF_hist_vars%cropprodc_irrigated_trop_corn   , set_defaults)
      CALL sync_hist_vars_one (DEF_hist_vars%cropprodc_rainfed_trop_soybean  , set_defaults)
      CALL sync_hist_vars_one (DEF_hist_vars%cropprodc_irrigated_trop_soybean, set_defaults)
      CALL sync_hist_vars_one (DEF_hist_vars%cropprodc_unmanagedcrop         , set_defaults)
      CALL sync_hist_vars_one (DEF_hist_vars%fert_to_sminn                   , set_defaults)
#endif
      CALL sync_hist_vars_one (DEF_hist_vars%ndep_to_sminn                   , set_defaults)
      if(DEF_USE_FIRE)then
         CALL sync_hist_vars_one (DEF_hist_vars%abm                          , set_defaults)
         CALL sync_hist_vars_one (DEF_hist_vars%gdp                          , set_defaults)
         CALL sync_hist_vars_one (DEF_hist_vars%peatf                        , set_defaults)
         CALL sync_hist_vars_one (DEF_hist_vars%hdm                          , set_defaults)
         CALL sync_hist_vars_one (DEF_hist_vars%lnfm                         , set_defaults)
      endif
#endif

      CALL sync_hist_vars_one (DEF_hist_vars%t_soisno    ,  set_defaults)
      CALL sync_hist_vars_one (DEF_hist_vars%wliq_soisno ,  set_defaults)
      CALL sync_hist_vars_one (DEF_hist_vars%wice_soisno ,  set_defaults)

      CALL sync_hist_vars_one (DEF_hist_vars%h2osoi      ,  set_defaults)
      CALL sync_hist_vars_one (DEF_hist_vars%rstfacsun   ,  set_defaults)
      CALL sync_hist_vars_one (DEF_hist_vars%rstfacsha   ,  set_defaults)
      CALL sync_hist_vars_one (DEF_hist_vars%gssun   ,  set_defaults)
      CALL sync_hist_vars_one (DEF_hist_vars%gssha   ,  set_defaults)
      CALL sync_hist_vars_one (DEF_hist_vars%rootr       ,  set_defaults)
      CALL sync_hist_vars_one (DEF_hist_vars%vegwp       ,  set_defaults)
      CALL sync_hist_vars_one (DEF_hist_vars%BD_all      ,  set_defaults)
      CALL sync_hist_vars_one (DEF_hist_vars%wfc         ,  set_defaults)
      CALL sync_hist_vars_one (DEF_hist_vars%OM_density  ,  set_defaults)
      CALL sync_hist_vars_one (DEF_hist_vars%wdsrf       ,  set_defaults)
      CALL sync_hist_vars_one (DEF_hist_vars%zwt         ,  set_defaults)
      CALL sync_hist_vars_one (DEF_hist_vars%wa          ,  set_defaults)

      CALL sync_hist_vars_one (DEF_hist_vars%t_lake      ,  set_defaults)
      CALL sync_hist_vars_one (DEF_hist_vars%lake_icefrac,  set_defaults)

#ifdef BGC
      CALL sync_hist_vars_one (DEF_hist_vars%litr1c_vr   ,  set_defaults)
      CALL sync_hist_vars_one (DEF_hist_vars%litr2c_vr   ,  set_defaults)
      CALL sync_hist_vars_one (DEF_hist_vars%litr3c_vr   ,  set_defaults)
      CALL sync_hist_vars_one (DEF_hist_vars%soil1c_vr   ,  set_defaults)
      CALL sync_hist_vars_one (DEF_hist_vars%soil2c_vr   ,  set_defaults)
      CALL sync_hist_vars_one (DEF_hist_vars%soil3c_vr   ,  set_defaults)
      CALL sync_hist_vars_one (DEF_hist_vars%cwdc_vr     ,  set_defaults)
      CALL sync_hist_vars_one (DEF_hist_vars%litr1n_vr   ,  set_defaults)
      CALL sync_hist_vars_one (DEF_hist_vars%litr2n_vr   ,  set_defaults)
      CALL sync_hist_vars_one (DEF_hist_vars%litr3n_vr   ,  set_defaults)
      CALL sync_hist_vars_one (DEF_hist_vars%soil1n_vr   ,  set_defaults)
      CALL sync_hist_vars_one (DEF_hist_vars%soil2n_vr   ,  set_defaults)
      CALL sync_hist_vars_one (DEF_hist_vars%soil3n_vr   ,  set_defaults)
      CALL sync_hist_vars_one (DEF_hist_vars%cwdn_vr     ,  set_defaults)
      CALL sync_hist_vars_one (DEF_hist_vars%sminn_vr    ,  set_defaults)
#endif

      CALL sync_hist_vars_one (DEF_hist_vars%ustar       ,  set_defaults)
      CALL sync_hist_vars_one (DEF_hist_vars%ustar2      ,  set_defaults)
      CALL sync_hist_vars_one (DEF_hist_vars%tstar       ,  set_defaults)
      CALL sync_hist_vars_one (DEF_hist_vars%qstar       ,  set_defaults)
      CALL sync_hist_vars_one (DEF_hist_vars%zol         ,  set_defaults)
      CALL sync_hist_vars_one (DEF_hist_vars%rib         ,  set_defaults)
      CALL sync_hist_vars_one (DEF_hist_vars%fm          ,  set_defaults)
      CALL sync_hist_vars_one (DEF_hist_vars%fh          ,  set_defaults)
      CALL sync_hist_vars_one (DEF_hist_vars%fq          ,  set_defaults)
      CALL sync_hist_vars_one (DEF_hist_vars%us10m       ,  set_defaults)
      CALL sync_hist_vars_one (DEF_hist_vars%vs10m       ,  set_defaults)
      CALL sync_hist_vars_one (DEF_hist_vars%fm10m       ,  set_defaults)
      CALL sync_hist_vars_one (DEF_hist_vars%sr          ,  set_defaults)
      CALL sync_hist_vars_one (DEF_hist_vars%solvd       ,  set_defaults)
      CALL sync_hist_vars_one (DEF_hist_vars%solvi       ,  set_defaults)
      CALL sync_hist_vars_one (DEF_hist_vars%solnd       ,  set_defaults)
      CALL sync_hist_vars_one (DEF_hist_vars%solni       ,  set_defaults)
      CALL sync_hist_vars_one (DEF_hist_vars%srvd        ,  set_defaults)
      CALL sync_hist_vars_one (DEF_hist_vars%srvi        ,  set_defaults)
      CALL sync_hist_vars_one (DEF_hist_vars%srnd        ,  set_defaults)
      CALL sync_hist_vars_one (DEF_hist_vars%srni        ,  set_defaults)

      CALL sync_hist_vars_one (DEF_hist_vars%solvdln     ,  set_defaults)
      CALL sync_hist_vars_one (DEF_hist_vars%solviln     ,  set_defaults)
      CALL sync_hist_vars_one (DEF_hist_vars%solndln     ,  set_defaults)
      CALL sync_hist_vars_one (DEF_hist_vars%solniln     ,  set_defaults)
      CALL sync_hist_vars_one (DEF_hist_vars%srvdln      ,  set_defaults)
      CALL sync_hist_vars_one (DEF_hist_vars%srviln      ,  set_defaults)
      CALL sync_hist_vars_one (DEF_hist_vars%srndln      ,  set_defaults)
      CALL sync_hist_vars_one (DEF_hist_vars%srniln      ,  set_defaults)

      CALL sync_hist_vars_one (DEF_hist_vars%rsubs_bsn   ,  set_defaults)
      CALL sync_hist_vars_one (DEF_hist_vars%rsubs_hru   ,  set_defaults)
      CALL sync_hist_vars_one (DEF_hist_vars%riv_height  ,  set_defaults)
      CALL sync_hist_vars_one (DEF_hist_vars%riv_veloct  ,  set_defaults)
      CALL sync_hist_vars_one (DEF_hist_vars%wdsrf_hru   ,  set_defaults)
      CALL sync_hist_vars_one (DEF_hist_vars%veloc_hru   ,  set_defaults)

   END SUBROUTINE sync_hist_vars

   SUBROUTINE sync_hist_vars_one (onoff, set_defaults)

      USE MOD_SPMD_Task
      IMPLICIT NONE

      LOGICAL, intent(inout) :: onoff
      LOGICAL, intent(in)    :: set_defaults

      IF (p_is_master) THEN
         IF (set_defaults) THEN
            onoff = DEF_hist_vars_turnon_all
         ENDIF
      ENDIF

#ifdef USEMPI
      CALL mpi_bcast (onoff, 1, mpi_logical, p_root, p_comm_glb, p_err)
#endif

   END SUBROUTINE sync_hist_vars_one

END MODULE MOD_Namelist<|MERGE_RESOLUTION|>--- conflicted
+++ resolved
@@ -33,7 +33,7 @@
 
    ! ----- For Single Point -----
 #ifdef SinglePoint
-   
+
    CHARACTER(len=256) :: SITE_fsrfdata  = 'null'
 
    LOGICAL  :: USE_SITE_pctpfts         = .true.
@@ -915,11 +915,7 @@
 #if (defined LULC_IGBP_PC || defined URBAN)
          write(*,*) '                  *****                  '
          write(*,*) 'Fatal ERROR: LULCC is not supported for LULC_IGBP_PC/URBAN at present. STOP! '
-<<<<<<< HEAD
-         write(*,*) 'It will coming soon. '
-=======
          write(*,*) 'It is coming soon. '
->>>>>>> 501c9d91
          STOP
 #endif
 
