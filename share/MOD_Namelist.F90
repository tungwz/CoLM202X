#include <define.h>

MODULE MOD_Namelist

   !-----------------------------------------------------------------------
   ! DESCRIPTION:
   !
   !    Variables in namelist files and subrroutines to read namelist files.
   !
   ! Initial Authors: Shupeng Zhang, Zhongwang Wei, Xingjie Lu, Nan Wei,
   !                  Hua Yuan, Wenzong Dong et al., May 2023
   !-----------------------------------------------------------------------

   USE MOD_Precision, only: r8
   IMPLICIT NONE
   SAVE

   CHARACTER(len=256) :: DEF_CASE_NAME = 'CASENAME'

   ! ----- domain TYPE -----
   TYPE nl_domain_type
      REAL(r8) :: edges = -90.0
      REAL(r8) :: edgen = 90.0
      REAL(r8) :: edgew = -180.0
      REAL(r8) :: edgee = 180.0
   END TYPE nl_domain_type

   TYPE (nl_domain_type) :: DEF_domain

   INTEGER :: DEF_nx_blocks = 72
   INTEGER :: DEF_ny_blocks = 36
   INTEGER :: DEF_PIO_groupsize = 12

   ! ----- For Single Point -----

   CHARACTER(len=256) :: SITE_fsrfdata   = 'null'

   LOGICAL  :: USE_SITE_pctpfts          = .true.
   LOGICAL  :: USE_SITE_pctcrop          = .true.
   LOGICAL  :: USE_SITE_htop             = .true.
   LOGICAL  :: USE_SITE_LAI              = .true.
   LOGICAL  :: USE_SITE_lakedepth        = .true.
   LOGICAL  :: USE_SITE_soilreflectance  = .true.
   LOGICAL  :: USE_SITE_soilparameters   = .true.
   LOGICAL  :: USE_SITE_dbedrock         = .true.
   LOGICAL  :: USE_SITE_topography       = .true.
   logical  :: USE_SITE_HistWriteBack    = .true.
<<<<<<< HEAD
   logical  :: USE_SITE_ForcingReadAhead = .false.
   
#ifdef URBAN_MODEL
   LOGICAL  :: USE_SITE_urban_paras      = .true.
   LOGICAL  :: USE_SITE_thermal_paras    = .false.
   LOGICAL  :: USE_SITE_urban_LAI        = .false.
#endif
#endif
=======
   logical  :: USE_SITE_ForcingReadAhead = .true.
>>>>>>> fa24ed0f

   ! ----- simulation time type -----
   TYPE nl_simulation_time_type
      LOGICAL  :: greenwich   = .TRUE.
      INTEGER  :: start_year  = 2000
      INTEGER  :: start_month = 1
      INTEGER  :: start_day   = 1
      INTEGER  :: start_sec   = 0
      INTEGER  :: end_year    = 2003
      INTEGER  :: end_month   = 1
      INTEGER  :: end_day     = 1
      INTEGER  :: end_sec     = 0
      INTEGER  :: spinup_year = 2000
      INTEGER  :: spinup_month= 1
      INTEGER  :: spinup_day  = 1
      INTEGER  :: spinup_sec  = 0
      INTEGER  :: spinup_repeat = 1
      REAL(r8) :: timestep    = 3600.
   END TYPE nl_simulation_time_type

   TYPE (nl_simulation_time_type) :: DEF_simulation_time

   ! ----- directories -----
   CHARACTER(len=256) :: DEF_dir_rawdata  = 'path/to/rawdata/'
   CHARACTER(len=256) :: DEF_dir_runtime  = 'path/to/runtime/'
   CHARACTER(len=256) :: DEF_dir_output   = 'path/to/output/data'
   CHARACTER(len=256) :: DEF_dir_forcing  = 'path/to/forcing/data'

   CHARACTER(len=256) :: DEF_dir_landdata = 'path/to/landdata'
   CHARACTER(len=256) :: DEF_dir_restart  = 'path/to/restart'
   CHARACTER(len=256) :: DEF_dir_history  = 'path/to/history'

   CHARACTER(len=256) :: DEF_file_mesh    = 'path/to/mesh/file'
   REAL(r8) :: DEF_GRIDBASED_lon_res = 0.5
   REAL(r8) :: DEF_GRIDBASED_lat_res = 0.5

   CHARACTER(len=256) :: DEF_CatchmentMesh_data = 'path/to/catchment/data'

   CHARACTER(len=256) :: DEF_file_mesh_filter = 'path/to/mesh/filter'

   ! ----- Use surface data from existing dataset -----
   CHARACTER(len=256) :: DEF_dir_existing_srfdata = 'path/to/landdata'
   ! case 1: from a larger region
   LOGICAL :: USE_srfdata_from_larger_region   = .false.
   ! case 2: from gridded data with dimensions [patch,lon,lat] or [pft,lon,lat]
   !         only available for USGS/IGBP/PFT CLASSIFICATION
   LOGICAL :: USE_srfdata_from_3D_gridded_data = .false.

   ! ----- Subgrid scheme -----
   logical :: DEF_USE_USGS = .false.
   logical :: DEF_USE_IGBP = .false.
   logical :: DEF_USE_LCT  = .false.
   logical :: DEF_USE_PFT  = .false.
   logical :: DEF_USE_PC   = .false.
   logical :: DEF_SOLO_PFT = .false.
   logical :: DEF_FAST_PC  = .false.
   CHARACTER(len=256) :: DEF_SUBGRID_SCHEME = 'LCT'

   ! ----- compress data in aggregation when send data from IO to worker -----
   logical :: USE_zip_for_aggregation = .true.

   ! ----- Leaf Area Index -----
   !add by zhongwang wei @ sysu 2021/12/23
   !To allow read satellite observed LAI
   ! 06/2023, note by hua yuan: change DEF_LAI_CLIM to DEF_LAI_MONTHLY
   logical :: DEF_LAI_MONTHLY = .true.
   INTEGER :: DEF_Interception_scheme = 1  !1:CoLM；2:CLM4.5; 3:CLM5; 4:Noah-MP; 5:MATSIRO; 6:VIC

   ! ------LAI change and Land cover year setting ----------
   ! 06/2023, add by wenzong dong and hua yuan: use for updating LAI with simulation year
   LOGICAL :: DEF_LAI_CHANGE_YEARLY = .true.
   ! 05/2023, add by Xingjie Lu: use for updating LAI with leaf carbon
   LOGICAL :: DEF_USE_LAIFEEDBACK = .true.

   ! use irrigation
   LOGICAL :: DEF_USE_IRRIGATION = .false.

   ! 06/2023, add by hua yuan and wenzong dong
   ! ------ Land use and land cover (LULC) related -------

   ! USE a static year land cover type
   INTEGER :: DEF_LC_YEAR      = 2005

   ! Options for LULCC year-to-year transfer schemes
   ! 1: Same Type Assignment scheme (STA), state variables assignment for the same TYPE (LC, PFT or PC)
   ! 2: Energy and Mass Conservation scheme (EMC), DO energy and mass conservation calculation
   INTEGER :: DEF_LULCC_SCHEME = 1

   ! ------ Urban model related -------
   ! Options for urban type scheme
   ! 1: NCAR Urban Classification, 3 urban type with Tall Building, High Density and Medium Density
   ! 2: LCZ Classification, 10 urban type with LCZ 1-10
   INTEGER :: DEF_URBAN_type_scheme = 1
   LOGICAL :: DEF_URBAN_ONLY   = .false.
   logical :: DEF_URBAN_RUN    = .false.
   LOGICAL :: DEF_URBAN_BEM    = .true.
   LOGICAL :: DEF_URBAN_TREE   = .true.
   LOGICAL :: DEF_URBAN_WATER  = .true.
   LOGICAL :: DEF_URBAN_LUCY   = .true.

   ! ------ SOIL parameters and supercool water setting -------
   LOGICAL :: DEF_USE_SOILPAR_UPS_FIT = .true.     ! soil hydraulic parameters are upscaled from rawdata (1km resolution)
                                                   ! to model patches through FIT algorithm (Montzka et al., 2017).
   INTEGER :: DEF_THERMAL_CONDUCTIVITY_SCHEME = 4  ! Options for soil thermal conductivity schemes
                                                   ! 1: Farouki (1981)
                                                   ! 2: Johansen(1975)
                                                   ! 3: Cote and Konrad (2005)
                                                   ! 4: Balland and Arp (2005)
                                                   ! 5: Lu et al. (2007)
                                                   ! 6: Tarnawski and Leong (2012)
                                                   ! 7: De Vries (1963)
                                                   ! 8: Yan Hengnian, He Hailong et al.(2019)
   LOGICAL :: DEF_USE_SUPERCOOL_WATER = .true.     ! supercooled soil water scheme, Niu & Yang (2006)


   ! Options for soil reflectance setting schemes
   ! 1: Guessed soil color type according to land cover classes
   ! 2: Read a global soil color map from CLM
   INTEGER :: DEF_SOIL_REFL_SCHEME = 2

   ! ----- Model settings -----
   LOGICAL :: DEF_LANDONLY                    = .true.
   LOGICAL :: DEF_USE_DOMINANT_PATCHTYPE      = .false.
   LOGICAL :: DEF_USE_VARIABLY_SATURATED_FLOW = .true.
   LOGICAL :: DEF_USE_BEDROCK                 = .false.
   LOGICAL :: DEF_USE_OZONESTRESS             = .false.
   LOGICAL :: DEF_USE_OZONEDATA               = .false.

   ! .true. for running SNICAR model
   logical :: DEF_USE_SNICAR                  = .true.

   ! .true. read aerosol deposition data from file or .false. set in the code
   logical :: DEF_Aerosol_Readin              = .true.

   ! .true. Read aerosol deposition climatology data or .false. yearly changed
   logical :: DEF_Aerosol_Clim                = .false.

   CHARACTER(len=5)   :: DEF_precip_phase_discrimination_scheme = 'II'
   CHARACTER(len=256) :: DEF_SSP='585' ! Co2 path for CMIP6 future scenario.

   ! !  irrigation method temporary
   ! INTEGER :: DEF_IRRIGATION_METHOD = 1

   ! ----- Initialization -----
   LOGICAL            :: DEF_USE_SOIL_INIT  = .false.
   CHARACTER(len=256) :: DEF_file_soil_init = 'null'

   CHARACTER(len=256) :: DEF_file_snowoptics = 'null'
   CHARACTER(len=256) :: DEF_file_snowaging  = 'null'

   ! ----- history -----
   LOGICAL  :: DEF_HISTORY_IN_VECTOR = .false.

   LOGICAL  :: DEF_hist_grid_as_forcing   = .false.
   REAL(r8) :: DEF_hist_lon_res = 0.5
   REAL(r8) :: DEF_hist_lat_res = 0.5

   CHARACTER(len=256) :: DEF_WRST_FREQ    = 'none'  ! write restart file frequency: TIMESTEP/HOURLY/DAILY/MONTHLY/YEARLY
   CHARACTER(len=256) :: DEF_HIST_FREQ    = 'none'  ! write history file frequency: TIMESTEP/HOURLY/DAILY/MONTHLY/YEARLY
   CHARACTER(len=256) :: DEF_HIST_groupby = 'MONTH' ! history file in one file: DAY/MONTH/YEAR
   CHARACTER(len=256) :: DEF_HIST_mode    = 'one'
   INTEGER :: DEF_REST_COMPRESS_LEVEL = 1
   INTEGER :: DEF_HIST_COMPRESS_LEVEL = 1

   CHARACTER(len=256) :: DEF_hist_vars_namelist = 'null'
   LOGICAL :: DEF_hist_vars_out_default = .true.

   ! ----- forcing -----
   CHARACTER(len=256) :: DEF_forcing_namelist = 'null'

   LOGICAL          :: DEF_USE_Forcing_Downscaling = .false.
   CHARACTER(len=5) :: DEF_DS_precipitation_adjust_scheme = 'II'
   CHARACTER(len=5) :: DEF_DS_longwave_adjust_scheme      = 'II'

   TYPE nl_forcing_type

      CHARACTER(len=256) :: dataset            = 'CRUNCEP'
      LOGICAL            :: solarin_all_band   = .true.
      REAL(r8)           :: HEIGHT_V           = 100.0
      REAL(r8)           :: HEIGHT_T           = 50.
      REAL(r8)           :: HEIGHT_Q           = 50.

      LOGICAL            :: regional           = .false.
      REAL(r8)           :: regbnd(4)          = (/-90.0, 90.0, -180.0, 180.0/)
      LOGICAL            :: has_missing_value  = .false.

      INTEGER            :: NVAR               = 8              ! variable number of forcing data
      INTEGER            :: startyr            = 2000           ! start year of forcing data        <MARK #1>
      INTEGER            :: startmo            = 1              ! start month of forcing data
      INTEGER            :: endyr              = 2003           ! end year of forcing data
      INTEGER            :: endmo              = 12             ! end month of forcing data
      INTEGER            :: dtime(8)           = (/21600,21600,21600,21600,0,21600,21600,21600/)
      INTEGER            :: offset(8)          = (/10800,10800,10800,10800,0,10800,0,10800/)
      INTEGER            :: nlands             = 1              ! land grid number in 1d

      LOGICAL            :: leapyear           = .false.        ! leapyear calendar
      LOGICAL            :: data2d             = .true.         ! data in 2 dimension (lon, lat)
      LOGICAL            :: hightdim           = .false.        ! have "z" dimension
      LOGICAL            :: dim2d              = .true.         ! lat/lon value in 2 dimension (lon, lat)

      CHARACTER(len=256) :: latname            = 'LATIXY'       ! dimension name of latitude
      CHARACTER(len=256) :: lonname            = 'LONGXY'       ! dimension name of longitude

      CHARACTER(len=256) :: groupby            = 'month'        ! file grouped by year/month

      CHARACTER(len=256) :: fprefix(8)          = (/ &
         'TPHWL6Hrly/clmforc.cruncep.V4.c2011.0.5d.TPQWL.', &
         'TPHWL6Hrly/clmforc.cruncep.V4.c2011.0.5d.TPQWL.', &
         'TPHWL6Hrly/clmforc.cruncep.V4.c2011.0.5d.TPQWL.', &
         'Precip6Hrly/clmforc.cruncep.V4.c2011.0.5d.Prec.', &
         'NULL                                           ', &
         'TPHWL6Hrly/clmforc.cruncep.V4.c2011.0.5d.TPQWL.', &
         'Solar6Hrly/clmforc.cruncep.V4.c2011.0.5d.Solr. ', &
         'TPHWL6Hrly/clmforc.cruncep.V4.c2011.0.5d.TPQWL.' /)
      CHARACTER(len=256) :: vname(8)           = (/ &
         'TBOT    ','QBOT    ','PSRF    ','PRECTmms', &
         'NULL    ','WIND    ','FSDS    ','FLDS    ' /)
      CHARACTER(len=256) :: tintalgo(8)        = (/ &
         'linear ','linear ','linear ','nearest', &
         'NULL   ','linear ','coszen ','linear ' /)

      CHARACTER(len=256) :: CBL_fprefix        = 'TPHWL6Hrly/clmforc.cruncep.V4.c2011.0.5d.TPQWL.'
      CHARACTER(len=256) :: CBL_vname          = 'blh'
      CHARACTER(len=256) :: CBL_tintalgo       = 'linear'
      INTEGER            :: CBL_dtime          = 21600
      INTEGER            :: CBL_offset         = 10800
   END TYPE nl_forcing_type

   TYPE (nl_forcing_type) :: DEF_forcing

   !CBL height
   LOGICAL            :: DEF_USE_CBL_HEIGHT = .false.
   !Plant Hydraulics
   LOGICAL            :: DEF_USE_PLANTHYDRAULICS = .true.
   !Semi-Analytic-Spin-Up
   LOGICAL            :: DEF_USE_SASU = .false.
   !Punctuated nitrogen addition Spin up
   LOGICAL            :: DEF_USE_PN   = .false.
   !Fertilisation on crop
   LOGICAL            :: DEF_USE_FERT = .true.
   !Nitrification and denitrification switch
   LOGICAL            :: DEF_USE_NITRIF = .true.
   !Soy nitrogen fixation
   LOGICAL            :: DEF_USE_CNSOYFIXN = .true.
   !Fire module
   LOGICAL            :: DEF_USE_FIRE = .false.


   ! ----- history variables -----
   TYPE history_var_type

      LOGICAL :: xy_us        = .true.
      LOGICAL :: xy_vs        = .true.
      LOGICAL :: xy_t         = .true.
      LOGICAL :: xy_q         = .true.
      LOGICAL :: xy_prc       = .true.
      LOGICAL :: xy_prl       = .true.
      LOGICAL :: xy_pbot      = .true.
      LOGICAL :: xy_frl       = .true.
      LOGICAL :: xy_solarin   = .true.
      LOGICAL :: xy_rain      = .true.
      LOGICAL :: xy_snow      = .true.
      LOGICAL :: xy_ozone     = .true.

      LOGICAL :: xy_hpbl      = .true.

      LOGICAL :: taux         = .true.
      LOGICAL :: tauy         = .true.
      LOGICAL :: fsena        = .true.
      LOGICAL :: lfevpa       = .true.
      LOGICAL :: fevpa        = .true.
      LOGICAL :: fsenl        = .true.
      LOGICAL :: fevpl        = .true.
      LOGICAL :: etr          = .true.
      LOGICAL :: fseng        = .true.
      LOGICAL :: fevpg        = .true.
      LOGICAL :: fgrnd        = .true.
      LOGICAL :: sabvsun      = .true.
      LOGICAL :: sabvsha      = .true.
      LOGICAL :: sabg         = .true.
      LOGICAL :: olrg         = .true.
      LOGICAL :: rnet         = .true.
      LOGICAL :: xerr         = .true.
      LOGICAL :: zerr         = .true.
      LOGICAL :: rsur         = .true.
      LOGICAL :: rsub         = .true.
      LOGICAL :: rnof         = .true.
      LOGICAL :: qintr        = .true.
      LOGICAL :: qinfl        = .true.
      LOGICAL :: qdrip        = .true.
      LOGICAL :: wat          = .true.
      LOGICAL :: assim        = .true.
      LOGICAL :: respc        = .true.
      LOGICAL :: qcharge      = .true.
      LOGICAL :: t_grnd       = .true.
      LOGICAL :: tleaf        = .true.
      LOGICAL :: ldew         = .true.
      LOGICAL :: scv          = .true.
      LOGICAL :: snowdp       = .true.
      LOGICAL :: fsno         = .true.
      LOGICAL :: sigf         = .true.
      LOGICAL :: green        = .true.
      LOGICAL :: lai          = .true.
      LOGICAL :: laisun       = .true.
      LOGICAL :: laisha       = .true.
      LOGICAL :: sai          = .true.
      LOGICAL :: alb          = .true.
      LOGICAL :: emis         = .true.
      LOGICAL :: z0m          = .true.
      LOGICAL :: trad         = .true.
      LOGICAL :: tref         = .true.
      LOGICAL :: qref         = .true.
#ifdef URBAN_MODEL
      LOGICAL :: fsen_roof    = .true.
      LOGICAL :: fsen_wsun    = .true.
      LOGICAL :: fsen_wsha    = .true.
      LOGICAL :: fsen_gimp    = .true.
      LOGICAL :: fsen_gper    = .true.
      LOGICAL :: fsen_urbl    = .true.
      LOGICAL :: lfevp_roof   = .true.
      LOGICAL :: lfevp_gimp   = .true.
      LOGICAL :: lfevp_gper   = .true.
      LOGICAL :: lfevp_urbl   = .true.
      LOGICAL :: fhac         = .true.
      LOGICAL :: fwst         = .true.
      LOGICAL :: fach         = .true.
      LOGICAL :: fhah         = .true.
      LOGICAL :: meta         = .true.
      LOGICAL :: vehc         = .true.
      LOGICAL :: t_room       = .true.
      LOGICAL :: tafu         = .true.
      LOGICAL :: t_roof       = .true.
      LOGICAL :: t_wall       = .true.
#endif
      LOGICAL :: assimsun      = .true. !1
      LOGICAL :: assimsha      = .true. !1
      LOGICAL :: etrsun        = .true. !1
      LOGICAL :: etrsha        = .true. !1
#ifdef BGC
      LOGICAL :: leafc              = .true.
      LOGICAL :: leafc_storage      = .true.
      LOGICAL :: leafc_xfer         = .true.
      LOGICAL :: frootc             = .true.
      LOGICAL :: frootc_storage     = .true.
      LOGICAL :: frootc_xfer        = .true.
      LOGICAL :: livestemc          = .true.
      LOGICAL :: livestemc_storage  = .true.
      LOGICAL :: livestemc_xfer     = .true.
      LOGICAL :: deadstemc          = .true.
      LOGICAL :: deadstemc_storage  = .true.
      LOGICAL :: deadstemc_xfer     = .true.
      LOGICAL :: livecrootc         = .true.
      LOGICAL :: livecrootc_storage = .true.
      LOGICAL :: livecrootc_xfer    = .true.
      LOGICAL :: deadcrootc         = .true.
      LOGICAL :: deadcrootc_storage = .true.
      LOGICAL :: deadcrootc_xfer    = .true.
      LOGICAL :: grainc             = .true.
      LOGICAL :: grainc_storage     = .true.
      LOGICAL :: grainc_xfer        = .true.
      LOGICAL :: leafn              = .true.
      LOGICAL :: leafn_storage      = .true.
      LOGICAL :: leafn_xfer         = .true.
      LOGICAL :: frootn             = .true.
      LOGICAL :: frootn_storage     = .true.
      LOGICAL :: frootn_xfer        = .true.
      LOGICAL :: livestemn          = .true.
      LOGICAL :: livestemn_storage  = .true.
      LOGICAL :: livestemn_xfer     = .true.
      LOGICAL :: deadstemn          = .true.
      LOGICAL :: deadstemn_storage  = .true.
      LOGICAL :: deadstemn_xfer     = .true.
      LOGICAL :: livecrootn         = .true.
      LOGICAL :: livecrootn_storage = .true.
      LOGICAL :: livecrootn_xfer    = .true.
      LOGICAL :: deadcrootn         = .true.
      LOGICAL :: deadcrootn_storage = .true.
      LOGICAL :: deadcrootn_xfer    = .true.
      LOGICAL :: grainn             = .true.
      LOGICAL :: grainn_storage     = .true.
      LOGICAL :: grainn_xfer        = .true.
      LOGICAL :: retrasn            = .true.
      LOGICAL :: gpp                = .true.
      LOGICAL :: downreg            = .true.
      LOGICAL :: ar                 = .true.
      LOGICAL :: cwdprod            = .true.
      LOGICAL :: cwddecomp          = .true.
      LOGICAL :: hr                 = .true.
      LOGICAL :: fpg                = .true.
      LOGICAL :: fpi                = .true.
      LOGICAL :: gpp_enftemp        = .false. !1
      LOGICAL :: gpp_enfboreal      = .false. !2
      LOGICAL :: gpp_dnfboreal      = .false. !3
      LOGICAL :: gpp_ebftrop        = .false. !4
      LOGICAL :: gpp_ebftemp        = .false. !5
      LOGICAL :: gpp_dbftrop        = .false. !6
      LOGICAL :: gpp_dbftemp        = .false. !7
      LOGICAL :: gpp_dbfboreal      = .false. !8
      LOGICAL :: gpp_ebstemp        = .false. !9
      LOGICAL :: gpp_dbstemp        = .false. !10
      LOGICAL :: gpp_dbsboreal      = .false. !11
      LOGICAL :: gpp_c3arcgrass     = .false. !12
      LOGICAL :: gpp_c3grass        = .false. !13
      LOGICAL :: gpp_c4grass        = .false. !14
      LOGICAL :: leafc_enftemp      = .false. !1
      LOGICAL :: leafc_enfboreal    = .false. !2
      LOGICAL :: leafc_dnfboreal    = .false. !3
      LOGICAL :: leafc_ebftrop      = .false. !4
      LOGICAL :: leafc_ebftemp      = .false. !5
      LOGICAL :: leafc_dbftrop      = .false. !6
      LOGICAL :: leafc_dbftemp      = .false. !7
      LOGICAL :: leafc_dbfboreal    = .false. !8
      LOGICAL :: leafc_ebstemp      = .false. !9
      LOGICAL :: leafc_dbstemp      = .false. !10
      LOGICAL :: leafc_dbsboreal    = .false. !11
      LOGICAL :: leafc_c3arcgrass   = .false. !12
      LOGICAL :: leafc_c3grass      = .false. !13
      LOGICAL :: leafc_c4grass      = .false. !14
#ifdef CROP
      LOGICAL :: cphase             = .true.
      LOGICAL :: gddmaturity        = .true.
      LOGICAL :: gddplant           = .true.
      LOGICAL :: vf                 = .true.
      LOGICAL :: hui                = .true.
      LOGICAL :: cropprod1c         = .true.
      LOGICAL :: cropprod1c_loss    = .true.
      LOGICAL :: cropseedc_deficit  = .true.
      LOGICAL :: grainc_to_cropprodc= .true.
      LOGICAL :: plantdate_rainfed_temp_corn= .true.
      LOGICAL :: plantdate_irrigated_temp_corn= .true.
      LOGICAL :: plantdate_rainfed_spwheat= .true.
      LOGICAL :: plantdate_irrigated_spwheat= .true.
      LOGICAL :: plantdate_rainfed_wtwheat= .true.
      LOGICAL :: plantdate_irrigated_wtwheat= .true.
      LOGICAL :: plantdate_rainfed_temp_soybean= .true.
      LOGICAL :: plantdate_irrigated_temp_soybean= .true.
      LOGICAL :: plantdate_rainfed_cotton= .true.
      LOGICAL :: plantdate_irrigated_cotton= .true.
      LOGICAL :: plantdate_rainfed_rice= .true.
      LOGICAL :: plantdate_irrigated_rice= .true.
      LOGICAL :: plantdate_rainfed_sugarcane= .true.
      LOGICAL :: plantdate_irrigated_sugarcane= .true.
      LOGICAL :: plantdate_rainfed_trop_corn= .true.
      LOGICAL :: plantdate_irrigated_trop_corn= .true.
      LOGICAL :: plantdate_rainfed_trop_soybean= .true.
      LOGICAL :: plantdate_irrigated_trop_soybean= .true.
      LOGICAL :: plantdate_unmanagedcrop= .true.
      LOGICAL :: cropprodc_rainfed_temp_corn= .true.
      LOGICAL :: cropprodc_irrigated_temp_corn= .true.
      LOGICAL :: cropprodc_rainfed_spwheat= .true.
      LOGICAL :: cropprodc_irrigated_spwheat= .true.
      LOGICAL :: cropprodc_rainfed_wtwheat= .true.
      LOGICAL :: cropprodc_irrigated_wtwheat= .true.
      LOGICAL :: cropprodc_rainfed_temp_soybean= .true.
      LOGICAL :: cropprodc_irrigated_temp_soybean= .true.
      LOGICAL :: cropprodc_rainfed_cotton= .true.
      LOGICAL :: cropprodc_irrigated_cotton= .true.
      LOGICAL :: cropprodc_rainfed_rice= .true.
      LOGICAL :: cropprodc_irrigated_rice= .true.
      LOGICAL :: cropprodc_rainfed_sugarcane= .true.
      LOGICAL :: cropprodc_irrigated_sugarcane= .true.
      LOGICAL :: cropprodc_rainfed_trop_corn= .true.
      LOGICAL :: cropprodc_irrigated_trop_corn= .true.
      LOGICAL :: cropprodc_rainfed_trop_soybean= .true.
      LOGICAL :: cropprodc_irrigated_trop_soybean= .true.
      LOGICAL :: cropprodc_unmanagedcrop= .true.

      LOGICAL :: grainc_to_seed     = .true.
      LOGICAL :: fert_to_sminn      = .true.

      LOGICAL :: huiswheat          = .true.
      LOGICAL :: pdcorn             = .true.
      LOGICAL :: pdswheat           = .true.
      LOGICAL :: pdwwheat           = .true.
      LOGICAL :: pdsoybean          = .true.
      LOGICAL :: pdcotton           = .true.
      LOGICAL :: pdrice1            = .true.
      LOGICAL :: pdrice2            = .true.
      LOGICAL :: pdsugarcane        = .true.
      LOGICAL :: fertnitro_corn     = .true.
      LOGICAL :: fertnitro_swheat   = .true.
      LOGICAL :: fertnitro_wwheat   = .true.
      LOGICAL :: fertnitro_soybean  = .true.
      LOGICAL :: fertnitro_cotton   = .true.
      LOGICAL :: fertnitro_rice1    = .true.
      LOGICAL :: fertnitro_rice2    = .true.
      LOGICAL :: fertnitro_sugarcane= .true.
      LOGICAL :: irrig_method_corn     = .true.
      LOGICAL :: irrig_method_swheat   = .true.
      LOGICAL :: irrig_method_wwheat   = .true.
      LOGICAL :: irrig_method_soybean  = .true.
      LOGICAL :: irrig_method_cotton   = .true.
      LOGICAL :: irrig_method_rice1    = .true.
      LOGICAL :: irrig_method_rice2    = .true.
      LOGICAL :: irrig_method_sugarcane= .true.

      LOGICAL :: irrig_rate         = .true.
      LOGICAL :: deficit_irrig      = .true.
      LOGICAL :: sum_irrig          = .true.
      LOGICAL :: sum_irrig_count    = .true.

#endif
      LOGICAL :: ndep_to_sminn      = .true.
      LOGICAL :: CONC_O2_UNSAT      = .true.
      LOGICAL :: O2_DECOMP_DEPTH_UNSAT = .true.
      LOGICAL :: abm                = .true.
      LOGICAL :: gdp                = .true.
      LOGICAL :: peatf              = .true.
      LOGICAL :: hdm                = .true.
      LOGICAL :: lnfm               = .true.
#endif

      LOGICAL :: t_soisno     = .true.
      LOGICAL :: wliq_soisno  = .true.
      LOGICAL :: wice_soisno  = .true.

      LOGICAL :: h2osoi       = .true.
      LOGICAL :: rstfacsun    = .true.
      LOGICAL :: rstfacsha    = .true.
      LOGICAL :: gssun        = .true.
      LOGICAL :: gssha        = .true.
      LOGICAL :: rootr        = .true.
      LOGICAL :: vegwp        = .true.
      LOGICAL :: BD_all       = .true.
      LOGICAL :: wfc          = .true.
      LOGICAL :: OM_density   = .true.
      LOGICAL :: wdsrf        = .true.
      LOGICAL :: zwt          = .true.
      LOGICAL :: wa           = .true.

      LOGICAL :: t_lake       = .true.
      LOGICAL :: lake_icefrac = .true.

#ifdef BGC
      LOGICAL :: litr1c_vr    = .true.
      LOGICAL :: litr2c_vr    = .true.
      LOGICAL :: litr3c_vr    = .true.
      LOGICAL :: soil1c_vr    = .true.
      LOGICAL :: soil2c_vr    = .true.
      LOGICAL :: soil3c_vr    = .true.
      LOGICAL :: cwdc_vr      = .true.
      LOGICAL :: litr1n_vr    = .true.
      LOGICAL :: litr2n_vr    = .true.
      LOGICAL :: litr3n_vr    = .true.
      LOGICAL :: soil1n_vr    = .true.
      LOGICAL :: soil2n_vr    = .true.
      LOGICAL :: soil3n_vr    = .true.
      LOGICAL :: cwdn_vr      = .true.
      LOGICAL :: sminn_vr     = .true.
#endif

      LOGICAL :: ustar        = .true.
      LOGICAL :: ustar2       = .true.
      LOGICAL :: tstar        = .true.
      LOGICAL :: qstar        = .true.
      LOGICAL :: zol          = .true.
      LOGICAL :: rib          = .true.
      LOGICAL :: fm           = .true.
      LOGICAL :: fh           = .true.
      LOGICAL :: fq           = .true.
      LOGICAL :: us10m        = .true.
      LOGICAL :: vs10m        = .true.
      LOGICAL :: fm10m        = .true.
      LOGICAL :: sr           = .true.
      LOGICAL :: solvd        = .true.
      LOGICAL :: solvi        = .true.
      LOGICAL :: solnd        = .true.
      LOGICAL :: solni        = .true.
      LOGICAL :: srvd         = .true.
      LOGICAL :: srvi         = .true.
      LOGICAL :: srnd         = .true.
      LOGICAL :: srni         = .true.

      LOGICAL :: solvdln      = .true.
      LOGICAL :: solviln      = .true.
      LOGICAL :: solndln      = .true.
      LOGICAL :: solniln      = .true.
      LOGICAL :: srvdln       = .true.
      LOGICAL :: srviln       = .true.
      LOGICAL :: srndln       = .true.
      LOGICAL :: srniln       = .true.

      LOGICAL :: rsubs_bsn    = .true.
      LOGICAL :: rsubs_hru    = .true.
      LOGICAL :: riv_height   = .true.
      LOGICAL :: riv_veloct   = .true.
      LOGICAL :: wdsrf_hru    = .true.
      LOGICAL :: veloc_hru    = .true.

   END TYPE history_var_type

   TYPE (history_var_type) :: DEF_hist_vars

CONTAINS

   SUBROUTINE read_namelist (nlfile)

      USE MOD_SPMD_Task
      IMPLICIT NONE

      CHARACTER(len=*), intent(in) :: nlfile

      ! Local variables
      LOGICAL :: fexists
      INTEGER :: ivar
      INTEGER :: ierr

      namelist /nl_colm/          &
         DEF_CASE_NAME,           &
         DEF_domain,              &
#ifdef SinglePoint
         SITE_fsrfdata,            &
         USE_SITE_pctpfts,         &
         USE_SITE_pctcrop,         &
         USE_SITE_htop,            &
         USE_SITE_LAI,             &
         USE_SITE_lakedepth,       &
         USE_SITE_soilreflectance, &
         USE_SITE_soilparameters,  &
         USE_SITE_dbedrock,        &
         USE_SITE_topography,      &
         USE_SITE_HistWriteBack,   &
         USE_SITE_ForcingReadAhead,&
         USE_SITE_urban_paras,     &
         USE_SITE_thermal_paras,   &
         USE_SITE_urban_LAI,       &
#endif
         DEF_nx_blocks,                   &
         DEF_ny_blocks,                   &
         DEF_PIO_groupsize,               &
         DEF_simulation_time,             &
         DEF_dir_rawdata,                 &
         DEF_dir_runtime,                 &
         DEF_dir_output,                  &
         DEF_file_mesh,                   &
         DEF_GRIDBASED_lon_res,           &
         DEF_GRIDBASED_lat_res,           &
#ifdef CATCHMENT
         DEF_CatchmentMesh_data,          &
#endif
         DEF_file_mesh_filter,            &

         DEF_USE_LCT,                     &
         DEF_USE_PFT,                     &
         DEF_USE_PC,                      &
         DEF_FAST_PC,                     &
         DEF_SOLO_PFT,                    &
         DEF_SUBGRID_SCHEME,              &

         DEF_LAI_MONTHLY,                 &   !add by zhongwang wei @ sysu 2021/12/23
         DEF_Interception_scheme,         &   !add by zhongwang wei @ sysu 2022/05/23
         DEF_SSP,                         &   !add by zhongwang wei @ sysu 2023/02/07

         DEF_LAI_CHANGE_YEARLY,           &
         DEF_USE_LAIFEEDBACK,             &   !add by Xingjie Lu, use for updating LAI with leaf carbon
         DEF_USE_IRRIGATION,              &   ! use irrigation
         ! DEF_IRRIGATION_METHOD,           &   ! use irrigation temporary

         DEF_LC_YEAR,                     &
         DEF_LULCC_SCHEME,                &

         DEF_URBAN_type_scheme,           &
         DEF_URBAN_ONLY,                  &
         DEF_URBAN_RUN,                   &   !add by hua yuan, open urban model or not
         DEF_URBAN_BEM,                   &   !add by hua yuan, open urban BEM model or not
         DEF_URBAN_TREE,                  &   !add by hua yuan, modeling urban tree or not
         DEF_URBAN_WATER,                 &   !add by hua yuan, modeling urban water or not
         DEF_URBAN_LUCY,                  &

         DEF_USE_SOILPAR_UPS_FIT,         &
         DEF_THERMAL_CONDUCTIVITY_SCHEME, &
         DEF_USE_SUPERCOOL_WATER,         &
         DEF_SOIL_REFL_SCHEME,            &

         DEF_dir_existing_srfdata,        &
         USE_srfdata_from_larger_region,  &
         USE_srfdata_from_3D_gridded_data,&
         USE_zip_for_aggregation,         &

         DEF_USE_CBL_HEIGHT,              &   !add by zhongwang wei @ sysu 2022/12/31
         DEF_USE_PLANTHYDRAULICS,         &   !add by xingjie lu @ sysu 2023/05/28
         DEF_USE_SASU,                    &   !add by Xingjie Lu @ sysu 2023/06/27
         DEF_USE_PN,                      &   !add by Xingjie Lu @ sysu 2023/06/27
         DEF_USE_FERT,                    &   !add by Xingjie Lu @ sysu 2023/06/27
         DEF_USE_NITRIF,                  &   !add by Xingjie Lu @ sysu 2023/06/27
         DEF_USE_CNSOYFIXN,               &   !add by Xingjie Lu @ sysu 2023/06/27
         DEF_USE_FIRE,                    &   !add by Xingjie Lu @ sysu 2023/06/27

         DEF_LANDONLY,                    &
         DEF_USE_DOMINANT_PATCHTYPE,      &
         DEF_USE_VARIABLY_SATURATED_FLOW, &
         DEF_USE_BEDROCK,                 &
         DEF_USE_OZONESTRESS,             &
         DEF_USE_OZONEDATA,               &
         DEF_USE_SNICAR,                  &
         DEF_Aerosol_Readin,              &
         DEF_Aerosol_Clim,                &

         DEF_precip_phase_discrimination_scheme, &

         DEF_USE_SOIL_INIT,               &
         DEF_file_soil_init,              &

         DEF_file_snowoptics,             &
         DEF_file_snowaging ,             &

         DEF_forcing_namelist,            &

         DEF_USE_Forcing_Downscaling,        &
         DEF_DS_precipitation_adjust_scheme, &
         DEF_DS_longwave_adjust_scheme,      &

         DEF_HISTORY_IN_VECTOR,           &
         DEF_hist_lon_res,                &
         DEF_hist_lat_res,                &
         DEF_hist_grid_as_forcing,        &
         DEF_WRST_FREQ,                   &
         DEF_HIST_FREQ,                   &
         DEF_HIST_groupby,                &
         DEF_HIST_mode,                   &
         DEF_REST_COMPRESS_LEVEL,         &
         DEF_HIST_COMPRESS_LEVEL,         &
         DEF_hist_vars_namelist,          &
         DEF_hist_vars_out_default

      namelist /nl_colm_forcing/ DEF_dir_forcing, DEF_forcing
      namelist /nl_colm_history/ DEF_hist_vars

      ! ----- open the namelist file -----
      IF (p_is_master) THEN

         open(10, status='OLD', file=nlfile, form="FORMATTED")
         read(10, nml=nl_colm, iostat=ierr)
         IF (ierr /= 0) THEN
            write(*,*) ' ***** ERROR: Problem reading namelist.'
            write(*,*) trim(nlfile), ierr
#ifdef USEMPI
            CALL mpi_abort (p_comm_glb, p_err)
#endif
         ENDIF
         close(10)

         open(10, status='OLD', file=trim(DEF_forcing_namelist), form="FORMATTED")
         read(10, nml=nl_colm_forcing, iostat=ierr)
         IF (ierr /= 0) THEN
            write(*,*) ' ***** ERROR: Problem reading forcing namelist.'
            write(*,*) trim(DEF_forcing_namelist), ierr
         ENDIF
         close(10)
#ifdef SinglePoint
         DEF_forcing%has_missing_value = .false.
#endif

         DEF_dir_landdata = trim(DEF_dir_output) // '/' // trim(adjustl(DEF_CASE_NAME)) // '/landdata'
         DEF_dir_restart  = trim(DEF_dir_output) // '/' // trim(adjustl(DEF_CASE_NAME)) // '/restart'
         DEF_dir_history  = trim(DEF_dir_output) // '/' // trim(adjustl(DEF_CASE_NAME)) // '/history'

         CALL system('mkdir -p ' // trim(adjustl(DEF_dir_output  )))
         CALL system('mkdir -p ' // trim(adjustl(DEF_dir_landdata)))
         CALL system('mkdir -p ' // trim(adjustl(DEF_dir_restart )))
         CALL system('mkdir -p ' // trim(adjustl(DEF_dir_history )))

#ifdef SinglePoint
         DEF_nx_blocks = 360
         DEF_ny_blocks = 180
         DEF_HIST_mode = 'one'
#endif


! ===============================================================
! ----- Macros&Namelist conflicts and dependency management -----
! ===============================================================


! ----- SOIL model related ------ Macros&Namelist conflicts and dependency management
#if (defined vanGenuchten_Mualem_SOIL_MODEL)
         write(*,*) '                  *****                  '
         write(*,*) 'Note: DEF_USE_VARIABLY_SATURATED_FLOW is automaticlly set to .true.  '
         write(*,*) 'when using vanGenuchten_Mualem_SOIL_MODEL. '
         DEF_USE_VARIABLY_SATURATED_FLOW = .true.
#endif


! ----- subgrid type related ------ Macros&Namelist conflicts and dependency management

#if (defined LULC_USGS || defined LULC_IGBP)
         DEF_USE_LCT  = .true.
         DEF_USE_PFT  = .false.
         DEF_USE_PC   = .false.
         DEF_FAST_PC  = .false.
         DEF_SOLO_PFT = .false.
#endif

#ifdef LULC_IGBP_PFT
         DEF_USE_LCT  = .false.
         DEF_USE_PFT  = .true.
         DEF_USE_PC   = .false.
         DEF_FAST_PC  = .false.
#endif

#ifdef LULC_IGBP_PC
         DEF_USE_LCT  = .false.
         DEF_USE_PFT  = .false.
         DEF_USE_PC   = .true.
         DEF_SOLO_PFT = .false.
#endif

#if (defined LULC_IGBP_PFT || defined LULC_IGBP_PC)
         IF (.not.DEF_LAI_MONTHLY) THEN
            write(*,*) '                  *****                  '
            write(*,*) 'Warning: 8-day LAI data is not supported for '
            write(*,*) 'LULC_IGBP_PFT and LULC_IGBP_PC.'
            write(*,*) 'Changed to monthly data, set DEF_LAI_MONTHLY = .true.'
            DEF_LAI_MONTHLY = .true.
         ENDIF
#endif


! ----- BGC and CROP model related ------ Macros&Namelist conflicts and dependency management

#ifndef BGC
         IF(DEF_USE_LAIFEEDBACK)then
            DEF_USE_LAIFEEDBACK = .false.
            write(*,*) '                  *****                  '
            write(*,*) 'Warning: LAI feedback is not supported for BGC off.'
            write(*,*) 'DEF_USE_LAIFEEDBACK is set to false automatically when BGC is turned off.'
         ENDIF

         IF(DEF_USE_SASU)then
            DEF_USE_SASU = .false.
            write(*,*) '                  *****                  '
            write(*,*) 'Warning: Semi-Analytic Spin-up is on when BGC is off.'
            write(*,*) 'DEF_USE_SASU is set to false automatically when BGC is turned off.'
         ENDIF

         IF(DEF_USE_PN)then
            DEF_USE_PN = .false.
            write(*,*) '                  *****                  '
            write(*,*) 'Warning: Punctuated nitrogen addition spin up is on when BGC is off.'
            write(*,*) 'DEF_USE_PN is set to false automatically when BGC is turned off.'
         ENDIF

         IF(DEF_USE_NITRIF)then
            DEF_USE_NITRIF = .false.
            write(*,*) '                  *****                  '
            write(*,*) 'Warning: Nitrification-Denitrification is on when BGC is off.'
            write(*,*) 'DEF_USE_NITRIF is set to false automatically when BGC is turned off.'
         ENDIF

         IF(DEF_USE_FIRE)then
            DEF_USE_FIRE = .false.
            write(*,*) '                  *****                  '
            write(*,*) 'Warning: Fire model is on when BGC is off.'
            write(*,*) 'DEF_USE_FIRE is set to false automatically when BGC is turned off.'
         ENDIF
#endif

#ifndef CROP
         IF(DEF_USE_FERT)then
            DEF_USE_FERT = .false.
            write(*,*) '                  *****                  '
            write(*,*) 'Warning: Fertilization is on when CROP is off.'
            write(*,*) 'DEF_USE_FERT is set to false automatically when CROP is turned off.'
         ENDIF

         IF(DEF_USE_CNSOYFIXN)then
            DEF_USE_CNSOYFIXN = .false.
            write(*,*) '                  *****                  '
            write(*,*) 'Warning: Soy nitrogen fixation is on when CROP is off.'
            write(*,*) 'DEF_USE_CNSOYFIXN is set to false automatically when CROP is turned off.'
         ENDIF

         if(DEF_USE_IRRIGATION)then
            DEF_USE_IRRIGATION = .false.
            write(*,*) '                  *****                  '
            write(*,*) 'Warning: irrigation is on when CROP is off.'
            write(*,*) 'DEF_USE_IRRIGATION is set to false automatically when CROP is turned off.'
         ENDIF
#endif

         IF(.not. DEF_USE_OZONESTRESS)then
            IF(DEF_USE_OZONEDATA)then
               DEF_USE_OZONEDATA = .false.
               write(*,*) '                  *****                  '
               write(*,*) 'Warning: DEF_USE_OZONEDATA is not supported for OZONESTRESS off.'
               write(*,*) 'DEF_USE_OZONEDATA is set to false automatically.'
            ENDIF
         ENDIF


! ----- SNICAR model ------ Macros&Namelist conflicts and dependency management

         DEF_file_snowoptics = trim(DEF_dir_runtime)//'/snicar/snicar_optics_5bnd_mam_c211006.nc'
         DEF_file_snowaging  = trim(DEF_dir_runtime)//'/snicar/snicar_drdt_bst_fit_60_c070416.nc'

         IF (.not. DEF_USE_SNICAR) THEN
            IF (DEF_Aerosol_Readin) THEN
               DEF_Aerosol_Readin = .false.
               write(*,*) '                  *****                  '
               write(*,*) 'Warning: DEF_Aerosol_Readin is not needed for DEF_USE_SNICAR off. '
               write(*,*) 'DEF_Aerosol_Readin is set to false automatically.'
            ENDIF
         ENDIF


! ----- Urban model ----- Macros&Namelist conflicts and dependency management

#ifdef URBAN_MODEL
         DEF_URBAN_RUN = .true.

         IF (DEF_USE_SNICAR) THEN
            write(*,*) '                  *****                  '
            write(*,*) 'Note: SNICAR is not applied for URBAN model, but for other land covers. '
         ENDIF
#else
         IF (DEF_URBAN_RUN) then
            write(*,*) '                  *****                  '
            write(*,*) 'Note: The Urban model is not opened. IF you want to run Urban model '
            write(*,*) 'please #define URBAN_MODEL in define.h. otherwise DEF_URBAN_RUN will '
            write(*,*) 'be set to false automatically.'
            DEF_URBAN_RUN = .false.
         ENDIF
#endif


! ----- LULCC ----- Macros&Namelist conflicts and dependency management

#ifdef LULCC

#if (defined LULC_USGS || defined BGC)
         write(*,*) '                  *****                  '
         write(*,*) 'Fatal ERROR: LULCC is not supported for LULC_USGS/BGC at present. STOP! '
         CALL CoLM_stop ()
#endif
         IF (.not.DEF_LAI_MONTHLY) THEN
            write(*,*) '                  *****                  '
            write(*,*) 'Note: When LULCC is opened, DEF_LAI_MONTHLY '
            write(*,*) 'will be set to true automatically.'
            DEF_LAI_MONTHLY = .true.
         ENDIF

         IF (.not.DEF_LAI_CHANGE_YEARLY) THEN
            write(*,*) '                  *****                  '
            write(*,*) 'Note: When LULCC is opened, DEF_LAI_CHANGE_YEARLY '
            write(*,*) 'will be set to true automatically.'
            DEF_LAI_CHANGE_YEARLY = .true.
         ENDIF

#if (defined LULC_IGBP_PC || defined URBAN)
         write(*,*) '                  *****                  '
         write(*,*) 'Fatal ERROR: LULCC is not supported for LULC_IGBP_PC/URBAN at present. STOP! '
         write(*,*) 'It is coming soon. '
         CALL CoLM_stop ()
#endif

#endif


! ----- [Complement IF needed] ----- Macros&Namelist conflicts and dependency management

#if (defined SinglePoint)
#ifdef SrfdataDiag
         write(*,*) '                  *****                  '
         write(*,*) 'Surface data diagnose is closed in SinglePoint case.'
#undef SrfdataDiag
#endif
#endif


! -----END Macros&Namelist conflicts and dependency management -----
! ===============================================================


      ENDIF


#ifdef USEMPI
      CALL mpi_bcast (DEF_CASE_NAME,    256, mpi_character, p_root, p_comm_glb, p_err)
      CALL mpi_bcast (DEF_domain%edges,   1, mpi_real8,     p_root, p_comm_glb, p_err)
      CALL mpi_bcast (DEF_domain%edgen,   1, mpi_real8,     p_root, p_comm_glb, p_err)
      CALL mpi_bcast (DEF_domain%edgew,   1, mpi_real8,     p_root, p_comm_glb, p_err)
      CALL mpi_bcast (DEF_domain%edgee,   1, mpi_real8,     p_root, p_comm_glb, p_err)

      CALL mpi_bcast (DEF_nx_blocks,     1, mpi_integer, p_root, p_comm_glb, p_err)
      CALL mpi_bcast (DEF_ny_blocks,     1, mpi_integer, p_root, p_comm_glb, p_err)
      CALL mpi_bcast (DEF_PIO_groupsize, 1, mpi_integer, p_root, p_comm_glb, p_err)

      CALL mpi_bcast (DEF_simulation_time%greenwich,     1, mpi_logical, p_root, p_comm_glb, p_err)

      CALL mpi_bcast (DEF_simulation_time%start_year,    1, mpi_integer, p_root, p_comm_glb, p_err)
      CALL mpi_bcast (DEF_simulation_time%start_month,   1, mpi_integer, p_root, p_comm_glb, p_err)
      CALL mpi_bcast (DEF_simulation_time%start_day,     1, mpi_integer, p_root, p_comm_glb, p_err)
      CALL mpi_bcast (DEF_simulation_time%start_sec,     1, mpi_integer, p_root, p_comm_glb, p_err)

      CALL mpi_bcast (DEF_simulation_time%end_year,      1, mpi_integer, p_root, p_comm_glb, p_err)
      CALL mpi_bcast (DEF_simulation_time%end_month,     1, mpi_integer, p_root, p_comm_glb, p_err)
      CALL mpi_bcast (DEF_simulation_time%end_day,       1, mpi_integer, p_root, p_comm_glb, p_err)
      CALL mpi_bcast (DEF_simulation_time%end_sec,       1, mpi_integer, p_root, p_comm_glb, p_err)

      CALL mpi_bcast (DEF_simulation_time%spinup_year,   1, mpi_integer, p_root, p_comm_glb, p_err)
      CALL mpi_bcast (DEF_simulation_time%spinup_month,  1, mpi_integer, p_root, p_comm_glb, p_err)
      CALL mpi_bcast (DEF_simulation_time%spinup_day,    1, mpi_integer, p_root, p_comm_glb, p_err)
      CALL mpi_bcast (DEF_simulation_time%spinup_sec,    1, mpi_integer, p_root, p_comm_glb, p_err)
      CALL mpi_bcast (DEF_simulation_time%spinup_repeat, 1, mpi_integer, p_root, p_comm_glb, p_err)

      CALL mpi_bcast (DEF_simulation_time%timestep,      1, mpi_real8,   p_root, p_comm_glb, p_err)

      CALL mpi_bcast (DEF_dir_rawdata,  256, mpi_character, p_root, p_comm_glb, p_err)
      CALL mpi_bcast (DEF_dir_runtime,  256, mpi_character, p_root, p_comm_glb, p_err)
      CALL mpi_bcast (DEF_dir_output,   256, mpi_character, p_root, p_comm_glb, p_err)
      CALL mpi_bcast (DEF_dir_forcing,  256, mpi_character, p_root, p_comm_glb, p_err)

      CALL mpi_bcast (DEF_dir_landdata, 256, mpi_character, p_root, p_comm_glb, p_err)
      CALL mpi_bcast (DEF_dir_restart,  256, mpi_character, p_root, p_comm_glb, p_err)
      CALL mpi_bcast (DEF_dir_history,  256, mpi_character, p_root, p_comm_glb, p_err)

#if (defined GRIDBASED || defined UNSTRUCTURED)
      CALL mpi_bcast (DEF_file_mesh,    256, mpi_character, p_root, p_comm_glb, p_err)
      CALL mpi_bcast (DEF_GRIDBASED_lon_res, 1, mpi_real8, p_root, p_comm_glb, p_err)
      CALL mpi_bcast (DEF_GRIDBASED_lat_res, 1, mpi_real8, p_root, p_comm_glb, p_err)
#endif

#ifdef CATCHMENT
      CALL mpi_bcast (DEF_CatchmentMesh_data, 256, mpi_character, p_root, p_comm_glb, p_err)
#endif

      CALL mpi_bcast (DEF_file_mesh_filter,   256, mpi_character, p_root, p_comm_glb, p_err)

      CALL mpi_bcast (DEF_dir_existing_srfdata,     256, mpi_character, p_root, p_comm_glb, p_err)
      call mpi_bcast (USE_srfdata_from_larger_region,   1, mpi_logical, p_root, p_comm_glb, p_err)
      call mpi_bcast (USE_srfdata_from_3D_gridded_data, 1, mpi_logical, p_root, p_comm_glb, p_err)
      call mpi_bcast (USE_zip_for_aggregation,          1, mpi_logical, p_root, p_comm_glb, p_err)

      ! 07/2023, added by yuan: subgrid setting related
      CALL mpi_bcast (DEF_USE_LCT,           1, mpi_logical,   p_root, p_comm_glb, p_err)
      CALL mpi_bcast (DEF_USE_PFT,           1, mpi_logical,   p_root, p_comm_glb, p_err)
      CALL mpi_bcast (DEF_USE_PC,            1, mpi_logical,   p_root, p_comm_glb, p_err)
      CALL mpi_bcast (DEF_FAST_PC,           1, mpi_logical,   p_root, p_comm_glb, p_err)
      CALL mpi_bcast (DEF_SOLO_PFT,          1, mpi_logical,   p_root, p_comm_glb, p_err)
      CALL mpi_bcast (DEF_SUBGRID_SCHEME,  256, mpi_character, p_root, p_comm_glb, p_err)

      CALL mpi_bcast (DEF_LAI_CHANGE_YEARLY, 1, mpi_logical, p_root, p_comm_glb, p_err)

      ! 05/2023, added by Xingjie lu
      CALL mpi_bcast (DEF_USE_LAIFEEDBACK,   1, mpi_logical, p_root, p_comm_glb, p_err)
      CALL mpi_bcast (DEF_USE_IRRIGATION ,   1, mpi_logical, p_root, p_comm_glb, p_err)

      !  use irrigation temporary
      ! CALL mpi_bcast (DEF_IRRIGATION_METHOD,   1, mpi_logical, p_root, p_comm_glb, p_err)
      
      ! LULC related
      CALL mpi_bcast (DEF_LC_YEAR,           1, mpi_integer, p_root, p_comm_glb, p_err)
      CALL mpi_bcast (DEF_LULCC_SCHEME,      1, mpi_integer, p_root, p_comm_glb, p_err)

      CALL mpi_bcast (DEF_URBAN_type_scheme, 1, mpi_integer, p_root, p_comm_glb, p_err)
      ! 05/2023, added by yuan
      CALL mpi_bcast (DEF_URBAN_ONLY,        1, mpi_logical, p_root, p_comm_glb, p_err)
      CALL mpi_bcast (DEF_URBAN_RUN,         1, mpi_logical, p_root, p_comm_glb, p_err)
      CALL mpi_bcast (DEF_URBAN_BEM,         1, mpi_logical, p_root, p_comm_glb, p_err)
      CALL mpi_bcast (DEF_URBAN_TREE,        1, mpi_logical, p_root, p_comm_glb, p_err)
      CALL mpi_bcast (DEF_URBAN_WATER,       1, mpi_logical, p_root, p_comm_glb, p_err)
      CALL mpi_bcast (DEF_URBAN_LUCY,        1, mpi_logical, p_root, p_comm_glb, p_err)

      ! 06/2023, added by weinan
      CALL mpi_bcast (DEF_USE_SOILPAR_UPS_FIT,          1, mpi_logical, p_root, p_comm_glb, p_err)
      CALL mpi_bcast (DEF_THERMAL_CONDUCTIVITY_SCHEME,  1, mpi_integer, p_root, p_comm_glb, p_err)
      CALL mpi_bcast (DEF_USE_SUPERCOOL_WATER,          1, mpi_logical, p_root, p_comm_glb, p_err)

      ! 06/2023, added by hua yuan
      CALL mpi_bcast (DEF_SOIL_REFL_SCHEME,             1, mpi_integer, p_root, p_comm_glb, p_err)

      call mpi_bcast (DEF_LAI_MONTHLY,         1, mpi_logical, p_root, p_comm_glb, p_err)
      call mpi_bcast (DEF_Interception_scheme, 1, mpi_integer, p_root, p_comm_glb, p_err)
      call mpi_bcast (DEF_SSP,             256, mpi_character, p_root, p_comm_glb, p_err)

      call mpi_bcast (DEF_USE_CBL_HEIGHT     , 1, mpi_logical, p_root, p_comm_glb, p_err)
      call mpi_bcast (DEF_USE_PLANTHYDRAULICS, 1, mpi_logical, p_root, p_comm_glb, p_err)
      call mpi_bcast (DEF_USE_SASU           , 1, mpi_logical, p_root, p_comm_glb, p_err)
      call mpi_bcast (DEF_USE_PN             , 1, mpi_logical, p_root, p_comm_glb, p_err)
      call mpi_bcast (DEF_USE_FERT           , 1, mpi_logical, p_root, p_comm_glb, p_err)
      call mpi_bcast (DEF_USE_NITRIF         , 1, mpi_logical, p_root, p_comm_glb, p_err)
      call mpi_bcast (DEF_USE_CNSOYFIXN      , 1, mpi_logical, p_root, p_comm_glb, p_err)
      call mpi_bcast (DEF_USE_FIRE           , 1, mpi_logical, p_root, p_comm_glb, p_err)

      call mpi_bcast (DEF_LANDONLY,                   1, mpi_logical, p_root, p_comm_glb, p_err)
      call mpi_bcast (DEF_USE_DOMINANT_PATCHTYPE,     1, mpi_logical, p_root, p_comm_glb, p_err)
      call mpi_bcast (DEF_USE_VARIABLY_SATURATED_FLOW,1, mpi_logical, p_root, p_comm_glb, p_err)
      call mpi_bcast (DEF_USE_BEDROCK                ,1, mpi_logical, p_root, p_comm_glb, p_err)
      call mpi_bcast (DEF_USE_OZONESTRESS            ,1, mpi_logical, p_root, p_comm_glb, p_err)
      call mpi_bcast (DEF_USE_OZONEDATA              ,1, mpi_logical, p_root, p_comm_glb, p_err)

      CALL mpi_bcast (DEF_precip_phase_discrimination_scheme, 5, mpi_character, p_root, p_comm_glb, p_err)

      call mpi_bcast (DEF_USE_SOIL_INIT,    1, mpi_logical,   p_root, p_comm_glb, p_err)
      CALL mpi_bcast (DEF_file_soil_init, 256, mpi_character, p_root, p_comm_glb, p_err)

      call mpi_bcast (DEF_USE_SNICAR,        1, mpi_logical,   p_root, p_comm_glb, p_err)
      CALL mpi_bcast (DEF_file_snowoptics, 256, mpi_character, p_root, p_comm_glb, p_err)
      CALL mpi_bcast (DEF_file_snowaging , 256, mpi_character, p_root, p_comm_glb, p_err)

      call mpi_bcast (DEF_Aerosol_Readin,    1, mpi_logical,   p_root, p_comm_glb, p_err)
      call mpi_bcast (DEF_Aerosol_Clim,      1, mpi_logical,   p_root, p_comm_glb, p_err)

      CALL mpi_bcast (DEF_HISTORY_IN_VECTOR, 1, mpi_logical,  p_root, p_comm_glb, p_err)

      CALL mpi_bcast (DEF_hist_lon_res,  1, mpi_real8, p_root, p_comm_glb, p_err)
      CALL mpi_bcast (DEF_hist_lat_res,  1, mpi_real8, p_root, p_comm_glb, p_err)

      CALL mpi_bcast (DEF_hist_grid_as_forcing, 1, mpi_logical, p_root, p_comm_glb, p_err)

      CALL mpi_bcast (DEF_WRST_FREQ,         256, mpi_character, p_root, p_comm_glb, p_err)
      CALL mpi_bcast (DEF_HIST_FREQ,         256, mpi_character, p_root, p_comm_glb, p_err)
      CALL mpi_bcast (DEF_HIST_groupby,      256, mpi_character, p_root, p_comm_glb, p_err)
      CALL mpi_bcast (DEF_HIST_mode,         256, mpi_character, p_root, p_comm_glb, p_err)
      CALL mpi_bcast (DEF_REST_COMPRESS_LEVEL, 1, mpi_integer,   p_root, p_comm_glb, p_err)
      CALL mpi_bcast (DEF_HIST_COMPRESS_LEVEL, 1, mpi_integer,   p_root, p_comm_glb, p_err)

      CALL mpi_bcast (DEF_USE_Forcing_Downscaling,        1, mpi_logical,   p_root, p_comm_glb, p_err)
      CALL mpi_bcast (DEF_DS_precipitation_adjust_scheme, 5, mpi_character, p_root, p_comm_glb, p_err)
      CALL mpi_bcast (DEF_DS_longwave_adjust_scheme,      5, mpi_character, p_root, p_comm_glb, p_err)

      CALL mpi_bcast (DEF_forcing%dataset,          256, mpi_character, p_root, p_comm_glb, p_err)
      CALL mpi_bcast (DEF_forcing%solarin_all_band,   1, mpi_logical,   p_root, p_comm_glb, p_err)
      CALL mpi_bcast (DEF_forcing%HEIGHT_V,           1, mpi_real8,     p_root, p_comm_glb, p_err)
      CALL mpi_bcast (DEF_forcing%HEIGHT_T,           1, mpi_real8,     p_root, p_comm_glb, p_err)
      CALL mpi_bcast (DEF_forcing%HEIGHT_Q,           1, mpi_real8,     p_root, p_comm_glb, p_err)
      CALL mpi_bcast (DEF_forcing%regional,           1, mpi_logical,   p_root, p_comm_glb, p_err)
      CALL mpi_bcast (DEF_forcing%regbnd,             4, mpi_real8,     p_root, p_comm_glb, p_err)
      CALL mpi_bcast (DEF_forcing%has_missing_value,  1, mpi_logical,   p_root, p_comm_glb, p_err)
      CALL mpi_bcast (DEF_forcing%NVAR,               1, mpi_integer,   p_root, p_comm_glb, p_err)
      CALL mpi_bcast (DEF_forcing%startyr,            1, mpi_integer,   p_root, p_comm_glb, p_err)
      CALL mpi_bcast (DEF_forcing%startmo,            1, mpi_integer,   p_root, p_comm_glb, p_err)
      CALL mpi_bcast (DEF_forcing%endyr,              1, mpi_integer,   p_root, p_comm_glb, p_err)
      CALL mpi_bcast (DEF_forcing%endmo,              1, mpi_integer,   p_root, p_comm_glb, p_err)
      CALL mpi_bcast (DEF_forcing%dtime,              8, mpi_integer,   p_root, p_comm_glb, p_err)
      CALL mpi_bcast (DEF_forcing%offset,             8, mpi_integer,   p_root, p_comm_glb, p_err)
      CALL mpi_bcast (DEF_forcing%nlands,             1, mpi_integer,   p_root, p_comm_glb, p_err)
      CALL mpi_bcast (DEF_forcing%leapyear,           1, mpi_logical,   p_root, p_comm_glb, p_err)
      CALL mpi_bcast (DEF_forcing%data2d,             1, mpi_logical,   p_root, p_comm_glb, p_err)
      CALL mpi_bcast (DEF_forcing%hightdim,           1, mpi_logical,   p_root, p_comm_glb, p_err)
      CALL mpi_bcast (DEF_forcing%dim2d,              1, mpi_logical,   p_root, p_comm_glb, p_err)
      CALL mpi_bcast (DEF_forcing%latname,          256, mpi_character, p_root, p_comm_glb, p_err)
      CALL mpi_bcast (DEF_forcing%lonname,          256, mpi_character, p_root, p_comm_glb, p_err)
      CALL mpi_bcast (DEF_forcing%groupby,          256, mpi_character, p_root, p_comm_glb, p_err)
      DO ivar = 1, 8
         CALL mpi_bcast (DEF_forcing%fprefix(ivar),  256, mpi_character, p_root, p_comm_glb, p_err)
         CALL mpi_bcast (DEF_forcing%vname(ivar),    256, mpi_character, p_root, p_comm_glb, p_err)
         CALL mpi_bcast (DEF_forcing%tintalgo(ivar), 256, mpi_character, p_root, p_comm_glb, p_err)
      ENDDO
      call mpi_bcast (DEF_forcing%CBL_fprefix,      256, mpi_character, p_root, p_comm_glb, p_err)
      call mpi_bcast (DEF_forcing%CBL_vname,        256, mpi_character, p_root, p_comm_glb, p_err)
      call mpi_bcast (DEF_forcing%CBL_tintalgo,     256, mpi_character, p_root, p_comm_glb, p_err)
      CALL mpi_bcast (DEF_forcing%CBL_dtime,          1, mpi_integer,   p_root, p_comm_glb, p_err)
      CALL mpi_bcast (DEF_forcing%CBL_offset,         1, mpi_integer,   p_root, p_comm_glb, p_err)

      CALL mpi_bcast (DEF_file_snowoptics,  256, mpi_character, p_root, p_comm_glb, p_err)
      CALL mpi_bcast (DEF_file_snowaging,   256, mpi_character, p_root, p_comm_glb, p_err)
#endif

      CALL sync_hist_vars (set_defaults = .true.)

      IF (p_is_master) THEN

         inquire (file=trim(DEF_hist_vars_namelist), exist=fexists)
         IF (.not. fexists) THEN
            write(*,*) 'History namelist file: ', trim(DEF_hist_vars_namelist), ' does not exist.'
         ELSE
            open(10, status='OLD', file=trim(DEF_hist_vars_namelist), form="FORMATTED")
            read(10, nml=nl_colm_history, iostat=ierr)
            close(10)
         ENDIF

      ENDIF

      CALL sync_hist_vars (set_defaults = .false.)

   END SUBROUTINE read_namelist

   ! ---------------
   SUBROUTINE sync_hist_vars (set_defaults)

      IMPLICIT NONE

      LOGICAL, intent(in) :: set_defaults

      CALL sync_hist_vars_one (DEF_hist_vars%xy_us       ,  set_defaults)
      CALL sync_hist_vars_one (DEF_hist_vars%xy_vs       ,  set_defaults)
      CALL sync_hist_vars_one (DEF_hist_vars%xy_t        ,  set_defaults)
      CALL sync_hist_vars_one (DEF_hist_vars%xy_q        ,  set_defaults)
      CALL sync_hist_vars_one (DEF_hist_vars%xy_prc      ,  set_defaults)
      CALL sync_hist_vars_one (DEF_hist_vars%xy_prl      ,  set_defaults)
      CALL sync_hist_vars_one (DEF_hist_vars%xy_pbot     ,  set_defaults)
      CALL sync_hist_vars_one (DEF_hist_vars%xy_frl      ,  set_defaults)
      CALL sync_hist_vars_one (DEF_hist_vars%xy_solarin  ,  set_defaults)
      CALL sync_hist_vars_one (DEF_hist_vars%xy_rain     ,  set_defaults)
      CALL sync_hist_vars_one (DEF_hist_vars%xy_snow     ,  set_defaults)

      CALL sync_hist_vars_one (DEF_hist_vars%xy_hpbl     ,  set_defaults)

      CALL sync_hist_vars_one (DEF_hist_vars%taux        ,  set_defaults)
      CALL sync_hist_vars_one (DEF_hist_vars%tauy        ,  set_defaults)
      CALL sync_hist_vars_one (DEF_hist_vars%fsena       ,  set_defaults)
      CALL sync_hist_vars_one (DEF_hist_vars%lfevpa      ,  set_defaults)
      CALL sync_hist_vars_one (DEF_hist_vars%fevpa       ,  set_defaults)
      CALL sync_hist_vars_one (DEF_hist_vars%fsenl       ,  set_defaults)
      CALL sync_hist_vars_one (DEF_hist_vars%fevpl       ,  set_defaults)
      CALL sync_hist_vars_one (DEF_hist_vars%etr         ,  set_defaults)
      CALL sync_hist_vars_one (DEF_hist_vars%fseng       ,  set_defaults)
      CALL sync_hist_vars_one (DEF_hist_vars%fevpg       ,  set_defaults)
      CALL sync_hist_vars_one (DEF_hist_vars%fgrnd       ,  set_defaults)
      CALL sync_hist_vars_one (DEF_hist_vars%sabvsun     ,  set_defaults)
      CALL sync_hist_vars_one (DEF_hist_vars%sabvsha     ,  set_defaults)
      CALL sync_hist_vars_one (DEF_hist_vars%sabg        ,  set_defaults)
      CALL sync_hist_vars_one (DEF_hist_vars%olrg        ,  set_defaults)
      CALL sync_hist_vars_one (DEF_hist_vars%rnet        ,  set_defaults)
      CALL sync_hist_vars_one (DEF_hist_vars%xerr        ,  set_defaults)
      CALL sync_hist_vars_one (DEF_hist_vars%zerr        ,  set_defaults)
      CALL sync_hist_vars_one (DEF_hist_vars%rsur        ,  set_defaults)
      CALL sync_hist_vars_one (DEF_hist_vars%rsub        ,  set_defaults)
      CALL sync_hist_vars_one (DEF_hist_vars%rnof        ,  set_defaults)
      CALL sync_hist_vars_one (DEF_hist_vars%qintr       ,  set_defaults)
      CALL sync_hist_vars_one (DEF_hist_vars%qinfl       ,  set_defaults)
      CALL sync_hist_vars_one (DEF_hist_vars%qdrip       ,  set_defaults)
      CALL sync_hist_vars_one (DEF_hist_vars%wat         ,  set_defaults)
      CALL sync_hist_vars_one (DEF_hist_vars%assim       ,  set_defaults)
      CALL sync_hist_vars_one (DEF_hist_vars%respc       ,  set_defaults)
      CALL sync_hist_vars_one (DEF_hist_vars%qcharge     ,  set_defaults)
      CALL sync_hist_vars_one (DEF_hist_vars%t_grnd      ,  set_defaults)
      CALL sync_hist_vars_one (DEF_hist_vars%tleaf       ,  set_defaults)
      CALL sync_hist_vars_one (DEF_hist_vars%ldew        ,  set_defaults)
      CALL sync_hist_vars_one (DEF_hist_vars%scv         ,  set_defaults)
      CALL sync_hist_vars_one (DEF_hist_vars%snowdp      ,  set_defaults)
      CALL sync_hist_vars_one (DEF_hist_vars%fsno        ,  set_defaults)
      CALL sync_hist_vars_one (DEF_hist_vars%sigf        ,  set_defaults)
      CALL sync_hist_vars_one (DEF_hist_vars%green       ,  set_defaults)
      CALL sync_hist_vars_one (DEF_hist_vars%lai         ,  set_defaults)
      CALL sync_hist_vars_one (DEF_hist_vars%laisun      ,  set_defaults)
      CALL sync_hist_vars_one (DEF_hist_vars%laisha      ,  set_defaults)
      CALL sync_hist_vars_one (DEF_hist_vars%sai         ,  set_defaults)
      CALL sync_hist_vars_one (DEF_hist_vars%alb         ,  set_defaults)
      CALL sync_hist_vars_one (DEF_hist_vars%emis        ,  set_defaults)
      CALL sync_hist_vars_one (DEF_hist_vars%z0m         ,  set_defaults)
      CALL sync_hist_vars_one (DEF_hist_vars%trad        ,  set_defaults)
      CALL sync_hist_vars_one (DEF_hist_vars%tref        ,  set_defaults)
      CALL sync_hist_vars_one (DEF_hist_vars%qref        ,  set_defaults)
#ifdef URBAN_MODEL
      CALL sync_hist_vars_one (DEF_hist_vars%fsen_roof   ,  set_defaults)
      CALL sync_hist_vars_one (DEF_hist_vars%fsen_wsun   ,  set_defaults)
      CALL sync_hist_vars_one (DEF_hist_vars%fsen_wsha   ,  set_defaults)
      CALL sync_hist_vars_one (DEF_hist_vars%fsen_gimp   ,  set_defaults)
      CALL sync_hist_vars_one (DEF_hist_vars%fsen_gper   ,  set_defaults)
      CALL sync_hist_vars_one (DEF_hist_vars%fsen_urbl   ,  set_defaults)
      CALL sync_hist_vars_one (DEF_hist_vars%lfevp_roof  ,  set_defaults)
      CALL sync_hist_vars_one (DEF_hist_vars%lfevp_gimp  ,  set_defaults)
      CALL sync_hist_vars_one (DEF_hist_vars%lfevp_gper  ,  set_defaults)
      CALL sync_hist_vars_one (DEF_hist_vars%lfevp_urbl  ,  set_defaults)
      CALL sync_hist_vars_one (DEF_hist_vars%fhac        ,  set_defaults)
      CALL sync_hist_vars_one (DEF_hist_vars%fwst        ,  set_defaults)
      CALL sync_hist_vars_one (DEF_hist_vars%fach        ,  set_defaults)
      CALL sync_hist_vars_one (DEF_hist_vars%fhah        ,  set_defaults)
      CALL sync_hist_vars_one (DEF_hist_vars%meta        ,  set_defaults)
      CALL sync_hist_vars_one (DEF_hist_vars%vehc        ,  set_defaults)
      CALL sync_hist_vars_one (DEF_hist_vars%t_room      ,  set_defaults)
      CALL sync_hist_vars_one (DEF_hist_vars%tafu        ,  set_defaults)
      CALL sync_hist_vars_one (DEF_hist_vars%t_roof      ,  set_defaults)
      CALL sync_hist_vars_one (DEF_hist_vars%t_wall      ,  set_defaults)
#endif
#ifdef BGC
      CALL sync_hist_vars_one (DEF_hist_vars%leafc              ,  set_defaults)
      CALL sync_hist_vars_one (DEF_hist_vars%leafc_storage      ,  set_defaults)
      CALL sync_hist_vars_one (DEF_hist_vars%leafc_xfer         ,  set_defaults)
      CALL sync_hist_vars_one (DEF_hist_vars%frootc             ,  set_defaults)
      CALL sync_hist_vars_one (DEF_hist_vars%frootc_storage     ,  set_defaults)
      CALL sync_hist_vars_one (DEF_hist_vars%frootc_xfer        ,  set_defaults)
      CALL sync_hist_vars_one (DEF_hist_vars%livestemc          ,  set_defaults)
      CALL sync_hist_vars_one (DEF_hist_vars%livestemc_storage  ,  set_defaults)
      CALL sync_hist_vars_one (DEF_hist_vars%livestemc_xfer     ,  set_defaults)
      CALL sync_hist_vars_one (DEF_hist_vars%deadstemc          ,  set_defaults)
      CALL sync_hist_vars_one (DEF_hist_vars%deadstemc_storage  ,  set_defaults)
      CALL sync_hist_vars_one (DEF_hist_vars%deadstemc_xfer     ,  set_defaults)
      CALL sync_hist_vars_one (DEF_hist_vars%livecrootc         ,  set_defaults)
      CALL sync_hist_vars_one (DEF_hist_vars%livecrootc_storage ,  set_defaults)
      CALL sync_hist_vars_one (DEF_hist_vars%livecrootc_xfer    ,  set_defaults)
      CALL sync_hist_vars_one (DEF_hist_vars%deadcrootc         ,  set_defaults)
      CALL sync_hist_vars_one (DEF_hist_vars%deadcrootc_storage ,  set_defaults)
      CALL sync_hist_vars_one (DEF_hist_vars%deadcrootc_xfer    ,  set_defaults)
      CALL sync_hist_vars_one (DEF_hist_vars%grainc             ,  set_defaults)
      CALL sync_hist_vars_one (DEF_hist_vars%grainc_storage     ,  set_defaults)
      CALL sync_hist_vars_one (DEF_hist_vars%grainc_xfer        ,  set_defaults)
      CALL sync_hist_vars_one (DEF_hist_vars%leafn              ,  set_defaults)
      CALL sync_hist_vars_one (DEF_hist_vars%leafn_storage      ,  set_defaults)
      CALL sync_hist_vars_one (DEF_hist_vars%leafn_xfer         ,  set_defaults)
      CALL sync_hist_vars_one (DEF_hist_vars%frootn             ,  set_defaults)
      CALL sync_hist_vars_one (DEF_hist_vars%frootn_storage     ,  set_defaults)
      CALL sync_hist_vars_one (DEF_hist_vars%frootn_xfer        ,  set_defaults)
      CALL sync_hist_vars_one (DEF_hist_vars%livestemn          ,  set_defaults)
      CALL sync_hist_vars_one (DEF_hist_vars%livestemn_storage  ,  set_defaults)
      CALL sync_hist_vars_one (DEF_hist_vars%livestemn_xfer     ,  set_defaults)
      CALL sync_hist_vars_one (DEF_hist_vars%deadstemn          ,  set_defaults)
      CALL sync_hist_vars_one (DEF_hist_vars%deadstemn_storage  ,  set_defaults)
      CALL sync_hist_vars_one (DEF_hist_vars%deadstemn_xfer     ,  set_defaults)
      CALL sync_hist_vars_one (DEF_hist_vars%livecrootn         ,  set_defaults)
      CALL sync_hist_vars_one (DEF_hist_vars%livecrootn_storage ,  set_defaults)
      CALL sync_hist_vars_one (DEF_hist_vars%livecrootn_xfer    ,  set_defaults)
      CALL sync_hist_vars_one (DEF_hist_vars%deadcrootn         ,  set_defaults)
      CALL sync_hist_vars_one (DEF_hist_vars%deadcrootn_storage ,  set_defaults)
      CALL sync_hist_vars_one (DEF_hist_vars%deadcrootn_xfer    ,  set_defaults)
      CALL sync_hist_vars_one (DEF_hist_vars%grainn             ,  set_defaults)
      CALL sync_hist_vars_one (DEF_hist_vars%grainn_storage     ,  set_defaults)
      CALL sync_hist_vars_one (DEF_hist_vars%grainn_xfer        ,  set_defaults)
      CALL sync_hist_vars_one (DEF_hist_vars%retrasn            ,  set_defaults)
      CALL sync_hist_vars_one (DEF_hist_vars%gpp                ,  set_defaults)
      CALL sync_hist_vars_one (DEF_hist_vars%downreg            ,  set_defaults)
      CALL sync_hist_vars_one (DEF_hist_vars%ar                 ,  set_defaults)
      CALL sync_hist_vars_one (DEF_hist_vars%cwdprod            ,  set_defaults)
      CALL sync_hist_vars_one (DEF_hist_vars%cwddecomp          ,  set_defaults)
      CALL sync_hist_vars_one (DEF_hist_vars%hr                 ,  set_defaults)
      CALL sync_hist_vars_one (DEF_hist_vars%fpg                ,  set_defaults)
      CALL sync_hist_vars_one (DEF_hist_vars%fpi                ,  set_defaults)
      CALL sync_hist_vars_one (DEF_hist_vars%gpp_enftemp        ,  set_defaults)
      CALL sync_hist_vars_one (DEF_hist_vars%gpp_enfboreal      ,  set_defaults)
      CALL sync_hist_vars_one (DEF_hist_vars%gpp_dnfboreal      ,  set_defaults)
      CALL sync_hist_vars_one (DEF_hist_vars%gpp_ebftrop        ,  set_defaults)
      CALL sync_hist_vars_one (DEF_hist_vars%gpp_ebftemp        ,  set_defaults)
      CALL sync_hist_vars_one (DEF_hist_vars%gpp_dbftrop        ,  set_defaults)
      CALL sync_hist_vars_one (DEF_hist_vars%gpp_dbftemp        ,  set_defaults)
      CALL sync_hist_vars_one (DEF_hist_vars%gpp_dbfboreal      ,  set_defaults)
      CALL sync_hist_vars_one (DEF_hist_vars%gpp_ebstemp        ,  set_defaults)
      CALL sync_hist_vars_one (DEF_hist_vars%gpp_dbstemp        ,  set_defaults)
      CALL sync_hist_vars_one (DEF_hist_vars%gpp_dbsboreal      ,  set_defaults)
      CALL sync_hist_vars_one (DEF_hist_vars%gpp_c3arcgrass     ,  set_defaults)
      CALL sync_hist_vars_one (DEF_hist_vars%gpp_c3grass        ,  set_defaults)
      CALL sync_hist_vars_one (DEF_hist_vars%gpp_c4grass        ,  set_defaults)
      CALL sync_hist_vars_one (DEF_hist_vars%leafc_enftemp      ,  set_defaults)
      CALL sync_hist_vars_one (DEF_hist_vars%leafc_enfboreal    ,  set_defaults)
      CALL sync_hist_vars_one (DEF_hist_vars%leafc_dnfboreal    ,  set_defaults)
      CALL sync_hist_vars_one (DEF_hist_vars%leafc_ebftrop      ,  set_defaults)
      CALL sync_hist_vars_one (DEF_hist_vars%leafc_ebftemp      ,  set_defaults)
      CALL sync_hist_vars_one (DEF_hist_vars%leafc_dbftrop      ,  set_defaults)
      CALL sync_hist_vars_one (DEF_hist_vars%leafc_dbftemp      ,  set_defaults)
      CALL sync_hist_vars_one (DEF_hist_vars%leafc_dbfboreal    ,  set_defaults)
      CALL sync_hist_vars_one (DEF_hist_vars%leafc_ebstemp      ,  set_defaults)
      CALL sync_hist_vars_one (DEF_hist_vars%leafc_dbstemp      ,  set_defaults)
      CALL sync_hist_vars_one (DEF_hist_vars%leafc_dbsboreal    ,  set_defaults)
      CALL sync_hist_vars_one (DEF_hist_vars%leafc_c3arcgrass   ,  set_defaults)
      CALL sync_hist_vars_one (DEF_hist_vars%leafc_c3grass      ,  set_defaults)
      CALL sync_hist_vars_one (DEF_hist_vars%leafc_c4grass      ,  set_defaults)
         CALL sync_hist_vars_one (DEF_hist_vars%assimsun        ,  set_defaults)
         CALL sync_hist_vars_one (DEF_hist_vars%assimsha        ,  set_defaults)
         CALL sync_hist_vars_one (DEF_hist_vars%etrsun        ,  set_defaults)
         CALL sync_hist_vars_one (DEF_hist_vars%etrsha        ,  set_defaults)
#ifdef CROP
      CALL sync_hist_vars_one (DEF_hist_vars%cphase                          , set_defaults)
      CALL sync_hist_vars_one (DEF_hist_vars%cropprod1c                      , set_defaults)
      CALL sync_hist_vars_one (DEF_hist_vars%cropprod1c_loss                 , set_defaults)
      CALL sync_hist_vars_one (DEF_hist_vars%cropseedc_deficit               , set_defaults)
      CALL sync_hist_vars_one (DEF_hist_vars%grainc_to_cropprodc             , set_defaults)
      CALL sync_hist_vars_one (DEF_hist_vars%grainc_to_seed                  , set_defaults)
      CALL sync_hist_vars_one (DEF_hist_vars%hui                             , set_defaults)
      CALL sync_hist_vars_one (DEF_hist_vars%vf                              , set_defaults)
      CALL sync_hist_vars_one (DEF_hist_vars%gddmaturity                     , set_defaults)
      CALL sync_hist_vars_one (DEF_hist_vars%gddplant                        , set_defaults)
      CALL sync_hist_vars_one (DEF_hist_vars%plantdate_rainfed_temp_corn     , set_defaults)
      CALL sync_hist_vars_one (DEF_hist_vars%plantdate_irrigated_temp_corn   , set_defaults)
      CALL sync_hist_vars_one (DEF_hist_vars%plantdate_rainfed_spwheat       , set_defaults)
      CALL sync_hist_vars_one (DEF_hist_vars%plantdate_irrigated_spwheat     , set_defaults)
      CALL sync_hist_vars_one (DEF_hist_vars%plantdate_rainfed_wtwheat       , set_defaults)
      CALL sync_hist_vars_one (DEF_hist_vars%plantdate_irrigated_wtwheat     , set_defaults)
      CALL sync_hist_vars_one (DEF_hist_vars%plantdate_rainfed_temp_soybean  , set_defaults)
      CALL sync_hist_vars_one (DEF_hist_vars%plantdate_irrigated_temp_soybean, set_defaults)
      CALL sync_hist_vars_one (DEF_hist_vars%plantdate_rainfed_cotton        , set_defaults)
      CALL sync_hist_vars_one (DEF_hist_vars%plantdate_irrigated_cotton      , set_defaults)
      CALL sync_hist_vars_one (DEF_hist_vars%plantdate_rainfed_rice          , set_defaults)
      CALL sync_hist_vars_one (DEF_hist_vars%plantdate_irrigated_rice        , set_defaults)
      CALL sync_hist_vars_one (DEF_hist_vars%plantdate_rainfed_sugarcane     , set_defaults)
      CALL sync_hist_vars_one (DEF_hist_vars%plantdate_irrigated_sugarcane   , set_defaults)
      CALL sync_hist_vars_one (DEF_hist_vars%plantdate_rainfed_trop_corn     , set_defaults)
      CALL sync_hist_vars_one (DEF_hist_vars%plantdate_irrigated_trop_corn   , set_defaults)
      CALL sync_hist_vars_one (DEF_hist_vars%plantdate_rainfed_trop_soybean  , set_defaults)
      CALL sync_hist_vars_one (DEF_hist_vars%plantdate_irrigated_trop_soybean, set_defaults)
      CALL sync_hist_vars_one (DEF_hist_vars%plantdate_unmanagedcrop         , set_defaults)
      CALL sync_hist_vars_one (DEF_hist_vars%cropprodc_rainfed_temp_corn     , set_defaults)
      CALL sync_hist_vars_one (DEF_hist_vars%cropprodc_irrigated_temp_corn   , set_defaults)
      CALL sync_hist_vars_one (DEF_hist_vars%cropprodc_rainfed_spwheat       , set_defaults)
      CALL sync_hist_vars_one (DEF_hist_vars%cropprodc_irrigated_spwheat     , set_defaults)
      CALL sync_hist_vars_one (DEF_hist_vars%cropprodc_rainfed_wtwheat       , set_defaults)
      CALL sync_hist_vars_one (DEF_hist_vars%cropprodc_irrigated_wtwheat     , set_defaults)
      CALL sync_hist_vars_one (DEF_hist_vars%cropprodc_rainfed_temp_soybean  , set_defaults)
      CALL sync_hist_vars_one (DEF_hist_vars%cropprodc_irrigated_temp_soybean, set_defaults)
      CALL sync_hist_vars_one (DEF_hist_vars%cropprodc_rainfed_cotton        , set_defaults)
      CALL sync_hist_vars_one (DEF_hist_vars%cropprodc_irrigated_cotton      , set_defaults)
      CALL sync_hist_vars_one (DEF_hist_vars%cropprodc_rainfed_rice          , set_defaults)
      CALL sync_hist_vars_one (DEF_hist_vars%cropprodc_irrigated_rice        , set_defaults)
      CALL sync_hist_vars_one (DEF_hist_vars%cropprodc_rainfed_sugarcane     , set_defaults)
      CALL sync_hist_vars_one (DEF_hist_vars%cropprodc_irrigated_sugarcane   , set_defaults)
      CALL sync_hist_vars_one (DEF_hist_vars%cropprodc_rainfed_trop_corn     , set_defaults)
      CALL sync_hist_vars_one (DEF_hist_vars%cropprodc_irrigated_trop_corn   , set_defaults)
      CALL sync_hist_vars_one (DEF_hist_vars%cropprodc_rainfed_trop_soybean  , set_defaults)
      CALL sync_hist_vars_one (DEF_hist_vars%cropprodc_irrigated_trop_soybean, set_defaults)
      CALL sync_hist_vars_one (DEF_hist_vars%cropprodc_unmanagedcrop         , set_defaults)
      CALL sync_hist_vars_one (DEF_hist_vars%fert_to_sminn                   , set_defaults)
      if(DEF_USE_IRRIGATION)then
         CALL sync_hist_vars_one (DEF_hist_vars%irrig_rate                      , set_defaults)
         CALL sync_hist_vars_one (DEF_hist_vars%deficit_irrig                   , set_defaults)
         CALL sync_hist_vars_one (DEF_hist_vars%sum_irrig                       , set_defaults)
         CALL sync_hist_vars_one (DEF_hist_vars%sum_irrig_count                 , set_defaults)
      endif
#endif
      CALL sync_hist_vars_one (DEF_hist_vars%ndep_to_sminn                   , set_defaults)
      if(DEF_USE_FIRE)then
         CALL sync_hist_vars_one (DEF_hist_vars%abm                          , set_defaults)
         CALL sync_hist_vars_one (DEF_hist_vars%gdp                          , set_defaults)
         CALL sync_hist_vars_one (DEF_hist_vars%peatf                        , set_defaults)
         CALL sync_hist_vars_one (DEF_hist_vars%hdm                          , set_defaults)
         CALL sync_hist_vars_one (DEF_hist_vars%lnfm                         , set_defaults)
      endif
#endif

      CALL sync_hist_vars_one (DEF_hist_vars%t_soisno    ,  set_defaults)
      CALL sync_hist_vars_one (DEF_hist_vars%wliq_soisno ,  set_defaults)
      CALL sync_hist_vars_one (DEF_hist_vars%wice_soisno ,  set_defaults)

      CALL sync_hist_vars_one (DEF_hist_vars%h2osoi      ,  set_defaults)
      CALL sync_hist_vars_one (DEF_hist_vars%rstfacsun   ,  set_defaults)
      CALL sync_hist_vars_one (DEF_hist_vars%rstfacsha   ,  set_defaults)
      CALL sync_hist_vars_one (DEF_hist_vars%gssun   ,  set_defaults)
      CALL sync_hist_vars_one (DEF_hist_vars%gssha   ,  set_defaults)
      CALL sync_hist_vars_one (DEF_hist_vars%rootr       ,  set_defaults)
      CALL sync_hist_vars_one (DEF_hist_vars%vegwp       ,  set_defaults)
      CALL sync_hist_vars_one (DEF_hist_vars%BD_all      ,  set_defaults)
      CALL sync_hist_vars_one (DEF_hist_vars%wfc         ,  set_defaults)
      CALL sync_hist_vars_one (DEF_hist_vars%OM_density  ,  set_defaults)
      CALL sync_hist_vars_one (DEF_hist_vars%wdsrf       ,  set_defaults)
      CALL sync_hist_vars_one (DEF_hist_vars%zwt         ,  set_defaults)
      CALL sync_hist_vars_one (DEF_hist_vars%wa          ,  set_defaults)

      CALL sync_hist_vars_one (DEF_hist_vars%t_lake      ,  set_defaults)
      CALL sync_hist_vars_one (DEF_hist_vars%lake_icefrac,  set_defaults)

#ifdef BGC
      CALL sync_hist_vars_one (DEF_hist_vars%litr1c_vr   ,  set_defaults)
      CALL sync_hist_vars_one (DEF_hist_vars%litr2c_vr   ,  set_defaults)
      CALL sync_hist_vars_one (DEF_hist_vars%litr3c_vr   ,  set_defaults)
      CALL sync_hist_vars_one (DEF_hist_vars%soil1c_vr   ,  set_defaults)
      CALL sync_hist_vars_one (DEF_hist_vars%soil2c_vr   ,  set_defaults)
      CALL sync_hist_vars_one (DEF_hist_vars%soil3c_vr   ,  set_defaults)
      CALL sync_hist_vars_one (DEF_hist_vars%cwdc_vr     ,  set_defaults)
      CALL sync_hist_vars_one (DEF_hist_vars%litr1n_vr   ,  set_defaults)
      CALL sync_hist_vars_one (DEF_hist_vars%litr2n_vr   ,  set_defaults)
      CALL sync_hist_vars_one (DEF_hist_vars%litr3n_vr   ,  set_defaults)
      CALL sync_hist_vars_one (DEF_hist_vars%soil1n_vr   ,  set_defaults)
      CALL sync_hist_vars_one (DEF_hist_vars%soil2n_vr   ,  set_defaults)
      CALL sync_hist_vars_one (DEF_hist_vars%soil3n_vr   ,  set_defaults)
      CALL sync_hist_vars_one (DEF_hist_vars%cwdn_vr     ,  set_defaults)
      CALL sync_hist_vars_one (DEF_hist_vars%sminn_vr    ,  set_defaults)
#endif

      CALL sync_hist_vars_one (DEF_hist_vars%ustar       ,  set_defaults)
      CALL sync_hist_vars_one (DEF_hist_vars%ustar2      ,  set_defaults)
      CALL sync_hist_vars_one (DEF_hist_vars%tstar       ,  set_defaults)
      CALL sync_hist_vars_one (DEF_hist_vars%qstar       ,  set_defaults)
      CALL sync_hist_vars_one (DEF_hist_vars%zol         ,  set_defaults)
      CALL sync_hist_vars_one (DEF_hist_vars%rib         ,  set_defaults)
      CALL sync_hist_vars_one (DEF_hist_vars%fm          ,  set_defaults)
      CALL sync_hist_vars_one (DEF_hist_vars%fh          ,  set_defaults)
      CALL sync_hist_vars_one (DEF_hist_vars%fq          ,  set_defaults)
      CALL sync_hist_vars_one (DEF_hist_vars%us10m       ,  set_defaults)
      CALL sync_hist_vars_one (DEF_hist_vars%vs10m       ,  set_defaults)
      CALL sync_hist_vars_one (DEF_hist_vars%fm10m       ,  set_defaults)
      CALL sync_hist_vars_one (DEF_hist_vars%sr          ,  set_defaults)
      CALL sync_hist_vars_one (DEF_hist_vars%solvd       ,  set_defaults)
      CALL sync_hist_vars_one (DEF_hist_vars%solvi       ,  set_defaults)
      CALL sync_hist_vars_one (DEF_hist_vars%solnd       ,  set_defaults)
      CALL sync_hist_vars_one (DEF_hist_vars%solni       ,  set_defaults)
      CALL sync_hist_vars_one (DEF_hist_vars%srvd        ,  set_defaults)
      CALL sync_hist_vars_one (DEF_hist_vars%srvi        ,  set_defaults)
      CALL sync_hist_vars_one (DEF_hist_vars%srnd        ,  set_defaults)
      CALL sync_hist_vars_one (DEF_hist_vars%srni        ,  set_defaults)

      CALL sync_hist_vars_one (DEF_hist_vars%solvdln     ,  set_defaults)
      CALL sync_hist_vars_one (DEF_hist_vars%solviln     ,  set_defaults)
      CALL sync_hist_vars_one (DEF_hist_vars%solndln     ,  set_defaults)
      CALL sync_hist_vars_one (DEF_hist_vars%solniln     ,  set_defaults)
      CALL sync_hist_vars_one (DEF_hist_vars%srvdln      ,  set_defaults)
      CALL sync_hist_vars_one (DEF_hist_vars%srviln      ,  set_defaults)
      CALL sync_hist_vars_one (DEF_hist_vars%srndln      ,  set_defaults)
      CALL sync_hist_vars_one (DEF_hist_vars%srniln      ,  set_defaults)

      CALL sync_hist_vars_one (DEF_hist_vars%rsubs_bsn   ,  set_defaults)
      CALL sync_hist_vars_one (DEF_hist_vars%rsubs_hru   ,  set_defaults)
      CALL sync_hist_vars_one (DEF_hist_vars%riv_height  ,  set_defaults)
      CALL sync_hist_vars_one (DEF_hist_vars%riv_veloct  ,  set_defaults)
      CALL sync_hist_vars_one (DEF_hist_vars%wdsrf_hru   ,  set_defaults)
      CALL sync_hist_vars_one (DEF_hist_vars%veloc_hru   ,  set_defaults)

   END SUBROUTINE sync_hist_vars

   SUBROUTINE sync_hist_vars_one (onoff, set_defaults)

      USE MOD_SPMD_Task
      IMPLICIT NONE

      LOGICAL, intent(inout) :: onoff
      LOGICAL, intent(in)    :: set_defaults

      IF (p_is_master) THEN
         IF (set_defaults) THEN
            onoff = DEF_hist_vars_out_default
         ENDIF
      ENDIF

#ifdef USEMPI
      CALL mpi_bcast (onoff, 1, mpi_logical, p_root, p_comm_glb, p_err)
#endif

   END SUBROUTINE sync_hist_vars_one

END MODULE MOD_Namelist<|MERGE_RESOLUTION|>--- conflicted
+++ resolved
@@ -45,18 +45,12 @@
    LOGICAL  :: USE_SITE_dbedrock         = .true.
    LOGICAL  :: USE_SITE_topography       = .true.
    logical  :: USE_SITE_HistWriteBack    = .true.
-<<<<<<< HEAD
-   logical  :: USE_SITE_ForcingReadAhead = .false.
-   
+   logical  :: USE_SITE_ForcingReadAhead = .true.
 #ifdef URBAN_MODEL
    LOGICAL  :: USE_SITE_urban_paras      = .true.
    LOGICAL  :: USE_SITE_thermal_paras    = .false.
    LOGICAL  :: USE_SITE_urban_LAI        = .false.
-#endif
-#endif
-=======
-   logical  :: USE_SITE_ForcingReadAhead = .true.
->>>>>>> fa24ed0f
+#ENDIF
 
    ! ----- simulation time type -----
    TYPE nl_simulation_time_type
@@ -1106,7 +1100,7 @@
 
       !  use irrigation temporary
       ! CALL mpi_bcast (DEF_IRRIGATION_METHOD,   1, mpi_logical, p_root, p_comm_glb, p_err)
-      
+
       ! LULC related
       CALL mpi_bcast (DEF_LC_YEAR,           1, mpi_integer, p_root, p_comm_glb, p_err)
       CALL mpi_bcast (DEF_LULCC_SCHEME,      1, mpi_integer, p_root, p_comm_glb, p_err)
