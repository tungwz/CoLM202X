#include <define.h>

MODULE MOD_Namelist

!-----------------------------------------------------------------------
! !DESCRIPTION:
!
!    Variables in namelist files and subroutines to read namelist files.
!
!  Initial Authors: Shupeng Zhang, Zhongwang Wei, Xingjie Lu, Nan Wei,
!                   Hua Yuan, Wenzong Dong et al., May 2023
!-----------------------------------------------------------------------

   USE MOD_Precision, only: r8
   IMPLICIT NONE
   SAVE

! ~~~~~~~~~~~~~~~~~~~~~~~~~~~~~
! ----- Part 0: CASE name -----
! ~~~~~~~~~~~~~~~~~~~~~~~~~~~~~

   character(len=256) :: DEF_CASE_NAME = 'CASENAME'

! ~~~~~~~~~~~~~~~~~~~~~~~~~~
! ----- Part 1: domain -----
! ~~~~~~~~~~~~~~~~~~~~~~~~~~

   type nl_domain_type
      real(r8) :: edges = -90.0
      real(r8) :: edgen = 90.0
      real(r8) :: edgew = -180.0
      real(r8) :: edgee = 180.0
   END type nl_domain_type

   type (nl_domain_type) :: DEF_domain

! ~~~~~~~~~~~~~~~~~~~~~~~~~~~~~~~~~~~
! ----- Part 2: blocks and MPI  -----
! ~~~~~~~~~~~~~~~~~~~~~~~~~~~~~~~~~~~

   ! "blocks" is used to deal with high resolution data.
   ! It is defined by one of the following (in order of priority):
   !   1) "DEF_BlockInfoFile" : "lat_s","lat_n","lon_w","lon_e" in file ;
   !   2) "DEF_AverageElementSize" : diameter of element (in kilometer);
   !   3) "DEF_nx_blocks" and "DEF_ny_blocks" : number of blocks;
   character(len=256) :: DEF_BlockInfoFile = 'null'
   real(r8) :: DEF_AverageElementSize = -1.
   integer  :: DEF_nx_blocks = 72
   integer  :: DEF_ny_blocks = 36

   ! A group includes one "IO" process and several "worker" processes.
   ! Its size determines number of IOs in a job.
   integer  :: DEF_PIO_groupsize = 12
   logical  :: DEF_nIO_eq_nBlock = .false.

! ~~~~~~~~~~~~~~~~~~~~~~~~~~~~~~~~~~~~
! ----- Part 3: For Single Point -----
! ~~~~~~~~~~~~~~~~~~~~~~~~~~~~~~~~~~~~

   character(len=256) :: SITE_fsitedata = 'null'

   real(r8) :: SITE_lon_location = -1.e36_r8
   real(r8) :: SITE_lat_location = -1.e36_r8

   integer  :: SITE_landtype             = -1

   logical  :: USE_SITE_landtype         = .false.
   logical  :: USE_SITE_pctpfts          = .true.
   logical  :: USE_SITE_pctcrop          = .true.
   logical  :: USE_SITE_htop             = .true.
   logical  :: USE_SITE_LAI              = .true.
   logical  :: USE_SITE_lakedepth        = .true.
   logical  :: USE_SITE_soilreflectance  = .true.
   logical  :: USE_SITE_soilparameters   = .true.
   logical  :: USE_SITE_dbedrock         = .true.
   logical  :: USE_SITE_topography       = .true.
   logical  :: USE_SITE_urban_geometry   = .true.
   logical  :: USE_SITE_urban_ecology    = .true.
   logical  :: USE_SITE_urban_radiation  = .true.
   logical  :: USE_SITE_urban_thermal    = .false.
   logical  :: USE_SITE_urban_human      = .true.
   logical  :: USE_SITE_HistWriteBack    = .true.
   logical  :: USE_SITE_ForcingReadAhead = .true.

! ~~~~~~~~~~~~~~~~~~~~~~~~~~~~~~~~~~~~~~~~
! ----- Part 4: simulation time type -----
! ~~~~~~~~~~~~~~~~~~~~~~~~~~~~~~~~~~~~~~~~

   type nl_simulation_time_type
      logical  :: greenwich     = .TRUE.
      integer  :: start_year    = 2000
      integer  :: start_month   = 1
      integer  :: start_day     = 1
      integer  :: start_sec     = 0
      integer  :: end_year      = 2003
      integer  :: end_month     = 1
      integer  :: end_day       = 1
      integer  :: end_sec       = 0
      integer  :: spinup_year   = 0
      integer  :: spinup_month  = 1
      integer  :: spinup_day    = 1
      integer  :: spinup_sec    = 0
      integer  :: spinup_repeat = 1
      real(r8) :: timestep      = 1800.
   END type nl_simulation_time_type

   type (nl_simulation_time_type) :: DEF_simulation_time

! ~~~~~~~~~~~~~~~~~~~~~~~~~~~~~~~~~~~~~~~~~
! ----- Part 5: directories and files -----
! ~~~~~~~~~~~~~~~~~~~~~~~~~~~~~~~~~~~~~~~~~

   character(len=256) :: DEF_dir_rawdata  = 'path/to/rawdata/'
   character(len=256) :: DEF_dir_runtime  = 'path/to/runtime/'
   character(len=256) :: DEF_dir_output   = 'path/to/output/data'

   character(len=256) :: DEF_dir_landdata = 'path/to/landdata'
   character(len=256) :: DEF_dir_restart  = 'path/to/restart'
   character(len=256) :: DEF_dir_history  = 'path/to/history'

! ~~~~~~~~~~~~~~~~~~~~~~~~~~~~~~~~~~~~~
! ----- Part 6: make surface data -----
! ~~~~~~~~~~~~~~~~~~~~~~~~~~~~~~~~~~~~~

   character(len=256) :: DEF_file_mesh          = 'path/to/mesh/file'
   real(r8) :: DEF_GRIDBASED_lon_res = 0.5
   real(r8) :: DEF_GRIDBASED_lat_res = 0.5

   character(len=256) :: DEF_CatchmentMesh_data = 'path/to/catchment/data'

   character(len=256) :: DEF_file_mesh_filter   = 'path/to/mesh/filter'

   ! ----- Use surface data from existing dataset -----
   ! case 1: from a larger region
   logical :: USE_srfdata_from_larger_region = .false.
   character(len=256) :: DEF_dir_existing_srfdata = 'path/to/landdata'
   ! case 2: from gridded data with dimensions [patch,lon,lat] or [pft,lon,lat]
   !         only available for USGS/IGBP/PFT CLASSIFICATION
   logical :: USE_srfdata_from_3D_gridded_data = .false.

   ! ----- rawdata definition -----

   character(len=256) :: DEF_rawdata_namelist  = 'path/to/rawdata/namelist'

   type :: datainfo
      character(len=256) :: dir   = 'dir related to rawdata dir'
      character(len=256) :: gname = 'grid name'
      character(len=256) :: fname = 'file name'
      character(len=256) :: vname = 'variable name'
   end type

   type rawdata
      type(datainfo) :: landcover
      type(datainfo) :: pft
      type(datainfo) :: htop
      type(datainfo) :: lai_sai
     !type(datainfo) :: soil
     !type(datainfo) :: topo
      type(datainfo) :: urban_type
      type(datainfo) :: urban_htop
      type(datainfo) :: urban_fveg
      type(datainfo) :: urban_flake
      type(datainfo) :: urban_lsai
      type(datainfo) :: urban_lucy
      type(datainfo) :: urban_pop
      type(datainfo) :: urban_roof
      type(datainfo) :: urban_hl
      type(datainfo) :: urban_fgper
      type(datainfo) :: urban_alb
   end type rawdata

   type (rawdata) :: DEF_rawdata

   ! ----- land cover data year (for static land cover, i.e. non-LULCC) -----
   ! NOTE: Please check the LC data year range available
   integer :: DEF_LC_YEAR = 2005

   ! ----- land cover data -----
   ! NOTE: default using MODIS MCD12Q1 IGBP land cover system, or choose one below
   !       it will be automatically set according to rawdata namelist
   logical :: DEF_USE_GLC30  = .false.
   logical :: DEF_USE_ESACCI = .false.

   ! ----- Subgrid scheme -----
   logical :: DEF_USE_USGS = .false.
   logical :: DEF_USE_IGBP = .false.
   logical :: DEF_USE_LCT  = .false.
   logical :: DEF_USE_PFT  = .false.
   logical :: DEF_USE_PC   = .false.
   logical :: DEF_SOLO_PFT = .false.
   logical :: DEF_FAST_PC  = .true.
   logical :: DEF_PC_CROP_SPLIT = .true.
   character(len=256) :: DEF_SUBGRID_SCHEME = 'LCT'

   logical :: DEF_LANDONLY                  = .true.
   logical :: DEF_USE_DOMINANT_PATCHTYPE    = .false.

   ! soil hydraulic parameters are upscaled from rawdata (1km resolution)
   ! to model patches through FIT algorithm (Montzka et al., 2017).
   logical :: DEF_USE_SOILPAR_UPS_FIT = .true.

   ! Options for soil reflectance setting schemes
   ! 1: Guessed soil color type according to land cover classes
   ! 2: Read a global soil color map from CLM
   integer :: DEF_SOIL_REFL_SCHEME = 2

   ! ----- merge data in aggregation when send data from IO to worker -----
   logical :: USE_zip_for_aggregation = .true.

   ! ----- compress level in writing aggregated surface data -----
   integer :: DEF_Srfdata_CompressLevel = 1

! ~~~~~~~~~~~~~~~~~~~~~~~~~~~~~~~~~~~
! ----- Part 7: Leaf Area Index -----
! ~~~~~~~~~~~~~~~~~~~~~~~~~~~~~~~~~~~

   ! NOTE: Please check the LAI data year range available
   integer :: DEF_LAI_START_YEAR = 2000
   integer :: DEF_LAI_END_YEAR   = 2020

   ! add by zhongwang wei @ sysu 2021/12/23
   ! To allow read satellite observed LAI
   ! 06/2023, note by hua yuan: change DEF_LAI_CLIM to DEF_LAI_MONTHLY
   logical :: DEF_LAI_MONTHLY = .true.

   ! ------LAI change and Land cover year setting ----------
   ! 06/2023, add by wenzong dong and hua yuan: use for updating LAI with simulation year
   logical :: DEF_LAI_CHANGE_YEARLY = .true.

   ! 05/2023, add by Xingjie Lu: use for updating LAI with leaf carbon
   logical :: DEF_USE_LAIFEEDBACK = .false.

! ~~~~~~~~~~~~~~~~~~~~~~~~~~~~~~~~~~
! ----- Part 8: Initialization -----
! ~~~~~~~~~~~~~~~~~~~~~~~~~~~~~~~~~~

   logical :: DEF_USE_SoilInit  = .false.
   character(len=256) :: DEF_file_SoilInit = 'null'

   logical :: DEF_USE_SnowInit  = .false.
   character(len=256) :: DEF_file_SnowInit = 'null'

   logical :: DEF_USE_CN_INIT   = .false.
   character(len=256) :: DEF_file_cn_init  = 'null'

   logical :: DEF_USE_WaterTableInit = .false.
   character(len=256) :: DEF_file_WaterTable = 'null'

! ~~~~~~~~~~~~~~~~~~~~~~~~~~~~~~~~~~
! ----- Part 9: LULCC related ------
! ~~~~~~~~~~~~~~~~~~~~~~~~~~~~~~~~~~

   ! Options for LULCC year-to-year transfer schemes
   ! 1: Same Type Assignment scheme (STA), state variables assignment for the same type (LC, PFT or PC)
   ! 2: Mass and Energy Conservation scheme (MEC), DO mass and energy conservation calculation
   integer :: DEF_LULCC_SCHEME = 1

! ~~~~~~~~~~~~~~~~~~~~~~~~~~~~~~~~~~~~~~~~
! ----- Part 10: Urban model related ------
! ~~~~~~~~~~~~~~~~~~~~~~~~~~~~~~~~~~~~~~~~

   ! Options for urban type scheme
   ! 1: NCAR Urban Classification, 3 urban type with Tall Building, High Density and Medium Density
   ! 2: LCZ Classification, 10 urban type with LCZ 1-10
   integer :: DEF_URBAN_type_scheme = 2
   logical :: DEF_URBAN_ONLY        = .false.
   logical :: DEF_URBAN_RUN         = .false.
   logical :: DEF_URBAN_BEM         = .true.
   logical :: DEF_URBAN_TREE        = .true.
   logical :: DEF_URBAN_WATER       = .true.
   logical :: DEF_URBAN_LUCY        = .true.
   logical :: DEF_USE_CANYON_HWR    = .true.

! ~~~~~~~~~~~~~~~~~~~~~~~~~~~~~~~~~~~~~~~~~~~
! ----- Part 11: parameterization schemes -----
! ~~~~~~~~~~~~~~~~~~~~~~~~~~~~~~~~~~~~~~~~~~~

   integer :: DEF_Interception_scheme = 1  !1:CoLM；2:CLM4.5; 3:CLM5; 4:Noah-MP; 5:MATSIRO; 6:VIC; 7:JULES

   ! ----- SOIL parameters and supercool water setting ------
   integer :: DEF_THERMAL_CONDUCTIVITY_SCHEME = 4  ! Options for soil thermal conductivity schemes
                                                   ! 1: Farouki (1981)
                                                   ! 2: Johansen(1975)
                                                   ! 3: Cote and Konrad (2005)
                                                   ! 4: Balland and Arp (2005)
                                                   ! 5: Lu et al. (2007)
                                                   ! 6: Tarnawski and Leong (2012)
                                                   ! 7: De Vries (1963)
                                                   ! 8: Yan Hengnian, He Hailong et al.(2019)

   logical :: DEF_USE_SUPERCOOL_WATER = .true.     ! supercooled soil water scheme, Niu & Yang (2006)

   ! ----- Options for soil surface resistance schemes -----
   ! 0: NONE soil surface resistance
   ! 1: SL14, Swenson and Lawrence (2014)
   ! 2: SZ09, Sakaguchi and Zeng (2009)
   ! 3: TR13, Tang and Riley (2013)
   ! 4: LP92, Lee and Pielke (1992)
   ! 5: S92,  Sellers et al (1992)
   integer :: DEF_RSS_SCHEME = 1

   ! ----- Options for runoff parameterization schemes -----
   ! 0: scheme from TOPMODEL, also used in CoLM2014
   ! 1: scheme from VIC model
   ! 2: scheme from XinAnJiang model, also used in ECMWF model
   ! 3: scheme from Simple VIC, also used in NoahMP 5.0

   integer :: DEF_Runoff_SCHEME = 3
   character(len=256) :: DEF_file_VIC_para = 'null'
   character(len=256) :: DEF_file_VIC_OPT = 'null'
   logical :: DEF_VIC_OPT = .false.

   integer :: DEF_TOPMOD_method = 0

   ! ----- Treat exposed soil and snow surface separately -----
   ! including solar absorption, sensible/latent heat, ground temperature,
   ! ground heat flux and ground evp/dew/subl/fros. Corresponding vars are
   ! named as ***_soil, ***_snow.
   logical :: DEF_SPLIT_SOILSNOW = .false.

   ! ----- Account for vegetation snow process -----
   ! NOTE: This option will be activated in the new release, accompanied by
   !       a new set of canopy structure data, include the snow-free LAI.
   logical :: DEF_VEG_SNOW = .false.

   ! ----- Variably Saturated Flow Soil Water -----
   logical :: DEF_USE_VariablySaturatedFlow = .true.
   logical :: DEF_USE_BEDROCK               = .false.

   ! ----- Ozone stress -----
   logical :: DEF_USE_OZONESTRESS = .false.
   logical :: DEF_USE_OZONEDATA   = .false.

   ! ----- SNICAR model related -----
   logical :: DEF_USE_SNICAR                  = .false.
   character(len=256) :: DEF_file_snowoptics  = 'null'
   character(len=256) :: DEF_file_snowaging   = 'null'

   ! .true. read aerosol deposition data from file or .false. set in the code
   logical :: DEF_Aerosol_Readin              = .true.

   ! .true. Read aerosol deposition climatology data or .false. yearly changed
   logical :: DEF_Aerosol_Clim                = .false.

   ! ----- Atmospheric Nitrogen Deposition -----
   !add by Fang Shang @ pku 2023/08
   !1: To allow annuaul ndep data to be read in
   !2: To allow monthly ndep data to be read in
   integer :: DEF_NDEP_FREQUENCY = 1

   ! ----- CaMa-Flood -----
   character(len=256) :: DEF_CaMa_Namelist = 'null'

   ! ----- lateral flow related -----
   character(len=256) :: DEF_ElementNeighbour_file = 'null'
   character(len=256) :: DEF_UnitCatchment_file    = 'null'
   character(len=256) :: DEF_ReservoirPara_file    = 'null'
   logical :: DEF_USE_EstimatedRiverDepth = .true.
   integer :: DEF_Reservoir_Method = 0
   real(r8) :: DEF_GRIDBASED_ROUTING_MAX_DT = 3600.

   ! ----- others -----
   character(len=5)   :: DEF_precip_phase_discrimination_scheme = 'II'
<<<<<<< HEAD
=======
   character(len=256) :: DEF_SSP='585' ! Co2 path for CMIP6 future scenario.


   !use irrigation
   logical            :: DEF_USE_IRRIGATION      = .false.

   !irrigation allocated method
   integer            :: DEF_IRRIGATION_ALLOCATION = 1

   !photosynthesis stress option
   logical            :: DEF_USE_NOSTRESSNITROGEN = .false.

   !root resistance factors option
   integer            :: DEF_RSTFAC               = 1
>>>>>>> ab1442ba

   character(len=256) :: DEF_SSP        = '585'   ! Co2 path for CMIP6 future scenario.

   logical :: DEF_USE_IRRIGATION        = .false. ! use irrigation
   integer :: DEF_IRRIGATION_ALLOCATION = 1       ! irrigation allocated method

   logical :: DEF_USE_NOSTRESSNITROGEN  = .false. ! photosynthesis stress option
   integer :: DEF_RSTFAC                = 1       ! root resistance factors option
   logical :: DEF_USE_PLANTHYDRAULICS   = .true.  ! Plant Hydraulics
   logical :: DEF_USE_MEDLYNST          = .false. ! Medlyn stomata model
   logical :: DEF_USE_WUEST             = .true.  ! WUE stomata model

   logical :: DEF_USE_SASU              = .false. ! Semi-Analytic-Spin-Up
   logical :: DEF_USE_DiagMatrix        = .false.
   logical :: DEF_USE_PN                = .false. ! Punctuated nitrogen addition Spin up

   logical :: DEF_USE_FERT              = .true.  ! Fertilisation on crop
   integer :: DEF_FERT_SOURCE           = 1       ! Fertilisation data source
   logical :: DEF_USE_NITRIF            = .true.  ! Nitrification and denitrification switch
   logical :: DEF_USE_CNSOYFIXN         = .true.  ! Soy nitrogen fixation

   logical :: DEF_USE_FIRE              = .false. ! Fire MODULE

   logical :: DEF_USE_Dynamic_Lake      = .false. ! Dynamic Lake model

   logical :: DEF_CheckEquilibrium      = .false.

   logical :: DEF_Output_2mWMO          = .false. ! 2m WMO temperature

! ~~~~~~~~~~~~~~~~~~~~~~~~~~~~
! ----- Part 12: forcing -----
! ~~~~~~~~~~~~~~~~~~~~~~~~~~~~

   character(len=256) :: DEF_forcing_namelist  = 'null'

   character(len=256) :: DEF_dir_forcing       = 'path/to/forcing/data'

   type nl_forcing_type

      character(len=256) :: dataset            = 'CRUNCEP'
      logical            :: solarin_all_band   = .true.
      character(len=256) :: HEIGHT_mode        = 'absolute'
      real(r8)           :: HEIGHT_V           = 100.0
      real(r8)           :: HEIGHT_T           = 50.
      real(r8)           :: HEIGHT_Q           = 50.

      logical            :: regional           = .false.
      real(r8)           :: regbnd(4)          = (/-90.0, 90.0, -180.0, 180.0/)
      logical            :: has_missing_value  = .false.
      character(len=256) :: missing_value_name = 'missing_value'

      integer            :: NVAR               = 8              ! variable number of forcing data
      integer            :: startyr            = 2000           ! start year of forcing data
      integer            :: startmo            = 1              ! start month of forcing data
      integer            :: endyr              = 2003           ! end year of forcing data
      integer            :: endmo              = 12             ! end month of forcing data
      integer            :: dtime(8)           = (/21600,21600,21600,21600,0,21600,21600,21600/)
      integer            :: offset(8)          = (/10800,10800,10800,10800,0,10800,0,10800/)
      integer            :: nlands             = 1              ! land grid number in 1d

      logical            :: leapyear           = .false.        ! leapyear calendar
      logical            :: data2d             = .true.         ! data in 2 dimension (lon, lat)
      logical            :: hightdim           = .false.        ! have "z" dimension
      logical            :: dim2d              = .true.         ! lat/lon value in 2 dimension (lon, lat)

      character(len=256) :: latname            = 'LATIXY'       ! dimension name of latitude
      character(len=256) :: lonname            = 'LONGXY'       ! dimension name of longitude

      character(len=256) :: groupby            = 'month'        ! file grouped by year/month

      character(len=256) :: fprefix(8)         = (/ &
         'TPHWL6Hrly/clmforc.cruncep.V4.c2011.0.5d.TPQWL.', &
         'TPHWL6Hrly/clmforc.cruncep.V4.c2011.0.5d.TPQWL.', &
         'TPHWL6Hrly/clmforc.cruncep.V4.c2011.0.5d.TPQWL.', &
         'Precip6Hrly/clmforc.cruncep.V4.c2011.0.5d.Prec.', &
         'NULL                                           ', &
         'TPHWL6Hrly/clmforc.cruncep.V4.c2011.0.5d.TPQWL.', &
         'Solar6Hrly/clmforc.cruncep.V4.c2011.0.5d.Solr. ', &
         'TPHWL6Hrly/clmforc.cruncep.V4.c2011.0.5d.TPQWL.' /)
      character(len=256) :: vname(8)           = (/ &
         'TBOT    ','QBOT    ','PSRF    ','PRECTmms', &
         'NULL    ','WIND    ','FSDS    ','FLDS    ' /)
      character(len=256) :: timelog(8)         = (/ &
         'instant ','instant ','instant ','forward ', &
         'NULL    ','instant ','forward ','forward ' /)
      character(len=256) :: tintalgo(8)        = (/ &
         'linear ','linear ','linear ','nearest', &
         'NULL   ','linear ','coszen ','linear ' /)

      character(len=256) :: CBL_fprefix        = 'TPHWL6Hrly/clmforc.cruncep.V4.c2011.0.5d.TPQWL.'
      character(len=256) :: CBL_vname          = 'blh'
      character(len=256) :: CBL_tintalgo       = 'linear'
      integer            :: CBL_dtime          = 21600
      integer            :: CBL_offset         = 10800
   END type nl_forcing_type

   type (nl_forcing_type) :: DEF_forcing

   !CBL height
   logical           :: DEF_USE_CBL_HEIGHT     = .false.

   character(len=20) :: DEF_Forcing_Interp_Method = 'arealweight' ! 'arealweight' (default) or 'bilinear'

   logical           :: DEF_USE_Forcing_Downscaling        = .false.
   logical           :: DEF_USE_Forcing_Downscaling_Simple = .false.
   character(len=256):: DEF_DS_HiresTopographyDataDir      = 'null'
   character(len=5)  :: DEF_DS_precipitation_adjust_scheme = 'I'
   character(len=5)  :: DEF_DS_longwave_adjust_scheme      = 'II'

! ~~~~~~~~~~~~~~~~~~~~~~~~~~~~~~~~~~~~~~~~~~~
! ----- Part 13: data assimilation -----
! ~~~~~~~~~~~~~~~~~~~~~~~~~~~~~~~~~~~~~~~~~~~
   character(len=256) :: DEF_DA_obsdir     = 'null'
   logical            :: DEF_DA_TWS        = .false.
   logical            :: DEF_DA_TWS_GRACE  = .false.
   logical            :: DEF_DA_SM         = .false.
   integer            :: DEF_DA_ENS_NUM    = 20
   logical            :: DEF_DA_ENS_SM     = .false.
   logical            :: DEF_DA_SM_SMAP    = .false.
   logical            :: DEF_DA_SM_FY      = .false.
   logical            :: DEF_DA_SM_SYNOP   = .false.
   integer            :: DEF_DA_RTM_diel   = 0
   integer            :: DEF_DA_RTM_rough  = 0

! ~~~~~~~~~~~~~~~~~~~~~~~~~~~~~~~~~~~~~~~~
! ----- Part 14: history and restart -----
! ~~~~~~~~~~~~~~~~~~~~~~~~~~~~~~~~~~~~~~~~

   logical  :: DEF_HISTORY_IN_VECTOR            = .false.

   logical  :: DEF_HIST_grid_as_forcing         = .false.
   real(r8) :: DEF_HIST_lon_res                 = 0.5
   real(r8) :: DEF_HIST_lat_res                 = 0.5

   character(len=256) :: DEF_WRST_FREQ          = 'none'  ! write restart file frequency: TIMESTEP/HOURLY/DAILY/MONTHLY/YEARLY
   character(len=256) :: DEF_HIST_FREQ          = 'none'  ! write history file frequency: TIMESTEP/HOURLY/DAILY/MONTHLY/YEARLY
   character(len=256) :: DEF_HIST_groupby       = 'MONTH' ! history file in one file: DAY/MONTH/YEAR
   character(len=256) :: DEF_HIST_mode          = 'one'
   logical  :: DEF_HIST_WriteBack               = .false.
   integer  :: DEF_REST_CompressLevel           = 1
   integer  :: DEF_HIST_CompressLevel           = 1

   character(len=256) :: DEF_HIST_vars_namelist = 'null'
   logical  :: DEF_HIST_vars_out_default        = .true.


   ! ----- history variables -----
   type history_var_type

      logical :: xy_us                            = .true.
      logical :: xy_vs                            = .true.
      logical :: xy_t                             = .true.
      logical :: xy_q                             = .true.
      logical :: xy_prc                           = .true.
      logical :: xy_prl                           = .true.
      logical :: xy_pbot                          = .true.
      logical :: xy_frl                           = .true.
      logical :: xy_solarin                       = .true.
      logical :: xy_rain                          = .true.
      logical :: xy_snow                          = .true.
      logical :: xy_ozone                         = .true.
      logical :: xy_hpbl                          = .true.

      logical :: taux                             = .true.
      logical :: tauy                             = .true.
      logical :: fsena                            = .true.
      logical :: lfevpa                           = .true.
      logical :: fevpa                            = .true.
      logical :: fsenl                            = .true.
      logical :: fevpl                            = .true.
      logical :: etr                              = .true.
      logical :: fseng                            = .true.
      logical :: fevpg                            = .true.
      logical :: fgrnd                            = .true.
      logical :: sabvsun                          = .true.
      logical :: sabvsha                          = .true.
      logical :: sabg                             = .true.
      logical :: olrg                             = .true.
      logical :: rnet                             = .true.
      logical :: xerr                             = .true.
      logical :: zerr                             = .true.
      logical :: rsur                             = .true.
      logical :: rsur_se                          = .true.
      logical :: rsur_ie                          = .true.
      logical :: rsub                             = .true.
      logical :: rnof                             = .true.
      logical :: xwsur                            = .true.
      logical :: xwsub                            = .true.
      logical :: fldarea                          = .true.
      logical :: qintr                            = .true.
      logical :: qinfl                            = .true.
      logical :: qdrip                            = .true.
      logical :: wat                              = .true.
      logical :: wat_inst                         = .true.
      logical :: wetwat                           = .true.
      logical :: wetwat_inst                      = .true.
      logical :: assim                            = .true.
      logical :: respc                            = .true.
      logical :: qcharge                          = .true.
      logical :: t_grnd                           = .true.
      logical :: tleaf                            = .true.
      logical :: ldew                             = .true.
      logical :: scv                              = .true.
      logical :: snowdp                           = .true.
      logical :: fsno                             = .true.
      logical :: frcsat                           = .true.
      logical :: sigf                             = .true.
      logical :: green                            = .true.
      logical :: lai                              = .true.
      logical :: laisun                           = .true.
      logical :: laisha                           = .true.
      logical :: sai                              = .true.
      logical :: alb                              = .true.
      logical :: emis                             = .true.
      logical :: z0m                              = .true.
      logical :: trad                             = .true.
      logical :: rss                              = .true.
      logical :: tref                             = .true.
      logical :: t2m_wmo                          = .true.
      logical :: qref                             = .true.

      logical :: fsen_roof                        = .true.
      logical :: fsen_wsun                        = .true.
      logical :: fsen_wsha                        = .true.
      logical :: fsen_gimp                        = .true.
      logical :: fsen_gper                        = .true.
      logical :: fsen_urbl                        = .true.
      logical :: lfevp_roof                       = .true.
      logical :: lfevp_gimp                       = .true.
      logical :: lfevp_gper                       = .true.
      logical :: lfevp_urbl                       = .true.
      logical :: fhac                             = .true.
      logical :: fwst                             = .true.
      logical :: fach                             = .true.
      logical :: fhah                             = .true.
      logical :: meta                             = .true.
      logical :: vehc                             = .true.
      logical :: t_room                           = .true.
      logical :: tafu                             = .true.
      logical :: t_roof                           = .true.
      logical :: t_wall                           = .true.

      logical :: assimsun                         = .true.
      logical :: assimsha                         = .true.
      logical :: etrsun                           = .true.
      logical :: etrsha                           = .true.

      logical :: o3uptakesun                      = .true.
      logical :: o3uptakesha                      = .true.

      logical :: leafc                            = .true.
      logical :: leafc_storage                    = .true.
      logical :: leafc_xfer                       = .true.
      logical :: frootc                           = .true.
      logical :: frootc_storage                   = .true.
      logical :: frootc_xfer                      = .true.
      logical :: livestemc                        = .true.
      logical :: livestemc_storage                = .true.
      logical :: livestemc_xfer                   = .true.
      logical :: deadstemc                        = .true.
      logical :: deadstemc_storage                = .true.
      logical :: deadstemc_xfer                   = .true.
      logical :: livecrootc                       = .true.
      logical :: livecrootc_storage               = .true.
      logical :: livecrootc_xfer                  = .true.
      logical :: deadcrootc                       = .true.
      logical :: deadcrootc_storage               = .true.
      logical :: deadcrootc_xfer                  = .true.
      logical :: grainc                           = .true.
      logical :: grainc_storage                   = .true.
      logical :: grainc_xfer                      = .true.
      logical :: leafn                            = .true.
      logical :: leafn_storage                    = .true.
      logical :: leafn_xfer                       = .true.
      logical :: frootn                           = .true.
      logical :: frootn_storage                   = .true.
      logical :: frootn_xfer                      = .true.
      logical :: livestemn                        = .true.
      logical :: livestemn_storage                = .true.
      logical :: livestemn_xfer                   = .true.
      logical :: deadstemn                        = .true.
      logical :: deadstemn_storage                = .true.
      logical :: deadstemn_xfer                   = .true.
      logical :: livecrootn                       = .true.
      logical :: livecrootn_storage               = .true.
      logical :: livecrootn_xfer                  = .true.
      logical :: deadcrootn                       = .true.
      logical :: deadcrootn_storage               = .true.
      logical :: deadcrootn_xfer                  = .true.
      logical :: grainn                           = .true.
      logical :: grainn_storage                   = .true.
      logical :: grainn_xfer                      = .true.
      logical :: retrasn                          = .true.
      logical :: gpp                              = .true.
      logical :: downreg                          = .true.
      logical :: ar                               = .true.
      logical :: cwdprod                          = .true.
      logical :: cwddecomp                        = .true.
      logical :: hr                               = .true.
      logical :: fpg                              = .true.
      logical :: fpi                              = .true.
      logical :: totvegc                          = .true.
      logical :: totlitc                          = .true.
      logical :: totcwdc                          = .true.
      logical :: totsomc                          = .true.
      logical :: totcolc                          = .true.
      logical :: totvegn                          = .true.
      logical :: totlitn                          = .true.
      logical :: totcwdn                          = .true.
      logical :: totsomn                          = .true.
      logical :: totcoln                          = .true.
      logical :: totsoiln_vr                      = .true.
      logical :: gpp_enftemp                      = .false. !1
      logical :: gpp_enfboreal                    = .false. !2
      logical :: gpp_dnfboreal                    = .false. !3
      logical :: gpp_ebftrop                      = .false. !4
      logical :: gpp_ebftemp                      = .false. !5
      logical :: gpp_dbftrop                      = .false. !6
      logical :: gpp_dbftemp                      = .false. !7
      logical :: gpp_dbfboreal                    = .false. !8
      logical :: gpp_ebstemp                      = .false. !9
      logical :: gpp_dbstemp                      = .false. !10
      logical :: gpp_dbsboreal                    = .false. !11
      logical :: gpp_c3arcgrass                   = .false. !12
      logical :: gpp_c3grass                      = .false. !13
      logical :: gpp_c4grass                      = .false. !14
      logical :: leafc_enftemp                    = .false. !1
      logical :: leafc_enfboreal                  = .false. !2
      logical :: leafc_dnfboreal                  = .false. !3
      logical :: leafc_ebftrop                    = .false. !4
      logical :: leafc_ebftemp                    = .false. !5
      logical :: leafc_dbftrop                    = .false. !6
      logical :: leafc_dbftemp                    = .false. !7
      logical :: leafc_dbfboreal                  = .false. !8
      logical :: leafc_ebstemp                    = .false. !9
      logical :: leafc_dbstemp                    = .false. !10
      logical :: leafc_dbsboreal                  = .false. !11
      logical :: leafc_c3arcgrass                 = .false. !12
      logical :: leafc_c3grass                    = .false. !13
      logical :: leafc_c4grass                    = .false. !14
      logical :: lai_enftemp                      = .false. !1
      logical :: lai_enfboreal                    = .false. !2
      logical :: lai_dnfboreal                    = .false. !3
      logical :: lai_ebftrop                      = .false. !4
      logical :: lai_ebftemp                      = .false. !5
      logical :: lai_dbftrop                      = .false. !6
      logical :: lai_dbftemp                      = .false. !7
      logical :: lai_dbfboreal                    = .false. !8
      logical :: lai_ebstemp                      = .false. !9
      logical :: lai_dbstemp                      = .false. !10
      logical :: lai_dbsboreal                    = .false. !11
      logical :: lai_c3arcgrass                   = .false. !12
      logical :: lai_c3grass                      = .false. !13
      logical :: lai_c4grass                      = .false. !14
      logical :: npp_enftemp                      = .false. !1
      logical :: npp_enfboreal                    = .false. !2
      logical :: npp_dnfboreal                    = .false. !3
      logical :: npp_ebftrop                      = .false. !4
      logical :: npp_ebftemp                      = .false. !5
      logical :: npp_dbftrop                      = .false. !6
      logical :: npp_dbftemp                      = .false. !7
      logical :: npp_dbfboreal                    = .false. !8
      logical :: npp_ebstemp                      = .false. !9
      logical :: npp_dbstemp                      = .false. !10
      logical :: npp_dbsboreal                    = .false. !11
      logical :: npp_c3arcgrass                   = .false. !12
      logical :: npp_c3grass                      = .false. !13
      logical :: npp_c4grass                      = .false. !14
      logical :: npptoleafc_enftemp               = .false. !1
      logical :: npptoleafc_enfboreal             = .false. !2
      logical :: npptoleafc_dnfboreal             = .false. !3
      logical :: npptoleafc_ebftrop               = .false. !4
      logical :: npptoleafc_ebftemp               = .false. !5
      logical :: npptoleafc_dbftrop               = .false. !6
      logical :: npptoleafc_dbftemp               = .false. !7
      logical :: npptoleafc_dbfboreal             = .false. !8
      logical :: npptoleafc_ebstemp               = .false. !9
      logical :: npptoleafc_dbstemp               = .false. !10
      logical :: npptoleafc_dbsboreal             = .false. !11
      logical :: npptoleafc_c3arcgrass            = .false. !12
      logical :: npptoleafc_c3grass               = .false. !13
      logical :: npptoleafc_c4grass               = .false. !14

      logical :: cphase                           = .true.
      logical :: gddmaturity                      = .true.
      logical :: gddplant                         = .true.
      logical :: vf                               = .true.
      logical :: hui                              = .true.
      logical :: cropprod1c                       = .true.
      logical :: cropprod1c_loss                  = .true.
      logical :: cropseedc_deficit                = .true.
      logical :: grainc_to_cropprodc              = .true.
      logical :: plantdate_rainfed_temp_corn      = .true.
      logical :: plantdate_irrigated_temp_corn    = .true.
      logical :: plantdate_rainfed_spwheat        = .true.
      logical :: plantdate_irrigated_spwheat      = .true.
      logical :: plantdate_rainfed_wtwheat        = .true.
      logical :: plantdate_irrigated_wtwheat      = .true.
      logical :: plantdate_rainfed_temp_soybean   = .true.
      logical :: plantdate_irrigated_temp_soybean = .true.
      logical :: plantdate_rainfed_cotton         = .true.
      logical :: plantdate_irrigated_cotton       = .true.
      logical :: plantdate_rainfed_rice           = .true.
      logical :: plantdate_irrigated_rice         = .true.
      logical :: plantdate_rainfed_sugarcane      = .true.
      logical :: plantdate_irrigated_sugarcane    = .true.
      logical :: plantdate_rainfed_trop_corn      = .true.
      logical :: plantdate_irrigated_trop_corn    = .true.
      logical :: plantdate_rainfed_trop_soybean   = .true.
      logical :: plantdate_irrigated_trop_soybean = .true.
      logical :: plantdate_unmanagedcrop          = .true.
      logical :: cropprodc_rainfed_temp_corn      = .true.
      logical :: cropprodc_irrigated_temp_corn    = .true.
      logical :: cropprodc_rainfed_spwheat        = .true.
      logical :: cropprodc_irrigated_spwheat      = .true.
      logical :: cropprodc_rainfed_wtwheat        = .true.
      logical :: cropprodc_irrigated_wtwheat      = .true.
      logical :: cropprodc_rainfed_temp_soybean   = .true.
      logical :: cropprodc_irrigated_temp_soybean = .true.
      logical :: cropprodc_rainfed_cotton         = .true.
      logical :: cropprodc_irrigated_cotton       = .true.
      logical :: cropprodc_rainfed_rice           = .true.
      logical :: cropprodc_irrigated_rice         = .true.
      logical :: cropprodc_rainfed_sugarcane      = .true.
      logical :: cropprodc_irrigated_sugarcane    = .true.
      logical :: cropprodc_rainfed_trop_corn      = .true.
      logical :: cropprodc_irrigated_trop_corn    = .true.
      logical :: cropprodc_rainfed_trop_soybean   = .true.
      logical :: cropprodc_irrigated_trop_soybean = .true.
      logical :: cropprodc_unmanagedcrop          = .true.

      logical :: grainc_to_seed                   = .true.
      logical :: fert_to_sminn                    = .true.

      logical :: huiswheat                        = .true.
      logical :: pdcorn                           = .false.
      logical :: pdswheat                         = .false.
      logical :: pdwwheat                         = .false.
      logical :: pdsoybean                        = .false.
      logical :: pdcotton                         = .false.
      logical :: pdrice1                          = .false.
      logical :: pdrice2                          = .false.
      logical :: pdsugarcane                      = .false.
      logical :: manunitro                        = .false.
      logical :: fertnitro_corn                   = .true.
      logical :: fertnitro_swheat                 = .true.
      logical :: fertnitro_wwheat                 = .true.
      logical :: fertnitro_soybean                = .true.
      logical :: fertnitro_cotton                 = .true.
      logical :: fertnitro_rice1                  = .true.
      logical :: fertnitro_rice2                  = .true.
      logical :: fertnitro_sugarcane              = .true.
      logical :: irrig_method_corn                = .true.
      logical :: irrig_method_swheat              = .true.
      logical :: irrig_method_wwheat              = .true.
      logical :: irrig_method_soybean             = .true.
      logical :: irrig_method_cotton              = .true.
      logical :: irrig_method_rice1               = .true.
      logical :: irrig_method_rice2               = .true.
      logical :: irrig_method_sugarcane           = .true.

      logical :: sum_irrig                        = .true.
      logical :: sum_deficit_irrig                = .true.
      logical :: sum_irrig_count                  = .true.
      logical :: waterstorage                     = .true.
      logical :: groundwater_demand               = .true.
      logical :: groundwater_supply               = .true.
      logical :: reservoirriver_demand            = .true.
      logical :: reservoirriver_supply            = .true.

      logical :: ndep_to_sminn                    = .true.
      logical :: CONC_O2_UNSAT                    = .false.
      logical :: O2_DECOMP_DEPTH_UNSAT            = .false.
      logical :: abm                              = .false.
      logical :: gdp                              = .false.
      logical :: peatf                            = .false.
      logical :: hdm                              = .false.
      logical :: lnfm                             = .false.

      logical :: leafcCap                         = .false.
      logical :: leafc_storageCap                 = .false.
      logical :: leafc_xferCap                    = .false.
      logical :: frootcCap                        = .false.
      logical :: frootc_storageCap                = .false.
      logical :: frootc_xferCap                   = .false.
      logical :: livestemcCap                     = .false.
      logical :: livestemc_storageCap             = .false.
      logical :: livestemc_xferCap                = .false.
      logical :: deadstemcCap                     = .false.
      logical :: deadstemc_storageCap             = .false.
      logical :: deadstemc_xferCap                = .false.
      logical :: livecrootcCap                    = .false.
      logical :: livecrootc_storageCap            = .false.
      logical :: livecrootc_xferCap               = .false.
      logical :: deadcrootcCap                    = .false.
      logical :: deadcrootc_storageCap            = .false.
      logical :: deadcrootc_xferCap               = .false.
      logical :: leafnCap                         = .false.
      logical :: leafn_storageCap                 = .false.
      logical :: leafn_xferCap                    = .false.
      logical :: frootnCap                        = .false.
      logical :: frootn_storageCap                = .false.
      logical :: frootn_xferCap                   = .false.
      logical :: livestemnCap                     = .false.
      logical :: livestemn_storageCap             = .false.
      logical :: livestemn_xferCap                = .false.
      logical :: deadstemnCap                     = .false.
      logical :: deadstemn_storageCap             = .false.
      logical :: deadstemn_xferCap                = .false.
      logical :: livecrootnCap                    = .false.
      logical :: livecrootn_storageCap            = .false.
      logical :: livecrootn_xferCap               = .false.
      logical :: deadcrootnCap                    = .false.
      logical :: deadcrootn_storageCap            = .false.
      logical :: deadcrootn_xferCap               = .false.
      logical :: t_scalar                         = .false.
      logical :: w_scalar                         = .false.

      logical :: t_soisno                         = .true.
      logical :: wliq_soisno                      = .true.
      logical :: wice_soisno                      = .true.

      logical :: h2osoi                           = .true.
      logical :: rstfacsun                        = .true.
      logical :: rstfacsha                        = .true.
      logical :: gssun                            = .true.
      logical :: gssha                            = .true.
      logical :: rootr                            = .true.
      logical :: vegwp                            = .true.
      logical :: BD_all                           = .true.
      logical :: wfc                              = .true.
      logical :: OM_density                       = .true.
      logical :: wdsrf                            = .true.
      logical :: wdsrf_inst                       = .true.
      logical :: zwt                              = .true.
      logical :: wa                               = .true.
      logical :: wa_inst                          = .true.

      logical :: dz_lake                          = .true.
      logical :: t_lake                           = .true.
      logical :: lake_icefrac                     = .true.

      logical :: DA_wliq_h2osoi_5cm               = .true.
      logical :: DA_wliq_h2osoi_5cm_a             = .true.
      logical :: DA_t_soisno_5cm                  = .true.
      logical :: DA_t_soisno_5cm_a                = .true.
      logical :: DA_wliq_soisno_ens               = .true.
      logical :: DA_t_soisno_ens                  = .true.
      logical :: DA_wliq_soisno_5cm_ens_std       = .true.
      logical :: DA_t_soisno_5cm_ens_std          = .true.
      logical :: DA_t_brt_smap                    = .true.
      logical :: DA_t_brt_smap_a                  = .true.
      logical :: DA_t_brt_smap_ens                = .true.
      logical :: DA_t_brt_smap_ens_std            = .true.
      logical :: DA_t_brt_fy3d                    = .true.
      logical :: DA_t_brt_fy3d_a                  = .true.
      logical :: DA_t_brt_fy3d_ens                = .true.
      logical :: DA_t_brt_fy3d_ens_std            = .true.

      logical :: litr1c_vr                        = .true.
      logical :: litr2c_vr                        = .true.
      logical :: litr3c_vr                        = .true.
      logical :: soil1c_vr                        = .true.
      logical :: soil2c_vr                        = .true.
      logical :: soil3c_vr                        = .true.
      logical :: cwdc_vr                          = .true.
      logical :: litr1n_vr                        = .true.
      logical :: litr2n_vr                        = .true.
      logical :: litr3n_vr                        = .true.
      logical :: soil1n_vr                        = .true.
      logical :: soil2n_vr                        = .true.
      logical :: soil3n_vr                        = .true.
      logical :: cwdn_vr                          = .true.

      logical :: litr1cCap_vr                     = .false.
      logical :: litr2cCap_vr                     = .false.
      logical :: litr3cCap_vr                     = .false.
      logical :: soil1cCap_vr                     = .false.
      logical :: soil2cCap_vr                     = .false.
      logical :: soil3cCap_vr                     = .false.
      logical :: cwdcCap_vr                       = .false.
      logical :: litr1nCap_vr                     = .false.
      logical :: litr2nCap_vr                     = .false.
      logical :: litr3nCap_vr                     = .false.
      logical :: soil1nCap_vr                     = .false.
      logical :: soil2nCap_vr                     = .false.
      logical :: soil3nCap_vr                     = .false.
      logical :: cwdnCap_vr                       = .false.

      logical :: sminn_vr                         = .true.

      logical :: ustar                            = .true.
      logical :: ustar2                           = .true.
      logical :: tstar                            = .true.
      logical :: qstar                            = .true.
      logical :: zol                              = .true.
      logical :: rib                              = .true.
      logical :: fm                               = .true.
      logical :: fh                               = .true.
      logical :: fq                               = .true.
      logical :: us10m                            = .true.
      logical :: vs10m                            = .true.
      logical :: fm10m                            = .true.
      logical :: sr                               = .true.
      logical :: solvd                            = .true.
      logical :: solvi                            = .true.
      logical :: solnd                            = .true.
      logical :: solni                            = .true.
      logical :: srvd                             = .true.
      logical :: srvi                             = .true.
      logical :: srnd                             = .true.
      logical :: srni                             = .true.

      logical :: solvdln                          = .true.
      logical :: solviln                          = .true.
      logical :: solndln                          = .true.
      logical :: solniln                          = .true.
      logical :: srvdln                           = .true.
      logical :: srviln                           = .true.
      logical :: srndln                           = .true.
      logical :: srniln                           = .true.

      logical :: xsubs_bsn                        = .true.
      logical :: xsubs_hru                        = .true.
      logical :: riv_height                       = .true.
      logical :: riv_veloct                       = .true.
      logical :: discharge                        = .true.
      logical :: floodarea                        = .true.
      logical :: floodfrc                         = .true.
      logical :: wdsrf_hru                        = .true.
      logical :: veloc_hru                        = .true.
      logical :: volresv                          = .true.
      logical :: qresv_in                         = .true.
      logical :: qresv_out                        = .true.

      logical :: sensors                          = .true.

   END type history_var_type

   type (history_var_type) :: DEF_hist_vars

CONTAINS

   SUBROUTINE read_namelist (nlfile)

   USE MOD_SPMD_Task
   IMPLICIT NONE

   character(len=*), intent(in) :: nlfile

   ! Local variables
   logical :: fexists
   integer :: ivar
   integer :: ierr

   namelist /nl_colm/                         &
      DEF_CASE_NAME,                          &
      DEF_domain,                             &

      SITE_fsitedata,                         &
      SITE_lon_location,                      &
      SITE_lat_location,                      &
      SITE_landtype,                          &
      USE_SITE_landtype,                      &
      USE_SITE_pctpfts,                       &
      USE_SITE_pctcrop,                       &
      USE_SITE_htop,                          &
      USE_SITE_LAI,                           &
      USE_SITE_lakedepth,                     &
      USE_SITE_soilreflectance,               &
      USE_SITE_soilparameters,                &
      USE_SITE_dbedrock,                      &
      USE_SITE_topography,                    &
      USE_SITE_HistWriteBack,                 &
      USE_SITE_ForcingReadAhead,              &
      USE_SITE_urban_geometry,                &
      USE_SITE_urban_ecology,                 &
      USE_SITE_urban_radiation,               &
      USE_SITE_urban_thermal,                 &
      USE_SITE_urban_human,                   &

      DEF_BlockInfoFile,                      &
      DEF_AverageElementSize,                 &
      DEF_nx_blocks,                          &
      DEF_ny_blocks,                          &
      DEF_PIO_groupsize,                      &
      DEF_nIO_eq_nBlock,                      &
      DEF_simulation_time,                    &
      DEF_dir_rawdata,                        &
      DEF_dir_runtime,                        &
      DEF_dir_output,                         &
      DEF_file_mesh,                          &
      DEF_GRIDBASED_lon_res,                  &
      DEF_GRIDBASED_lat_res,                  &
      DEF_CatchmentMesh_data,                 &
      DEF_file_mesh_filter,                   &

      DEF_rawdata_namelist,                   &

      DEF_USE_LCT,                            &
      DEF_USE_PFT,                            &
      DEF_USE_PC,                             &
      DEF_FAST_PC,                            &
      DEF_PC_CROP_SPLIT,                      &
      DEF_SOLO_PFT,                           &
      DEF_SUBGRID_SCHEME,                     &

      DEF_LAI_MONTHLY,                        & !add by zhongwang wei @ sysu 2021/12/23
      DEF_NDEP_FREQUENCY,                     & !add by Fang Shang    @ pku  2023/08
      DEF_Interception_scheme,                & !add by zhongwang wei @ sysu 2022/05/23
      DEF_SSP,                                & !add by zhongwang wei @ sysu 2023/02/07

      DEF_LAI_START_YEAR,                     &
      DEF_LAI_END_YEAR,                       &
      DEF_LAI_CHANGE_YEARLY,                  &
      DEF_USE_LAIFEEDBACK,                    & !add by Xingjie Lu, use for updating LAI with leaf carbon
      DEF_USE_IRRIGATION,                     & !add by Hongbin Liang @ sysu
      DEF_IRRIGATION_ALLOCATION,              & !add by Hongbin Liang @ sysu
      DEF_USE_NOSTRESSNITROGEN,               & !add by Hongbin Liang @ sysu
      DEF_RSTFAC,                             & !add by Hongbin Liang @ sysu
      DEF_LC_YEAR,                            &
      DEF_LULCC_SCHEME,                       &

      DEF_URBAN_type_scheme,                  &
      DEF_URBAN_ONLY,                         &
      DEF_URBAN_RUN,                          & !add by hua yuan, open urban model or not
      DEF_URBAN_BEM,                          & !add by hua yuan, open urban BEM model or not
      DEF_URBAN_TREE,                         & !add by hua yuan, modeling urban tree or not
      DEF_URBAN_WATER,                        & !add by hua yuan, modeling urban water or not
      DEF_URBAN_LUCY,                         &
      DEF_USE_CANYON_HWR,                     &

      DEF_USE_SOILPAR_UPS_FIT,                &
      DEF_THERMAL_CONDUCTIVITY_SCHEME,        &
      DEF_USE_SUPERCOOL_WATER,                &
      DEF_SOIL_REFL_SCHEME,                   &
      DEF_RSS_SCHEME,                         &
      DEF_Runoff_SCHEME,                      &
      DEF_TOPMOD_method,                      &
      DEF_SPLIT_SOILSNOW,                     &
      DEF_VEG_SNOW,                           &
      DEF_file_VIC_para,                      &
      DEF_file_VIC_OPT,                       &
      DEF_VIC_OPT,                            & !add by Qijia Guo @ sysu

      DEF_dir_existing_srfdata,               &
      USE_srfdata_from_larger_region,         &
      USE_srfdata_from_3D_gridded_data,       &
      USE_zip_for_aggregation,                &
      DEF_Srfdata_CompressLevel,              &

      DEF_USE_CBL_HEIGHT,                     & !add by zhongwang wei @ sysu 2022/12/31
      DEF_USE_PLANTHYDRAULICS,                & !add by xingjie lu @ sysu 2023/05/28
      DEF_USE_MEDLYNST,                       & !add by xingjie lu @ sysu 2023/05/28
      DEF_USE_WUEST,                          & !add by xingjie lu @ sysu 2024/05/28
      DEF_USE_SASU,                           & !add by Xingjie Lu @ sysu 2023/06/27
      DEF_USE_DiagMatrix,                     & !add by Xingjie Lu @ sysu 2023/06/27
      DEF_USE_PN,                             & !add by Xingjie Lu @ sysu 2023/06/27
      DEF_USE_FERT,                           & !add by Xingjie Lu @ sysu 2023/06/27
      DEF_FERT_SOURCE,                        & !add by Hongbin Liang @ sysu
      DEF_USE_NITRIF,                         & !add by Xingjie Lu @ sysu 2023/06/27
      DEF_USE_CNSOYFIXN,                      & !add by Xingjie Lu @ sysu 2023/06/27
      DEF_USE_FIRE,                           & !add by Xingjie Lu @ sysu 2023/06/27

      DEF_USE_Dynamic_Lake,                   & !add by Shupeng Zhang @ sysu 2024/09/12
      DEF_CheckEquilibrium,                   & !add by Shupeng Zhang @ sysu 2024/11/26
      DEF_Output_2mWMO,                       &

      DEF_LANDONLY,                           &
      DEF_USE_DOMINANT_PATCHTYPE,             &
      DEF_USE_VariablySaturatedFlow,          &
      DEF_USE_BEDROCK,                        &
      DEF_USE_OZONESTRESS,                    &
      DEF_USE_OZONEDATA,                      &
      DEF_USE_SNICAR,                         &
      DEF_Aerosol_Readin,                     &
      DEF_Aerosol_Clim,                       &
      DEF_USE_EstimatedRiverDepth,            &
      DEF_Reservoir_Method,                   &
      DEF_GRIDBASED_ROUTING_MAX_DT,           &

      DEF_precip_phase_discrimination_scheme, &

      DEF_USE_SoilInit,                       &
      DEF_file_SoilInit,                      &

      DEF_USE_SnowInit,                       &
      DEF_file_SnowInit,                      &

      DEF_USE_CN_INIT,                        &
      DEF_file_cn_init,                       &

      DEF_USE_WaterTableInit,                 &
      DEF_file_WaterTable,                    &

      DEF_file_snowoptics,                    &
      DEF_file_snowaging ,                    &

      DEF_CaMa_Namelist,                      &

      DEF_ElementNeighbour_file,              &
      DEF_UnitCatchment_file,                 &
      DEF_ReservoirPara_file,                 &

      DEF_DA_obsdir,                          &
      DEF_DA_TWS,                             &
      DEF_DA_TWS_GRACE,                       &
      DEF_DA_SM,                              &
      DEF_DA_ENS_NUM,                         &
      DEF_DA_ENS_SM,                          &
      DEF_DA_SM_SMAP,                         &
      DEF_DA_SM_FY,                           &
      DEF_DA_SM_SYNOP,                        &
      DEF_DA_RTM_diel,                        &
      DEF_DA_RTM_rough,                       &

      DEF_forcing_namelist,                   &

      DEF_Forcing_Interp_Method,              &

      DEF_USE_Forcing_Downscaling,            &
      DEF_USE_Forcing_Downscaling_Simple,     &
      DEF_DS_HiresTopographyDataDir,          &
      DEF_DS_precipitation_adjust_scheme,     &
      DEF_DS_longwave_adjust_scheme,          &

      DEF_HISTORY_IN_VECTOR,                  &
      DEF_HIST_lon_res,                       &
      DEF_HIST_lat_res,                       &
      DEF_HIST_grid_as_forcing,               &
      DEF_WRST_FREQ,                          &
      DEF_HIST_FREQ,                          &
      DEF_HIST_groupby,                       &
      DEF_HIST_mode,                          &
      DEF_HIST_WriteBack,                     &
      DEF_REST_CompressLevel,                 &
      DEF_HIST_CompressLevel,                 &
      DEF_HIST_vars_namelist,                 &
      DEF_HIST_vars_out_default

   namelist /nl_colm_rawdata/ DEF_rawdata
   namelist /nl_colm_forcing/ DEF_dir_forcing, DEF_forcing
   namelist /nl_colm_history/ DEF_hist_vars

      ! ----- open the namelist file -----
      IF (p_is_master) THEN

         open(10, status='OLD', file=nlfile, form="FORMATTED")
         read(10, nml=nl_colm, iostat=ierr)
         IF (ierr /= 0) THEN
            CALL CoLM_Stop (' ***** ERROR: Problem reading namelist: '// trim(nlfile))
         ENDIF
         close(10)

         CALL set_rawdata_default()
         open(10, status='OLD', file=trim(DEF_rawdata_namelist), form="FORMATTED")
         read(10, nml=nl_colm_rawdata, iostat=ierr)
         IF (ierr /= 0) THEN
            CALL CoLM_Stop (' ***** ERROR: Problem reading namelist: '// trim(DEF_rawdata_namelist))
         ENDIF
         close(10)

         IF ( trim(DEF_rawdata%landcover%fname) == "LC30m.GLC" ) THEN
            DEF_USE_GLC30 = .true.
         ENDIF

         open(10, status='OLD', file=trim(DEF_forcing_namelist), form="FORMATTED")
         read(10, nml=nl_colm_forcing, iostat=ierr)
         IF (ierr /= 0) THEN
            CALL CoLM_Stop (' ***** ERROR: Problem reading namelist: '// trim(DEF_forcing_namelist))
         ENDIF
         close(10)

#ifdef SinglePoint
         DEF_forcing%has_missing_value = .false.
#endif

         DEF_dir_landdata = trim(DEF_dir_output) // '/' // trim(adjustl(DEF_CASE_NAME)) // '/landdata'
         DEF_dir_restart  = trim(DEF_dir_output) // '/' // trim(adjustl(DEF_CASE_NAME)) // '/restart'
         DEF_dir_history  = trim(DEF_dir_output) // '/' // trim(adjustl(DEF_CASE_NAME)) // '/history'

         CALL system('mkdir -p ' // trim(adjustl(DEF_dir_output  )))
         CALL system('mkdir -p ' // trim(adjustl(DEF_dir_landdata)))
         CALL system('mkdir -p ' // trim(adjustl(DEF_dir_restart )))
         CALL system('mkdir -p ' // trim(adjustl(DEF_dir_history )))

#ifdef SinglePoint
         DEF_nx_blocks = 360
         DEF_ny_blocks = 180
         DEF_HIST_mode = 'one'
#endif

         IF (DEF_simulation_time%timestep > 3600.) THEN
            write(*,*) '                  *****                  '
            write(*,*) 'Warning: timestep should be less than or equal to 3600 seconds.'
            CALL CoLM_Stop ()
         ENDIF

! ===============================================================
! ----- Macros&Namelist conflicts and dependency management -----
! ===============================================================


! ----- SOIL model related ------ Macros&Namelist conflicts and dependency management
#if (defined vanGenuchten_Mualem_SOIL_MODEL)
         write(*,*) '                  *****                  '
         write(*,*) 'Note: DEF_USE_VariablySaturatedFlow is automaticlly set to .true.  '
         write(*,*) 'when using vanGenuchten_Mualem_SOIL_MODEL. '
         DEF_USE_VariablySaturatedFlow = .true.
#endif
#if (defined CatchLateralFlow)
         write(*,*) '                  *****                  '
         write(*,*) 'Note: DEF_USE_VariablySaturatedFlow is automaticlly set to .true.  '
         write(*,*) 'when defined CatchLateralFlow. '
         DEF_USE_VariablySaturatedFlow = .true.
#endif
#ifdef SinglePoint
         IF (DEF_Runoff_SCHEME == 0) THEN
            write(*,*) 'Note: DEF_TOPMOD_method is set to 0 in SinglePoint.'
            DEF_TOPMOD_method = 0
         ENDIF
#endif

         IF (DEF_Runoff_SCHEME == 1) THEN
            DEF_file_VIC_para = trim(DEF_dir_runtime)//'/vic/vic_para.txt'
            IF (DEF_VIC_OPT) THEN
               DEF_file_VIC_OPT = trim(DEF_dir_runtime)//'vic/vic_para.nc'
            ENDIF
         ENDIF

! ----- subgrid type related ------ Macros&Namelist conflicts and dependency management

#if (defined LULC_USGS || defined LULC_IGBP)
         DEF_USE_LCT  = .true.
         DEF_USE_PFT  = .false.
         DEF_USE_PC   = .false.
         DEF_FAST_PC  = .false.
         DEF_SOLO_PFT = .false.
#ifdef vanGenuchten_Mualem_SOIL_MODEL
         write(*,*) '                  *****                  '
         write(*,*) 'Note: Soil resistance is automaticlly turned off for VG soil + USGS|IGBP scheme.'
         DEF_RSS_SCHEME = 0
#endif
#endif

#ifdef LULC_IGBP_PFT
         DEF_USE_LCT  = .false.
         DEF_USE_PFT  = .true.
         DEF_USE_PC   = .false.
         DEF_FAST_PC  = .false.
#endif

#ifdef LULC_IGBP_PC
         DEF_USE_LCT  = .false.
         DEF_USE_PFT  = .false.
         DEF_USE_PC   = .true.
         DEF_SOLO_PFT = .false.
#endif

#if (defined LULC_IGBP_PFT || defined LULC_IGBP_PC)
         IF (.not.DEF_LAI_MONTHLY) THEN
            write(*,*) '                  *****                  '
            write(*,*) 'Warning: 8-day LAI data is not supported for '
            write(*,*) 'LULC_IGBP_PFT and LULC_IGBP_PC.'
            write(*,*) 'Changed to monthly data, set DEF_LAI_MONTHLY = .true.'
            DEF_LAI_MONTHLY = .true.
         ENDIF
#endif


! ----- BGC and CROP model related ------ Macros&Namelist conflicts and dependency management

#ifndef BGC
         IF(DEF_USE_LAIFEEDBACK)THEN
            DEF_USE_LAIFEEDBACK = .false.
            write(*,*) '                  *****                  '
            write(*,*) 'Warning: LAI feedback is not supported for BGC off.'
            write(*,*) 'DEF_USE_LAIFEEDBACK is set to false automatically when BGC is turned off.'
         ENDIF

         IF(DEF_USE_SASU)THEN
            DEF_USE_SASU = .false.
            write(*,*) '                  *****                  '
            write(*,*) 'Warning: Semi-Analytic Spin-up is on when BGC is off.'
            write(*,*) 'DEF_USE_SASU is set to false automatically when BGC is turned off.'
         ENDIF

         IF(DEF_USE_DiagMatrix)THEN
            DEF_USE_DiagMatrix = .false.
            write(*,*) '                  *****                  '
            write(*,*) 'Warning: CN Matrix Diagnostic is on when BGC is off.'
            write(*,*) 'DEF_USE_DiagMatrix is set to false automatically when BGC is turned off.'
         ENDIF

         IF(DEF_USE_PN)THEN
            DEF_USE_PN = .false.
            write(*,*) '                  *****                  '
            write(*,*) 'Warning: Punctuated nitrogen addition spin up is on when BGC is off.'
            write(*,*) 'DEF_USE_PN is set to false automatically when BGC is turned off.'
         ENDIF

         IF(DEF_USE_NITRIF)THEN
            DEF_USE_NITRIF = .false.
            write(*,*) '                  *****                  '
            write(*,*) 'Warning: Nitrification-Denitrification is on when BGC is off.'
            write(*,*) 'DEF_USE_NITRIF is set to false automatically when BGC is turned off.'
         ENDIF

         IF(DEF_USE_FIRE)THEN
            DEF_USE_FIRE = .false.
            write(*,*) '                  *****                  '
            write(*,*) 'Warning: Fire model is on when BGC is off.'
            write(*,*) 'DEF_USE_FIRE is set to false automatically when BGC is turned off.'
         ENDIF
#endif

#ifndef CROP
         IF(DEF_USE_FERT)THEN
            DEF_USE_FERT = .false.
            write(*,*) '                  *****                  '
            write(*,*) 'Warning: Fertilization is on when CROP is off.'
            write(*,*) 'DEF_USE_FERT is set to false automatically when CROP is turned off.'
         ENDIF

         IF(DEF_USE_CNSOYFIXN)THEN
            DEF_USE_CNSOYFIXN = .false.
            write(*,*) '                  *****                  '
            write(*,*) 'Warning: Soy nitrogen fixation is on when CROP is off.'
            write(*,*) 'DEF_USE_CNSOYFIXN is set to false automatically when CROP is turned off.'
         ENDIF

         IF(DEF_USE_IRRIGATION)THEN
            DEF_USE_IRRIGATION = .false.
            write(*,*) '                  *****                  '
            write(*,*) 'Warning: irrigation is on when CROP is off.'
            write(*,*) 'DEF_USE_IRRIGATION is set to false automatically when CROP is turned off.'
         ENDIF
#endif

         IF(.not.(DEF_FERT_SOURCE == 1 .or. DEF_FERT_SOURCE == 2))THEN
            write(*,*) '                  *****                  '
            write(*,'(A,I0,A)') 'ERROR: DEF_FERT_SOURCE is ',DEF_FERT_SOURCE,' , should only = 1 or 2'
            CALL CoLM_stop ()
         ENDIF

         IF(.not. DEF_USE_OZONESTRESS)THEN
            IF(DEF_USE_OZONEDATA)THEN
               DEF_USE_OZONEDATA = .false.
               write(*,*) '                  *****                  '
               write(*,*) 'Warning: DEF_USE_OZONEDATA is not supported for OZONESTRESS off.'
               write(*,*) 'DEF_USE_OZONEDATA is set to false automatically.'
            ENDIF
         ENDIF

         IF(DEF_USE_MEDLYNST)THEN
            IF(DEF_USE_WUEST)THEN
                DEF_USE_MEDLYNST = .false.
                DEF_USE_WUEST    = .false.
                write(*,*) '                  *****                  '
                write(*,*) 'Warning: configure conflict, both DEF_USE_MEDLYNST and DEF_USE_WUEST were set true.'
                write(*,*) 'set both DEF_USE_MEDLYNST and DEF_USE_WUEST to false.'
            ENDIF
         ENDIF

! ----- SNICAR model ------ Macros&Namelist conflicts and dependency management

         DEF_file_snowoptics = trim(DEF_dir_runtime)//'/snicar/snicar_optics_5bnd_mam_c211006.nc'
         DEF_file_snowaging  = trim(DEF_dir_runtime)//'/snicar/snicar_drdt_bst_fit_60_c070416.nc'

         IF (.not. DEF_USE_SNICAR) THEN
            IF (DEF_Aerosol_Readin) THEN
               DEF_Aerosol_Readin = .false.
               write(*,*) '                  *****                  '
               write(*,*) 'Warning: DEF_Aerosol_Readin is not needed for DEF_USE_SNICAR off. '
               write(*,*) 'DEF_Aerosol_Readin is set to false automatically.'
            ENDIF
         ENDIF


! ----- Urban model ----- Macros&Namelist conflicts and dependency management

#ifdef URBAN_MODEL
         DEF_URBAN_RUN = .true.

         write(*,*) '                  *****                  '
         write(*,*) 'When URBAN model is opened, WUEST/SUPERCOOL_WATER/PLANTHYDRAULICS/OZONESTRESS/SOILSNOW'
         write(*,*) 'will be set to false automatically for simplicity.'
         DEF_USE_WUEST           = .false.
         DEF_USE_SUPERCOOL_WATER = .false.
         DEF_USE_PLANTHYDRAULICS = .false.
         DEF_USE_OZONESTRESS     = .false.
         DEF_USE_OZONEDATA       = .false.
         DEF_SPLIT_SOILSNOW      = .false.

#if !defined(SinglePoint)
IF (index(DEF_rawdata%urban_type%fname, 'LCZ')>0) THEN
         write(*,*) 'The current urban classification is Local Climate Zone'
         DEF_URBAN_type_scheme = 2
ENDIF

IF (index(DEF_rawdata%urban_type%fname, 'NCAR')>0) THEN
         write(*,*) 'The current urban classification is NCAR urban type'
         DEF_URBAN_type_scheme = 1
ENDIF
#endif

#else
         IF (DEF_URBAN_RUN) THEN
            write(*,*) '                  *****                  '
            write(*,*) 'Note: The Urban model is not opened. IF you want to run Urban model '
            write(*,*) 'please #define URBAN_MODEL in define.h. otherwise DEF_URBAN_RUN will '
            write(*,*) 'be set to false automatically.'
            DEF_URBAN_RUN = .false.
         ENDIF
#endif


! ----- LULCC ----- Macros&Namelist conflicts and dependency management

#ifdef LULCC

         write(*,*) '                  *****                  '
         write(*,*) 'Warning: The LULCC data is provided for years 2000 to 2020 right now! '
         write(*,*) 'Please make sure the year range you set is suitable. '

#if (defined LULC_USGS || defined BGC)
         write(*,*) '                  *****                  '
         write(*,*) 'Fatal ERROR: LULCC is not supported for LULC_USGS/BGC at present. STOP! '
         CALL CoLM_stop ()
#endif
         IF (.not.DEF_LAI_MONTHLY) THEN
            write(*,*) '                  *****                  '
            write(*,*) 'Note: When LULCC is opened, DEF_LAI_MONTHLY '
            write(*,*) 'will be set to true automatically.'
            DEF_LAI_MONTHLY = .true.
         ENDIF

         IF (.not.DEF_LAI_CHANGE_YEARLY) THEN
            write(*,*) '                  *****                  '
            write(*,*) 'Note: When LULCC is opened, DEF_LAI_CHANGE_YEARLY '
            write(*,*) 'will be set to true automatically.'
            DEF_LAI_CHANGE_YEARLY = .true.
         ENDIF

#if (defined LULC_IGBP_PC || defined URBAN)
         !write(*,*) '                  *****                  '
         !write(*,*) 'Fatal ERROR: LULCC is not supported for LULC_IGBP_PC/URBAN at present. STOP! '
         !write(*,*) 'It is coming soon. '
         !CALL CoLM_stop ()
         ![update] 24/10/2023: right now IGBP/PFT/PC and Urban are all supported.
#endif

#if (defined SinglePoint)
         write(*,*) '                  *****                  '
         write(*,*) 'Fatal ERROR: LULCC is not supported for Single Point run at present. STOP! '
         write(*,*) 'It will come later. '
         CALL CoLM_stop ()
#endif

#endif

#if (defined DEF_LAI_CHANGE_YEARLY)
         write(*,*) '                  *****                  '
         write(*,*) 'Warning: The LAI data is provided for years 2000 to 2020 right now! '
         write(*,*) 'Any year before 2000 or after 2020 will be treated as 2000 or 2020. '
#endif


! ----- single point run ----- Macros&Namelist conflicts and dependency management

#if (defined SinglePoint)
#ifdef SrfdataDiag
         write(*,*) '                  *****                  '
         write(*,*) 'Surface data diagnose is closed in SinglePoint case.'
#undef SrfdataDiag
#endif
         IF (trim(DEF_Forcing_Interp_Method) == 'bilinear') THEN
            DEF_Forcing_Interp_Method = 'arealweight'
            write(*,*) '                  *****                  '
            write(*,*) 'Bilinear interpolation is not supported in SinglePoint case.'
         ENDIF
#endif

! ----- Soil water and temperature Initialization ----- Namelist conflicts

         IF (DEF_USE_SoilInit .and. DEF_USE_WaterTableInit) THEN
            write(*,*) '                  *****                  '
            write(*,*) 'If both DEF_USE_SoilInit and DEF_USE_WaterTableInit are .TRUE.,   '
            write(*,*) 'initial value of water table depth is read from DEF_file_SoilInit,'
            write(*,*) 'instead of DEF_file_WaterTable (which is useless in this CASE).   '
         ENDIF

! ----- dynamic lake run ----- Macros&Namelist conflicts and dependency management

#ifndef CATCHMENT
         IF ((.not. DEF_USE_VariablySaturatedFlow) .and. DEF_USE_Dynamic_Lake) THEN
            DEF_USE_Dynamic_Lake = .false.
            write(*,*) '                  *****                  '
            write(*,*) 'Warning: Dynamic Lake is closed if variably saturated flow algorithm is not used.'
         ENDIF
         IF (DEF_USE_Dynamic_Lake) THEN
            write(*,*) '                  *****                  '
            write(*,*) 'Warning: Dynamic Lake is not well supported without lateral flow.'
         ENDIF
#else
         DEF_USE_Dynamic_Lake = .true.
         write(*,*) '                  *****                  '
         write(*,*) 'Warning: Dynamic Lake is used if CATCHMENT-based lateral flow used.'
#endif

! ----- 2m WMO temperature ---- Macros&Namelist conflicts and dependency management

#if !defined(GRIDBASED) || (defined  LULC_IGBP || defined LULC_USGS)
         IF (DEF_Output_2mWMO) THEN
            DEF_Output_2mWMO = .false.
            write(*,*) '                  *****                  '
            write(*,*) 'Warning: 2m WMO temperature is not well supported for IGBP and USGS'
            write(*,*) 'DEF_Output_2mWMO will be set to false automatically.'
         ENDIF
#endif

! ----- [Complement IF needed] ----- Macros&Namelist conflicts and dependency management


! -----END Macros&Namelist conflicts and dependency management -----
! ===============================================================


      ENDIF


#ifdef USEMPI
      CALL mpi_bcast (DEF_Output_2mWMO                       ,1   ,mpi_logical   ,p_address_master ,p_comm_glb ,p_err)
      CALL mpi_bcast (DEF_CASE_NAME                          ,256 ,mpi_character ,p_address_master ,p_comm_glb ,p_err)
      CALL mpi_bcast (DEF_domain%edges                       ,1   ,mpi_real8     ,p_address_master ,p_comm_glb ,p_err)
      CALL mpi_bcast (DEF_domain%edgen                       ,1   ,mpi_real8     ,p_address_master ,p_comm_glb ,p_err)
      CALL mpi_bcast (DEF_domain%edgew                       ,1   ,mpi_real8     ,p_address_master ,p_comm_glb ,p_err)
      CALL mpi_bcast (DEF_domain%edgee                       ,1   ,mpi_real8     ,p_address_master ,p_comm_glb ,p_err)

      CALL mpi_bcast (DEF_BlockInfoFile                      ,256 ,mpi_character ,p_address_master ,p_comm_glb ,p_err)
      CALL mpi_bcast (DEF_AverageElementSize                 ,1   ,mpi_real8     ,p_address_master ,p_comm_glb ,p_err)
      CALL mpi_bcast (DEF_nx_blocks                          ,1   ,mpi_integer   ,p_address_master ,p_comm_glb ,p_err)
      CALL mpi_bcast (DEF_ny_blocks                          ,1   ,mpi_integer   ,p_address_master ,p_comm_glb ,p_err)
      CALL mpi_bcast (DEF_PIO_groupsize                      ,1   ,mpi_integer   ,p_address_master ,p_comm_glb ,p_err)
      CALL mpi_bcast (DEF_nIO_eq_nBlock                      ,1   ,mpi_logical   ,p_address_master ,p_comm_glb ,p_err)

      CALL mpi_bcast (DEF_simulation_time%greenwich          ,1   ,mpi_logical   ,p_address_master ,p_comm_glb ,p_err)

      CALL mpi_bcast (DEF_simulation_time%start_year         ,1   ,mpi_integer   ,p_address_master ,p_comm_glb ,p_err)
      CALL mpi_bcast (DEF_simulation_time%start_month        ,1   ,mpi_integer   ,p_address_master ,p_comm_glb ,p_err)
      CALL mpi_bcast (DEF_simulation_time%start_day          ,1   ,mpi_integer   ,p_address_master ,p_comm_glb ,p_err)
      CALL mpi_bcast (DEF_simulation_time%start_sec          ,1   ,mpi_integer   ,p_address_master ,p_comm_glb ,p_err)

      CALL mpi_bcast (DEF_simulation_time%end_year           ,1   ,mpi_integer   ,p_address_master ,p_comm_glb ,p_err)
      CALL mpi_bcast (DEF_simulation_time%end_month          ,1   ,mpi_integer   ,p_address_master ,p_comm_glb ,p_err)
      CALL mpi_bcast (DEF_simulation_time%end_day            ,1   ,mpi_integer   ,p_address_master ,p_comm_glb ,p_err)
      CALL mpi_bcast (DEF_simulation_time%end_sec            ,1   ,mpi_integer   ,p_address_master ,p_comm_glb ,p_err)

      CALL mpi_bcast (DEF_simulation_time%spinup_year        ,1   ,mpi_integer   ,p_address_master ,p_comm_glb ,p_err)
      CALL mpi_bcast (DEF_simulation_time%spinup_month       ,1   ,mpi_integer   ,p_address_master ,p_comm_glb ,p_err)
      CALL mpi_bcast (DEF_simulation_time%spinup_day         ,1   ,mpi_integer   ,p_address_master ,p_comm_glb ,p_err)
      CALL mpi_bcast (DEF_simulation_time%spinup_sec         ,1   ,mpi_integer   ,p_address_master ,p_comm_glb ,p_err)
      CALL mpi_bcast (DEF_simulation_time%spinup_repeat      ,1   ,mpi_integer   ,p_address_master ,p_comm_glb ,p_err)

      CALL mpi_bcast (DEF_simulation_time%timestep           ,1   ,mpi_real8     ,p_address_master ,p_comm_glb ,p_err)

      CALL mpi_bcast (DEF_dir_rawdata                        ,256 ,mpi_character ,p_address_master ,p_comm_glb ,p_err)
      CALL mpi_bcast (DEF_dir_runtime                        ,256 ,mpi_character ,p_address_master ,p_comm_glb ,p_err)
      CALL mpi_bcast (DEF_dir_output                         ,256 ,mpi_character ,p_address_master ,p_comm_glb ,p_err)
      CALL mpi_bcast (DEF_dir_forcing                        ,256 ,mpi_character ,p_address_master ,p_comm_glb ,p_err)

      CALL mpi_bcast (DEF_dir_landdata                       ,256 ,mpi_character ,p_address_master ,p_comm_glb ,p_err)
      CALL mpi_bcast (DEF_dir_restart                        ,256 ,mpi_character ,p_address_master ,p_comm_glb ,p_err)
      CALL mpi_bcast (DEF_dir_history                        ,256 ,mpi_character ,p_address_master ,p_comm_glb ,p_err)

#if (defined GRIDBASED || defined UNSTRUCTURED)
      CALL mpi_bcast (DEF_file_mesh                          ,256 ,mpi_character ,p_address_master ,p_comm_glb ,p_err)
      CALL mpi_bcast (DEF_GRIDBASED_lon_res                  ,1   ,mpi_real8     ,p_address_master ,p_comm_glb ,p_err)
      CALL mpi_bcast (DEF_GRIDBASED_lat_res                  ,1   ,mpi_real8     ,p_address_master ,p_comm_glb ,p_err)
#endif

#ifdef CATCHMENT
      CALL mpi_bcast (DEF_CatchmentMesh_data                 ,256 ,mpi_character ,p_address_master ,p_comm_glb ,p_err)
#endif

      CALL mpi_bcast (DEF_file_mesh_filter                   ,256 ,mpi_character ,p_address_master ,p_comm_glb ,p_err)

      CALL mpi_bcast (DEF_dir_existing_srfdata               ,256 ,mpi_character ,p_address_master ,p_comm_glb ,p_err)
      CALL mpi_bcast (USE_srfdata_from_larger_region         ,1   ,mpi_logical   ,p_address_master ,p_comm_glb ,p_err)
      CALL mpi_bcast (USE_srfdata_from_3D_gridded_data       ,1   ,mpi_logical   ,p_address_master ,p_comm_glb ,p_err)
      CALL mpi_bcast (USE_zip_for_aggregation                ,1   ,mpi_logical   ,p_address_master ,p_comm_glb ,p_err)
      CALL mpi_bcast (DEF_Srfdata_CompressLevel              ,1   ,mpi_integer   ,p_address_master ,p_comm_glb ,p_err)

      CALL mpi_bcast (DEF_rawdata_namelist                   ,256 ,mpi_character ,p_address_master ,p_comm_glb ,p_err)

      ! 09/2025, added by yuan: rawdata info
      CALL mpi_bcast (DEF_rawdata%landcover%dir              ,256 ,mpi_character ,p_address_master ,p_comm_glb ,p_err)
      CALL mpi_bcast (DEF_rawdata%landcover%gname            ,256 ,mpi_character ,p_address_master ,p_comm_glb ,p_err)
      CALL mpi_bcast (DEF_rawdata%landcover%fname            ,256 ,mpi_character ,p_address_master ,p_comm_glb ,p_err)

      CALL mpi_bcast (DEF_rawdata%pft%dir                    ,256 ,mpi_character ,p_address_master ,p_comm_glb ,p_err)
      CALL mpi_bcast (DEF_rawdata%pft%gname                  ,256 ,mpi_character ,p_address_master ,p_comm_glb ,p_err)
      CALL mpi_bcast (DEF_rawdata%pft%fname                  ,256 ,mpi_character ,p_address_master ,p_comm_glb ,p_err)

      CALL mpi_bcast (DEF_rawdata%lai_sai%dir                ,256 ,mpi_character ,p_address_master ,p_comm_glb ,p_err)
      CALL mpi_bcast (DEF_rawdata%lai_sai%gname              ,256 ,mpi_character ,p_address_master ,p_comm_glb ,p_err)
      CALL mpi_bcast (DEF_rawdata%lai_sai%fname              ,256 ,mpi_character ,p_address_master ,p_comm_glb ,p_err)

      CALL mpi_bcast (DEF_rawdata%htop%dir                   ,256 ,mpi_character ,p_address_master ,p_comm_glb ,p_err)
      CALL mpi_bcast (DEF_rawdata%htop%gname                 ,256 ,mpi_character ,p_address_master ,p_comm_glb ,p_err)
      CALL mpi_bcast (DEF_rawdata%htop%fname                 ,256 ,mpi_character ,p_address_master ,p_comm_glb ,p_err)
      CALL mpi_bcast (DEF_rawdata%htop%vname                 ,256 ,mpi_character ,p_address_master ,p_comm_glb ,p_err)

      CALL mpi_bcast (DEF_rawdata%urban_type%dir             ,256 ,mpi_character ,p_address_master ,p_comm_glb ,p_err)
      CALL mpi_bcast (DEF_rawdata%urban_type%gname           ,256 ,mpi_character ,p_address_master ,p_comm_glb ,p_err)
      CALL mpi_bcast (DEF_rawdata%urban_type%fname           ,256 ,mpi_character ,p_address_master ,p_comm_glb ,p_err)

      CALL mpi_bcast (DEF_rawdata%urban_roof%dir             ,256 ,mpi_character ,p_address_master ,p_comm_glb ,p_err)
      CALL mpi_bcast (DEF_rawdata%urban_roof%gname           ,256 ,mpi_character ,p_address_master ,p_comm_glb ,p_err)
      CALL mpi_bcast (DEF_rawdata%urban_roof%fname           ,256 ,mpi_character ,p_address_master ,p_comm_glb ,p_err)

      CALL mpi_bcast (DEF_rawdata%urban_hl%dir               ,256 ,mpi_character ,p_address_master ,p_comm_glb ,p_err)
      CALL mpi_bcast (DEF_rawdata%urban_hl%gname             ,256 ,mpi_character ,p_address_master ,p_comm_glb ,p_err)
      CALL mpi_bcast (DEF_rawdata%urban_hl%fname             ,256 ,mpi_character ,p_address_master ,p_comm_glb ,p_err)

      CALL mpi_bcast (DEF_rawdata%urban_fgper%dir            ,256 ,mpi_character ,p_address_master ,p_comm_glb ,p_err)
      CALL mpi_bcast (DEF_rawdata%urban_fgper%gname          ,256 ,mpi_character ,p_address_master ,p_comm_glb ,p_err)
      CALL mpi_bcast (DEF_rawdata%urban_fgper%fname          ,256 ,mpi_character ,p_address_master ,p_comm_glb ,p_err)

      CALL mpi_bcast (DEF_rawdata%urban_lsai%dir             ,256 ,mpi_character ,p_address_master ,p_comm_glb ,p_err)
      CALL mpi_bcast (DEF_rawdata%urban_lsai%gname           ,256 ,mpi_character ,p_address_master ,p_comm_glb ,p_err)
      CALL mpi_bcast (DEF_rawdata%urban_lsai%fname           ,256 ,mpi_character ,p_address_master ,p_comm_glb ,p_err)

      CALL mpi_bcast (DEF_rawdata%urban_fveg%dir             ,256 ,mpi_character ,p_address_master ,p_comm_glb ,p_err)
      CALL mpi_bcast (DEF_rawdata%urban_fveg%gname           ,256 ,mpi_character ,p_address_master ,p_comm_glb ,p_err)
      CALL mpi_bcast (DEF_rawdata%urban_fveg%fname           ,256 ,mpi_character ,p_address_master ,p_comm_glb ,p_err)

      CALL mpi_bcast (DEF_rawdata%urban_flake%dir            ,256 ,mpi_character ,p_address_master ,p_comm_glb ,p_err)
      CALL mpi_bcast (DEF_rawdata%urban_flake%gname          ,256 ,mpi_character ,p_address_master ,p_comm_glb ,p_err)
      CALL mpi_bcast (DEF_rawdata%urban_flake%fname          ,256 ,mpi_character ,p_address_master ,p_comm_glb ,p_err)

      CALL mpi_bcast (DEF_rawdata%urban_htop%dir             ,256 ,mpi_character ,p_address_master ,p_comm_glb ,p_err)
      CALL mpi_bcast (DEF_rawdata%urban_htop%gname           ,256 ,mpi_character ,p_address_master ,p_comm_glb ,p_err)
      CALL mpi_bcast (DEF_rawdata%urban_htop%fname           ,256 ,mpi_character ,p_address_master ,p_comm_glb ,p_err)
      CALL mpi_bcast (DEF_rawdata%urban_htop%vname           ,256 ,mpi_character ,p_address_master ,p_comm_glb ,p_err)

      CALL mpi_bcast (DEF_rawdata%urban_pop%dir              ,256 ,mpi_character ,p_address_master ,p_comm_glb ,p_err)
      CALL mpi_bcast (DEF_rawdata%urban_pop%gname            ,256 ,mpi_character ,p_address_master ,p_comm_glb ,p_err)
      CALL mpi_bcast (DEF_rawdata%urban_pop%fname            ,256 ,mpi_character ,p_address_master ,p_comm_glb ,p_err)

      CALL mpi_bcast (DEF_rawdata%urban_lucy%dir             ,256 ,mpi_character ,p_address_master ,p_comm_glb ,p_err)
      CALL mpi_bcast (DEF_rawdata%urban_lucy%gname           ,256 ,mpi_character ,p_address_master ,p_comm_glb ,p_err)
      CALL mpi_bcast (DEF_rawdata%urban_lucy%fname           ,256 ,mpi_character ,p_address_master ,p_comm_glb ,p_err)

      CALL mpi_bcast (DEF_rawdata%urban_alb%dir              ,256 ,mpi_character ,p_address_master ,p_comm_glb ,p_err)
      CALL mpi_bcast (DEF_rawdata%urban_alb%gname            ,256 ,mpi_character ,p_address_master ,p_comm_glb ,p_err)
      CALL mpi_bcast (DEF_rawdata%urban_alb%fname            ,256 ,mpi_character ,p_address_master ,p_comm_glb ,p_err)

      CALL mpi_bcast (DEF_USE_GLC30                          ,1   ,mpi_logical   ,p_address_master ,p_comm_glb ,p_err)
      CALL mpi_bcast (DEF_USE_ESACCI                         ,1   ,mpi_logical   ,p_address_master ,p_comm_glb ,p_err)
      ! 07/2023, added by yuan: subgrid setting related
      CALL mpi_bcast (DEF_USE_LCT                            ,1   ,mpi_logical   ,p_address_master ,p_comm_glb ,p_err)
      CALL mpi_bcast (DEF_USE_PFT                            ,1   ,mpi_logical   ,p_address_master ,p_comm_glb ,p_err)
      CALL mpi_bcast (DEF_USE_PC                             ,1   ,mpi_logical   ,p_address_master ,p_comm_glb ,p_err)
      CALL mpi_bcast (DEF_FAST_PC                            ,1   ,mpi_logical   ,p_address_master ,p_comm_glb ,p_err)
      CALL mpi_bcast (DEF_PC_CROP_SPLIT                      ,1   ,mpi_logical   ,p_address_master ,p_comm_glb ,p_err)
      CALL mpi_bcast (DEF_SOLO_PFT                           ,1   ,mpi_logical   ,p_address_master ,p_comm_glb ,p_err)
      CALL mpi_bcast (DEF_SUBGRID_SCHEME                     ,256 ,mpi_character ,p_address_master ,p_comm_glb ,p_err)

      CALL mpi_bcast (DEF_LAI_START_YEAR                     ,1   ,mpi_integer   ,p_address_master ,p_comm_glb ,p_err)
      CALL mpi_bcast (DEF_LAI_END_YEAR                       ,1   ,mpi_integer   ,p_address_master ,p_comm_glb ,p_err)
      CALL mpi_bcast (DEF_LAI_CHANGE_YEARLY                  ,1   ,mpi_logical   ,p_address_master ,p_comm_glb ,p_err)

      ! 05/2023, added by Xingjie lu
      CALL mpi_bcast (DEF_USE_LAIFEEDBACK                    ,1   ,mpi_logical   ,p_address_master ,p_comm_glb ,p_err)
      CALL mpi_bcast (DEF_USE_IRRIGATION                     ,1   ,mpi_logical   ,p_address_master ,p_comm_glb ,p_err)

      CALL mpi_bcast (DEF_IRRIGATION_ALLOCATION              ,1   ,mpi_integer   ,p_address_master ,p_comm_glb ,p_err)
      CALL mpi_bcast (DEF_USE_NOSTRESSNITROGEN               ,1   ,mpi_logical   ,p_address_master ,p_comm_glb ,p_err)
      CALL mpi_bcast (DEF_RSTFAC                             ,1   ,mpi_integer   ,p_address_master ,p_comm_glb ,p_err)

      ! LULC related
      CALL mpi_bcast (DEF_LC_YEAR                            ,1   ,mpi_integer   ,p_address_master ,p_comm_glb ,p_err)
      CALL mpi_bcast (DEF_LULCC_SCHEME                       ,1   ,mpi_integer   ,p_address_master ,p_comm_glb ,p_err)

      CALL mpi_bcast (DEF_URBAN_type_scheme                  ,1   ,mpi_integer   ,p_address_master ,p_comm_glb ,p_err)
      ! 05/2023, added by yuan
      CALL mpi_bcast (DEF_URBAN_ONLY                         ,1   ,mpi_logical   ,p_address_master ,p_comm_glb ,p_err)
      CALL mpi_bcast (DEF_URBAN_RUN                          ,1   ,mpi_logical   ,p_address_master ,p_comm_glb ,p_err)
      CALL mpi_bcast (DEF_URBAN_BEM                          ,1   ,mpi_logical   ,p_address_master ,p_comm_glb ,p_err)
      CALL mpi_bcast (DEF_URBAN_TREE                         ,1   ,mpi_logical   ,p_address_master ,p_comm_glb ,p_err)
      CALL mpi_bcast (DEF_URBAN_WATER                        ,1   ,mpi_logical   ,p_address_master ,p_comm_glb ,p_err)
      CALL mpi_bcast (DEF_URBAN_LUCY                         ,1   ,mpi_logical   ,p_address_master ,p_comm_glb ,p_err)
      CALL mpi_bcast (DEF_USE_CANYON_HWR                     ,1   ,mpi_logical   ,p_address_master ,p_comm_glb ,p_err)

      ! 06/2023, added by weinan
      CALL mpi_bcast (DEF_USE_SOILPAR_UPS_FIT                ,1   ,mpi_logical   ,p_address_master ,p_comm_glb ,p_err)
      CALL mpi_bcast (DEF_THERMAL_CONDUCTIVITY_SCHEME        ,1   ,mpi_integer   ,p_address_master ,p_comm_glb ,p_err)
      CALL mpi_bcast (DEF_USE_SUPERCOOL_WATER                ,1   ,mpi_logical   ,p_address_master ,p_comm_glb ,p_err)

      ! 06/2023, added by hua yuan
      CALL mpi_bcast (DEF_SOIL_REFL_SCHEME                   ,1   ,mpi_integer   ,p_address_master ,p_comm_glb ,p_err)
      ! 07/2023, added by zhuo liu
      CALL mpi_bcast (DEF_RSS_SCHEME                         ,1   ,mpi_integer   ,p_address_master ,p_comm_glb ,p_err)
      ! 02/2024, added by Shupeng Zhang
      CALL mpi_bcast (DEF_Runoff_SCHEME                      ,1   ,mpi_integer   ,p_address_master ,p_comm_glb ,p_err)
      CALL mpi_bcast (DEF_VIC_OPT                            ,1   ,mpi_logical   ,p_address_master ,p_comm_glb ,p_err)
      CALL mpi_bcast (DEF_file_VIC_para                      ,256 ,mpi_character ,p_address_master ,p_comm_glb ,p_err)
      CALL mpi_bcast (DEF_file_VIC_OPT                       ,256 ,mpi_character ,p_address_master ,p_comm_glb ,p_err)
      CALL mpi_bcast (DEF_TOPMOD_method                      ,1   ,mpi_integer   ,p_address_master ,p_comm_glb ,p_err)
      ! 08/2023, added by hua yuan
      CALL mpi_bcast (DEF_SPLIT_SOILSNOW                     ,1   ,mpi_logical   ,p_address_master ,p_comm_glb ,p_err)
      CALL mpi_bcast (DEF_VEG_SNOW                           ,1   ,mpi_logical   ,p_address_master ,p_comm_glb ,p_err)

      CALL mpi_bcast (DEF_LAI_MONTHLY                        ,1   ,mpi_logical   ,p_address_master ,p_comm_glb ,p_err)
      CALL mpi_bcast (DEF_NDEP_FREQUENCY                     ,1   ,mpi_integer   ,p_address_master ,p_comm_glb ,p_err)
      CALL mpi_bcast (DEF_Interception_scheme                ,1   ,mpi_integer   ,p_address_master ,p_comm_glb ,p_err)
      CALL mpi_bcast (DEF_SSP                                ,256 ,mpi_character ,p_address_master ,p_comm_glb ,p_err)

      CALL mpi_bcast (DEF_USE_CBL_HEIGHT                     ,1   ,mpi_logical   ,p_address_master ,p_comm_glb ,p_err)
      CALL mpi_bcast (DEF_USE_PLANTHYDRAULICS                ,1   ,mpi_logical   ,p_address_master ,p_comm_glb ,p_err)
      CALL mpi_bcast (DEF_USE_MEDLYNST                       ,1   ,mpi_logical   ,p_address_master ,p_comm_glb ,p_err)
      CALL mpi_bcast (DEF_USE_WUEST                          ,1   ,mpi_logical   ,p_address_master ,p_comm_glb ,p_err)
      CALL mpi_bcast (DEF_USE_SASU                           ,1   ,mpi_logical   ,p_address_master ,p_comm_glb ,p_err)
      CALL mpi_bcast (DEF_USE_DiagMatrix                     ,1   ,mpi_logical   ,p_address_master ,p_comm_glb ,p_err)
      CALL mpi_bcast (DEF_USE_PN                             ,1   ,mpi_logical   ,p_address_master ,p_comm_glb ,p_err)
      CALL mpi_bcast (DEF_USE_FERT                           ,1   ,mpi_logical   ,p_address_master ,p_comm_glb ,p_err)
      CALL mpi_bcast (DEF_FERT_SOURCE                        ,1   ,mpi_integer   ,p_address_master ,p_comm_glb ,p_err)
      CALL mpi_bcast (DEF_USE_NITRIF                         ,1   ,mpi_logical   ,p_address_master ,p_comm_glb ,p_err)
      CALL mpi_bcast (DEF_USE_CNSOYFIXN                      ,1   ,mpi_logical   ,p_address_master ,p_comm_glb ,p_err)
      CALL mpi_bcast (DEF_USE_FIRE                           ,1   ,mpi_logical   ,p_address_master ,p_comm_glb ,p_err)

      CALL mpi_bcast (DEF_USE_Dynamic_Lake                   ,1   ,mpi_logical   ,p_address_master ,p_comm_glb ,p_err)
      CALL mpi_bcast (DEF_CheckEquilibrium                   ,1   ,mpi_logical   ,p_address_master ,p_comm_glb ,p_err)

      CALL mpi_bcast (DEF_LANDONLY                           ,1   ,mpi_logical   ,p_address_master ,p_comm_glb ,p_err)
      CALL mpi_bcast (DEF_USE_DOMINANT_PATCHTYPE             ,1   ,mpi_logical   ,p_address_master ,p_comm_glb ,p_err)
      CALL mpi_bcast (DEF_USE_VariablySaturatedFlow          ,1   ,mpi_logical   ,p_address_master ,p_comm_glb ,p_err)
      CALL mpi_bcast (DEF_USE_BEDROCK                        ,1   ,mpi_logical   ,p_address_master ,p_comm_glb ,p_err)
      CALL mpi_bcast (DEF_USE_OZONESTRESS                    ,1   ,mpi_logical   ,p_address_master ,p_comm_glb ,p_err)
      CALL mpi_bcast (DEF_USE_OZONEDATA                      ,1   ,mpi_logical   ,p_address_master ,p_comm_glb ,p_err)

      CALL mpi_bcast (DEF_precip_phase_discrimination_scheme ,5   ,mpi_character ,p_address_master ,p_comm_glb ,p_err)

      CALL mpi_bcast (DEF_USE_SoilInit                       ,1   ,mpi_logical   ,p_address_master ,p_comm_glb ,p_err)
      CALL mpi_bcast (DEF_file_SoilInit                      ,256 ,mpi_character ,p_address_master ,p_comm_glb ,p_err)

      CALL mpi_bcast (DEF_USE_SnowInit                       ,1   ,mpi_logical   ,p_address_master ,p_comm_glb ,p_err)
      CALL mpi_bcast (DEF_file_SnowInit                      ,256 ,mpi_character ,p_address_master ,p_comm_glb ,p_err)

      CALL mpi_bcast (DEF_USE_CN_INIT                        ,1   ,mpi_logical   ,p_address_master ,p_comm_glb ,p_err)
      CALL mpi_bcast (DEF_file_cn_init                       ,256 ,mpi_character ,p_address_master ,p_comm_glb ,p_err)

      CALL mpi_bcast (DEF_USE_WaterTableInit                 ,1   ,mpi_logical   ,p_address_master ,p_comm_glb ,p_err)
      CALL mpi_bcast (DEF_file_WaterTable                    ,256 ,mpi_character ,p_address_master ,p_comm_glb ,p_err)

      CALL mpi_bcast (DEF_USE_SNICAR                         ,1   ,mpi_logical   ,p_address_master ,p_comm_glb ,p_err)
      CALL mpi_bcast (DEF_file_snowoptics                    ,256 ,mpi_character ,p_address_master ,p_comm_glb ,p_err)
      CALL mpi_bcast (DEF_file_snowaging                     ,256 ,mpi_character ,p_address_master ,p_comm_glb ,p_err)

      CALL mpi_bcast (DEF_CaMa_Namelist                      ,256 ,mpi_character ,p_address_master ,p_comm_glb ,p_err)

      CALL mpi_bcast (DEF_ElementNeighbour_file              ,256 ,mpi_character ,p_address_master ,p_comm_glb ,p_err)
      CALL mpi_bcast (DEF_UnitCatchment_file                 ,256 ,mpi_character ,p_address_master ,p_comm_glb ,p_err)
      CALL mpi_bcast (DEF_ReservoirPara_file                 ,256 ,mpi_character ,p_address_master ,p_comm_glb ,p_err)

      CALL mpi_bcast (DEF_DA_obsdir                          ,256 ,mpi_character ,p_address_master ,p_comm_glb ,p_err)
      CALL mpi_bcast (DEF_DA_TWS                             ,1   ,mpi_logical   ,p_address_master ,p_comm_glb ,p_err)
      CALL mpi_bcast (DEF_DA_TWS_GRACE                       ,1   ,mpi_logical   ,p_address_master ,p_comm_glb ,p_err)
      CALL mpi_bcast (DEF_DA_SM                              ,1   ,mpi_logical   ,p_address_master ,p_comm_glb ,p_err)
      CALL mpi_bcast (DEF_DA_ENS_NUM                         ,1   ,mpi_integer   ,p_address_master ,p_comm_glb ,p_err)
      CALL mpi_bcast (DEF_DA_ENS_SM                          ,1   ,mpi_logical   ,p_address_master ,p_comm_glb ,p_err)
      CALL mpi_bcast (DEF_DA_SM_SMAP                         ,1   ,mpi_logical   ,p_address_master ,p_comm_glb ,p_err)
      CALL mpi_bcast (DEF_DA_SM_FY                           ,1   ,mpi_logical   ,p_address_master ,p_comm_glb ,p_err)
      CALL mpi_bcast (DEF_DA_SM_SYNOP                        ,1   ,mpi_logical   ,p_address_master ,p_comm_glb ,p_err)
      CALL mpi_bcast (DEF_DA_RTM_diel                        ,1   ,mpi_integer   ,p_address_master ,p_comm_glb ,p_err)
      CALL mpi_bcast (DEF_DA_RTM_rough                       ,1   ,mpi_integer   ,p_address_master ,p_comm_glb ,p_err)

      CALL mpi_bcast (DEF_Aerosol_Readin                     ,1   ,mpi_logical   ,p_address_master ,p_comm_glb ,p_err)
      CALL mpi_bcast (DEF_Aerosol_Clim                       ,1   ,mpi_logical   ,p_address_master ,p_comm_glb ,p_err)

      CALL mpi_bcast (DEF_USE_EstimatedRiverDepth            ,1   ,mpi_logical   ,p_address_master ,p_comm_glb ,p_err)
      CALL mpi_bcast (DEF_Reservoir_Method                   ,1   ,mpi_integer   ,p_address_master ,p_comm_glb ,p_err)
      CALL mpi_bcast (DEF_GRIDBASED_ROUTING_MAX_DT           ,1   ,mpi_real8     ,p_address_master ,p_comm_glb ,p_err)

      CALL mpi_bcast (DEF_HISTORY_IN_VECTOR                  ,1   ,mpi_logical   ,p_address_master ,p_comm_glb ,p_err)

      CALL mpi_bcast (DEF_HIST_lon_res                       ,1   ,mpi_real8     ,p_address_master ,p_comm_glb ,p_err)
      CALL mpi_bcast (DEF_HIST_lat_res                       ,1   ,mpi_real8     ,p_address_master ,p_comm_glb ,p_err)

      CALL mpi_bcast (DEF_HIST_grid_as_forcing               ,1   ,mpi_logical   ,p_address_master ,p_comm_glb ,p_err)

      CALL mpi_bcast (DEF_WRST_FREQ                          ,256 ,mpi_character ,p_address_master ,p_comm_glb ,p_err)
      CALL mpi_bcast (DEF_HIST_FREQ                          ,256 ,mpi_character ,p_address_master ,p_comm_glb ,p_err)
      CALL mpi_bcast (DEF_HIST_groupby                       ,256 ,mpi_character ,p_address_master ,p_comm_glb ,p_err)
      CALL mpi_bcast (DEF_HIST_mode                          ,256 ,mpi_character ,p_address_master ,p_comm_glb ,p_err)
      CALL mpi_bcast (DEF_HIST_WriteBack                     ,1   ,mpi_logical   ,p_address_master ,p_comm_glb ,p_err)
      CALL mpi_bcast (DEF_REST_CompressLevel                 ,1   ,mpi_integer   ,p_address_master ,p_comm_glb ,p_err)
      CALL mpi_bcast (DEF_HIST_CompressLevel                 ,1   ,mpi_integer   ,p_address_master ,p_comm_glb ,p_err)

      CALL mpi_bcast (DEF_Forcing_Interp_Method              ,20  ,mpi_character ,p_address_master ,p_comm_glb ,p_err)
      CALL mpi_bcast (DEF_USE_Forcing_Downscaling            ,1   ,mpi_logical   ,p_address_master ,p_comm_glb ,p_err)
      CALL mpi_bcast (DEF_USE_Forcing_Downscaling_Simple     ,1   ,mpi_logical   ,p_address_master ,p_comm_glb ,p_err)
      CALL mpi_bcast (DEF_DS_HiresTopographyDataDir          ,256 ,mpi_character ,p_address_master ,p_comm_glb ,p_err)
      CALL mpi_bcast (DEF_DS_precipitation_adjust_scheme     ,5   ,mpi_character ,p_address_master ,p_comm_glb ,p_err)
      CALL mpi_bcast (DEF_DS_longwave_adjust_scheme          ,5   ,mpi_character ,p_address_master ,p_comm_glb ,p_err)

      CALL mpi_bcast (DEF_forcing%dataset                    ,256 ,mpi_character ,p_address_master ,p_comm_glb ,p_err)
      CALL mpi_bcast (DEF_forcing%solarin_all_band           ,1   ,mpi_logical   ,p_address_master ,p_comm_glb ,p_err)
      CALL mpi_bcast (DEF_forcing%HEIGHT_mode                ,256 ,mpi_character ,p_address_master ,p_comm_glb ,p_err)
      CALL mpi_bcast (DEF_forcing%HEIGHT_V                   ,1   ,mpi_real8     ,p_address_master ,p_comm_glb ,p_err)
      CALL mpi_bcast (DEF_forcing%HEIGHT_T                   ,1   ,mpi_real8     ,p_address_master ,p_comm_glb ,p_err)
      CALL mpi_bcast (DEF_forcing%HEIGHT_Q                   ,1   ,mpi_real8     ,p_address_master ,p_comm_glb ,p_err)
      CALL mpi_bcast (DEF_forcing%regional                   ,1   ,mpi_logical   ,p_address_master ,p_comm_glb ,p_err)
      CALL mpi_bcast (DEF_forcing%regbnd                     ,4   ,mpi_real8     ,p_address_master ,p_comm_glb ,p_err)
      CALL mpi_bcast (DEF_forcing%has_missing_value          ,1   ,mpi_logical   ,p_address_master ,p_comm_glb ,p_err)
      CALL mpi_bcast (DEF_forcing%missing_value_name         ,256 ,mpi_character ,p_address_master ,p_comm_glb ,p_err)
      CALL mpi_bcast (DEF_forcing%NVAR                       ,1   ,mpi_integer   ,p_address_master ,p_comm_glb ,p_err)
      CALL mpi_bcast (DEF_forcing%startyr                    ,1   ,mpi_integer   ,p_address_master ,p_comm_glb ,p_err)
      CALL mpi_bcast (DEF_forcing%startmo                    ,1   ,mpi_integer   ,p_address_master ,p_comm_glb ,p_err)
      CALL mpi_bcast (DEF_forcing%endyr                      ,1   ,mpi_integer   ,p_address_master ,p_comm_glb ,p_err)
      CALL mpi_bcast (DEF_forcing%endmo                      ,1   ,mpi_integer   ,p_address_master ,p_comm_glb ,p_err)
      CALL mpi_bcast (DEF_forcing%dtime                      ,8   ,mpi_integer   ,p_address_master ,p_comm_glb ,p_err)
      CALL mpi_bcast (DEF_forcing%offset                     ,8   ,mpi_integer   ,p_address_master ,p_comm_glb ,p_err)
      CALL mpi_bcast (DEF_forcing%nlands                     ,1   ,mpi_integer   ,p_address_master ,p_comm_glb ,p_err)
      CALL mpi_bcast (DEF_forcing%leapyear                   ,1   ,mpi_logical   ,p_address_master ,p_comm_glb ,p_err)
      CALL mpi_bcast (DEF_forcing%data2d                     ,1   ,mpi_logical   ,p_address_master ,p_comm_glb ,p_err)
      CALL mpi_bcast (DEF_forcing%hightdim                   ,1   ,mpi_logical   ,p_address_master ,p_comm_glb ,p_err)
      CALL mpi_bcast (DEF_forcing%dim2d                      ,1   ,mpi_logical   ,p_address_master ,p_comm_glb ,p_err)
      CALL mpi_bcast (DEF_forcing%latname                    ,256 ,mpi_character ,p_address_master ,p_comm_glb ,p_err)
      CALL mpi_bcast (DEF_forcing%lonname                    ,256 ,mpi_character ,p_address_master ,p_comm_glb ,p_err)
      CALL mpi_bcast (DEF_forcing%groupby                    ,256 ,mpi_character ,p_address_master ,p_comm_glb ,p_err)

      DO ivar = 1, 8
         CALL mpi_bcast (DEF_forcing%fprefix(ivar)           ,256 ,mpi_character ,p_address_master ,p_comm_glb ,p_err)
         CALL mpi_bcast (DEF_forcing%vname(ivar)             ,256 ,mpi_character ,p_address_master ,p_comm_glb ,p_err)
         CALL mpi_bcast (DEF_forcing%timelog(ivar)           ,256 ,mpi_character ,p_address_master ,p_comm_glb ,p_err)
         CALL mpi_bcast (DEF_forcing%tintalgo(ivar)          ,256 ,mpi_character ,p_address_master ,p_comm_glb ,p_err)
      ENDDO
      CALL mpi_bcast (DEF_forcing%CBL_fprefix                ,256 ,mpi_character ,p_address_master ,p_comm_glb ,p_err)
      CALL mpi_bcast (DEF_forcing%CBL_vname                  ,256 ,mpi_character ,p_address_master ,p_comm_glb ,p_err)
      CALL mpi_bcast (DEF_forcing%CBL_tintalgo               ,256 ,mpi_character ,p_address_master ,p_comm_glb ,p_err)
      CALL mpi_bcast (DEF_forcing%CBL_dtime                  ,1   ,mpi_integer   ,p_address_master ,p_comm_glb ,p_err)
      CALL mpi_bcast (DEF_forcing%CBL_offset                 ,1   ,mpi_integer   ,p_address_master ,p_comm_glb ,p_err)
#endif

      CALL sync_hist_vars (set_defaults = .true.)

      IF (p_is_master) THEN

         inquire (file=trim(DEF_HIST_vars_namelist), exist=fexists)
         IF (.not. fexists) THEN
            write(*,*) 'History namelist file: ', trim(DEF_HIST_vars_namelist), ' does not exist.'
         ELSE
            open(10, status='OLD', file=trim(DEF_HIST_vars_namelist), form="FORMATTED")
            read(10, nml=nl_colm_history, iostat=ierr)
            IF (ierr /= 0) THEN
               CALL CoLM_Stop (' ***** ERROR: Problem reading namelist: ' &
                  // trim(DEF_HIST_vars_namelist))
            ENDIF
            close(10)
         ENDIF

         IF(DEF_USE_DiagMatrix)THEN
            DEF_hist_vars%leafcCap                         = .true.
            DEF_hist_vars%leafc_storageCap                 = .true.
            DEF_hist_vars%leafc_xferCap                    = .true.
            DEF_hist_vars%frootcCap                        = .true.
            DEF_hist_vars%frootc_storageCap                = .true.
            DEF_hist_vars%frootc_xferCap                   = .true.
            DEF_hist_vars%livestemcCap                     = .true.
            DEF_hist_vars%livestemc_storageCap             = .true.
            DEF_hist_vars%livestemc_xferCap                = .true.
            DEF_hist_vars%deadstemcCap                     = .true.
            DEF_hist_vars%deadstemc_storageCap             = .true.
            DEF_hist_vars%deadstemc_xferCap                = .true.
            DEF_hist_vars%livecrootcCap                    = .true.
            DEF_hist_vars%livecrootc_storageCap            = .true.
            DEF_hist_vars%livecrootc_xferCap               = .true.
            DEF_hist_vars%deadcrootcCap                    = .true.
            DEF_hist_vars%deadcrootc_storageCap            = .true.
            DEF_hist_vars%deadcrootc_xferCap               = .true.
            DEF_hist_vars%leafnCap                         = .true.
            DEF_hist_vars%leafn_storageCap                 = .true.
            DEF_hist_vars%leafn_xferCap                    = .true.
            DEF_hist_vars%frootnCap                        = .true.
            DEF_hist_vars%frootn_storageCap                = .true.
            DEF_hist_vars%frootn_xferCap                   = .true.
            DEF_hist_vars%livestemnCap                     = .true.
            DEF_hist_vars%livestemn_storageCap             = .true.
            DEF_hist_vars%livestemn_xferCap                = .true.
            DEF_hist_vars%deadstemnCap                     = .true.
            DEF_hist_vars%deadstemn_storageCap             = .true.
            DEF_hist_vars%deadstemn_xferCap                = .true.
            DEF_hist_vars%livecrootnCap                    = .true.
            DEF_hist_vars%livecrootn_storageCap            = .true.
            DEF_hist_vars%livecrootn_xferCap               = .true.
            DEF_hist_vars%deadcrootnCap                    = .true.
            DEF_hist_vars%deadcrootn_storageCap            = .true.
            DEF_hist_vars%deadcrootn_xferCap               = .true.
            DEF_hist_vars%t_scalar                         = .true.
            DEF_hist_vars%w_scalar                         = .true.

            DEF_hist_vars%litr1cCap_vr                     = .true.
            DEF_hist_vars%litr2cCap_vr                     = .true.
            DEF_hist_vars%litr3cCap_vr                     = .true.
            DEF_hist_vars%soil1cCap_vr                     = .true.
            DEF_hist_vars%soil2cCap_vr                     = .true.
            DEF_hist_vars%soil3cCap_vr                     = .true.
            DEF_hist_vars%cwdcCap_vr                       = .true.
            DEF_hist_vars%litr1nCap_vr                     = .true.
            DEF_hist_vars%litr2nCap_vr                     = .true.
            DEF_hist_vars%litr3nCap_vr                     = .true.
            DEF_hist_vars%soil1nCap_vr                     = .true.
            DEF_hist_vars%soil2nCap_vr                     = .true.
            DEF_hist_vars%soil3nCap_vr                     = .true.
            DEF_hist_vars%cwdnCap_vr                       = .true.
         ENDIF
      ENDIF

      CALL sync_hist_vars (set_defaults = .false.)

   END SUBROUTINE read_namelist


   SUBROUTINE set_rawdata_default

   IMPLICIT NONE

      DEF_rawdata%htop%vname          = 'HTOP'
      DEF_rawdata%urban_htop%vname    = 'HTOP'

   END SUBROUTINE set_rawdata_default

   ! ---------------
   SUBROUTINE sync_hist_vars (set_defaults)

   IMPLICIT NONE

   logical, intent(in) :: set_defaults

      CALL sync_hist_vars_one (DEF_hist_vars%xy_us       , set_defaults)
      CALL sync_hist_vars_one (DEF_hist_vars%xy_vs       , set_defaults)
      CALL sync_hist_vars_one (DEF_hist_vars%xy_t        , set_defaults)
      CALL sync_hist_vars_one (DEF_hist_vars%xy_q        , set_defaults)
      CALL sync_hist_vars_one (DEF_hist_vars%xy_prc      , set_defaults)
      CALL sync_hist_vars_one (DEF_hist_vars%xy_prl      , set_defaults)
      CALL sync_hist_vars_one (DEF_hist_vars%xy_pbot     , set_defaults)
      CALL sync_hist_vars_one (DEF_hist_vars%xy_frl      , set_defaults)
      CALL sync_hist_vars_one (DEF_hist_vars%xy_solarin  , set_defaults)
      CALL sync_hist_vars_one (DEF_hist_vars%xy_rain     , set_defaults)
      CALL sync_hist_vars_one (DEF_hist_vars%xy_snow     , set_defaults)

      CALL sync_hist_vars_one (DEF_hist_vars%xy_hpbl     , set_defaults)

      CALL sync_hist_vars_one (DEF_hist_vars%taux        , set_defaults)
      CALL sync_hist_vars_one (DEF_hist_vars%tauy        , set_defaults)
      CALL sync_hist_vars_one (DEF_hist_vars%fsena       , set_defaults)
      CALL sync_hist_vars_one (DEF_hist_vars%lfevpa      , set_defaults)
      CALL sync_hist_vars_one (DEF_hist_vars%fevpa       , set_defaults)
      CALL sync_hist_vars_one (DEF_hist_vars%fsenl       , set_defaults)
      CALL sync_hist_vars_one (DEF_hist_vars%fevpl       , set_defaults)
      CALL sync_hist_vars_one (DEF_hist_vars%etr         , set_defaults)
      CALL sync_hist_vars_one (DEF_hist_vars%fseng       , set_defaults)
      CALL sync_hist_vars_one (DEF_hist_vars%fevpg       , set_defaults)
      CALL sync_hist_vars_one (DEF_hist_vars%fgrnd       , set_defaults)
      CALL sync_hist_vars_one (DEF_hist_vars%sabvsun     , set_defaults)
      CALL sync_hist_vars_one (DEF_hist_vars%sabvsha     , set_defaults)
      CALL sync_hist_vars_one (DEF_hist_vars%sabg        , set_defaults)
      CALL sync_hist_vars_one (DEF_hist_vars%olrg        , set_defaults)
      CALL sync_hist_vars_one (DEF_hist_vars%rnet        , set_defaults)
      CALL sync_hist_vars_one (DEF_hist_vars%xerr        , set_defaults)
      CALL sync_hist_vars_one (DEF_hist_vars%zerr        , set_defaults)
      CALL sync_hist_vars_one (DEF_hist_vars%rsur        , set_defaults)
      CALL sync_hist_vars_one (DEF_hist_vars%rsur_se     , set_defaults)
      CALL sync_hist_vars_one (DEF_hist_vars%rsur_ie     , set_defaults)
      CALL sync_hist_vars_one (DEF_hist_vars%rsub        , set_defaults)
      CALL sync_hist_vars_one (DEF_hist_vars%rnof        , set_defaults)
      CALL sync_hist_vars_one (DEF_hist_vars%xwsur       , set_defaults)
      CALL sync_hist_vars_one (DEF_hist_vars%xwsub       , set_defaults)
      CALL sync_hist_vars_one (DEF_hist_vars%fldarea     , set_defaults)
      CALL sync_hist_vars_one (DEF_hist_vars%qintr       , set_defaults)
      CALL sync_hist_vars_one (DEF_hist_vars%qinfl       , set_defaults)
      CALL sync_hist_vars_one (DEF_hist_vars%qdrip       , set_defaults)
      CALL sync_hist_vars_one (DEF_hist_vars%wat         , set_defaults)
      CALL sync_hist_vars_one (DEF_hist_vars%wat_inst    , set_defaults)
      CALL sync_hist_vars_one (DEF_hist_vars%wetwat      , set_defaults)
      CALL sync_hist_vars_one (DEF_hist_vars%wetwat_inst , set_defaults)
      CALL sync_hist_vars_one (DEF_hist_vars%assim       , set_defaults)
      CALL sync_hist_vars_one (DEF_hist_vars%respc       , set_defaults)
      CALL sync_hist_vars_one (DEF_hist_vars%qcharge     , set_defaults)
      CALL sync_hist_vars_one (DEF_hist_vars%t_grnd      , set_defaults)
      CALL sync_hist_vars_one (DEF_hist_vars%tleaf       , set_defaults)
      CALL sync_hist_vars_one (DEF_hist_vars%ldew        , set_defaults)
      CALL sync_hist_vars_one (DEF_hist_vars%scv         , set_defaults)
      CALL sync_hist_vars_one (DEF_hist_vars%snowdp      , set_defaults)
      CALL sync_hist_vars_one (DEF_hist_vars%fsno        , set_defaults)
      CALL sync_hist_vars_one (DEF_hist_vars%frcsat      , set_defaults)
      CALL sync_hist_vars_one (DEF_hist_vars%sigf        , set_defaults)
      CALL sync_hist_vars_one (DEF_hist_vars%green       , set_defaults)
      CALL sync_hist_vars_one (DEF_hist_vars%lai         , set_defaults)
      CALL sync_hist_vars_one (DEF_hist_vars%laisun      , set_defaults)
      CALL sync_hist_vars_one (DEF_hist_vars%laisha      , set_defaults)
      CALL sync_hist_vars_one (DEF_hist_vars%sai         , set_defaults)
      CALL sync_hist_vars_one (DEF_hist_vars%alb         , set_defaults)
      CALL sync_hist_vars_one (DEF_hist_vars%emis        , set_defaults)
      CALL sync_hist_vars_one (DEF_hist_vars%z0m         , set_defaults)
      CALL sync_hist_vars_one (DEF_hist_vars%trad        , set_defaults)
      CALL sync_hist_vars_one (DEF_hist_vars%rss         , set_defaults)
      CALL sync_hist_vars_one (DEF_hist_vars%tref        , set_defaults)
      CALL sync_hist_vars_one (DEF_hist_vars%t2m_wmo     , set_defaults)
      CALL sync_hist_vars_one (DEF_hist_vars%qref        , set_defaults)
#ifdef URBAN_MODEL
      CALL sync_hist_vars_one (DEF_hist_vars%fsen_roof   , set_defaults)
      CALL sync_hist_vars_one (DEF_hist_vars%fsen_wsun   , set_defaults)
      CALL sync_hist_vars_one (DEF_hist_vars%fsen_wsha   , set_defaults)
      CALL sync_hist_vars_one (DEF_hist_vars%fsen_gimp   , set_defaults)
      CALL sync_hist_vars_one (DEF_hist_vars%fsen_gper   , set_defaults)
      CALL sync_hist_vars_one (DEF_hist_vars%fsen_urbl   , set_defaults)
      CALL sync_hist_vars_one (DEF_hist_vars%lfevp_roof  , set_defaults)
      CALL sync_hist_vars_one (DEF_hist_vars%lfevp_gimp  , set_defaults)
      CALL sync_hist_vars_one (DEF_hist_vars%lfevp_gper  , set_defaults)
      CALL sync_hist_vars_one (DEF_hist_vars%lfevp_urbl  , set_defaults)
      CALL sync_hist_vars_one (DEF_hist_vars%fhac        , set_defaults)
      CALL sync_hist_vars_one (DEF_hist_vars%fwst        , set_defaults)
      CALL sync_hist_vars_one (DEF_hist_vars%fach        , set_defaults)
      CALL sync_hist_vars_one (DEF_hist_vars%fhah        , set_defaults)
      CALL sync_hist_vars_one (DEF_hist_vars%meta        , set_defaults)
      CALL sync_hist_vars_one (DEF_hist_vars%vehc        , set_defaults)
      CALL sync_hist_vars_one (DEF_hist_vars%t_room      , set_defaults)
      CALL sync_hist_vars_one (DEF_hist_vars%tafu        , set_defaults)
      CALL sync_hist_vars_one (DEF_hist_vars%t_roof      , set_defaults)
      CALL sync_hist_vars_one (DEF_hist_vars%t_wall      , set_defaults)
#endif
      CALL sync_hist_vars_one (DEF_hist_vars%assimsun    , set_defaults)
      CALL sync_hist_vars_one (DEF_hist_vars%assimsha    , set_defaults)
      CALL sync_hist_vars_one (DEF_hist_vars%etrsun      , set_defaults)
      CALL sync_hist_vars_one (DEF_hist_vars%etrsha      , set_defaults)
#ifdef BGC
      CALL sync_hist_vars_one (DEF_hist_vars%leafc              , set_defaults)
      CALL sync_hist_vars_one (DEF_hist_vars%leafc_storage      , set_defaults)
      CALL sync_hist_vars_one (DEF_hist_vars%leafc_xfer         , set_defaults)
      CALL sync_hist_vars_one (DEF_hist_vars%frootc             , set_defaults)
      CALL sync_hist_vars_one (DEF_hist_vars%frootc_storage     , set_defaults)
      CALL sync_hist_vars_one (DEF_hist_vars%frootc_xfer        , set_defaults)
      CALL sync_hist_vars_one (DEF_hist_vars%livestemc          , set_defaults)
      CALL sync_hist_vars_one (DEF_hist_vars%livestemc_storage  , set_defaults)
      CALL sync_hist_vars_one (DEF_hist_vars%livestemc_xfer     , set_defaults)
      CALL sync_hist_vars_one (DEF_hist_vars%deadstemc          , set_defaults)
      CALL sync_hist_vars_one (DEF_hist_vars%deadstemc_storage  , set_defaults)
      CALL sync_hist_vars_one (DEF_hist_vars%deadstemc_xfer     , set_defaults)
      CALL sync_hist_vars_one (DEF_hist_vars%livecrootc         , set_defaults)
      CALL sync_hist_vars_one (DEF_hist_vars%livecrootc_storage , set_defaults)
      CALL sync_hist_vars_one (DEF_hist_vars%livecrootc_xfer    , set_defaults)
      CALL sync_hist_vars_one (DEF_hist_vars%deadcrootc         , set_defaults)
      CALL sync_hist_vars_one (DEF_hist_vars%deadcrootc_storage , set_defaults)
      CALL sync_hist_vars_one (DEF_hist_vars%deadcrootc_xfer    , set_defaults)
      CALL sync_hist_vars_one (DEF_hist_vars%grainc             , set_defaults)
      CALL sync_hist_vars_one (DEF_hist_vars%grainc_storage     , set_defaults)
      CALL sync_hist_vars_one (DEF_hist_vars%grainc_xfer        , set_defaults)
      CALL sync_hist_vars_one (DEF_hist_vars%leafn              , set_defaults)
      CALL sync_hist_vars_one (DEF_hist_vars%leafn_storage      , set_defaults)
      CALL sync_hist_vars_one (DEF_hist_vars%leafn_xfer         , set_defaults)
      CALL sync_hist_vars_one (DEF_hist_vars%frootn             , set_defaults)
      CALL sync_hist_vars_one (DEF_hist_vars%frootn_storage     , set_defaults)
      CALL sync_hist_vars_one (DEF_hist_vars%frootn_xfer        , set_defaults)
      CALL sync_hist_vars_one (DEF_hist_vars%livestemn          , set_defaults)
      CALL sync_hist_vars_one (DEF_hist_vars%livestemn_storage  , set_defaults)
      CALL sync_hist_vars_one (DEF_hist_vars%livestemn_xfer     , set_defaults)
      CALL sync_hist_vars_one (DEF_hist_vars%deadstemn          , set_defaults)
      CALL sync_hist_vars_one (DEF_hist_vars%deadstemn_storage  , set_defaults)
      CALL sync_hist_vars_one (DEF_hist_vars%deadstemn_xfer     , set_defaults)
      CALL sync_hist_vars_one (DEF_hist_vars%livecrootn         , set_defaults)
      CALL sync_hist_vars_one (DEF_hist_vars%livecrootn_storage , set_defaults)
      CALL sync_hist_vars_one (DEF_hist_vars%livecrootn_xfer    , set_defaults)
      CALL sync_hist_vars_one (DEF_hist_vars%deadcrootn         , set_defaults)
      CALL sync_hist_vars_one (DEF_hist_vars%deadcrootn_storage , set_defaults)
      CALL sync_hist_vars_one (DEF_hist_vars%deadcrootn_xfer    , set_defaults)
      CALL sync_hist_vars_one (DEF_hist_vars%grainn             , set_defaults)
      CALL sync_hist_vars_one (DEF_hist_vars%grainn_storage     , set_defaults)
      CALL sync_hist_vars_one (DEF_hist_vars%grainn_xfer        , set_defaults)
      CALL sync_hist_vars_one (DEF_hist_vars%retrasn            , set_defaults)
      CALL sync_hist_vars_one (DEF_hist_vars%gpp                , set_defaults)
      CALL sync_hist_vars_one (DEF_hist_vars%downreg            , set_defaults)
      CALL sync_hist_vars_one (DEF_hist_vars%ar                 , set_defaults)
      CALL sync_hist_vars_one (DEF_hist_vars%cwdprod            , set_defaults)
      CALL sync_hist_vars_one (DEF_hist_vars%cwddecomp          , set_defaults)
      CALL sync_hist_vars_one (DEF_hist_vars%hr                 , set_defaults)
      CALL sync_hist_vars_one (DEF_hist_vars%fpg                , set_defaults)
      CALL sync_hist_vars_one (DEF_hist_vars%fpi                , set_defaults)
      CALL sync_hist_vars_one (DEF_hist_vars%totvegc            , set_defaults)
      CALL sync_hist_vars_one (DEF_hist_vars%totlitc            , set_defaults)
      CALL sync_hist_vars_one (DEF_hist_vars%totcwdc            , set_defaults)
      CALL sync_hist_vars_one (DEF_hist_vars%totsomc            , set_defaults)
      CALL sync_hist_vars_one (DEF_hist_vars%totcolc            , set_defaults)
      CALL sync_hist_vars_one (DEF_hist_vars%totvegn            , set_defaults)
      CALL sync_hist_vars_one (DEF_hist_vars%totlitn            , set_defaults)
      CALL sync_hist_vars_one (DEF_hist_vars%totcwdn            , set_defaults)
      CALL sync_hist_vars_one (DEF_hist_vars%totsomn            , set_defaults)
      CALL sync_hist_vars_one (DEF_hist_vars%totcoln            , set_defaults)
      CALL sync_hist_vars_one (DEF_hist_vars%totsoiln_vr        , set_defaults)
      CALL sync_hist_vars_one (DEF_hist_vars%gpp_enftemp        , set_defaults)
      CALL sync_hist_vars_one (DEF_hist_vars%gpp_enfboreal      , set_defaults)
      CALL sync_hist_vars_one (DEF_hist_vars%gpp_dnfboreal      , set_defaults)
      CALL sync_hist_vars_one (DEF_hist_vars%gpp_ebftrop        , set_defaults)
      CALL sync_hist_vars_one (DEF_hist_vars%gpp_ebftemp        , set_defaults)
      CALL sync_hist_vars_one (DEF_hist_vars%gpp_dbftrop        , set_defaults)
      CALL sync_hist_vars_one (DEF_hist_vars%gpp_dbftemp        , set_defaults)
      CALL sync_hist_vars_one (DEF_hist_vars%gpp_dbfboreal      , set_defaults)
      CALL sync_hist_vars_one (DEF_hist_vars%gpp_ebstemp        , set_defaults)
      CALL sync_hist_vars_one (DEF_hist_vars%gpp_dbstemp        , set_defaults)
      CALL sync_hist_vars_one (DEF_hist_vars%gpp_dbsboreal      , set_defaults)
      CALL sync_hist_vars_one (DEF_hist_vars%gpp_c3arcgrass     , set_defaults)
      CALL sync_hist_vars_one (DEF_hist_vars%gpp_c3grass        , set_defaults)
      CALL sync_hist_vars_one (DEF_hist_vars%gpp_c4grass        , set_defaults)
      CALL sync_hist_vars_one (DEF_hist_vars%leafc_enftemp      , set_defaults)
      CALL sync_hist_vars_one (DEF_hist_vars%leafc_enfboreal    , set_defaults)
      CALL sync_hist_vars_one (DEF_hist_vars%leafc_dnfboreal    , set_defaults)
      CALL sync_hist_vars_one (DEF_hist_vars%leafc_ebftrop      , set_defaults)
      CALL sync_hist_vars_one (DEF_hist_vars%leafc_ebftemp      , set_defaults)
      CALL sync_hist_vars_one (DEF_hist_vars%leafc_dbftrop      , set_defaults)
      CALL sync_hist_vars_one (DEF_hist_vars%leafc_dbftemp      , set_defaults)
      CALL sync_hist_vars_one (DEF_hist_vars%leafc_dbfboreal    , set_defaults)
      CALL sync_hist_vars_one (DEF_hist_vars%leafc_ebstemp      , set_defaults)
      CALL sync_hist_vars_one (DEF_hist_vars%leafc_dbstemp      , set_defaults)
      CALL sync_hist_vars_one (DEF_hist_vars%leafc_dbsboreal    , set_defaults)
      CALL sync_hist_vars_one (DEF_hist_vars%leafc_c3arcgrass   , set_defaults)
      CALL sync_hist_vars_one (DEF_hist_vars%leafc_c3grass      , set_defaults)
      CALL sync_hist_vars_one (DEF_hist_vars%leafc_c4grass      , set_defaults)
      CALL sync_hist_vars_one (DEF_hist_vars%lai_enftemp      , set_defaults)
      CALL sync_hist_vars_one (DEF_hist_vars%lai_enfboreal    , set_defaults)
      CALL sync_hist_vars_one (DEF_hist_vars%lai_dnfboreal    , set_defaults)
      CALL sync_hist_vars_one (DEF_hist_vars%lai_ebftrop      , set_defaults)
      CALL sync_hist_vars_one (DEF_hist_vars%lai_ebftemp      , set_defaults)
      CALL sync_hist_vars_one (DEF_hist_vars%lai_dbftrop      , set_defaults)
      CALL sync_hist_vars_one (DEF_hist_vars%lai_dbftemp      , set_defaults)
      CALL sync_hist_vars_one (DEF_hist_vars%lai_dbfboreal    , set_defaults)
      CALL sync_hist_vars_one (DEF_hist_vars%lai_ebstemp      , set_defaults)
      CALL sync_hist_vars_one (DEF_hist_vars%lai_dbstemp      , set_defaults)
      CALL sync_hist_vars_one (DEF_hist_vars%lai_dbsboreal    , set_defaults)
      CALL sync_hist_vars_one (DEF_hist_vars%lai_c3arcgrass   , set_defaults)
      CALL sync_hist_vars_one (DEF_hist_vars%lai_c3grass      , set_defaults)
      CALL sync_hist_vars_one (DEF_hist_vars%lai_c4grass      , set_defaults)
      CALL sync_hist_vars_one (DEF_hist_vars%npp_enftemp      , set_defaults)
      CALL sync_hist_vars_one (DEF_hist_vars%npp_enfboreal    , set_defaults)
      CALL sync_hist_vars_one (DEF_hist_vars%npp_dnfboreal    , set_defaults)
      CALL sync_hist_vars_one (DEF_hist_vars%npp_ebftrop      , set_defaults)
      CALL sync_hist_vars_one (DEF_hist_vars%npp_ebftemp      , set_defaults)
      CALL sync_hist_vars_one (DEF_hist_vars%npp_dbftrop      , set_defaults)
      CALL sync_hist_vars_one (DEF_hist_vars%npp_dbftemp      , set_defaults)
      CALL sync_hist_vars_one (DEF_hist_vars%npp_dbfboreal    , set_defaults)
      CALL sync_hist_vars_one (DEF_hist_vars%npp_ebstemp      , set_defaults)
      CALL sync_hist_vars_one (DEF_hist_vars%npp_dbstemp      , set_defaults)
      CALL sync_hist_vars_one (DEF_hist_vars%npp_dbsboreal    , set_defaults)
      CALL sync_hist_vars_one (DEF_hist_vars%npp_c3arcgrass   , set_defaults)
      CALL sync_hist_vars_one (DEF_hist_vars%npp_c3grass      , set_defaults)
      CALL sync_hist_vars_one (DEF_hist_vars%npp_c4grass      , set_defaults)
      CALL sync_hist_vars_one (DEF_hist_vars%npptoleafc_enftemp      , set_defaults)
      CALL sync_hist_vars_one (DEF_hist_vars%npptoleafc_enfboreal    , set_defaults)
      CALL sync_hist_vars_one (DEF_hist_vars%npptoleafc_dnfboreal    , set_defaults)
      CALL sync_hist_vars_one (DEF_hist_vars%npptoleafc_ebftrop      , set_defaults)
      CALL sync_hist_vars_one (DEF_hist_vars%npptoleafc_ebftemp      , set_defaults)
      CALL sync_hist_vars_one (DEF_hist_vars%npptoleafc_dbftrop      , set_defaults)
      CALL sync_hist_vars_one (DEF_hist_vars%npptoleafc_dbftemp      , set_defaults)
      CALL sync_hist_vars_one (DEF_hist_vars%npptoleafc_dbfboreal    , set_defaults)
      CALL sync_hist_vars_one (DEF_hist_vars%npptoleafc_ebstemp      , set_defaults)
      CALL sync_hist_vars_one (DEF_hist_vars%npptoleafc_dbstemp      , set_defaults)
      CALL sync_hist_vars_one (DEF_hist_vars%npptoleafc_dbsboreal    , set_defaults)
      CALL sync_hist_vars_one (DEF_hist_vars%npptoleafc_c3arcgrass   , set_defaults)
      CALL sync_hist_vars_one (DEF_hist_vars%npptoleafc_c3grass      , set_defaults)
      CALL sync_hist_vars_one (DEF_hist_vars%npptoleafc_c4grass      , set_defaults)
#ifdef CROP
      CALL sync_hist_vars_one (DEF_hist_vars%cphase                          , set_defaults)
      CALL sync_hist_vars_one (DEF_hist_vars%gddmaturity                     , set_defaults)
      CALL sync_hist_vars_one (DEF_hist_vars%gddplant                        , set_defaults)
      CALL sync_hist_vars_one (DEF_hist_vars%vf                              , set_defaults)
      CALL sync_hist_vars_one (DEF_hist_vars%hui                             , set_defaults)
      CALL sync_hist_vars_one (DEF_hist_vars%cropprod1c                      , set_defaults)
      CALL sync_hist_vars_one (DEF_hist_vars%cropprod1c_loss                 , set_defaults)
      CALL sync_hist_vars_one (DEF_hist_vars%cropseedc_deficit               , set_defaults)
      CALL sync_hist_vars_one (DEF_hist_vars%grainc_to_cropprodc             , set_defaults)
      CALL sync_hist_vars_one (DEF_hist_vars%plantdate_rainfed_temp_corn     , set_defaults)
      CALL sync_hist_vars_one (DEF_hist_vars%plantdate_irrigated_temp_corn   , set_defaults)
      CALL sync_hist_vars_one (DEF_hist_vars%plantdate_rainfed_spwheat       , set_defaults)
      CALL sync_hist_vars_one (DEF_hist_vars%plantdate_irrigated_spwheat     , set_defaults)
      CALL sync_hist_vars_one (DEF_hist_vars%plantdate_rainfed_wtwheat       , set_defaults)
      CALL sync_hist_vars_one (DEF_hist_vars%plantdate_irrigated_wtwheat     , set_defaults)
      CALL sync_hist_vars_one (DEF_hist_vars%plantdate_rainfed_temp_soybean  , set_defaults)
      CALL sync_hist_vars_one (DEF_hist_vars%plantdate_irrigated_temp_soybean, set_defaults)
      CALL sync_hist_vars_one (DEF_hist_vars%plantdate_rainfed_cotton        , set_defaults)
      CALL sync_hist_vars_one (DEF_hist_vars%plantdate_irrigated_cotton      , set_defaults)
      CALL sync_hist_vars_one (DEF_hist_vars%plantdate_rainfed_rice          , set_defaults)
      CALL sync_hist_vars_one (DEF_hist_vars%plantdate_irrigated_rice        , set_defaults)
      CALL sync_hist_vars_one (DEF_hist_vars%plantdate_rainfed_sugarcane     , set_defaults)
      CALL sync_hist_vars_one (DEF_hist_vars%plantdate_irrigated_sugarcane   , set_defaults)
      CALL sync_hist_vars_one (DEF_hist_vars%plantdate_rainfed_trop_corn     , set_defaults)
      CALL sync_hist_vars_one (DEF_hist_vars%plantdate_irrigated_trop_corn   , set_defaults)
      CALL sync_hist_vars_one (DEF_hist_vars%plantdate_rainfed_trop_soybean  , set_defaults)
      CALL sync_hist_vars_one (DEF_hist_vars%plantdate_irrigated_trop_soybean, set_defaults)
      CALL sync_hist_vars_one (DEF_hist_vars%plantdate_unmanagedcrop         , set_defaults)
      CALL sync_hist_vars_one (DEF_hist_vars%cropprodc_rainfed_temp_corn     , set_defaults)
      CALL sync_hist_vars_one (DEF_hist_vars%cropprodc_irrigated_temp_corn   , set_defaults)
      CALL sync_hist_vars_one (DEF_hist_vars%cropprodc_rainfed_spwheat       , set_defaults)
      CALL sync_hist_vars_one (DEF_hist_vars%cropprodc_irrigated_spwheat     , set_defaults)
      CALL sync_hist_vars_one (DEF_hist_vars%cropprodc_rainfed_wtwheat       , set_defaults)
      CALL sync_hist_vars_one (DEF_hist_vars%cropprodc_irrigated_wtwheat     , set_defaults)
      CALL sync_hist_vars_one (DEF_hist_vars%cropprodc_rainfed_temp_soybean  , set_defaults)
      CALL sync_hist_vars_one (DEF_hist_vars%cropprodc_irrigated_temp_soybean, set_defaults)
      CALL sync_hist_vars_one (DEF_hist_vars%cropprodc_rainfed_cotton        , set_defaults)
      CALL sync_hist_vars_one (DEF_hist_vars%cropprodc_irrigated_cotton      , set_defaults)
      CALL sync_hist_vars_one (DEF_hist_vars%cropprodc_rainfed_rice          , set_defaults)
      CALL sync_hist_vars_one (DEF_hist_vars%cropprodc_irrigated_rice        , set_defaults)
      CALL sync_hist_vars_one (DEF_hist_vars%cropprodc_rainfed_sugarcane     , set_defaults)
      CALL sync_hist_vars_one (DEF_hist_vars%cropprodc_irrigated_sugarcane   , set_defaults)
      CALL sync_hist_vars_one (DEF_hist_vars%cropprodc_rainfed_trop_corn     , set_defaults)
      CALL sync_hist_vars_one (DEF_hist_vars%cropprodc_irrigated_trop_corn   , set_defaults)
      CALL sync_hist_vars_one (DEF_hist_vars%cropprodc_rainfed_trop_soybean  , set_defaults)
      CALL sync_hist_vars_one (DEF_hist_vars%cropprodc_irrigated_trop_soybean, set_defaults)
      CALL sync_hist_vars_one (DEF_hist_vars%cropprodc_unmanagedcrop         , set_defaults)

      CALL sync_hist_vars_one (DEF_hist_vars%grainc_to_seed                  , set_defaults)
      CALL sync_hist_vars_one (DEF_hist_vars%fert_to_sminn                   , set_defaults)

      IF(DEF_USE_FERT)THEN
         CALL sync_hist_vars_one (DEF_hist_vars%manunitro                    , set_defaults)
         CALL sync_hist_vars_one (DEF_hist_vars%fertnitro_corn               , set_defaults)
         CALL sync_hist_vars_one (DEF_hist_vars%fertnitro_swheat             , set_defaults)
         CALL sync_hist_vars_one (DEF_hist_vars%fertnitro_wwheat             , set_defaults)
         CALL sync_hist_vars_one (DEF_hist_vars%fertnitro_soybean            , set_defaults)
         CALL sync_hist_vars_one (DEF_hist_vars%fertnitro_cotton             , set_defaults)
         CALL sync_hist_vars_one (DEF_hist_vars%fertnitro_rice1              , set_defaults)
         CALL sync_hist_vars_one (DEF_hist_vars%fertnitro_rice2              , set_defaults)
         CALL sync_hist_vars_one (DEF_hist_vars%fertnitro_sugarcane          , set_defaults)
      ENDIF

      IF(DEF_USE_IRRIGATION)THEN
         CALL sync_hist_vars_one (DEF_hist_vars%sum_irrig                    , set_defaults)
         CALL sync_hist_vars_one (DEF_hist_vars%sum_deficit_irrig            , set_defaults)
         CALL sync_hist_vars_one (DEF_hist_vars%sum_irrig_count              , set_defaults)
         CALL sync_hist_vars_one (DEF_hist_vars%waterstorage                 , set_defaults)
         CALL sync_hist_vars_one (DEF_hist_vars%groundwater_demand           , set_defaults)
         CALL sync_hist_vars_one (DEF_hist_vars%groundwater_supply           , set_defaults)
         CALL sync_hist_vars_one (DEF_hist_vars%reservoirriver_demand        , set_defaults)
         CALL sync_hist_vars_one (DEF_hist_vars%reservoirriver_supply        , set_defaults)
      ENDIF
#endif
      CALL sync_hist_vars_one (DEF_hist_vars%ndep_to_sminn                   , set_defaults)
      IF(DEF_USE_NITRIF)THEN
         CALL sync_hist_vars_one (DEF_hist_vars%CONC_O2_UNSAT                , set_defaults)
         CALL sync_hist_vars_one (DEF_hist_vars%O2_DECOMP_DEPTH_UNSAT        , set_defaults)
      ENDIF
      IF(DEF_USE_FIRE)THEN
         CALL sync_hist_vars_one (DEF_hist_vars%abm                          , set_defaults)
         CALL sync_hist_vars_one (DEF_hist_vars%gdp                          , set_defaults)
         CALL sync_hist_vars_one (DEF_hist_vars%peatf                        , set_defaults)
         CALL sync_hist_vars_one (DEF_hist_vars%hdm                          , set_defaults)
         CALL sync_hist_vars_one (DEF_hist_vars%lnfm                         , set_defaults)
      ENDIF
      CALL sync_hist_vars_one (DEF_hist_vars%leafcCap                        , set_defaults)
      CALL sync_hist_vars_one (DEF_hist_vars%leafc_storageCap                , set_defaults)
      CALL sync_hist_vars_one (DEF_hist_vars%leafc_xferCap                   , set_defaults)
      CALL sync_hist_vars_one (DEF_hist_vars%frootcCap                       , set_defaults)
      CALL sync_hist_vars_one (DEF_hist_vars%frootc_storageCap               , set_defaults)
      CALL sync_hist_vars_one (DEF_hist_vars%frootc_xferCap                  , set_defaults)
      CALL sync_hist_vars_one (DEF_hist_vars%livestemcCap                    , set_defaults)
      CALL sync_hist_vars_one (DEF_hist_vars%livestemc_storageCap            , set_defaults)
      CALL sync_hist_vars_one (DEF_hist_vars%livestemc_xferCap               , set_defaults)
      CALL sync_hist_vars_one (DEF_hist_vars%deadstemcCap                    , set_defaults)
      CALL sync_hist_vars_one (DEF_hist_vars%deadstemc_storageCap            , set_defaults)
      CALL sync_hist_vars_one (DEF_hist_vars%deadstemc_xferCap               , set_defaults)
      CALL sync_hist_vars_one (DEF_hist_vars%livecrootcCap                   , set_defaults)
      CALL sync_hist_vars_one (DEF_hist_vars%livecrootc_storageCap           , set_defaults)
      CALL sync_hist_vars_one (DEF_hist_vars%livecrootc_xferCap              , set_defaults)
      CALL sync_hist_vars_one (DEF_hist_vars%deadcrootcCap                   , set_defaults)
      CALL sync_hist_vars_one (DEF_hist_vars%deadcrootc_storageCap           , set_defaults)
      CALL sync_hist_vars_one (DEF_hist_vars%deadcrootc_xferCap              , set_defaults)
      CALL sync_hist_vars_one (DEF_hist_vars%leafnCap                        , set_defaults)
      CALL sync_hist_vars_one (DEF_hist_vars%leafn_storageCap                , set_defaults)
      CALL sync_hist_vars_one (DEF_hist_vars%leafn_xferCap                   , set_defaults)
      CALL sync_hist_vars_one (DEF_hist_vars%frootnCap                       , set_defaults)
      CALL sync_hist_vars_one (DEF_hist_vars%frootn_storageCap               , set_defaults)
      CALL sync_hist_vars_one (DEF_hist_vars%frootn_xferCap                  , set_defaults)
      CALL sync_hist_vars_one (DEF_hist_vars%livestemnCap                    , set_defaults)
      CALL sync_hist_vars_one (DEF_hist_vars%livestemn_storageCap            , set_defaults)
      CALL sync_hist_vars_one (DEF_hist_vars%livestemn_xferCap               , set_defaults)
      CALL sync_hist_vars_one (DEF_hist_vars%deadstemnCap                    , set_defaults)
      CALL sync_hist_vars_one (DEF_hist_vars%deadstemn_storageCap            , set_defaults)
      CALL sync_hist_vars_one (DEF_hist_vars%deadstemn_xferCap               , set_defaults)
      CALL sync_hist_vars_one (DEF_hist_vars%livecrootnCap                   , set_defaults)
      CALL sync_hist_vars_one (DEF_hist_vars%livecrootn_storageCap           , set_defaults)
      CALL sync_hist_vars_one (DEF_hist_vars%livecrootn_xferCap              , set_defaults)
      CALL sync_hist_vars_one (DEF_hist_vars%deadcrootnCap                   , set_defaults)
      CALL sync_hist_vars_one (DEF_hist_vars%deadcrootn_storageCap           , set_defaults)
      CALL sync_hist_vars_one (DEF_hist_vars%deadcrootn_xferCap              , set_defaults)
      CALL sync_hist_vars_one (DEF_hist_vars%t_scalar                        , set_defaults)
      CALL sync_hist_vars_one (DEF_hist_vars%w_scalar                        , set_defaults)

      CALL sync_hist_vars_one (DEF_hist_vars%litr1cCap_vr                    , set_defaults)
      CALL sync_hist_vars_one (DEF_hist_vars%litr2cCap_vr                    , set_defaults)
      CALL sync_hist_vars_one (DEF_hist_vars%litr3cCap_vr                    , set_defaults)
      CALL sync_hist_vars_one (DEF_hist_vars%soil1cCap_vr                    , set_defaults)
      CALL sync_hist_vars_one (DEF_hist_vars%soil2cCap_vr                    , set_defaults)
      CALL sync_hist_vars_one (DEF_hist_vars%soil3cCap_vr                    , set_defaults)
      CALL sync_hist_vars_one (DEF_hist_vars%cwdcCap_vr                      , set_defaults)
      CALL sync_hist_vars_one (DEF_hist_vars%litr1nCap_vr                    , set_defaults)
      CALL sync_hist_vars_one (DEF_hist_vars%litr2nCap_vr                    , set_defaults)
      CALL sync_hist_vars_one (DEF_hist_vars%litr3nCap_vr                    , set_defaults)
      CALL sync_hist_vars_one (DEF_hist_vars%soil1nCap_vr                    , set_defaults)
      CALL sync_hist_vars_one (DEF_hist_vars%soil2nCap_vr                    , set_defaults)
      CALL sync_hist_vars_one (DEF_hist_vars%soil3nCap_vr                    , set_defaults)
      CALL sync_hist_vars_one (DEF_hist_vars%cwdnCap_vr                      , set_defaults)
#endif
      IF(DEF_USE_OZONESTRESS)THEN
         CALL sync_hist_vars_one (DEF_hist_vars%o3uptakesun                  , set_defaults)
         CALL sync_hist_vars_one (DEF_hist_vars%o3uptakesha                  , set_defaults)
      ENDIF

#ifdef DataAssimilation
      CALL sync_hist_vars_one (DEF_hist_vars%DA_wliq_h2osoi_5cm        , set_defaults)
      CALL sync_hist_vars_one (DEF_hist_vars%DA_wliq_h2osoi_5cm_a      , set_defaults)
      CALL sync_hist_vars_one (DEF_hist_vars%DA_t_soisno_5cm           , set_defaults)
      CALL sync_hist_vars_one (DEF_hist_vars%DA_t_soisno_5cm_a         , set_defaults)
      CALL sync_hist_vars_one (DEF_hist_vars%DA_wliq_soisno_ens        , set_defaults)
      CALL sync_hist_vars_one (DEF_hist_vars%DA_t_soisno_ens           , set_defaults)
      CALL sync_hist_vars_one (DEF_hist_vars%DA_wliq_soisno_5cm_ens_std, set_defaults)
      CALL sync_hist_vars_one (DEF_hist_vars%DA_t_soisno_5cm_ens_std   , set_defaults)
      CALL sync_hist_vars_one (DEF_hist_vars%DA_t_brt_smap             , set_defaults)
      CALL sync_hist_vars_one (DEF_hist_vars%DA_t_brt_smap_a           , set_defaults)
      CALL sync_hist_vars_one (DEF_hist_vars%DA_t_brt_smap_ens         , set_defaults)
      CALL sync_hist_vars_one (DEF_hist_vars%DA_t_brt_smap_ens_std     , set_defaults)
      CALL sync_hist_vars_one (DEF_hist_vars%DA_t_brt_fy3d             , set_defaults)
      CALL sync_hist_vars_one (DEF_hist_vars%DA_t_brt_fy3d_a           , set_defaults)
      CALL sync_hist_vars_one (DEF_hist_vars%DA_t_brt_fy3d_ens         , set_defaults)
      CALL sync_hist_vars_one (DEF_hist_vars%DA_t_brt_fy3d_ens_std     , set_defaults)
#endif

      CALL sync_hist_vars_one (DEF_hist_vars%t_soisno    , set_defaults)
      CALL sync_hist_vars_one (DEF_hist_vars%wliq_soisno , set_defaults)
      CALL sync_hist_vars_one (DEF_hist_vars%wice_soisno , set_defaults)

      CALL sync_hist_vars_one (DEF_hist_vars%h2osoi      , set_defaults)
      CALL sync_hist_vars_one (DEF_hist_vars%rstfacsun   , set_defaults)
      CALL sync_hist_vars_one (DEF_hist_vars%rstfacsha   , set_defaults)
      CALL sync_hist_vars_one (DEF_hist_vars%gssun       , set_defaults)
      CALL sync_hist_vars_one (DEF_hist_vars%gssha       , set_defaults)
      CALL sync_hist_vars_one (DEF_hist_vars%rootr       , set_defaults)
      CALL sync_hist_vars_one (DEF_hist_vars%vegwp       , set_defaults)
      CALL sync_hist_vars_one (DEF_hist_vars%BD_all      , set_defaults)
      CALL sync_hist_vars_one (DEF_hist_vars%wfc         , set_defaults)
      CALL sync_hist_vars_one (DEF_hist_vars%OM_density  , set_defaults)
      CALL sync_hist_vars_one (DEF_hist_vars%wdsrf       , set_defaults)
      CALL sync_hist_vars_one (DEF_hist_vars%wdsrf_inst  , set_defaults)
      CALL sync_hist_vars_one (DEF_hist_vars%zwt         , set_defaults)
      CALL sync_hist_vars_one (DEF_hist_vars%wa          , set_defaults)
      CALL sync_hist_vars_one (DEF_hist_vars%wa_inst     , set_defaults)

      CALL sync_hist_vars_one (DEF_hist_vars%dz_lake     , set_defaults)
      CALL sync_hist_vars_one (DEF_hist_vars%t_lake      , set_defaults)
      CALL sync_hist_vars_one (DEF_hist_vars%lake_icefrac, set_defaults)

#ifdef BGC
      CALL sync_hist_vars_one (DEF_hist_vars%litr1c_vr   , set_defaults)
      CALL sync_hist_vars_one (DEF_hist_vars%litr2c_vr   , set_defaults)
      CALL sync_hist_vars_one (DEF_hist_vars%litr3c_vr   , set_defaults)
      CALL sync_hist_vars_one (DEF_hist_vars%soil1c_vr   , set_defaults)
      CALL sync_hist_vars_one (DEF_hist_vars%soil2c_vr   , set_defaults)
      CALL sync_hist_vars_one (DEF_hist_vars%soil3c_vr   , set_defaults)
      CALL sync_hist_vars_one (DEF_hist_vars%cwdc_vr     , set_defaults)
      CALL sync_hist_vars_one (DEF_hist_vars%litr1n_vr   , set_defaults)
      CALL sync_hist_vars_one (DEF_hist_vars%litr2n_vr   , set_defaults)
      CALL sync_hist_vars_one (DEF_hist_vars%litr3n_vr   , set_defaults)
      CALL sync_hist_vars_one (DEF_hist_vars%soil1n_vr   , set_defaults)
      CALL sync_hist_vars_one (DEF_hist_vars%soil2n_vr   , set_defaults)
      CALL sync_hist_vars_one (DEF_hist_vars%soil3n_vr   , set_defaults)
      CALL sync_hist_vars_one (DEF_hist_vars%cwdn_vr     , set_defaults)
      CALL sync_hist_vars_one (DEF_hist_vars%sminn_vr    , set_defaults)
#endif

      CALL sync_hist_vars_one (DEF_hist_vars%ustar       , set_defaults)
      CALL sync_hist_vars_one (DEF_hist_vars%ustar2      , set_defaults)
      CALL sync_hist_vars_one (DEF_hist_vars%tstar       , set_defaults)
      CALL sync_hist_vars_one (DEF_hist_vars%qstar       , set_defaults)
      CALL sync_hist_vars_one (DEF_hist_vars%zol         , set_defaults)
      CALL sync_hist_vars_one (DEF_hist_vars%rib         , set_defaults)
      CALL sync_hist_vars_one (DEF_hist_vars%fm          , set_defaults)
      CALL sync_hist_vars_one (DEF_hist_vars%fh          , set_defaults)
      CALL sync_hist_vars_one (DEF_hist_vars%fq          , set_defaults)
      CALL sync_hist_vars_one (DEF_hist_vars%us10m       , set_defaults)
      CALL sync_hist_vars_one (DEF_hist_vars%vs10m       , set_defaults)
      CALL sync_hist_vars_one (DEF_hist_vars%fm10m       , set_defaults)
      CALL sync_hist_vars_one (DEF_hist_vars%sr          , set_defaults)
      CALL sync_hist_vars_one (DEF_hist_vars%solvd       , set_defaults)
      CALL sync_hist_vars_one (DEF_hist_vars%solvi       , set_defaults)
      CALL sync_hist_vars_one (DEF_hist_vars%solnd       , set_defaults)
      CALL sync_hist_vars_one (DEF_hist_vars%solni       , set_defaults)
      CALL sync_hist_vars_one (DEF_hist_vars%srvd        , set_defaults)
      CALL sync_hist_vars_one (DEF_hist_vars%srvi        , set_defaults)
      CALL sync_hist_vars_one (DEF_hist_vars%srnd        , set_defaults)
      CALL sync_hist_vars_one (DEF_hist_vars%srni        , set_defaults)

      CALL sync_hist_vars_one (DEF_hist_vars%solvdln     , set_defaults)
      CALL sync_hist_vars_one (DEF_hist_vars%solviln     , set_defaults)
      CALL sync_hist_vars_one (DEF_hist_vars%solndln     , set_defaults)
      CALL sync_hist_vars_one (DEF_hist_vars%solniln     , set_defaults)
      CALL sync_hist_vars_one (DEF_hist_vars%srvdln      , set_defaults)
      CALL sync_hist_vars_one (DEF_hist_vars%srviln      , set_defaults)
      CALL sync_hist_vars_one (DEF_hist_vars%srndln      , set_defaults)
      CALL sync_hist_vars_one (DEF_hist_vars%srniln      , set_defaults)

      CALL sync_hist_vars_one (DEF_hist_vars%xsubs_bsn   , set_defaults)
      CALL sync_hist_vars_one (DEF_hist_vars%xsubs_hru   , set_defaults)
      CALL sync_hist_vars_one (DEF_hist_vars%riv_height  , set_defaults)
      CALL sync_hist_vars_one (DEF_hist_vars%riv_veloct  , set_defaults)
      CALL sync_hist_vars_one (DEF_hist_vars%discharge   , set_defaults)
      CALL sync_hist_vars_one (DEF_hist_vars%floodarea   , set_defaults)
      CALL sync_hist_vars_one (DEF_hist_vars%floodfrc    , set_defaults)
      CALL sync_hist_vars_one (DEF_hist_vars%wdsrf_hru   , set_defaults)
      CALL sync_hist_vars_one (DEF_hist_vars%veloc_hru   , set_defaults)
      CALL sync_hist_vars_one (DEF_hist_vars%volresv     , set_defaults)
      CALL sync_hist_vars_one (DEF_hist_vars%qresv_in    , set_defaults)
      CALL sync_hist_vars_one (DEF_hist_vars%qresv_out   , set_defaults)

      CALL sync_hist_vars_one (DEF_hist_vars%sensors     , set_defaults)

   END SUBROUTINE sync_hist_vars

   SUBROUTINE sync_hist_vars_one (onoff, set_defaults)

   USE MOD_SPMD_Task
   IMPLICIT NONE

   logical, intent(inout) :: onoff
   logical, intent(in)    :: set_defaults

      IF (p_is_master) THEN
         IF (set_defaults) THEN
            onoff = DEF_HIST_vars_out_default
         ENDIF
      ENDIF

#ifdef USEMPI
      CALL mpi_bcast (onoff, 1, mpi_logical, p_address_master, p_comm_glb, p_err)
#endif

   END SUBROUTINE sync_hist_vars_one

END MODULE MOD_Namelist<|MERGE_RESOLUTION|>--- conflicted
+++ resolved
@@ -361,8 +361,6 @@
 
    ! ----- others -----
    character(len=5)   :: DEF_precip_phase_discrimination_scheme = 'II'
-<<<<<<< HEAD
-=======
    character(len=256) :: DEF_SSP='585' ! Co2 path for CMIP6 future scenario.
 
 
@@ -377,7 +375,6 @@
 
    !root resistance factors option
    integer            :: DEF_RSTFAC               = 1
->>>>>>> ab1442ba
 
    character(len=256) :: DEF_SSP        = '585'   ! Co2 path for CMIP6 future scenario.
 
