--- conflicted
+++ resolved
@@ -292,15 +292,7 @@
 
    character(len=5)   :: DEF_precip_phase_discrimination_scheme = 'II'
    character(len=256) :: DEF_SSP='585' ! Co2 path for CMIP6 future scenario.
-<<<<<<< HEAD
-
-   logical          :: DEF_USE_Forcing_Downscaling = .false.
-   character(len=5) :: DEF_DS_precipitation_adjust_scheme = 'II'
-   character(len=5) :: DEF_DS_longwave_adjust_scheme      = 'II'
-
-=======
-   
->>>>>>> f96aa9dc
+
    ! use irrigation
    logical :: DEF_USE_IRRIGATION = .false.
 
@@ -390,7 +382,7 @@
    logical            :: DEF_USE_CBL_HEIGHT = .false.
 
    character(len=20) :: DEF_Forcing_Interp = 'areaweight'
-   
+
    logical          :: DEF_USE_Forcing_Downscaling = .false.
    character(len=5) :: DEF_DS_precipitation_adjust_scheme = 'II'
    character(len=5) :: DEF_DS_longwave_adjust_scheme      = 'II'
