--- conflicted
+++ resolved
@@ -175,13 +175,6 @@
    ! 2: Read a global soil color map from CLM
    INTEGER :: DEF_SOIL_REFL_SCHEME = 2
 
-<<<<<<< HEAD
-   ! Treat exposed soil and snow surface separatly, including
-   ! solar absorption, sensible/latent heat, ground temperature,
-   ! ground heat flux and groud evp/dew/subl/fros.
-   ! Corresponding vars are named as ***_soil, ***_snow.
-   logical :: DEF_SPLIT_SOILSNOW = .false.
-=======
    ! Options for soil surface resistance schemes
    ! 0: NONE soil surface resistance
    ! 1: SL14, Swenson and Lawrence (2014)
@@ -190,12 +183,18 @@
    ! 4: LP92, Lee and Pielke (1992)
    ! 5: S92,  Sellers et al (1992)
    INTEGER :: DEF_RSS_SCHEME = 1
->>>>>>> b657b829
+
+
+   ! Treat exposed soil and snow surface separatly, including
+   ! solar absorption, sensible/latent heat, ground temperature,
+   ! ground heat flux and groud evp/dew/subl/fros.
+   ! Corresponding vars are named as ***_soil, ***_snow.
+   logical :: DEF_SPLIT_SOILSNOW = .false.
 
    ! ----- Model settings -----
    LOGICAL :: DEF_LANDONLY                    = .true.
    LOGICAL :: DEF_USE_DOMINANT_PATCHTYPE      = .false.
-   LOGICAL :: DEF_USE_VARIABLY_SATURATED_FLOW = .false.
+   LOGICAL :: DEF_USE_VARIABLY_SATURATED_FLOW = .true.
    LOGICAL :: DEF_USE_BEDROCK                 = .false.
    LOGICAL :: DEF_USE_OZONESTRESS             = .false.
    LOGICAL :: DEF_USE_OZONEDATA               = .false.
@@ -758,11 +757,8 @@
          DEF_THERMAL_CONDUCTIVITY_SCHEME, &
          DEF_USE_SUPERCOOL_WATER,         &
          DEF_SOIL_REFL_SCHEME,            &
-<<<<<<< HEAD
+         DEF_RSS_SCHEME,                  &
          DEF_SPLIT_SOILSNOW,              &
-=======
-         DEF_RSS_SCHEME,                  &
->>>>>>> b657b829
 
          DEF_dir_existing_srfdata,        &
          USE_srfdata_from_larger_region,  &
@@ -1168,7 +1164,6 @@
       CALL mpi_bcast (DEF_SOIL_REFL_SCHEME,             1, mpi_integer, p_root, p_comm_glb, p_err)
       ! 07/2023, added by zhuo liu
       CALL mpi_bcast (DEF_RSS_SCHEME,                   1, mpi_integer, p_root, p_comm_glb, p_err)
-
       ! 08/2023, added by hua yuan
       CALL mpi_bcast (DEF_SPLIT_SOILSNOW,      1, mpi_logical, p_root, p_comm_glb, p_err)
 
