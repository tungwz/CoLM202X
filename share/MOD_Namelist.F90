--- conflicted
+++ resolved
@@ -33,27 +33,6 @@
 
    ! ----- For Single Point -----
 
-<<<<<<< HEAD
-   CHARACTER(len=256) :: SITE_fsrfdata  = 'null'
-
-   LOGICAL  :: USE_SITE_pctpfts         = .true.
-   LOGICAL  :: USE_SITE_pctcrop         = .true.
-   LOGICAL  :: USE_SITE_htop            = .true.
-   LOGICAL  :: USE_SITE_LAI             = .true.
-   LOGICAL  :: USE_SITE_lakedepth       = .true.
-   LOGICAL  :: USE_SITE_soilreflectance = .true.
-   LOGICAL  :: USE_SITE_soilparameters  = .true.
-   LOGICAL  :: USE_SITE_dbedrock        = .true.
-   LOGICAL  :: USE_SITE_topography      = .true.
-   logical  :: USE_SITE_HistWriteBack   = .true.
-
-#ifdef URBAN_MODEL
-   LOGICAL  :: USE_SITE_urban_paras   = .true.
-   LOGICAL  :: USE_SITE_thermal_paras = .false.
-   LOGICAL  :: USE_SITE_urban_LAI     = .false.
-#endif
-#endif
-=======
    CHARACTER(len=256) :: SITE_fsrfdata   = 'null'
 
    LOGICAL  :: USE_SITE_pctpfts          = .true.
@@ -67,7 +46,13 @@
    LOGICAL  :: USE_SITE_topography       = .true.
    logical  :: USE_SITE_HistWriteBack    = .true.
    logical  :: USE_SITE_ForcingReadAhead = .false.
->>>>>>> 88957c17
+   
+#ifdef URBAN_MODEL
+   LOGICAL  :: USE_SITE_urban_paras      = .true.
+   LOGICAL  :: USE_SITE_thermal_paras    = .false.
+   LOGICAL  :: USE_SITE_urban_LAI        = .false.
+#endif
+#endif
 
    ! ----- simulation time type -----
    TYPE nl_simulation_time_type
@@ -690,13 +675,10 @@
          USE_SITE_dbedrock,        &
          USE_SITE_topography,      &
          USE_SITE_HistWriteBack,   &
-<<<<<<< HEAD
+         USE_SITE_ForcingReadAhead,&
          USE_SITE_urban_paras,     &
          USE_SITE_thermal_paras,   &
          USE_SITE_urban_LAI,       &
-=======
-         USE_SITE_ForcingReadAhead,&
->>>>>>> 88957c17
 #endif
          DEF_nx_blocks,                   &
          DEF_ny_blocks,                   &
