--- conflicted
+++ resolved
@@ -390,23 +390,13 @@
    type (nl_forcing_type) :: DEF_forcing
 
    !CBL height
-<<<<<<< HEAD
    logical           :: DEF_USE_CBL_HEIGHT     = .false.
 
-   character(len=20) :: DEF_Forcing_Interp     = 'areaweight'
-
-   logical          :: DEF_USE_Forcing_Downscaling        = .false.
-   character(len=5) :: DEF_DS_precipitation_adjust_scheme = 'II'
-   character(len=5) :: DEF_DS_longwave_adjust_scheme      = 'II'
-=======
-   logical           :: DEF_USE_CBL_HEIGHT = .false.
-
    character(len=20) :: DEF_Forcing_Interp_Method = 'arealweight' ! 'arealweight' (default) or 'bilinear'
-   
+
    logical           :: DEF_USE_Forcing_Downscaling        = .false.
    character(len=5)  :: DEF_DS_precipitation_adjust_scheme = 'II'
    character(len=5)  :: DEF_DS_longwave_adjust_scheme      = 'II'
->>>>>>> f89054fd
 
 ! ~~~~~~~~~~~~~~~~~~~~~~~~~~~~~~~~~~~~~~~~
 ! ----- Part 13: history and restart -----
@@ -917,18 +907,11 @@
 
       DEF_forcing_namelist,                   &
 
-<<<<<<< HEAD
-      DEF_Forcing_Interp,                     &
+      DEF_Forcing_Interp_Method,              &
+
       DEF_USE_Forcing_Downscaling,            &
       DEF_DS_precipitation_adjust_scheme,     &
       DEF_DS_longwave_adjust_scheme,          &
-=======
-      DEF_Forcing_Interp_Method,          &
-
-      DEF_USE_Forcing_Downscaling,        &
-      DEF_DS_precipitation_adjust_scheme, &
-      DEF_DS_longwave_adjust_scheme,      &
->>>>>>> f89054fd
 
       DEF_HISTORY_IN_VECTOR,                  &
       DEF_HIST_lon_res,                       &
@@ -1311,7 +1294,6 @@
       CALL mpi_bcast (DEF_Runoff_SCHEME                      ,1   ,mpi_integer   ,p_root ,p_comm_glb ,p_err)
       CALL mpi_bcast (DEF_file_VIC_para                      ,256 ,mpi_character ,p_root ,p_comm_glb ,p_err)
       ! 08/2023, added by hua yuan
-<<<<<<< HEAD
       CALL mpi_bcast (DEF_SPLIT_SOILSNOW                     ,1   ,mpi_logical   ,p_root ,p_comm_glb ,p_err)
       CALL mpi_bcast (DEF_VEG_SNOW                           ,1   ,mpi_logical   ,p_root ,p_comm_glb ,p_err)
 
@@ -1376,7 +1358,7 @@
       CALL mpi_bcast (DEF_REST_CompressLevel                 ,1   ,mpi_integer   ,p_root ,p_comm_glb ,p_err)
       CALL mpi_bcast (DEF_HIST_CompressLevel                 ,1   ,mpi_integer   ,p_root ,p_comm_glb ,p_err)
 
-      CALL mpi_bcast (DEF_Forcing_Interp                     ,20  ,mpi_character ,p_root ,p_comm_glb ,p_err)
+      CALL mpi_bcast (DEF_Forcing_Interp_Method              ,20  ,mpi_character ,p_root ,p_comm_glb ,p_err)
       CALL mpi_bcast (DEF_USE_Forcing_Downscaling            ,1   ,mpi_logical   ,p_root ,p_comm_glb ,p_err)
       CALL mpi_bcast (DEF_DS_precipitation_adjust_scheme     ,5   ,mpi_character ,p_root ,p_comm_glb ,p_err)
       CALL mpi_bcast (DEF_DS_longwave_adjust_scheme          ,5   ,mpi_character ,p_root ,p_comm_glb ,p_err)
@@ -1405,100 +1387,7 @@
       CALL mpi_bcast (DEF_forcing%latname                    ,256 ,mpi_character ,p_root ,p_comm_glb ,p_err)
       CALL mpi_bcast (DEF_forcing%lonname                    ,256 ,mpi_character ,p_root ,p_comm_glb ,p_err)
       CALL mpi_bcast (DEF_forcing%groupby                    ,256 ,mpi_character ,p_root ,p_comm_glb ,p_err)
-=======
-      CALL mpi_bcast (DEF_SPLIT_SOILSNOW,      1, mpi_logical, p_root, p_comm_glb, p_err)
-
-      CALL mpi_bcast (DEF_LAI_MONTHLY,         1, mpi_logical, p_root, p_comm_glb, p_err)
-      CALL mpi_bcast (DEF_NDEP_FREQUENCY,      1, mpi_integer, p_root, p_comm_glb, p_err)
-      CALL mpi_bcast (DEF_Interception_scheme, 1, mpi_integer, p_root, p_comm_glb, p_err)
-      CALL mpi_bcast (DEF_SSP,             256, mpi_character, p_root, p_comm_glb, p_err)
-
-      CALL mpi_bcast (DEF_USE_CBL_HEIGHT     , 1, mpi_logical, p_root, p_comm_glb, p_err)
-      CALL mpi_bcast (DEF_USE_PLANTHYDRAULICS, 1, mpi_logical, p_root, p_comm_glb, p_err)
-      CALL mpi_bcast (DEF_USE_MEDLYNST       , 1, mpi_logical, p_root, p_comm_glb, p_err)
-      CALL mpi_bcast (DEF_USE_SASU           , 1, mpi_logical, p_root, p_comm_glb, p_err)
-      CALL mpi_bcast (DEF_USE_PN             , 1, mpi_logical, p_root, p_comm_glb, p_err)
-      CALL mpi_bcast (DEF_USE_FERT           , 1, mpi_logical, p_root, p_comm_glb, p_err)
-      CALL mpi_bcast (DEF_USE_NITRIF         , 1, mpi_logical, p_root, p_comm_glb, p_err)
-      CALL mpi_bcast (DEF_USE_CNSOYFIXN      , 1, mpi_logical, p_root, p_comm_glb, p_err)
-      CALL mpi_bcast (DEF_USE_FIRE           , 1, mpi_logical, p_root, p_comm_glb, p_err)
-
-      CALL mpi_bcast (DEF_LANDONLY                 , 1, mpi_logical, p_root, p_comm_glb, p_err)
-      CALL mpi_bcast (DEF_USE_DOMINANT_PATCHTYPE   , 1, mpi_logical, p_root, p_comm_glb, p_err)
-      CALL mpi_bcast (DEF_USE_VariablySaturatedFlow, 1, mpi_logical, p_root, p_comm_glb, p_err)
-      CALL mpi_bcast (DEF_USE_BEDROCK              , 1, mpi_logical, p_root, p_comm_glb, p_err)
-      CALL mpi_bcast (DEF_USE_OZONESTRESS          , 1, mpi_logical, p_root, p_comm_glb, p_err)
-      CALL mpi_bcast (DEF_USE_OZONEDATA            , 1, mpi_logical, p_root, p_comm_glb, p_err)
-
-      CALL mpi_bcast (DEF_precip_phase_discrimination_scheme, 5, mpi_character, p_root, p_comm_glb, p_err)
-
-      CALL mpi_bcast (DEF_USE_SoilInit,    1, mpi_logical,   p_root, p_comm_glb, p_err)
-      CALL mpi_bcast (DEF_file_SoilInit, 256, mpi_character, p_root, p_comm_glb, p_err)
-
-      CALL mpi_bcast (DEF_USE_SnowInit,    1, mpi_logical,   p_root, p_comm_glb, p_err)
-      CALL mpi_bcast (DEF_file_SnowInit, 256, mpi_character, p_root, p_comm_glb, p_err)
-
-      CALL mpi_bcast (DEF_USE_CN_INIT,    1, mpi_logical,   p_root, p_comm_glb, p_err)
-      CALL mpi_bcast (DEF_file_cn_init, 256, mpi_character, p_root, p_comm_glb, p_err)
-
-      CALL mpi_bcast (DEF_USE_SNICAR,        1, mpi_logical,   p_root, p_comm_glb, p_err)
-      CALL mpi_bcast (DEF_file_snowoptics, 256, mpi_character, p_root, p_comm_glb, p_err)
-      CALL mpi_bcast (DEF_file_snowaging , 256, mpi_character, p_root, p_comm_glb, p_err)
-      
-      CALL mpi_bcast (DEF_ElementNeighbour_file, 256, mpi_character, p_root, p_comm_glb, p_err)
-
-      CALL mpi_bcast (DEF_DA_obsdir      , 256, mpi_character, p_root, p_comm_glb, p_err)
-
-      CALL mpi_bcast (DEF_Aerosol_Readin,    1, mpi_logical,   p_root, p_comm_glb, p_err)
-      CALL mpi_bcast (DEF_Aerosol_Clim,      1, mpi_logical,   p_root, p_comm_glb, p_err)
-
-      CALL mpi_bcast (DEF_USE_EstimatedRiverDepth, 1, mpi_logical, p_root, p_comm_glb, p_err)
-
-      CALL mpi_bcast (DEF_HISTORY_IN_VECTOR, 1, mpi_logical,  p_root, p_comm_glb, p_err)
-
-      CALL mpi_bcast (DEF_HIST_lon_res,  1, mpi_real8, p_root, p_comm_glb, p_err)
-      CALL mpi_bcast (DEF_HIST_lat_res,  1, mpi_real8, p_root, p_comm_glb, p_err)
-
-      CALL mpi_bcast (DEF_HIST_grid_as_forcing, 1, mpi_logical, p_root, p_comm_glb, p_err)
-
-      CALL mpi_bcast (DEF_WRST_FREQ,         256, mpi_character, p_root, p_comm_glb, p_err)
-      CALL mpi_bcast (DEF_HIST_FREQ,         256, mpi_character, p_root, p_comm_glb, p_err)
-      CALL mpi_bcast (DEF_HIST_groupby,      256, mpi_character, p_root, p_comm_glb, p_err)
-      CALL mpi_bcast (DEF_HIST_mode,         256, mpi_character, p_root, p_comm_glb, p_err)
-      CALL mpi_bcast (DEF_HIST_WriteBack,      1, mpi_logical,   p_root, p_comm_glb, p_err)
-      CALL mpi_bcast (DEF_REST_CompressLevel, 1, mpi_integer,   p_root, p_comm_glb, p_err)
-      CALL mpi_bcast (DEF_HIST_CompressLevel, 1, mpi_integer,   p_root, p_comm_glb, p_err)
-
-      CALL mpi_bcast (DEF_Forcing_Interp_Method,         20, mpi_character, p_root, p_comm_glb, p_err)
-      CALL mpi_bcast (DEF_USE_Forcing_Downscaling,        1, mpi_logical,   p_root, p_comm_glb, p_err)
-      CALL mpi_bcast (DEF_DS_precipitation_adjust_scheme, 5, mpi_character, p_root, p_comm_glb, p_err)
-      CALL mpi_bcast (DEF_DS_longwave_adjust_scheme,      5, mpi_character, p_root, p_comm_glb, p_err)
-
-      CALL mpi_bcast (DEF_forcing%dataset,          256, mpi_character, p_root, p_comm_glb, p_err)
-      CALL mpi_bcast (DEF_forcing%solarin_all_band,   1, mpi_logical,   p_root, p_comm_glb, p_err)
-      CALL mpi_bcast (DEF_forcing%HEIGHT_V,           1, mpi_real8,     p_root, p_comm_glb, p_err)
-      CALL mpi_bcast (DEF_forcing%HEIGHT_T,           1, mpi_real8,     p_root, p_comm_glb, p_err)
-      CALL mpi_bcast (DEF_forcing%HEIGHT_Q,           1, mpi_real8,     p_root, p_comm_glb, p_err)
-      CALL mpi_bcast (DEF_forcing%regional,           1, mpi_logical,   p_root, p_comm_glb, p_err)
-      CALL mpi_bcast (DEF_forcing%regbnd,             4, mpi_real8,     p_root, p_comm_glb, p_err)
-      CALL mpi_bcast (DEF_forcing%has_missing_value,  1, mpi_logical,   p_root, p_comm_glb, p_err)
-      CALL mpi_bcast (DEF_forcing%missing_value_name,256,mpi_character, p_root, p_comm_glb, p_err)
-      CALL mpi_bcast (DEF_forcing%NVAR,               1, mpi_integer,   p_root, p_comm_glb, p_err)
-      CALL mpi_bcast (DEF_forcing%startyr,            1, mpi_integer,   p_root, p_comm_glb, p_err)
-      CALL mpi_bcast (DEF_forcing%startmo,            1, mpi_integer,   p_root, p_comm_glb, p_err)
-      CALL mpi_bcast (DEF_forcing%endyr,              1, mpi_integer,   p_root, p_comm_glb, p_err)
-      CALL mpi_bcast (DEF_forcing%endmo,              1, mpi_integer,   p_root, p_comm_glb, p_err)
-      CALL mpi_bcast (DEF_forcing%dtime,              8, mpi_integer,   p_root, p_comm_glb, p_err)
-      CALL mpi_bcast (DEF_forcing%offset,             8, mpi_integer,   p_root, p_comm_glb, p_err)
-      CALL mpi_bcast (DEF_forcing%nlands,             1, mpi_integer,   p_root, p_comm_glb, p_err)
-      CALL mpi_bcast (DEF_forcing%leapyear,           1, mpi_logical,   p_root, p_comm_glb, p_err)
-      CALL mpi_bcast (DEF_forcing%data2d,             1, mpi_logical,   p_root, p_comm_glb, p_err)
-      CALL mpi_bcast (DEF_forcing%hightdim,           1, mpi_logical,   p_root, p_comm_glb, p_err)
-      CALL mpi_bcast (DEF_forcing%dim2d,              1, mpi_logical,   p_root, p_comm_glb, p_err)
-      CALL mpi_bcast (DEF_forcing%latname,          256, mpi_character, p_root, p_comm_glb, p_err)
-      CALL mpi_bcast (DEF_forcing%lonname,          256, mpi_character, p_root, p_comm_glb, p_err)
-      CALL mpi_bcast (DEF_forcing%groupby,          256, mpi_character, p_root, p_comm_glb, p_err)
->>>>>>> f89054fd
+
       DO ivar = 1, 8
          CALL mpi_bcast (DEF_forcing%fprefix(ivar)           ,256 ,mpi_character ,p_root ,p_comm_glb ,p_err)
          CALL mpi_bcast (DEF_forcing%vname(ivar)             ,256 ,mpi_character ,p_root ,p_comm_glb ,p_err)
