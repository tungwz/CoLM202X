#include <define.h>

MODULE MOD_Namelist

!-----------------------------------------------------------------------
! !DESCRIPTION:
!
!    Variables in namelist files and subroutines to read namelist files.
!
!  Initial Authors: Shupeng Zhang, Zhongwang Wei, Xingjie Lu, Nan Wei,
!                   Hua Yuan, Wenzong Dong et al., May 2023
!-----------------------------------------------------------------------

   USE MOD_Precision, only: r8
   IMPLICIT NONE
   SAVE

   type datainfo
      character(len=255) :: dir
      character(len=255) :: res
      character(len=255) :: fname
      character(len=255) :: vname
   end type datainfo

   type rawdata
      type(datainfo) landcover
      !type(datainfo) pft
      !type(datainfo) htop
      !type(datainfo) lai_sai
      !type(datainfo) soil
      !type(datainfo) topo
      type(datainfo) urban_type
      type(datainfo) urban_htop
      type(datainfo) urban_fveg
      type(datainfo) urban_flake
      type(datainfo) urban_lai
      type(datainfo) urban_sai
      type(datainfo) urban_lucy
      type(datainfo) urban_pop
      type(datainfo) urban_froof
      type(datainfo) urban_hroof
      type(datainfo) urban_hl
      type(datainfo) urban_alb
   end type rawdata

   type (rawdata) :: DEF_rawdata
   character(len=256) :: DEF_rawdata_namelist  = 'null'

! ~~~~~~~~~~~~~~~~~~~~~~~~~~~~~
! ----- Part 0: CASE name -----
! ~~~~~~~~~~~~~~~~~~~~~~~~~~~~~

   character(len=256) :: DEF_CASE_NAME = 'CASENAME'

! ~~~~~~~~~~~~~~~~~~~~~~~~~~
! ----- Part 1: domain -----
! ~~~~~~~~~~~~~~~~~~~~~~~~~~

   type nl_domain_type
      real(r8) :: edges = -90.0
      real(r8) :: edgen = 90.0
      real(r8) :: edgew = -180.0
      real(r8) :: edgee = 180.0
   END type nl_domain_type

   type (nl_domain_type) :: DEF_domain

! ~~~~~~~~~~~~~~~~~~~~~~~~~~~~~~~~~~~
! ----- Part 2: blocks and MPI  -----
! ~~~~~~~~~~~~~~~~~~~~~~~~~~~~~~~~~~~

   ! "blocks" is used to deal with high resolution data.
   ! It is defined by one of the following (in order of priority):
   !   1) "DEF_BlockInfoFile" : "lat_s","lat_n","lon_w","lon_e" in file ;
   !   2) "DEF_AverageElementSize" : diameter of element (in kilometer);
   !   3) "DEF_nx_blocks" and "DEF_ny_blocks" : number of blocks;
   character(len=256) :: DEF_BlockInfoFile = 'null'
   real(r8) :: DEF_AverageElementSize = -1.
   integer  :: DEF_nx_blocks = 72
   integer  :: DEF_ny_blocks = 36

   ! A group includes one "IO" process and several "worker" processes.
   ! Its size determines number of IOs in a job.
   integer  :: DEF_PIO_groupsize = 12

! ~~~~~~~~~~~~~~~~~~~~~~~~~~~~~~~~~~~~
! ----- Part 3: For Single Point -----
! ~~~~~~~~~~~~~~~~~~~~~~~~~~~~~~~~~~~~

   character(len=256) :: SITE_fsitedata = 'null'

   real(r8) :: SITE_lon_location = -1.e36_r8
   real(r8) :: SITE_lat_location = -1.e36_r8

   integer  :: SITE_landtype             = -1

   logical  :: USE_SITE_landtype         = .false.
   logical  :: USE_SITE_pctpfts          = .true.
   logical  :: USE_SITE_pctcrop          = .true.
   logical  :: USE_SITE_htop             = .true.
   logical  :: USE_SITE_LAI              = .true.
   logical  :: USE_SITE_lakedepth        = .true.
   logical  :: USE_SITE_soilreflectance  = .true.
   logical  :: USE_SITE_soilparameters   = .true.
   logical  :: USE_SITE_dbedrock         = .true.
   logical  :: USE_SITE_topography       = .true.
   logical  :: USE_SITE_urban_geometry   = .true.
   logical  :: USE_SITE_urban_ecology    = .true.
   logical  :: USE_SITE_urban_radiation  = .true.
   logical  :: USE_SITE_urban_thermal    = .false.
   logical  :: USE_SITE_urban_human      = .true.
   logical  :: USE_SITE_HistWriteBack    = .true.
   logical  :: USE_SITE_ForcingReadAhead = .true.

! ~~~~~~~~~~~~~~~~~~~~~~~~~~~~~~~~~~~~~~~~
! ----- Part 4: simulation time type -----
! ~~~~~~~~~~~~~~~~~~~~~~~~~~~~~~~~~~~~~~~~

   type nl_simulation_time_type
      logical  :: greenwich     = .TRUE.
      integer  :: start_year    = 2000
      integer  :: start_month   = 1
      integer  :: start_day     = 1
      integer  :: start_sec     = 0
      integer  :: end_year      = 2003
      integer  :: end_month     = 1
      integer  :: end_day       = 1
      integer  :: end_sec       = 0
      integer  :: spinup_year   = 0
      integer  :: spinup_month  = 1
      integer  :: spinup_day    = 1
      integer  :: spinup_sec    = 0
      integer  :: spinup_repeat = 1
      real(r8) :: timestep      = 1800.
   END type nl_simulation_time_type

   type (nl_simulation_time_type) :: DEF_simulation_time

! ~~~~~~~~~~~~~~~~~~~~~~~~~~~~~~~~~~~~~~~~~
! ----- Part 5: directories and files -----
! ~~~~~~~~~~~~~~~~~~~~~~~~~~~~~~~~~~~~~~~~~

   character(len=256) :: DEF_dir_rawdata  = 'path/to/rawdata/'
   character(len=256) :: DEF_dir_runtime  = 'path/to/runtime/'
   character(len=256) :: DEF_dir_output   = 'path/to/output/data'

   character(len=256) :: DEF_dir_landdata = 'path/to/landdata'
   character(len=256) :: DEF_dir_restart  = 'path/to/restart'
   character(len=256) :: DEF_dir_history  = 'path/to/history'

! ~~~~~~~~~~~~~~~~~~~~~~~~~~~~~~~~~~~~~
! ----- Part 6: make surface data -----
! ~~~~~~~~~~~~~~~~~~~~~~~~~~~~~~~~~~~~~

   character(len=256) :: DEF_file_mesh          = 'path/to/mesh/file'
   real(r8) :: DEF_GRIDBASED_lon_res = 0.5
   real(r8) :: DEF_GRIDBASED_lat_res = 0.5

   character(len=256) :: DEF_CatchmentMesh_data = 'path/to/catchment/data'

   character(len=256) :: DEF_file_mesh_filter   = 'path/to/mesh/filter'

   ! ----- Use surface data from existing dataset -----
   ! case 1: from a larger region
   logical :: USE_srfdata_from_larger_region = .false.
   character(len=256) :: DEF_dir_existing_srfdata = 'path/to/landdata'
   ! case 2: from gridded data with dimensions [patch,lon,lat] or [pft,lon,lat]
   !         only available for USGS/IGBP/PFT CLASSIFICATION
   logical :: USE_srfdata_from_3D_gridded_data = .false.

   ! ----- rawdata definition -----

   character(len=256) :: DEF_rawdata_namelist  = 'path/to/rawdata/namelist'

   type :: datainfo
      character(len=256) :: dir
      character(len=256) :: gname
      character(len=256) :: fname
   end type

   type :: rawdata
      type(datainfo) :: landcover
      type(datainfo) :: pft
      type(datainfo) :: lai_sai
      type(datainfo) :: htop
   end type

   type (rawdata) :: DEF_rawdata

   ! ----- land cover data year (for static land cover, i.e. non-LULCC) -----
   ! NOTE: Please check the LC data year range available
   integer :: DEF_LC_YEAR  = 2005

   ! ----- land cover data -----
   ! NOTE: default using MODIS MCD12Q1 IGBP land cover system, or choose one below
   !       it will be automatically set according to rawdata namelist
   logical :: DEF_USE_GLC30  = .false.
   logical :: DEF_USE_ESACCI = .false.

   ! ----- Subgrid scheme -----
   logical :: DEF_USE_USGS = .false.
   logical :: DEF_USE_IGBP = .false.
   logical :: DEF_USE_LCT  = .false.
   logical :: DEF_USE_PFT  = .false.
   logical :: DEF_USE_PC   = .false.
   logical :: DEF_SOLO_PFT = .false.
   logical :: DEF_FAST_PC  = .true.
   logical :: DEF_PC_CROP_SPLIT = .true.
   character(len=256) :: DEF_SUBGRID_SCHEME = 'LCT'

   logical :: DEF_LANDONLY                  = .true.
   logical :: DEF_USE_DOMINANT_PATCHTYPE    = .false.

   ! soil hydraulic parameters are upscaled from rawdata (1km resolution)
   ! to model patches through FIT algorithm (Montzka et al., 2017).
   logical :: DEF_USE_SOILPAR_UPS_FIT = .true.

   ! Options for soil reflectance setting schemes
   ! 1: Guessed soil color type according to land cover classes
   ! 2: Read a global soil color map from CLM
   integer :: DEF_SOIL_REFL_SCHEME = 2

   ! ----- merge data in aggregation when send data from IO to worker -----
   logical :: USE_zip_for_aggregation = .true.

   ! ----- compress level in writing aggregated surface data -----
   integer :: DEF_Srfdata_CompressLevel = 1

! ~~~~~~~~~~~~~~~~~~~~~~~~~~~~~~~~~~~
! ----- Part 7: Leaf Area Index -----
! ~~~~~~~~~~~~~~~~~~~~~~~~~~~~~~~~~~~

   ! NOTE: Please check the LAI data year range available
   integer :: DEF_LAI_START_YEAR = 2000
   integer :: DEF_LAI_END_YEAR   = 2020

   ! add by zhongwang wei @ sysu 2021/12/23
   ! To allow read satellite observed LAI
   ! 06/2023, note by hua yuan: change DEF_LAI_CLIM to DEF_LAI_MONTHLY
   logical :: DEF_LAI_MONTHLY = .true.

   ! ------LAI change and Land cover year setting ----------
   ! 06/2023, add by wenzong dong and hua yuan: use for updating LAI with simulation year
   logical :: DEF_LAI_CHANGE_YEARLY = .true.

   ! 05/2023, add by Xingjie Lu: use for updating LAI with leaf carbon
   logical :: DEF_USE_LAIFEEDBACK = .false.

! ~~~~~~~~~~~~~~~~~~~~~~~~~~~~~~~~~~
! ----- Part 8: Initialization -----
! ~~~~~~~~~~~~~~~~~~~~~~~~~~~~~~~~~~

   logical :: DEF_USE_SoilInit  = .false.
   character(len=256) :: DEF_file_SoilInit = 'null'

   logical :: DEF_USE_SnowInit  = .false.
   character(len=256) :: DEF_file_SnowInit = 'null'

   logical :: DEF_USE_CN_INIT   = .false.
   character(len=256) :: DEF_file_cn_init  = 'null'

   logical :: DEF_USE_WaterTableInit = .false.
   character(len=256) :: DEF_file_WaterTable = 'null'

! ~~~~~~~~~~~~~~~~~~~~~~~~~~~~~~~~~~
! ----- Part 9: LULCC related ------
! ~~~~~~~~~~~~~~~~~~~~~~~~~~~~~~~~~~

   ! Options for LULCC year-to-year transfer schemes
   ! 1: Same Type Assignment scheme (STA), state variables assignment for the same type (LC, PFT or PC)
   ! 2: Mass and Energy Conservation scheme (MEC), DO mass and energy conservation calculation
   integer :: DEF_LULCC_SCHEME = 1

! ~~~~~~~~~~~~~~~~~~~~~~~~~~~~~~~~~~~~~~~~
! ----- Part 10: Urban model related ------
! ~~~~~~~~~~~~~~~~~~~~~~~~~~~~~~~~~~~~~~~~

   ! Options for urban type scheme
   ! 1: NCAR Urban Classification, 3 urban type with Tall Building, High Density and Medium Density
   ! 2: LCZ Classification, 10 urban type with LCZ 1-10
   integer :: DEF_URBAN_type_scheme = 1
   integer :: DEF_URBAN_geom_data   = 1
   logical :: DEF_URBAN_ONLY        = .false.
   logical :: DEF_URBAN_RUN         = .false.
   logical :: DEF_URBAN_BEM         = .true.
   logical :: DEF_URBAN_TREE        = .true.
   logical :: DEF_URBAN_WATER       = .true.
   logical :: DEF_URBAN_LUCY        = .true.
   logical :: DEF_USE_CANYON_HWR    = .true.

! ~~~~~~~~~~~~~~~~~~~~~~~~~~~~~~~~~~~~~~~~~~~
! ----- Part 11: parameterization schemes -----
! ~~~~~~~~~~~~~~~~~~~~~~~~~~~~~~~~~~~~~~~~~~~

   integer :: DEF_Interception_scheme = 1  !1:CoLM；2:CLM4.5; 3:CLM5; 4:Noah-MP; 5:MATSIRO; 6:VIC; 7:JULES

   ! ----- SOIL parameters and supercool water setting ------
   integer :: DEF_THERMAL_CONDUCTIVITY_SCHEME = 4  ! Options for soil thermal conductivity schemes
                                                   ! 1: Farouki (1981)
                                                   ! 2: Johansen(1975)
                                                   ! 3: Cote and Konrad (2005)
                                                   ! 4: Balland and Arp (2005)
                                                   ! 5: Lu et al. (2007)
                                                   ! 6: Tarnawski and Leong (2012)
                                                   ! 7: De Vries (1963)
                                                   ! 8: Yan Hengnian, He Hailong et al.(2019)

   logical :: DEF_USE_SUPERCOOL_WATER = .true.     ! supercooled soil water scheme, Niu & Yang (2006)

   ! ----- Options for soil surface resistance schemes -----
   ! 0: NONE soil surface resistance
   ! 1: SL14, Swenson and Lawrence (2014)
   ! 2: SZ09, Sakaguchi and Zeng (2009)
   ! 3: TR13, Tang and Riley (2013)
   ! 4: LP92, Lee and Pielke (1992)
   ! 5: S92,  Sellers et al (1992)
   integer :: DEF_RSS_SCHEME = 1

   ! ----- Options for runoff parameterization schemes -----
   ! 0: scheme from TOPMODEL, also used in CoLM2014
   ! 1: scheme from VIC model
   ! 2: scheme from XinAnJiang model, also used in ECMWF model
   ! 3: scheme from Simple VIC, also used in NoahMP 5.0

   integer :: DEF_Runoff_SCHEME = 3
   character(len=256) :: DEF_file_VIC_para = 'null'

   integer :: DEF_TOPMOD_method = 0

   ! ----- Treat exposed soil and snow surface separately -----
   ! including solar absorption, sensible/latent heat, ground temperature,
   ! ground heat flux and ground evp/dew/subl/fros. Corresponding vars are
   ! named as ***_soil, ***_snow.
   logical :: DEF_SPLIT_SOILSNOW = .false.

   ! ----- Account for vegetation snow process -----
   ! NOTE: This option will be activated in the new release, accompanied by
   !       a new set of canopy structure data, include the snow-free LAI.
   logical :: DEF_VEG_SNOW = .false.

   ! ----- Variably Saturated Flow Soil Water -----
   logical :: DEF_USE_VariablySaturatedFlow = .true.
   logical :: DEF_USE_BEDROCK               = .false.

   ! ----- Ozone stress -----
   logical :: DEF_USE_OZONESTRESS = .false.
   logical :: DEF_USE_OZONEDATA   = .false.

   ! ----- SNICAR model related -----
   logical :: DEF_USE_SNICAR                  = .false.
   character(len=256) :: DEF_file_snowoptics  = 'null'
   character(len=256) :: DEF_file_snowaging   = 'null'

   ! .true. read aerosol deposition data from file or .false. set in the code
   logical :: DEF_Aerosol_Readin              = .true.

   ! .true. Read aerosol deposition climatology data or .false. yearly changed
   logical :: DEF_Aerosol_Clim                = .false.

   ! ----- Atmospheric Nitrogen Deposition -----
   !add by Fang Shang @ pku 2023/08
   !1: To allow annuaul ndep data to be read in
   !2: To allow monthly ndep data to be read in
   integer :: DEF_NDEP_FREQUENCY = 1

   ! ----- CaMa-Flood -----
   character(len=256) :: DEF_CaMa_Namelist = 'null'

   ! ----- lateral flow related -----
   logical :: DEF_USE_EstimatedRiverDepth     = .true.
   character(len=256) :: DEF_ElementNeighbour_file = 'null'

   character(len=5)   :: DEF_precip_phase_discrimination_scheme = 'II'
   character(len=256) :: DEF_SSP='585' ! Co2 path for CMIP6 future scenario.


   !use irrigation
   logical            :: DEF_USE_IRRIGATION      = .false.

   !Plant Hydraulics
   logical            :: DEF_USE_PLANTHYDRAULICS = .true.

   !Medlyn stomata model
   logical            :: DEF_USE_MEDLYNST        = .false.

   !WUE stomata model
   logical            :: DEF_USE_WUEST           = .true.

   !Semi-Analytic-Spin-Up
   logical            :: DEF_USE_SASU            = .false.

   logical            :: DEF_USE_DiagMatrix      = .false.

   !Punctuated nitrogen addition Spin up
   logical            :: DEF_USE_PN              = .false.

   !Fertilisation on crop
   logical            :: DEF_USE_FERT            = .true.

   !Fertilisation data source
   integer            :: DEF_FERT_SOURCE         = 1

   !Nitrification and denitrification switch
   logical            :: DEF_USE_NITRIF          = .true.

   !Soy nitrogen fixation
   logical            :: DEF_USE_CNSOYFIXN       = .true.

   !Fire MODULE
   logical            :: DEF_USE_FIRE            = .false.

   !Dynamic Lake model
   logical            :: DEF_USE_Dynamic_Lake    = .false.

   !
   logical            :: DEF_CheckEquilibrium    = .false.

   !2m WMO temperature
   logical            :: DEF_Output_2mWMO        = .false.

! ~~~~~~~~~~~~~~~~~~~~~~~~~~~~
! ----- Part 12: forcing -----
! ~~~~~~~~~~~~~~~~~~~~~~~~~~~~

   character(len=256) :: DEF_forcing_namelist  = 'null'

   character(len=256) :: DEF_dir_forcing       = 'path/to/forcing/data'

   type nl_forcing_type

      character(len=256) :: dataset            = 'CRUNCEP'
      logical            :: solarin_all_band   = .true.
      character(len=256) :: HEIGHT_mode        = 'absolute'
      real(r8)           :: HEIGHT_V           = 100.0
      real(r8)           :: HEIGHT_T           = 50.
      real(r8)           :: HEIGHT_Q           = 50.

      logical            :: regional           = .false.
      real(r8)           :: regbnd(4)          = (/-90.0, 90.0, -180.0, 180.0/)
      logical            :: has_missing_value  = .false.
      character(len=256) :: missing_value_name = 'missing_value'

      integer            :: NVAR               = 8              ! variable number of forcing data
      integer            :: startyr            = 2000           ! start year of forcing data
      integer            :: startmo            = 1              ! start month of forcing data
      integer            :: endyr              = 2003           ! end year of forcing data
      integer            :: endmo              = 12             ! end month of forcing data
      integer            :: dtime(8)           = (/21600,21600,21600,21600,0,21600,21600,21600/)
      integer            :: offset(8)          = (/10800,10800,10800,10800,0,10800,0,10800/)
      integer            :: nlands             = 1              ! land grid number in 1d

      logical            :: leapyear           = .false.        ! leapyear calendar
      logical            :: data2d             = .true.         ! data in 2 dimension (lon, lat)
      logical            :: hightdim           = .false.        ! have "z" dimension
      logical            :: dim2d              = .true.         ! lat/lon value in 2 dimension (lon, lat)

      character(len=256) :: latname            = 'LATIXY'       ! dimension name of latitude
      character(len=256) :: lonname            = 'LONGXY'       ! dimension name of longitude

      character(len=256) :: groupby            = 'month'        ! file grouped by year/month

      character(len=256) :: fprefix(8)         = (/ &
         'TPHWL6Hrly/clmforc.cruncep.V4.c2011.0.5d.TPQWL.', &
         'TPHWL6Hrly/clmforc.cruncep.V4.c2011.0.5d.TPQWL.', &
         'TPHWL6Hrly/clmforc.cruncep.V4.c2011.0.5d.TPQWL.', &
         'Precip6Hrly/clmforc.cruncep.V4.c2011.0.5d.Prec.', &
         'NULL                                           ', &
         'TPHWL6Hrly/clmforc.cruncep.V4.c2011.0.5d.TPQWL.', &
         'Solar6Hrly/clmforc.cruncep.V4.c2011.0.5d.Solr. ', &
         'TPHWL6Hrly/clmforc.cruncep.V4.c2011.0.5d.TPQWL.' /)
      character(len=256) :: vname(8)           = (/ &
         'TBOT    ','QBOT    ','PSRF    ','PRECTmms', &
         'NULL    ','WIND    ','FSDS    ','FLDS    ' /)
      character(len=256) :: timelog(8)         = (/ &
         'instant ','instant ','instant ','forward ', &
         'NULL    ','instant ','forward ','forward ' /)
      character(len=256) :: tintalgo(8)        = (/ &
         'linear ','linear ','linear ','nearest', &
         'NULL   ','linear ','coszen ','linear ' /)

      character(len=256) :: CBL_fprefix        = 'TPHWL6Hrly/clmforc.cruncep.V4.c2011.0.5d.TPQWL.'
      character(len=256) :: CBL_vname          = 'blh'
      character(len=256) :: CBL_tintalgo       = 'linear'
      integer            :: CBL_dtime          = 21600
      integer            :: CBL_offset         = 10800
   END type nl_forcing_type

   type (nl_forcing_type) :: DEF_forcing

   !CBL height
   logical           :: DEF_USE_CBL_HEIGHT     = .false.

   character(len=20) :: DEF_Forcing_Interp_Method = 'arealweight' ! 'arealweight' (default) or 'bilinear'

   logical           :: DEF_USE_Forcing_Downscaling        = .false.
   logical           :: DEF_USE_Forcing_Downscaling_Simple = .false.
   character(len=256):: DEF_DS_HiresTopographyDataDir      = 'null'
   character(len=5)  :: DEF_DS_precipitation_adjust_scheme = 'I'
   character(len=5)  :: DEF_DS_longwave_adjust_scheme      = 'II'

! ~~~~~~~~~~~~~~~~~~~~~~~~~~~~~~~~~~~~~~~~~~~
! ----- Part 13: data assimilation -----
! ~~~~~~~~~~~~~~~~~~~~~~~~~~~~~~~~~~~~~~~~~~~
   character(len=256) :: DEF_DA_obsdir  = 'null'
   logical            :: DEF_DA_GRACE   = .false.
   logical            :: DEF_DA_SMAP    = .false.
   logical            :: DEF_DA_CMEM    = .false.
   logical            :: DEF_DA_FY3D    = .false.
   logical            :: DEF_DA_SYNOP   = .false.
   integer            :: DEF_DA_ENS     = 20

! ~~~~~~~~~~~~~~~~~~~~~~~~~~~~~~~~~~~~~~~~
! ----- Part 14: history and restart -----
! ~~~~~~~~~~~~~~~~~~~~~~~~~~~~~~~~~~~~~~~~

   logical  :: DEF_HISTORY_IN_VECTOR            = .false.

   logical  :: DEF_HIST_grid_as_forcing         = .false.
   real(r8) :: DEF_HIST_lon_res                 = 0.5
   real(r8) :: DEF_HIST_lat_res                 = 0.5

   character(len=256) :: DEF_WRST_FREQ          = 'none'  ! write restart file frequency: TIMESTEP/HOURLY/DAILY/MONTHLY/YEARLY
   character(len=256) :: DEF_HIST_FREQ          = 'none'  ! write history file frequency: TIMESTEP/HOURLY/DAILY/MONTHLY/YEARLY
   character(len=256) :: DEF_HIST_groupby       = 'MONTH' ! history file in one file: DAY/MONTH/YEAR
   character(len=256) :: DEF_HIST_mode          = 'one'
   logical  :: DEF_HIST_WriteBack               = .false.
   integer  :: DEF_REST_CompressLevel           = 1
   integer  :: DEF_HIST_CompressLevel           = 1

   character(len=256) :: DEF_HIST_vars_namelist = 'null'
   logical  :: DEF_HIST_vars_out_default        = .true.


   ! ----- history variables -----
   type history_var_type

      logical :: xy_us                            = .true.
      logical :: xy_vs                            = .true.
      logical :: xy_t                             = .true.
      logical :: xy_q                             = .true.
      logical :: xy_prc                           = .true.
      logical :: xy_prl                           = .true.
      logical :: xy_pbot                          = .true.
      logical :: xy_frl                           = .true.
      logical :: xy_solarin                       = .true.
      logical :: xy_rain                          = .true.
      logical :: xy_snow                          = .true.
      logical :: xy_ozone                         = .true.
      logical :: xy_hpbl                          = .true.

      logical :: taux                             = .true.
      logical :: tauy                             = .true.
      logical :: fsena                            = .true.
      logical :: lfevpa                           = .true.
      logical :: fevpa                            = .true.
      logical :: fsenl                            = .true.
      logical :: fevpl                            = .true.
      logical :: etr                              = .true.
      logical :: fseng                            = .true.
      logical :: fevpg                            = .true.
      logical :: fgrnd                            = .true.
      logical :: sabvsun                          = .true.
      logical :: sabvsha                          = .true.
      logical :: sabg                             = .true.
      logical :: olrg                             = .true.
      logical :: rnet                             = .true.
      logical :: xerr                             = .true.
      logical :: zerr                             = .true.
      logical :: rsur                             = .true.
      logical :: rsur_se                          = .true.
      logical :: rsur_ie                          = .true.
      logical :: rsub                             = .true.
      logical :: rnof                             = .true.
      logical :: xwsur                            = .true.
      logical :: xwsub                            = .true.
      logical :: fldarea                          = .true.
      logical :: qintr                            = .true.
      logical :: qinfl                            = .true.
      logical :: qdrip                            = .true.
      logical :: wat                              = .true.
      logical :: wat_inst                         = .true.
      logical :: wetwat                           = .true.
      logical :: wetwat_inst                      = .true.
      logical :: assim                            = .true.
      logical :: respc                            = .true.
      logical :: qcharge                          = .true.
      logical :: t_grnd                           = .true.
      logical :: tleaf                            = .true.
      logical :: ldew                             = .true.
      logical :: scv                              = .true.
      logical :: snowdp                           = .true.
      logical :: fsno                             = .true.
      logical :: frcsat                           = .true.
      logical :: sigf                             = .true.
      logical :: green                            = .true.
      logical :: lai                              = .true.
      logical :: laisun                           = .true.
      logical :: laisha                           = .true.
      logical :: sai                              = .true.
      logical :: alb                              = .true.
      logical :: emis                             = .true.
      logical :: z0m                              = .true.
      logical :: trad                             = .true.
      logical :: rss                              = .true.
      logical :: tref                             = .true.
      logical :: t2m_wmo                          = .true.
      logical :: qref                             = .true.

      logical :: fsen_roof                        = .true.
      logical :: fsen_wsun                        = .true.
      logical :: fsen_wsha                        = .true.
      logical :: fsen_gimp                        = .true.
      logical :: fsen_gper                        = .true.
      logical :: fsen_urbl                        = .true.
      logical :: lfevp_roof                       = .true.
      logical :: lfevp_gimp                       = .true.
      logical :: lfevp_gper                       = .true.
      logical :: lfevp_urbl                       = .true.
      logical :: fhac                             = .true.
      logical :: fwst                             = .true.
      logical :: fach                             = .true.
      logical :: fhah                             = .true.
      logical :: meta                             = .true.
      logical :: vehc                             = .true.
      logical :: t_room                           = .true.
      logical :: tafu                             = .true.
      logical :: t_roof                           = .true.
      logical :: t_wall                           = .true.

      logical :: assimsun                         = .true.
      logical :: assimsha                         = .true.
      logical :: etrsun                           = .true.
      logical :: etrsha                           = .true.

      logical :: o3uptakesun                      = .true.
      logical :: o3uptakesha                      = .true.

      logical :: leafc                            = .true.
      logical :: leafc_storage                    = .true.
      logical :: leafc_xfer                       = .true.
      logical :: frootc                           = .true.
      logical :: frootc_storage                   = .true.
      logical :: frootc_xfer                      = .true.
      logical :: livestemc                        = .true.
      logical :: livestemc_storage                = .true.
      logical :: livestemc_xfer                   = .true.
      logical :: deadstemc                        = .true.
      logical :: deadstemc_storage                = .true.
      logical :: deadstemc_xfer                   = .true.
      logical :: livecrootc                       = .true.
      logical :: livecrootc_storage               = .true.
      logical :: livecrootc_xfer                  = .true.
      logical :: deadcrootc                       = .true.
      logical :: deadcrootc_storage               = .true.
      logical :: deadcrootc_xfer                  = .true.
      logical :: grainc                           = .true.
      logical :: grainc_storage                   = .true.
      logical :: grainc_xfer                      = .true.
      logical :: leafn                            = .true.
      logical :: leafn_storage                    = .true.
      logical :: leafn_xfer                       = .true.
      logical :: frootn                           = .true.
      logical :: frootn_storage                   = .true.
      logical :: frootn_xfer                      = .true.
      logical :: livestemn                        = .true.
      logical :: livestemn_storage                = .true.
      logical :: livestemn_xfer                   = .true.
      logical :: deadstemn                        = .true.
      logical :: deadstemn_storage                = .true.
      logical :: deadstemn_xfer                   = .true.
      logical :: livecrootn                       = .true.
      logical :: livecrootn_storage               = .true.
      logical :: livecrootn_xfer                  = .true.
      logical :: deadcrootn                       = .true.
      logical :: deadcrootn_storage               = .true.
      logical :: deadcrootn_xfer                  = .true.
      logical :: grainn                           = .true.
      logical :: grainn_storage                   = .true.
      logical :: grainn_xfer                      = .true.
      logical :: retrasn                          = .true.
      logical :: gpp                              = .true.
      logical :: downreg                          = .true.
      logical :: ar                               = .true.
      logical :: cwdprod                          = .true.
      logical :: cwddecomp                        = .true.
      logical :: hr                               = .true.
      logical :: fpg                              = .true.
      logical :: fpi                              = .true.
      logical :: totvegc                          = .true.
      logical :: totlitc                          = .true.
      logical :: totcwdc                          = .true.
      logical :: totsomc                          = .true.
      logical :: totcolc                          = .true.
      logical :: totvegn                          = .true.
      logical :: totlitn                          = .true.
      logical :: totcwdn                          = .true.
      logical :: totsomn                          = .true.
      logical :: totcoln                          = .true.
      logical :: totsoiln_vr                      = .true.
      logical :: gpp_enftemp                      = .false. !1
      logical :: gpp_enfboreal                    = .false. !2
      logical :: gpp_dnfboreal                    = .false. !3
      logical :: gpp_ebftrop                      = .false. !4
      logical :: gpp_ebftemp                      = .false. !5
      logical :: gpp_dbftrop                      = .false. !6
      logical :: gpp_dbftemp                      = .false. !7
      logical :: gpp_dbfboreal                    = .false. !8
      logical :: gpp_ebstemp                      = .false. !9
      logical :: gpp_dbstemp                      = .false. !10
      logical :: gpp_dbsboreal                    = .false. !11
      logical :: gpp_c3arcgrass                   = .false. !12
      logical :: gpp_c3grass                      = .false. !13
      logical :: gpp_c4grass                      = .false. !14
      logical :: leafc_enftemp                    = .false. !1
      logical :: leafc_enfboreal                  = .false. !2
      logical :: leafc_dnfboreal                  = .false. !3
      logical :: leafc_ebftrop                    = .false. !4
      logical :: leafc_ebftemp                    = .false. !5
      logical :: leafc_dbftrop                    = .false. !6
      logical :: leafc_dbftemp                    = .false. !7
      logical :: leafc_dbfboreal                  = .false. !8
      logical :: leafc_ebstemp                    = .false. !9
      logical :: leafc_dbstemp                    = .false. !10
      logical :: leafc_dbsboreal                  = .false. !11
      logical :: leafc_c3arcgrass                 = .false. !12
      logical :: leafc_c3grass                    = .false. !13
      logical :: leafc_c4grass                    = .false. !14

      logical :: cphase                           = .true.
      logical :: gddmaturity                      = .true.
      logical :: gddplant                         = .true.
      logical :: vf                               = .true.
      logical :: hui                              = .true.
      logical :: cropprod1c                       = .true.
      logical :: cropprod1c_loss                  = .true.
      logical :: cropseedc_deficit                = .true.
      logical :: grainc_to_cropprodc              = .true.
      logical :: plantdate_rainfed_temp_corn      = .true.
      logical :: plantdate_irrigated_temp_corn    = .true.
      logical :: plantdate_rainfed_spwheat        = .true.
      logical :: plantdate_irrigated_spwheat      = .true.
      logical :: plantdate_rainfed_wtwheat        = .true.
      logical :: plantdate_irrigated_wtwheat      = .true.
      logical :: plantdate_rainfed_temp_soybean   = .true.
      logical :: plantdate_irrigated_temp_soybean = .true.
      logical :: plantdate_rainfed_cotton         = .true.
      logical :: plantdate_irrigated_cotton       = .true.
      logical :: plantdate_rainfed_rice           = .true.
      logical :: plantdate_irrigated_rice         = .true.
      logical :: plantdate_rainfed_sugarcane      = .true.
      logical :: plantdate_irrigated_sugarcane    = .true.
      logical :: plantdate_rainfed_trop_corn      = .true.
      logical :: plantdate_irrigated_trop_corn    = .true.
      logical :: plantdate_rainfed_trop_soybean   = .true.
      logical :: plantdate_irrigated_trop_soybean = .true.
      logical :: plantdate_unmanagedcrop          = .true.
      logical :: cropprodc_rainfed_temp_corn      = .true.
      logical :: cropprodc_irrigated_temp_corn    = .true.
      logical :: cropprodc_rainfed_spwheat        = .true.
      logical :: cropprodc_irrigated_spwheat      = .true.
      logical :: cropprodc_rainfed_wtwheat        = .true.
      logical :: cropprodc_irrigated_wtwheat      = .true.
      logical :: cropprodc_rainfed_temp_soybean   = .true.
      logical :: cropprodc_irrigated_temp_soybean = .true.
      logical :: cropprodc_rainfed_cotton         = .true.
      logical :: cropprodc_irrigated_cotton       = .true.
      logical :: cropprodc_rainfed_rice           = .true.
      logical :: cropprodc_irrigated_rice         = .true.
      logical :: cropprodc_rainfed_sugarcane      = .true.
      logical :: cropprodc_irrigated_sugarcane    = .true.
      logical :: cropprodc_rainfed_trop_corn      = .true.
      logical :: cropprodc_irrigated_trop_corn    = .true.
      logical :: cropprodc_rainfed_trop_soybean   = .true.
      logical :: cropprodc_irrigated_trop_soybean = .true.
      logical :: cropprodc_unmanagedcrop          = .true.

      logical :: grainc_to_seed                   = .true.
      logical :: fert_to_sminn                    = .true.

      logical :: huiswheat                        = .true.
      logical :: pdcorn                           = .false.
      logical :: pdswheat                         = .false.
      logical :: pdwwheat                         = .false.
      logical :: pdsoybean                        = .false.
      logical :: pdcotton                         = .false.
      logical :: pdrice1                          = .false.
      logical :: pdrice2                          = .false.
      logical :: pdsugarcane                      = .false.
      logical :: manunitro                        = .false.
      logical :: fertnitro_corn                   = .true.
      logical :: fertnitro_swheat                 = .true.
      logical :: fertnitro_wwheat                 = .true.
      logical :: fertnitro_soybean                = .true.
      logical :: fertnitro_cotton                 = .true.
      logical :: fertnitro_rice1                  = .true.
      logical :: fertnitro_rice2                  = .true.
      logical :: fertnitro_sugarcane              = .true.
      logical :: irrig_method_corn                = .true.
      logical :: irrig_method_swheat              = .true.
      logical :: irrig_method_wwheat              = .true.
      logical :: irrig_method_soybean             = .true.
      logical :: irrig_method_cotton              = .true.
      logical :: irrig_method_rice1               = .true.
      logical :: irrig_method_rice2               = .true.
      logical :: irrig_method_sugarcane           = .true.

      logical :: irrig_rate                       = .true.
      logical :: deficit_irrig                    = .true.
      logical :: sum_irrig                        = .true.
      logical :: sum_irrig_count                  = .true.

      logical :: ndep_to_sminn                    = .true.
      logical :: CONC_O2_UNSAT                    = .false.
      logical :: O2_DECOMP_DEPTH_UNSAT            = .false.
      logical :: abm                              = .false.
      logical :: gdp                              = .false.
      logical :: peatf                            = .false.
      logical :: hdm                              = .false.
      logical :: lnfm                             = .false.

      logical :: leafcCap                         = .false.
      logical :: leafc_storageCap                 = .false.
      logical :: leafc_xferCap                    = .false.
      logical :: frootcCap                        = .false.
      logical :: frootc_storageCap                = .false.
      logical :: frootc_xferCap                   = .false.
      logical :: livestemcCap                     = .false.
      logical :: livestemc_storageCap             = .false.
      logical :: livestemc_xferCap                = .false.
      logical :: deadstemcCap                     = .false.
      logical :: deadstemc_storageCap             = .false.
      logical :: deadstemc_xferCap                = .false.
      logical :: livecrootcCap                    = .false.
      logical :: livecrootc_storageCap            = .false.
      logical :: livecrootc_xferCap               = .false.
      logical :: deadcrootcCap                    = .false.
      logical :: deadcrootc_storageCap            = .false.
      logical :: deadcrootc_xferCap               = .false.
      logical :: leafnCap                         = .false.
      logical :: leafn_storageCap                 = .false.
      logical :: leafn_xferCap                    = .false.
      logical :: frootnCap                        = .false.
      logical :: frootn_storageCap                = .false.
      logical :: frootn_xferCap                   = .false.
      logical :: livestemnCap                     = .false.
      logical :: livestemn_storageCap             = .false.
      logical :: livestemn_xferCap                = .false.
      logical :: deadstemnCap                     = .false.
      logical :: deadstemn_storageCap             = .false.
      logical :: deadstemn_xferCap                = .false.
      logical :: livecrootnCap                    = .false.
      logical :: livecrootn_storageCap            = .false.
      logical :: livecrootn_xferCap               = .false.
      logical :: deadcrootnCap                    = .false.
      logical :: deadcrootn_storageCap            = .false.
      logical :: deadcrootn_xferCap               = .false.
      logical :: t_scalar                         = .false.
      logical :: w_scalar                         = .false.

      logical :: t_soisno                         = .true.
      logical :: wliq_soisno                      = .true.
      logical :: wice_soisno                      = .true.

      logical :: h2osoi                           = .true.
      logical :: rstfacsun                        = .true.
      logical :: rstfacsha                        = .true.
      logical :: gssun                            = .true.
      logical :: gssha                            = .true.
      logical :: rootr                            = .true.
      logical :: vegwp                            = .true.
      logical :: BD_all                           = .true.
      logical :: wfc                              = .true.
      logical :: OM_density                       = .true.
      logical :: wdsrf                            = .true.
      logical :: wdsrf_inst                       = .true.
      logical :: zwt                              = .true.
      logical :: wa                               = .true.
      logical :: wa_inst                          = .true.

      logical :: dz_lake                          = .true.
      logical :: t_lake                           = .true.
      logical :: lake_icefrac                     = .true.

      logical :: litr1c_vr                        = .true.
      logical :: litr2c_vr                        = .true.
      logical :: litr3c_vr                        = .true.
      logical :: soil1c_vr                        = .true.
      logical :: soil2c_vr                        = .true.
      logical :: soil3c_vr                        = .true.
      logical :: cwdc_vr                          = .true.
      logical :: litr1n_vr                        = .true.
      logical :: litr2n_vr                        = .true.
      logical :: litr3n_vr                        = .true.
      logical :: soil1n_vr                        = .true.
      logical :: soil2n_vr                        = .true.
      logical :: soil3n_vr                        = .true.
      logical :: cwdn_vr                          = .true.

      logical :: litr1cCap_vr                     = .false.
      logical :: litr2cCap_vr                     = .false.
      logical :: litr3cCap_vr                     = .false.
      logical :: soil1cCap_vr                     = .false.
      logical :: soil2cCap_vr                     = .false.
      logical :: soil3cCap_vr                     = .false.
      logical :: cwdcCap_vr                       = .false.
      logical :: litr1nCap_vr                     = .false.
      logical :: litr2nCap_vr                     = .false.
      logical :: litr3nCap_vr                     = .false.
      logical :: soil1nCap_vr                     = .false.
      logical :: soil2nCap_vr                     = .false.
      logical :: soil3nCap_vr                     = .false.
      logical :: cwdnCap_vr                       = .false.

      logical :: sminn_vr                         = .true.

      logical :: ustar                            = .true.
      logical :: ustar2                           = .true.
      logical :: tstar                            = .true.
      logical :: qstar                            = .true.
      logical :: zol                              = .true.
      logical :: rib                              = .true.
      logical :: fm                               = .true.
      logical :: fh                               = .true.
      logical :: fq                               = .true.
      logical :: us10m                            = .true.
      logical :: vs10m                            = .true.
      logical :: fm10m                            = .true.
      logical :: sr                               = .true.
      logical :: solvd                            = .true.
      logical :: solvi                            = .true.
      logical :: solnd                            = .true.
      logical :: solni                            = .true.
      logical :: srvd                             = .true.
      logical :: srvi                             = .true.
      logical :: srnd                             = .true.
      logical :: srni                             = .true.

      logical :: solvdln                          = .true.
      logical :: solviln                          = .true.
      logical :: solndln                          = .true.
      logical :: solniln                          = .true.
      logical :: srvdln                           = .true.
      logical :: srviln                           = .true.
      logical :: srndln                           = .true.
      logical :: srniln                           = .true.

      logical :: xsubs_bsn                        = .true.
      logical :: xsubs_hru                        = .true.
      logical :: riv_height                       = .true.
      logical :: riv_veloct                       = .true.
      logical :: discharge                        = .true.
      logical :: wdsrf_hru                        = .true.
      logical :: veloc_hru                        = .true.

      logical :: sensors                          = .true.

   END type history_var_type

   type (history_var_type) :: DEF_hist_vars

CONTAINS

   SUBROUTINE read_namelist (nlfile)

   USE MOD_SPMD_Task
   IMPLICIT NONE

   character(len=*), intent(in) :: nlfile

   ! Local variables
   logical :: fexists
   integer :: ivar
   integer :: ierr

   namelist /nl_colm/                         &
      DEF_CASE_NAME,                          &
      DEF_domain,                             &

      SITE_fsitedata,                         &
      SITE_lon_location,                      &
      SITE_lat_location,                      &
      SITE_landtype,                          &
      USE_SITE_landtype,                      &
      USE_SITE_pctpfts,                       &
      USE_SITE_pctcrop,                       &
      USE_SITE_htop,                          &
      USE_SITE_LAI,                           &
      USE_SITE_lakedepth,                     &
      USE_SITE_soilreflectance,               &
      USE_SITE_soilparameters,                &
      USE_SITE_dbedrock,                      &
      USE_SITE_topography,                    &
      USE_SITE_HistWriteBack,                 &
      USE_SITE_ForcingReadAhead,              &
      USE_SITE_urban_geometry,                &
      USE_SITE_urban_ecology,                 &
      USE_SITE_urban_radiation,               &
      USE_SITE_urban_thermal,                 &
      USE_SITE_urban_human,                   &

      DEF_BlockInfoFile,                      &
      DEF_AverageElementSize,                 &
      DEF_nx_blocks,                          &
      DEF_ny_blocks,                          &
      DEF_PIO_groupsize,                      &
      DEF_simulation_time,                    &
      DEF_dir_rawdata,                        &
      DEF_dir_runtime,                        &
      DEF_dir_output,                         &
      DEF_file_mesh,                          &
      DEF_GRIDBASED_lon_res,                  &
      DEF_GRIDBASED_lat_res,                  &
      DEF_CatchmentMesh_data,                 &
      DEF_file_mesh_filter,                   &

      DEF_rawdata_namelist,                   &
<<<<<<< HEAD

      DEF_USE_GLC30,                          &
      DEF_USE_ESACCI,                         &
=======
>>>>>>> 70461504
      DEF_USE_LCT,                            &
      DEF_USE_PFT,                            &
      DEF_USE_PC,                             &
      DEF_FAST_PC,                            &
      DEF_PC_CROP_SPLIT,                      &
      DEF_SOLO_PFT,                           &
      DEF_SUBGRID_SCHEME,                     &

      DEF_LAI_MONTHLY,                        & !add by zhongwang wei @ sysu 2021/12/23
      DEF_NDEP_FREQUENCY,                     & !add by Fang Shang    @ pku  2023/08
      DEF_Interception_scheme,                & !add by zhongwang wei @ sysu 2022/05/23
      DEF_SSP,                                & !add by zhongwang wei @ sysu 2023/02/07

      DEF_LAI_START_YEAR,                     &
      DEF_LAI_END_YEAR,                       &
      DEF_LAI_CHANGE_YEARLY,                  &
      DEF_USE_LAIFEEDBACK,                    & !add by Xingjie Lu, use for updating LAI with leaf carbon
      DEF_USE_IRRIGATION,                     & !use irrigation

      DEF_LC_YEAR,                            &
      DEF_LULCC_SCHEME,                       &

      DEF_URBAN_type_scheme,                  &
      DEF_URBAN_geom_data,                    &
      DEF_URBAN_ONLY,                         &
      DEF_URBAN_RUN,                          & !add by hua yuan, open urban model or not
      DEF_URBAN_BEM,                          & !add by hua yuan, open urban BEM model or not
      DEF_URBAN_TREE,                         & !add by hua yuan, modeling urban tree or not
      DEF_URBAN_WATER,                        & !add by hua yuan, modeling urban water or not
      DEF_URBAN_LUCY,                         &
      DEF_USE_CANYON_HWR,                     &

      DEF_USE_SOILPAR_UPS_FIT,                &
      DEF_THERMAL_CONDUCTIVITY_SCHEME,        &
      DEF_USE_SUPERCOOL_WATER,                &
      DEF_SOIL_REFL_SCHEME,                   &
      DEF_RSS_SCHEME,                         &
      DEF_Runoff_SCHEME,                      &
      DEF_TOPMOD_method,                      &
      DEF_SPLIT_SOILSNOW,                     &
      DEF_VEG_SNOW,                           &
      DEF_file_VIC_para,                      &

      DEF_dir_existing_srfdata,               &
      USE_srfdata_from_larger_region,         &
      USE_srfdata_from_3D_gridded_data,       &
      USE_zip_for_aggregation,                &
      DEF_Srfdata_CompressLevel,              &

      DEF_USE_CBL_HEIGHT,                     & !add by zhongwang wei @ sysu 2022/12/31
      DEF_USE_PLANTHYDRAULICS,                & !add by xingjie lu @ sysu 2023/05/28
      DEF_USE_MEDLYNST,                       & !add by xingjie lu @ sysu 2023/05/28
      DEF_USE_WUEST,                          & !add by xingjie lu @ sysu 2024/05/28
      DEF_USE_SASU,                           & !add by Xingjie Lu @ sysu 2023/06/27
      DEF_USE_DiagMatrix,                     & !add by Xingjie Lu @ sysu 2023/06/27
      DEF_USE_PN,                             & !add by Xingjie Lu @ sysu 2023/06/27
      DEF_USE_FERT,                           & !add by Xingjie Lu @ sysu 2023/06/27
      DEF_FERT_SOURCE,                        & !add by Hongbin Liang @ sysu
      DEF_USE_NITRIF,                         & !add by Xingjie Lu @ sysu 2023/06/27
      DEF_USE_CNSOYFIXN,                      & !add by Xingjie Lu @ sysu 2023/06/27
      DEF_USE_FIRE,                           & !add by Xingjie Lu @ sysu 2023/06/27

      DEF_USE_Dynamic_Lake,                   & !add by Shupeng Zhang @ sysu 2024/09/12
      DEF_CheckEquilibrium,                   & !add by Shupeng Zhang @ sysu 2024/11/26
      DEF_Output_2mWMO,                       &

      DEF_LANDONLY,                           &
      DEF_USE_DOMINANT_PATCHTYPE,             &
      DEF_USE_VariablySaturatedFlow,          &
      DEF_USE_BEDROCK,                        &
      DEF_USE_OZONESTRESS,                    &
      DEF_USE_OZONEDATA,                      &
      DEF_USE_SNICAR,                         &
      DEF_Aerosol_Readin,                     &
      DEF_Aerosol_Clim,                       &
      DEF_USE_EstimatedRiverDepth,            &

      DEF_precip_phase_discrimination_scheme, &

      DEF_USE_SoilInit,                       &
      DEF_file_SoilInit,                      &

      DEF_USE_SnowInit,                       &
      DEF_file_SnowInit,                      &

      DEF_USE_CN_INIT,                        &
      DEF_file_cn_init,                       &

      DEF_USE_WaterTableInit,                 &
      DEF_file_WaterTable,                    &

      DEF_file_snowoptics,                    &
      DEF_file_snowaging ,                    &

      DEF_CaMa_Namelist,                      &

      DEF_ElementNeighbour_file,              &

      DEF_DA_obsdir,                          &
      DEF_DA_GRACE,                           &
      DEF_DA_SMAP,                            &
      DEF_DA_CMEM,                            &
      DEF_DA_FY3D,                            &
      DEF_DA_SYNOP,                           &
      DEF_DA_ENS,                             &

      DEF_forcing_namelist,                   &

      DEF_Forcing_Interp_Method,              &

      DEF_USE_Forcing_Downscaling,            &
      DEF_USE_Forcing_Downscaling_Simple,     &
      DEF_DS_HiresTopographyDataDir,          &
      DEF_DS_precipitation_adjust_scheme,     &
      DEF_DS_longwave_adjust_scheme,          &

      DEF_HISTORY_IN_VECTOR,                  &
      DEF_HIST_lon_res,                       &
      DEF_HIST_lat_res,                       &
      DEF_HIST_grid_as_forcing,               &
      DEF_WRST_FREQ,                          &
      DEF_HIST_FREQ,                          &
      DEF_HIST_groupby,                       &
      DEF_HIST_mode,                          &
      DEF_HIST_WriteBack,                     &
      DEF_REST_CompressLevel,                 &
      DEF_HIST_CompressLevel,                 &
      DEF_HIST_vars_namelist,                 &
      DEF_HIST_vars_out_default

   namelist /nl_colm_rawdata/ DEF_rawdata
   namelist /nl_colm_forcing/ DEF_dir_forcing, DEF_forcing
   namelist /nl_colm_history/ DEF_hist_vars

   namelist /nl_colm_rawdata/ DEF_rawdata

      ! ----- open the namelist file -----
      IF (p_is_master) THEN

         open(10, status='OLD', file=nlfile, form="FORMATTED")
         read(10, nml=nl_colm, iostat=ierr)
         IF (ierr /= 0) THEN
            CALL CoLM_Stop (' ***** ERROR: Problem reading namelist: '// trim(nlfile))
         ENDIF
         close(10)

<<<<<<< HEAD
         print*, DEF_forcing_namelist
=======
         CALL set_rawdata_default()
         open(10, status='OLD', file=trim(DEF_rawdata_namelist), form="FORMATTED")
         read(10, nml=nl_colm_rawdata, iostat=ierr)
         IF (ierr /= 0) THEN
            CALL CoLM_Stop (' ***** ERROR: Problem reading namelist: '// trim(DEF_rawdata_namelist))
         ENDIF
         close(10)

         IF ( trim(DEF_rawdata%landcover%fname) == "LC30m.GLC." ) THEN
            DEF_USE_GLC30 = .true.
         ENDIF

>>>>>>> 70461504
         open(10, status='OLD', file=trim(DEF_forcing_namelist), form="FORMATTED")
         read(10, nml=nl_colm_forcing, iostat=ierr)
         IF (ierr /= 0) THEN
            CALL CoLM_Stop (' ***** ERROR: Problem reading namelist: '// trim(DEF_forcing_namelist))
         ENDIF
         close(10)

         print*, DEF_rawdata_namelist
         open(10, status='OLD', file=trim(DEF_rawdata_namelist), form="FORMATTED")
         read(10, nml=nl_colm_rawdata, iostat=ierr)
         IF (ierr /= 0) THEN
            CALL CoLM_Stop (' ***** ERROR: Problem reading namelist: '// trim(DEF_rawdata_namelist))
         ENDIF
         close(10)

#ifdef SinglePoint
         DEF_forcing%has_missing_value = .false.
#endif

         DEF_dir_landdata = trim(DEF_dir_output) // '/' // trim(adjustl(DEF_CASE_NAME)) // '/landdata'
         DEF_dir_restart  = trim(DEF_dir_output) // '/' // trim(adjustl(DEF_CASE_NAME)) // '/restart'
         DEF_dir_history  = trim(DEF_dir_output) // '/' // trim(adjustl(DEF_CASE_NAME)) // '/history'

         CALL system('mkdir -p ' // trim(adjustl(DEF_dir_output  )))
         CALL system('mkdir -p ' // trim(adjustl(DEF_dir_landdata)))
         CALL system('mkdir -p ' // trim(adjustl(DEF_dir_restart )))
         CALL system('mkdir -p ' // trim(adjustl(DEF_dir_history )))

#ifdef SinglePoint
         DEF_nx_blocks = 360
         DEF_ny_blocks = 180
         DEF_HIST_mode = 'one'
#endif

         IF (DEF_simulation_time%timestep > 3600.) THEN
            write(*,*) '                  *****                  '
            write(*,*) 'Warning: timestep should be less than or equal to 3600 seconds.'
            CALL CoLM_Stop ()
         ENDIF

! ===============================================================
! ----- Macros&Namelist conflicts and dependency management -----
! ===============================================================


! ----- SOIL model related ------ Macros&Namelist conflicts and dependency management
#if (defined vanGenuchten_Mualem_SOIL_MODEL)
         write(*,*) '                  *****                  '
         write(*,*) 'Note: DEF_USE_VariablySaturatedFlow is automaticlly set to .true.  '
         write(*,*) 'when using vanGenuchten_Mualem_SOIL_MODEL. '
         DEF_USE_VariablySaturatedFlow = .true.
#endif
#if (defined CatchLateralFlow)
         write(*,*) '                  *****                  '
         write(*,*) 'Note: DEF_USE_VariablySaturatedFlow is automaticlly set to .true.  '
         write(*,*) 'when defined CatchLateralFlow. '
         DEF_USE_VariablySaturatedFlow = .true.
#endif
#ifdef SinglePoint
         IF (DEF_Runoff_SCHEME == 0) THEN
            write(*,*) 'Note: DEF_TOPMOD_method is set to 0 in SinglePoint.'
            DEF_TOPMOD_method = 0
         ENDIF
#endif


! ----- subgrid type related ------ Macros&Namelist conflicts and dependency management

#if (defined LULC_USGS || defined LULC_IGBP)
         DEF_USE_LCT  = .true.
         DEF_USE_PFT  = .false.
         DEF_USE_PC   = .false.
         DEF_FAST_PC  = .false.
         DEF_SOLO_PFT = .false.
#ifdef vanGenuchten_Mualem_SOIL_MODEL
         write(*,*) '                  *****                  '
         write(*,*) 'Note: Soil resistance is automaticlly turned off for VG soil + USGS|IGBP scheme.'
         DEF_RSS_SCHEME = 0
#endif
#endif

#ifdef LULC_IGBP_PFT
         DEF_USE_LCT  = .false.
         DEF_USE_PFT  = .true.
         DEF_USE_PC   = .false.
         DEF_FAST_PC  = .false.
#endif

#ifdef LULC_IGBP_PC
         DEF_USE_LCT  = .false.
         DEF_USE_PFT  = .false.
         DEF_USE_PC   = .true.
         DEF_SOLO_PFT = .false.
#endif

#if (defined LULC_IGBP_PFT || defined LULC_IGBP_PC)
         IF (.not.DEF_LAI_MONTHLY) THEN
            write(*,*) '                  *****                  '
            write(*,*) 'Warning: 8-day LAI data is not supported for '
            write(*,*) 'LULC_IGBP_PFT and LULC_IGBP_PC.'
            write(*,*) 'Changed to monthly data, set DEF_LAI_MONTHLY = .true.'
            DEF_LAI_MONTHLY = .true.
         ENDIF
#endif


! ----- BGC and CROP model related ------ Macros&Namelist conflicts and dependency management

#ifndef BGC
         IF(DEF_USE_LAIFEEDBACK)THEN
            DEF_USE_LAIFEEDBACK = .false.
            write(*,*) '                  *****                  '
            write(*,*) 'Warning: LAI feedback is not supported for BGC off.'
            write(*,*) 'DEF_USE_LAIFEEDBACK is set to false automatically when BGC is turned off.'
         ENDIF

         IF(DEF_USE_SASU)THEN
            DEF_USE_SASU = .false.
            write(*,*) '                  *****                  '
            write(*,*) 'Warning: Semi-Analytic Spin-up is on when BGC is off.'
            write(*,*) 'DEF_USE_SASU is set to false automatically when BGC is turned off.'
         ENDIF

         IF(DEF_USE_DiagMatrix)THEN
            DEF_USE_DiagMatrix = .false.
            write(*,*) '                  *****                  '
            write(*,*) 'Warning: CN Matrix Diagnostic is on when BGC is off.'
            write(*,*) 'DEF_USE_DiagMatrix is set to false automatically when BGC is turned off.'
         ENDIF

         IF(DEF_USE_PN)THEN
            DEF_USE_PN = .false.
            write(*,*) '                  *****                  '
            write(*,*) 'Warning: Punctuated nitrogen addition spin up is on when BGC is off.'
            write(*,*) 'DEF_USE_PN is set to false automatically when BGC is turned off.'
         ENDIF

         IF(DEF_USE_NITRIF)THEN
            DEF_USE_NITRIF = .false.
            write(*,*) '                  *****                  '
            write(*,*) 'Warning: Nitrification-Denitrification is on when BGC is off.'
            write(*,*) 'DEF_USE_NITRIF is set to false automatically when BGC is turned off.'
         ENDIF

         IF(DEF_USE_FIRE)THEN
            DEF_USE_FIRE = .false.
            write(*,*) '                  *****                  '
            write(*,*) 'Warning: Fire model is on when BGC is off.'
            write(*,*) 'DEF_USE_FIRE is set to false automatically when BGC is turned off.'
         ENDIF
#endif

#ifndef CROP
         IF(DEF_USE_FERT)THEN
            DEF_USE_FERT = .false.
            write(*,*) '                  *****                  '
            write(*,*) 'Warning: Fertilization is on when CROP is off.'
            write(*,*) 'DEF_USE_FERT is set to false automatically when CROP is turned off.'
         ENDIF

         IF(DEF_USE_CNSOYFIXN)THEN
            DEF_USE_CNSOYFIXN = .false.
            write(*,*) '                  *****                  '
            write(*,*) 'Warning: Soy nitrogen fixation is on when CROP is off.'
            write(*,*) 'DEF_USE_CNSOYFIXN is set to false automatically when CROP is turned off.'
         ENDIF

         IF(DEF_USE_IRRIGATION)THEN
            DEF_USE_IRRIGATION = .false.
            write(*,*) '                  *****                  '
            write(*,*) 'Warning: irrigation is on when CROP is off.'
            write(*,*) 'DEF_USE_IRRIGATION is set to false automatically when CROP is turned off.'
         ENDIF
#endif

         IF(.not.(DEF_FERT_SOURCE == 1 .or. DEF_FERT_SOURCE == 2))THEN
            write(*,*) '                  *****                  '
            write(*,'(A,I0,A)') 'ERROR: DEF_FERT_SOURCE is ',DEF_FERT_SOURCE,' , should only = 1 or 2'
            CALL CoLM_stop ()
         ENDIF

         IF(.not. DEF_USE_OZONESTRESS)THEN
            IF(DEF_USE_OZONEDATA)THEN
               DEF_USE_OZONEDATA = .false.
               write(*,*) '                  *****                  '
               write(*,*) 'Warning: DEF_USE_OZONEDATA is not supported for OZONESTRESS off.'
               write(*,*) 'DEF_USE_OZONEDATA is set to false automatically.'
            ENDIF
         ENDIF

         IF(DEF_USE_MEDLYNST)THEN
            IF(DEF_USE_WUEST)THEN
                DEF_USE_MEDLYNST = .false.
                DEF_USE_WUEST    = .false.
                write(*,*) '                  *****                  '
                write(*,*) 'Warning: configure conflict, both DEF_USE_MEDLYNST and DEF_USE_WUEST were set true.'
                write(*,*) 'set both DEF_USE_MEDLYNST and DEF_USE_WUEST to false.'
            ENDIF
         ENDIF

! ----- SNICAR model ------ Macros&Namelist conflicts and dependency management

         DEF_file_snowoptics = trim(DEF_dir_runtime)//'/snicar/snicar_optics_5bnd_mam_c211006.nc'
         DEF_file_snowaging  = trim(DEF_dir_runtime)//'/snicar/snicar_drdt_bst_fit_60_c070416.nc'

         IF (.not. DEF_USE_SNICAR) THEN
            IF (DEF_Aerosol_Readin) THEN
               DEF_Aerosol_Readin = .false.
               write(*,*) '                  *****                  '
               write(*,*) 'Warning: DEF_Aerosol_Readin is not needed for DEF_USE_SNICAR off. '
               write(*,*) 'DEF_Aerosol_Readin is set to false automatically.'
            ENDIF
         ENDIF


! ----- Urban model ----- Macros&Namelist conflicts and dependency management

#ifdef URBAN_MODEL
         DEF_URBAN_RUN = .true.

         write(*,*) '                  *****                  '
         write(*,*) 'When URBAN model is opened, WUEST/SUPERCOOL_WATER/PLANTHYDRAULICS/OZONESTRESS/SOILSNOW'
         write(*,*) 'will be set to false automatically for simplicity.'
         DEF_USE_WUEST           = .false.
         DEF_USE_SUPERCOOL_WATER = .false.
         DEF_USE_PLANTHYDRAULICS = .false.
         DEF_USE_OZONESTRESS     = .false.
         DEF_USE_OZONEDATA       = .false.
         DEF_SPLIT_SOILSNOW      = .false.
#else
         IF (DEF_URBAN_RUN) THEN
            write(*,*) '                  *****                  '
            write(*,*) 'Note: The Urban model is not opened. IF you want to run Urban model '
            write(*,*) 'please #define URBAN_MODEL in define.h. otherwise DEF_URBAN_RUN will '
            write(*,*) 'be set to false automatically.'
            DEF_URBAN_RUN = .false.
         ENDIF
#endif


! ----- LULCC ----- Macros&Namelist conflicts and dependency management

#ifdef LULCC

         write(*,*) '                  *****                  '
         write(*,*) 'Warning: The LULCC data is provided for years 2000 to 2020 right now! '
         write(*,*) 'Please make sure the year range you set is suitable. '

#if (defined LULC_USGS || defined BGC)
         write(*,*) '                  *****                  '
         write(*,*) 'Fatal ERROR: LULCC is not supported for LULC_USGS/BGC at present. STOP! '
         CALL CoLM_stop ()
#endif
         IF (.not.DEF_LAI_MONTHLY) THEN
            write(*,*) '                  *****                  '
            write(*,*) 'Note: When LULCC is opened, DEF_LAI_MONTHLY '
            write(*,*) 'will be set to true automatically.'
            DEF_LAI_MONTHLY = .true.
         ENDIF

         IF (.not.DEF_LAI_CHANGE_YEARLY) THEN
            write(*,*) '                  *****                  '
            write(*,*) 'Note: When LULCC is opened, DEF_LAI_CHANGE_YEARLY '
            write(*,*) 'will be set to true automatically.'
            DEF_LAI_CHANGE_YEARLY = .true.
         ENDIF

#if (defined LULC_IGBP_PC || defined URBAN)
         !write(*,*) '                  *****                  '
         !write(*,*) 'Fatal ERROR: LULCC is not supported for LULC_IGBP_PC/URBAN at present. STOP! '
         !write(*,*) 'It is coming soon. '
         !CALL CoLM_stop ()
         ![update] 24/10/2023: right now IGBP/PFT/PC and Urban are all supported.
#endif

#if (defined SinglePoint)
         write(*,*) '                  *****                  '
         write(*,*) 'Fatal ERROR: LULCC is not supported for Single Point run at present. STOP! '
         write(*,*) 'It will come later. '
         CALL CoLM_stop ()
#endif

#endif

#if (defined DEF_LAI_CHANGE_YEARLY)
         write(*,*) '                  *****                  '
         write(*,*) 'Warning: The LAI data is provided for years 2000 to 2020 right now! '
         write(*,*) 'Any year before 2000 or after 2020 will be treated as 2000 or 2020. '
#endif


! ----- single point run ----- Macros&Namelist conflicts and dependency management

#if (defined SinglePoint)
#ifdef SrfdataDiag
         write(*,*) '                  *****                  '
         write(*,*) 'Surface data diagnose is closed in SinglePoint case.'
#undef SrfdataDiag
#endif
         IF (trim(DEF_Forcing_Interp_Method) == 'bilinear') THEN
            DEF_Forcing_Interp_Method = 'arealweight'
            write(*,*) '                  *****                  '
            write(*,*) 'Bilinear interpolation is not supported in SinglePoint case.'
         ENDIF
#endif

! ----- Soil water and temperature Initialization ----- Namelist conflicts

         IF (DEF_USE_SoilInit .and. DEF_USE_WaterTableInit) THEN
            write(*,*) '                  *****                  '
            write(*,*) 'If both DEF_USE_SoilInit and DEF_USE_WaterTableInit are .TRUE.,   '
            write(*,*) 'initial value of water table depth is read from DEF_file_SoilInit,'
            write(*,*) 'instead of DEF_file_WaterTable (which is useless in this CASE).   '
         ENDIF

! ----- dynamic lake run ----- Macros&Namelist conflicts and dependency management

#ifndef CATCHMENT
         IF ((.not. DEF_USE_VariablySaturatedFlow) .and. DEF_USE_Dynamic_Lake) THEN
            DEF_USE_Dynamic_Lake = .false.
            write(*,*) '                  *****                  '
            write(*,*) 'Warning: Dynamic Lake is closed if variably saturated flow algorithm is not used.'
         ENDIF
         IF (DEF_USE_Dynamic_Lake) THEN
            write(*,*) '                  *****                  '
            write(*,*) 'Warning: Dynamic Lake is not well supported without lateral flow.'
         ENDIF
#else
         DEF_USE_Dynamic_Lake = .true.
         write(*,*) '                  *****                  '
         write(*,*) 'Warning: Dynamic Lake is used if CATCHMENT-based lateral flow used.'
#endif

! ----- 2m WMO temperature ---- Macros&Namelist conflicts and dependency management

#if !defined(GRIDBASED) || (defined  LULC_IGBP || defined LULC_USGS)
         IF (DEF_Output_2mWMO) THEN
            DEF_Output_2mWMO = .false.
            write(*,*) '                  *****                  '
            write(*,*) 'Warning: 2m WMO temperature is not well supported for IGBP and USGS'
            write(*,*) 'DEF_Output_2mWMO will be set to false automatically.'
         ENDIF
#endif

! ----- [Complement IF needed] ----- Macros&Namelist conflicts and dependency management


! -----END Macros&Namelist conflicts and dependency management -----
! ===============================================================


      ENDIF


#ifdef USEMPI
      CALL mpi_bcast (DEF_Output_2mWMO                       ,1   ,mpi_logical   ,p_address_master ,p_comm_glb ,p_err)
      CALL mpi_bcast (DEF_CASE_NAME                          ,256 ,mpi_character ,p_address_master ,p_comm_glb ,p_err)
      CALL mpi_bcast (DEF_domain%edges                       ,1   ,mpi_real8     ,p_address_master ,p_comm_glb ,p_err)
      CALL mpi_bcast (DEF_domain%edgen                       ,1   ,mpi_real8     ,p_address_master ,p_comm_glb ,p_err)
      CALL mpi_bcast (DEF_domain%edgew                       ,1   ,mpi_real8     ,p_address_master ,p_comm_glb ,p_err)
      CALL mpi_bcast (DEF_domain%edgee                       ,1   ,mpi_real8     ,p_address_master ,p_comm_glb ,p_err)

      CALL mpi_bcast (DEF_BlockInfoFile                      ,256 ,mpi_character ,p_address_master ,p_comm_glb ,p_err)
      CALL mpi_bcast (DEF_AverageElementSize                 ,1   ,mpi_real8     ,p_address_master ,p_comm_glb ,p_err)
      CALL mpi_bcast (DEF_nx_blocks                          ,1   ,mpi_integer   ,p_address_master ,p_comm_glb ,p_err)
      CALL mpi_bcast (DEF_ny_blocks                          ,1   ,mpi_integer   ,p_address_master ,p_comm_glb ,p_err)
      CALL mpi_bcast (DEF_PIO_groupsize                      ,1   ,mpi_integer   ,p_address_master ,p_comm_glb ,p_err)

      CALL mpi_bcast (DEF_simulation_time%greenwich          ,1   ,mpi_logical   ,p_address_master ,p_comm_glb ,p_err)

      CALL mpi_bcast (DEF_simulation_time%start_year         ,1   ,mpi_integer   ,p_address_master ,p_comm_glb ,p_err)
      CALL mpi_bcast (DEF_simulation_time%start_month        ,1   ,mpi_integer   ,p_address_master ,p_comm_glb ,p_err)
      CALL mpi_bcast (DEF_simulation_time%start_day          ,1   ,mpi_integer   ,p_address_master ,p_comm_glb ,p_err)
      CALL mpi_bcast (DEF_simulation_time%start_sec          ,1   ,mpi_integer   ,p_address_master ,p_comm_glb ,p_err)

      CALL mpi_bcast (DEF_simulation_time%end_year           ,1   ,mpi_integer   ,p_address_master ,p_comm_glb ,p_err)
      CALL mpi_bcast (DEF_simulation_time%end_month          ,1   ,mpi_integer   ,p_address_master ,p_comm_glb ,p_err)
      CALL mpi_bcast (DEF_simulation_time%end_day            ,1   ,mpi_integer   ,p_address_master ,p_comm_glb ,p_err)
      CALL mpi_bcast (DEF_simulation_time%end_sec            ,1   ,mpi_integer   ,p_address_master ,p_comm_glb ,p_err)

      CALL mpi_bcast (DEF_simulation_time%spinup_year        ,1   ,mpi_integer   ,p_address_master ,p_comm_glb ,p_err)
      CALL mpi_bcast (DEF_simulation_time%spinup_month       ,1   ,mpi_integer   ,p_address_master ,p_comm_glb ,p_err)
      CALL mpi_bcast (DEF_simulation_time%spinup_day         ,1   ,mpi_integer   ,p_address_master ,p_comm_glb ,p_err)
      CALL mpi_bcast (DEF_simulation_time%spinup_sec         ,1   ,mpi_integer   ,p_address_master ,p_comm_glb ,p_err)
      CALL mpi_bcast (DEF_simulation_time%spinup_repeat      ,1   ,mpi_integer   ,p_address_master ,p_comm_glb ,p_err)

      CALL mpi_bcast (DEF_simulation_time%timestep           ,1   ,mpi_real8     ,p_address_master ,p_comm_glb ,p_err)

      CALL mpi_bcast (DEF_dir_rawdata                        ,256 ,mpi_character ,p_address_master ,p_comm_glb ,p_err)
      CALL mpi_bcast (DEF_dir_runtime                        ,256 ,mpi_character ,p_address_master ,p_comm_glb ,p_err)
      CALL mpi_bcast (DEF_dir_output                         ,256 ,mpi_character ,p_address_master ,p_comm_glb ,p_err)
      CALL mpi_bcast (DEF_dir_forcing                        ,256 ,mpi_character ,p_address_master ,p_comm_glb ,p_err)

      CALL mpi_bcast (DEF_rawdata%landcover%dir              ,256 ,mpi_character ,p_address_master ,p_comm_glb ,p_err)
      CALL mpi_bcast (DEF_rawdata%landcover%res              ,256 ,mpi_character ,p_address_master ,p_comm_glb ,p_err)
      CALL mpi_bcast (DEF_rawdata%landcover%fname            ,256 ,mpi_character ,p_address_master ,p_comm_glb ,p_err)
      CALL mpi_bcast (DEF_rawdata%landcover%vname            ,256 ,mpi_character ,p_address_master ,p_comm_glb ,p_err)

      CALL mpi_bcast (DEF_dir_landdata                       ,256 ,mpi_character ,p_address_master ,p_comm_glb ,p_err)
      CALL mpi_bcast (DEF_dir_restart                        ,256 ,mpi_character ,p_address_master ,p_comm_glb ,p_err)
      CALL mpi_bcast (DEF_dir_history                        ,256 ,mpi_character ,p_address_master ,p_comm_glb ,p_err)

#if (defined GRIDBASED || defined UNSTRUCTURED)
      CALL mpi_bcast (DEF_file_mesh                          ,256 ,mpi_character ,p_address_master ,p_comm_glb ,p_err)
      CALL mpi_bcast (DEF_GRIDBASED_lon_res                  ,1   ,mpi_real8     ,p_address_master ,p_comm_glb ,p_err)
      CALL mpi_bcast (DEF_GRIDBASED_lat_res                  ,1   ,mpi_real8     ,p_address_master ,p_comm_glb ,p_err)
#endif

#ifdef CATCHMENT
      CALL mpi_bcast (DEF_CatchmentMesh_data                 ,256 ,mpi_character ,p_address_master ,p_comm_glb ,p_err)
#endif

      CALL mpi_bcast (DEF_file_mesh_filter                   ,256 ,mpi_character ,p_address_master ,p_comm_glb ,p_err)

      CALL mpi_bcast (DEF_dir_existing_srfdata               ,256 ,mpi_character ,p_address_master ,p_comm_glb ,p_err)
      CALL mpi_bcast (USE_srfdata_from_larger_region         ,1   ,mpi_logical   ,p_address_master ,p_comm_glb ,p_err)
      CALL mpi_bcast (USE_srfdata_from_3D_gridded_data       ,1   ,mpi_logical   ,p_address_master ,p_comm_glb ,p_err)
      CALL mpi_bcast (USE_zip_for_aggregation                ,1   ,mpi_logical   ,p_address_master ,p_comm_glb ,p_err)
      CALL mpi_bcast (DEF_Srfdata_CompressLevel              ,1   ,mpi_integer   ,p_address_master ,p_comm_glb ,p_err)

      CALL mpi_bcast (DEF_rawdata_namelist                   ,256 ,mpi_character ,p_address_master ,p_comm_glb ,p_err)

      ! 09/2025, added by yuan: rawdata info
      CALL mpi_bcast (DEF_rawdata%landcover%dir              ,256 ,mpi_character ,p_address_master ,p_comm_glb ,p_err)
      CALL mpi_bcast (DEF_rawdata%landcover%gname            ,256 ,mpi_character ,p_address_master ,p_comm_glb ,p_err)
      CALL mpi_bcast (DEF_rawdata%landcover%fname            ,256 ,mpi_character ,p_address_master ,p_comm_glb ,p_err)

      CALL mpi_bcast (DEF_rawdata%pft%dir                    ,256 ,mpi_character ,p_address_master ,p_comm_glb ,p_err)
      CALL mpi_bcast (DEF_rawdata%pft%gname                  ,256 ,mpi_character ,p_address_master ,p_comm_glb ,p_err)
      CALL mpi_bcast (DEF_rawdata%pft%fname                  ,256 ,mpi_character ,p_address_master ,p_comm_glb ,p_err)

      CALL mpi_bcast (DEF_rawdata%lai_sai%dir                ,256 ,mpi_character ,p_address_master ,p_comm_glb ,p_err)
      CALL mpi_bcast (DEF_rawdata%lai_sai%gname              ,256 ,mpi_character ,p_address_master ,p_comm_glb ,p_err)
      CALL mpi_bcast (DEF_rawdata%lai_sai%fname              ,256 ,mpi_character ,p_address_master ,p_comm_glb ,p_err)

      CALL mpi_bcast (DEF_rawdata%htop%dir                   ,256 ,mpi_character ,p_address_master ,p_comm_glb ,p_err)
      CALL mpi_bcast (DEF_rawdata%htop%gname                 ,256 ,mpi_character ,p_address_master ,p_comm_glb ,p_err)
      CALL mpi_bcast (DEF_rawdata%htop%fname                 ,256 ,mpi_character ,p_address_master ,p_comm_glb ,p_err)

      CALL mpi_bcast (DEF_USE_GLC30                          ,1   ,mpi_logical   ,p_address_master ,p_comm_glb ,p_err)
      CALL mpi_bcast (DEF_USE_ESACCI                         ,1   ,mpi_logical   ,p_address_master ,p_comm_glb ,p_err)
      ! 07/2023, added by yuan: subgrid setting related
      CALL mpi_bcast (DEF_USE_LCT                            ,1   ,mpi_logical   ,p_address_master ,p_comm_glb ,p_err)
      CALL mpi_bcast (DEF_USE_PFT                            ,1   ,mpi_logical   ,p_address_master ,p_comm_glb ,p_err)
      CALL mpi_bcast (DEF_USE_PC                             ,1   ,mpi_logical   ,p_address_master ,p_comm_glb ,p_err)
      CALL mpi_bcast (DEF_FAST_PC                            ,1   ,mpi_logical   ,p_address_master ,p_comm_glb ,p_err)
      CALL mpi_bcast (DEF_PC_CROP_SPLIT                      ,1   ,mpi_logical   ,p_address_master ,p_comm_glb ,p_err)
      CALL mpi_bcast (DEF_SOLO_PFT                           ,1   ,mpi_logical   ,p_address_master ,p_comm_glb ,p_err)
      CALL mpi_bcast (DEF_SUBGRID_SCHEME                     ,256 ,mpi_character ,p_address_master ,p_comm_glb ,p_err)

      CALL mpi_bcast (DEF_LAI_START_YEAR                     ,1   ,mpi_integer   ,p_address_master ,p_comm_glb ,p_err)
      CALL mpi_bcast (DEF_LAI_END_YEAR                       ,1   ,mpi_integer   ,p_address_master ,p_comm_glb ,p_err)
      CALL mpi_bcast (DEF_LAI_CHANGE_YEARLY                  ,1   ,mpi_logical   ,p_address_master ,p_comm_glb ,p_err)

      ! 05/2023, added by Xingjie lu
      CALL mpi_bcast (DEF_USE_LAIFEEDBACK                    ,1   ,mpi_logical   ,p_address_master ,p_comm_glb ,p_err)
      CALL mpi_bcast (DEF_USE_IRRIGATION                     ,1   ,mpi_logical   ,p_address_master ,p_comm_glb ,p_err)

      ! LULC related
      CALL mpi_bcast (DEF_LC_YEAR                            ,1   ,mpi_integer   ,p_address_master ,p_comm_glb ,p_err)
      CALL mpi_bcast (DEF_LULCC_SCHEME                       ,1   ,mpi_integer   ,p_address_master ,p_comm_glb ,p_err)

      CALL mpi_bcast (DEF_URBAN_type_scheme                  ,1   ,mpi_integer   ,p_address_master ,p_comm_glb ,p_err)
      CALL mpi_bcast (DEF_URBAN_geom_data                    ,1   ,mpi_integer   ,p_address_master ,p_comm_glb ,p_err)
      ! 05/2023, added by yuan
      CALL mpi_bcast (DEF_URBAN_ONLY                         ,1   ,mpi_logical   ,p_address_master ,p_comm_glb ,p_err)
      CALL mpi_bcast (DEF_URBAN_RUN                          ,1   ,mpi_logical   ,p_address_master ,p_comm_glb ,p_err)
      CALL mpi_bcast (DEF_URBAN_BEM                          ,1   ,mpi_logical   ,p_address_master ,p_comm_glb ,p_err)
      CALL mpi_bcast (DEF_URBAN_TREE                         ,1   ,mpi_logical   ,p_address_master ,p_comm_glb ,p_err)
      CALL mpi_bcast (DEF_URBAN_WATER                        ,1   ,mpi_logical   ,p_address_master ,p_comm_glb ,p_err)
      CALL mpi_bcast (DEF_URBAN_LUCY                         ,1   ,mpi_logical   ,p_address_master ,p_comm_glb ,p_err)
      CALL mpi_bcast (DEF_USE_CANYON_HWR                     ,1   ,mpi_logical   ,p_address_master ,p_comm_glb ,p_err)

      ! 06/2023, added by weinan
      CALL mpi_bcast (DEF_USE_SOILPAR_UPS_FIT                ,1   ,mpi_logical   ,p_address_master ,p_comm_glb ,p_err)
      CALL mpi_bcast (DEF_THERMAL_CONDUCTIVITY_SCHEME        ,1   ,mpi_integer   ,p_address_master ,p_comm_glb ,p_err)
      CALL mpi_bcast (DEF_USE_SUPERCOOL_WATER                ,1   ,mpi_logical   ,p_address_master ,p_comm_glb ,p_err)

      ! 06/2023, added by hua yuan
      CALL mpi_bcast (DEF_SOIL_REFL_SCHEME                   ,1   ,mpi_integer   ,p_address_master ,p_comm_glb ,p_err)
      ! 07/2023, added by zhuo liu
      CALL mpi_bcast (DEF_RSS_SCHEME                         ,1   ,mpi_integer   ,p_address_master ,p_comm_glb ,p_err)
      ! 02/2024, added by Shupeng Zhang
      CALL mpi_bcast (DEF_Runoff_SCHEME                      ,1   ,mpi_integer   ,p_address_master ,p_comm_glb ,p_err)
      CALL mpi_bcast (DEF_file_VIC_para                      ,256 ,mpi_character ,p_address_master ,p_comm_glb ,p_err)
      CALL mpi_bcast (DEF_TOPMOD_method                      ,1   ,mpi_integer   ,p_address_master ,p_comm_glb ,p_err)
      ! 08/2023, added by hua yuan
      CALL mpi_bcast (DEF_SPLIT_SOILSNOW                     ,1   ,mpi_logical   ,p_address_master ,p_comm_glb ,p_err)
      CALL mpi_bcast (DEF_VEG_SNOW                           ,1   ,mpi_logical   ,p_address_master ,p_comm_glb ,p_err)

      CALL mpi_bcast (DEF_LAI_MONTHLY                        ,1   ,mpi_logical   ,p_address_master ,p_comm_glb ,p_err)
      CALL mpi_bcast (DEF_NDEP_FREQUENCY                     ,1   ,mpi_integer   ,p_address_master ,p_comm_glb ,p_err)
      CALL mpi_bcast (DEF_Interception_scheme                ,1   ,mpi_integer   ,p_address_master ,p_comm_glb ,p_err)
      CALL mpi_bcast (DEF_SSP                                ,256 ,mpi_character ,p_address_master ,p_comm_glb ,p_err)

      CALL mpi_bcast (DEF_USE_CBL_HEIGHT                     ,1   ,mpi_logical   ,p_address_master ,p_comm_glb ,p_err)
      CALL mpi_bcast (DEF_USE_PLANTHYDRAULICS                ,1   ,mpi_logical   ,p_address_master ,p_comm_glb ,p_err)
      CALL mpi_bcast (DEF_USE_MEDLYNST                       ,1   ,mpi_logical   ,p_address_master ,p_comm_glb ,p_err)
      CALL mpi_bcast (DEF_USE_WUEST                          ,1   ,mpi_logical   ,p_address_master ,p_comm_glb ,p_err)
      CALL mpi_bcast (DEF_USE_SASU                           ,1   ,mpi_logical   ,p_address_master ,p_comm_glb ,p_err)
      CALL mpi_bcast (DEF_USE_DiagMatrix                     ,1   ,mpi_logical   ,p_address_master ,p_comm_glb ,p_err)
      CALL mpi_bcast (DEF_USE_PN                             ,1   ,mpi_logical   ,p_address_master ,p_comm_glb ,p_err)
      CALL mpi_bcast (DEF_USE_FERT                           ,1   ,mpi_logical   ,p_address_master ,p_comm_glb ,p_err)
      CALL mpi_bcast (DEF_FERT_SOURCE                        ,1   ,mpi_integer   ,p_address_master ,p_comm_glb ,p_err)
      CALL mpi_bcast (DEF_USE_NITRIF                         ,1   ,mpi_logical   ,p_address_master ,p_comm_glb ,p_err)
      CALL mpi_bcast (DEF_USE_CNSOYFIXN                      ,1   ,mpi_logical   ,p_address_master ,p_comm_glb ,p_err)
      CALL mpi_bcast (DEF_USE_FIRE                           ,1   ,mpi_logical   ,p_address_master ,p_comm_glb ,p_err)

      CALL mpi_bcast (DEF_USE_Dynamic_Lake                   ,1   ,mpi_logical   ,p_address_master ,p_comm_glb ,p_err)
      CALL mpi_bcast (DEF_CheckEquilibrium                   ,1   ,mpi_logical   ,p_address_master ,p_comm_glb ,p_err)

      CALL mpi_bcast (DEF_LANDONLY                           ,1   ,mpi_logical   ,p_address_master ,p_comm_glb ,p_err)
      CALL mpi_bcast (DEF_USE_DOMINANT_PATCHTYPE             ,1   ,mpi_logical   ,p_address_master ,p_comm_glb ,p_err)
      CALL mpi_bcast (DEF_USE_VariablySaturatedFlow          ,1   ,mpi_logical   ,p_address_master ,p_comm_glb ,p_err)
      CALL mpi_bcast (DEF_USE_BEDROCK                        ,1   ,mpi_logical   ,p_address_master ,p_comm_glb ,p_err)
      CALL mpi_bcast (DEF_USE_OZONESTRESS                    ,1   ,mpi_logical   ,p_address_master ,p_comm_glb ,p_err)
      CALL mpi_bcast (DEF_USE_OZONEDATA                      ,1   ,mpi_logical   ,p_address_master ,p_comm_glb ,p_err)

      CALL mpi_bcast (DEF_precip_phase_discrimination_scheme ,5   ,mpi_character ,p_address_master ,p_comm_glb ,p_err)

      CALL mpi_bcast (DEF_USE_SoilInit                       ,1   ,mpi_logical   ,p_address_master ,p_comm_glb ,p_err)
      CALL mpi_bcast (DEF_file_SoilInit                      ,256 ,mpi_character ,p_address_master ,p_comm_glb ,p_err)

      CALL mpi_bcast (DEF_USE_SnowInit                       ,1   ,mpi_logical   ,p_address_master ,p_comm_glb ,p_err)
      CALL mpi_bcast (DEF_file_SnowInit                      ,256 ,mpi_character ,p_address_master ,p_comm_glb ,p_err)

      CALL mpi_bcast (DEF_USE_CN_INIT                        ,1   ,mpi_logical   ,p_address_master ,p_comm_glb ,p_err)
      CALL mpi_bcast (DEF_file_cn_init                       ,256 ,mpi_character ,p_address_master ,p_comm_glb ,p_err)

      CALL mpi_bcast (DEF_USE_WaterTableInit                 ,1   ,mpi_logical   ,p_address_master ,p_comm_glb ,p_err)
      CALL mpi_bcast (DEF_file_WaterTable                    ,256 ,mpi_character ,p_address_master ,p_comm_glb ,p_err)

      CALL mpi_bcast (DEF_USE_SNICAR                         ,1   ,mpi_logical   ,p_address_master ,p_comm_glb ,p_err)
      CALL mpi_bcast (DEF_file_snowoptics                    ,256 ,mpi_character ,p_address_master ,p_comm_glb ,p_err)
      CALL mpi_bcast (DEF_file_snowaging                     ,256 ,mpi_character ,p_address_master ,p_comm_glb ,p_err)

      CALL mpi_bcast (DEF_CaMa_Namelist                      ,256 ,mpi_character ,p_address_master ,p_comm_glb ,p_err)

      CALL mpi_bcast (DEF_ElementNeighbour_file              ,256 ,mpi_character ,p_address_master ,p_comm_glb ,p_err)

      CALL mpi_bcast (DEF_DA_obsdir                          ,256 ,mpi_character ,p_address_master ,p_comm_glb ,p_err)
      CALL mpi_bcast (DEF_DA_GRACE                           ,1   ,mpi_logical   ,p_address_master ,p_comm_glb ,p_err)
      CALL mpi_bcast (DEF_DA_SMAP                            ,1   ,mpi_logical   ,p_address_master ,p_comm_glb ,p_err)
      CALL mpi_bcast (DEF_DA_CMEM                            ,1   ,mpi_logical   ,p_address_master ,p_comm_glb ,p_err)
      CALL mpi_bcast (DEF_DA_FY3D                            ,1   ,mpi_logical   ,p_address_master ,p_comm_glb ,p_err)
      CALL mpi_bcast (DEF_DA_SYNOP                           ,1   ,mpi_logical   ,p_address_master ,p_comm_glb ,p_err)
      CALL mpi_bcast (DEF_DA_ENS                             ,1   ,mpi_integer   ,p_address_master ,p_comm_glb ,p_err)

      CALL mpi_bcast (DEF_Aerosol_Readin                     ,1   ,mpi_logical   ,p_address_master ,p_comm_glb ,p_err)
      CALL mpi_bcast (DEF_Aerosol_Clim                       ,1   ,mpi_logical   ,p_address_master ,p_comm_glb ,p_err)

      CALL mpi_bcast (DEF_USE_EstimatedRiverDepth            ,1   ,mpi_logical   ,p_address_master ,p_comm_glb ,p_err)

      CALL mpi_bcast (DEF_HISTORY_IN_VECTOR                  ,1   ,mpi_logical   ,p_address_master ,p_comm_glb ,p_err)

      CALL mpi_bcast (DEF_HIST_lon_res                       ,1   ,mpi_real8     ,p_address_master ,p_comm_glb ,p_err)
      CALL mpi_bcast (DEF_HIST_lat_res                       ,1   ,mpi_real8     ,p_address_master ,p_comm_glb ,p_err)

      CALL mpi_bcast (DEF_HIST_grid_as_forcing               ,1   ,mpi_logical   ,p_address_master ,p_comm_glb ,p_err)

      CALL mpi_bcast (DEF_WRST_FREQ                          ,256 ,mpi_character ,p_address_master ,p_comm_glb ,p_err)
      CALL mpi_bcast (DEF_HIST_FREQ                          ,256 ,mpi_character ,p_address_master ,p_comm_glb ,p_err)
      CALL mpi_bcast (DEF_HIST_groupby                       ,256 ,mpi_character ,p_address_master ,p_comm_glb ,p_err)
      CALL mpi_bcast (DEF_HIST_mode                          ,256 ,mpi_character ,p_address_master ,p_comm_glb ,p_err)
      CALL mpi_bcast (DEF_HIST_WriteBack                     ,1   ,mpi_logical   ,p_address_master ,p_comm_glb ,p_err)
      CALL mpi_bcast (DEF_REST_CompressLevel                 ,1   ,mpi_integer   ,p_address_master ,p_comm_glb ,p_err)
      CALL mpi_bcast (DEF_HIST_CompressLevel                 ,1   ,mpi_integer   ,p_address_master ,p_comm_glb ,p_err)

      CALL mpi_bcast (DEF_Forcing_Interp_Method              ,20  ,mpi_character ,p_address_master ,p_comm_glb ,p_err)
      CALL mpi_bcast (DEF_USE_Forcing_Downscaling            ,1   ,mpi_logical   ,p_address_master ,p_comm_glb ,p_err)
      CALL mpi_bcast (DEF_USE_Forcing_Downscaling_Simple     ,1   ,mpi_logical   ,p_address_master ,p_comm_glb ,p_err)
      CALL mpi_bcast (DEF_DS_HiresTopographyDataDir          ,256 ,mpi_character ,p_address_master ,p_comm_glb ,p_err)
      CALL mpi_bcast (DEF_DS_precipitation_adjust_scheme     ,5   ,mpi_character ,p_address_master ,p_comm_glb ,p_err)
      CALL mpi_bcast (DEF_DS_longwave_adjust_scheme          ,5   ,mpi_character ,p_address_master ,p_comm_glb ,p_err)

      CALL mpi_bcast (DEF_forcing%dataset                    ,256 ,mpi_character ,p_address_master ,p_comm_glb ,p_err)
      CALL mpi_bcast (DEF_forcing%solarin_all_band           ,1   ,mpi_logical   ,p_address_master ,p_comm_glb ,p_err)
      CALL mpi_bcast (DEF_forcing%HEIGHT_mode                ,256 ,mpi_character ,p_address_master ,p_comm_glb ,p_err)
      CALL mpi_bcast (DEF_forcing%HEIGHT_V                   ,1   ,mpi_real8     ,p_address_master ,p_comm_glb ,p_err)
      CALL mpi_bcast (DEF_forcing%HEIGHT_T                   ,1   ,mpi_real8     ,p_address_master ,p_comm_glb ,p_err)
      CALL mpi_bcast (DEF_forcing%HEIGHT_Q                   ,1   ,mpi_real8     ,p_address_master ,p_comm_glb ,p_err)
      CALL mpi_bcast (DEF_forcing%regional                   ,1   ,mpi_logical   ,p_address_master ,p_comm_glb ,p_err)
      CALL mpi_bcast (DEF_forcing%regbnd                     ,4   ,mpi_real8     ,p_address_master ,p_comm_glb ,p_err)
      CALL mpi_bcast (DEF_forcing%has_missing_value          ,1   ,mpi_logical   ,p_address_master ,p_comm_glb ,p_err)
      CALL mpi_bcast (DEF_forcing%missing_value_name         ,256 ,mpi_character ,p_address_master ,p_comm_glb ,p_err)
      CALL mpi_bcast (DEF_forcing%NVAR                       ,1   ,mpi_integer   ,p_address_master ,p_comm_glb ,p_err)
      CALL mpi_bcast (DEF_forcing%startyr                    ,1   ,mpi_integer   ,p_address_master ,p_comm_glb ,p_err)
      CALL mpi_bcast (DEF_forcing%startmo                    ,1   ,mpi_integer   ,p_address_master ,p_comm_glb ,p_err)
      CALL mpi_bcast (DEF_forcing%endyr                      ,1   ,mpi_integer   ,p_address_master ,p_comm_glb ,p_err)
      CALL mpi_bcast (DEF_forcing%endmo                      ,1   ,mpi_integer   ,p_address_master ,p_comm_glb ,p_err)
      CALL mpi_bcast (DEF_forcing%dtime                      ,8   ,mpi_integer   ,p_address_master ,p_comm_glb ,p_err)
      CALL mpi_bcast (DEF_forcing%offset                     ,8   ,mpi_integer   ,p_address_master ,p_comm_glb ,p_err)
      CALL mpi_bcast (DEF_forcing%nlands                     ,1   ,mpi_integer   ,p_address_master ,p_comm_glb ,p_err)
      CALL mpi_bcast (DEF_forcing%leapyear                   ,1   ,mpi_logical   ,p_address_master ,p_comm_glb ,p_err)
      CALL mpi_bcast (DEF_forcing%data2d                     ,1   ,mpi_logical   ,p_address_master ,p_comm_glb ,p_err)
      CALL mpi_bcast (DEF_forcing%hightdim                   ,1   ,mpi_logical   ,p_address_master ,p_comm_glb ,p_err)
      CALL mpi_bcast (DEF_forcing%dim2d                      ,1   ,mpi_logical   ,p_address_master ,p_comm_glb ,p_err)
      CALL mpi_bcast (DEF_forcing%latname                    ,256 ,mpi_character ,p_address_master ,p_comm_glb ,p_err)
      CALL mpi_bcast (DEF_forcing%lonname                    ,256 ,mpi_character ,p_address_master ,p_comm_glb ,p_err)
      CALL mpi_bcast (DEF_forcing%groupby                    ,256 ,mpi_character ,p_address_master ,p_comm_glb ,p_err)

      DO ivar = 1, 8
         CALL mpi_bcast (DEF_forcing%fprefix(ivar)           ,256 ,mpi_character ,p_address_master ,p_comm_glb ,p_err)
         CALL mpi_bcast (DEF_forcing%vname(ivar)             ,256 ,mpi_character ,p_address_master ,p_comm_glb ,p_err)
         CALL mpi_bcast (DEF_forcing%timelog(ivar)           ,256 ,mpi_character ,p_address_master ,p_comm_glb ,p_err)
         CALL mpi_bcast (DEF_forcing%tintalgo(ivar)          ,256 ,mpi_character ,p_address_master ,p_comm_glb ,p_err)
      ENDDO
      CALL mpi_bcast (DEF_forcing%CBL_fprefix                ,256 ,mpi_character ,p_address_master ,p_comm_glb ,p_err)
      CALL mpi_bcast (DEF_forcing%CBL_vname                  ,256 ,mpi_character ,p_address_master ,p_comm_glb ,p_err)
      CALL mpi_bcast (DEF_forcing%CBL_tintalgo               ,256 ,mpi_character ,p_address_master ,p_comm_glb ,p_err)
      CALL mpi_bcast (DEF_forcing%CBL_dtime                  ,1   ,mpi_integer   ,p_address_master ,p_comm_glb ,p_err)
      CALL mpi_bcast (DEF_forcing%CBL_offset                 ,1   ,mpi_integer   ,p_address_master ,p_comm_glb ,p_err)
#endif

      CALL sync_hist_vars (set_defaults = .true.)

      IF (p_is_master) THEN

         inquire (file=trim(DEF_HIST_vars_namelist), exist=fexists)
         IF (.not. fexists) THEN
            write(*,*) 'History namelist file: ', trim(DEF_HIST_vars_namelist), ' does not exist.'
         ELSE
            open(10, status='OLD', file=trim(DEF_HIST_vars_namelist), form="FORMATTED")
            read(10, nml=nl_colm_history, iostat=ierr)
            IF (ierr /= 0) THEN
               CALL CoLM_Stop (' ***** ERROR: Problem reading namelist: ' &
                  // trim(DEF_HIST_vars_namelist))
            ENDIF
            close(10)
         ENDIF

         IF(DEF_USE_DiagMatrix)THEN
            DEF_hist_vars%leafcCap                         = .true.
            DEF_hist_vars%leafc_storageCap                 = .true.
            DEF_hist_vars%leafc_xferCap                    = .true.
            DEF_hist_vars%frootcCap                        = .true.
            DEF_hist_vars%frootc_storageCap                = .true.
            DEF_hist_vars%frootc_xferCap                   = .true.
            DEF_hist_vars%livestemcCap                     = .true.
            DEF_hist_vars%livestemc_storageCap             = .true.
            DEF_hist_vars%livestemc_xferCap                = .true.
            DEF_hist_vars%deadstemcCap                     = .true.
            DEF_hist_vars%deadstemc_storageCap             = .true.
            DEF_hist_vars%deadstemc_xferCap                = .true.
            DEF_hist_vars%livecrootcCap                    = .true.
            DEF_hist_vars%livecrootc_storageCap            = .true.
            DEF_hist_vars%livecrootc_xferCap               = .true.
            DEF_hist_vars%deadcrootcCap                    = .true.
            DEF_hist_vars%deadcrootc_storageCap            = .true.
            DEF_hist_vars%deadcrootc_xferCap               = .true.
            DEF_hist_vars%leafnCap                         = .true.
            DEF_hist_vars%leafn_storageCap                 = .true.
            DEF_hist_vars%leafn_xferCap                    = .true.
            DEF_hist_vars%frootnCap                        = .true.
            DEF_hist_vars%frootn_storageCap                = .true.
            DEF_hist_vars%frootn_xferCap                   = .true.
            DEF_hist_vars%livestemnCap                     = .true.
            DEF_hist_vars%livestemn_storageCap             = .true.
            DEF_hist_vars%livestemn_xferCap                = .true.
            DEF_hist_vars%deadstemnCap                     = .true.
            DEF_hist_vars%deadstemn_storageCap             = .true.
            DEF_hist_vars%deadstemn_xferCap                = .true.
            DEF_hist_vars%livecrootnCap                    = .true.
            DEF_hist_vars%livecrootn_storageCap            = .true.
            DEF_hist_vars%livecrootn_xferCap               = .true.
            DEF_hist_vars%deadcrootnCap                    = .true.
            DEF_hist_vars%deadcrootn_storageCap            = .true.
            DEF_hist_vars%deadcrootn_xferCap               = .true.
            DEF_hist_vars%t_scalar                         = .true.
            DEF_hist_vars%w_scalar                         = .true.

            DEF_hist_vars%litr1cCap_vr                     = .true.
            DEF_hist_vars%litr2cCap_vr                     = .true.
            DEF_hist_vars%litr3cCap_vr                     = .true.
            DEF_hist_vars%soil1cCap_vr                     = .true.
            DEF_hist_vars%soil2cCap_vr                     = .true.
            DEF_hist_vars%soil3cCap_vr                     = .true.
            DEF_hist_vars%cwdcCap_vr                       = .true.
            DEF_hist_vars%litr1nCap_vr                     = .true.
            DEF_hist_vars%litr2nCap_vr                     = .true.
            DEF_hist_vars%litr3nCap_vr                     = .true.
            DEF_hist_vars%soil1nCap_vr                     = .true.
            DEF_hist_vars%soil2nCap_vr                     = .true.
            DEF_hist_vars%soil3nCap_vr                     = .true.
            DEF_hist_vars%cwdnCap_vr                       = .true.
         ENDIF
      ENDIF

      CALL sync_hist_vars (set_defaults = .false.)

   END SUBROUTINE read_namelist


   SUBROUTINE set_rawdata_default

   IMPLICIT NONE

      DEF_rawdata%landcover%dir   = 'dir'
      DEF_rawdata%landcover%gname = 'gname'
      DEF_rawdata%landcover%fname = 'fname'

      DEF_rawdata%pft%dir         = 'dir'
      DEF_rawdata%pft%gname       = 'gname'
      DEF_rawdata%pft%fname       = 'fname'

      DEF_rawdata%lai_sai%dir     = 'dir'
      DEF_rawdata%lai_sai%gname   = 'gname'
      DEF_rawdata%lai_sai%fname   = 'fname'

      DEF_rawdata%htop%dir        = 'dir'
      DEF_rawdata%htop%gname      = 'gname'
      DEF_rawdata%htop%fname      = 'fname'

   END SUBROUTINE set_rawdata_default

   ! ---------------
   SUBROUTINE sync_hist_vars (set_defaults)

   IMPLICIT NONE

   logical, intent(in) :: set_defaults

      CALL sync_hist_vars_one (DEF_hist_vars%xy_us       , set_defaults)
      CALL sync_hist_vars_one (DEF_hist_vars%xy_vs       , set_defaults)
      CALL sync_hist_vars_one (DEF_hist_vars%xy_t        , set_defaults)
      CALL sync_hist_vars_one (DEF_hist_vars%xy_q        , set_defaults)
      CALL sync_hist_vars_one (DEF_hist_vars%xy_prc      , set_defaults)
      CALL sync_hist_vars_one (DEF_hist_vars%xy_prl      , set_defaults)
      CALL sync_hist_vars_one (DEF_hist_vars%xy_pbot     , set_defaults)
      CALL sync_hist_vars_one (DEF_hist_vars%xy_frl      , set_defaults)
      CALL sync_hist_vars_one (DEF_hist_vars%xy_solarin  , set_defaults)
      CALL sync_hist_vars_one (DEF_hist_vars%xy_rain     , set_defaults)
      CALL sync_hist_vars_one (DEF_hist_vars%xy_snow     , set_defaults)

      CALL sync_hist_vars_one (DEF_hist_vars%xy_hpbl     , set_defaults)

      CALL sync_hist_vars_one (DEF_hist_vars%taux        , set_defaults)
      CALL sync_hist_vars_one (DEF_hist_vars%tauy        , set_defaults)
      CALL sync_hist_vars_one (DEF_hist_vars%fsena       , set_defaults)
      CALL sync_hist_vars_one (DEF_hist_vars%lfevpa      , set_defaults)
      CALL sync_hist_vars_one (DEF_hist_vars%fevpa       , set_defaults)
      CALL sync_hist_vars_one (DEF_hist_vars%fsenl       , set_defaults)
      CALL sync_hist_vars_one (DEF_hist_vars%fevpl       , set_defaults)
      CALL sync_hist_vars_one (DEF_hist_vars%etr         , set_defaults)
      CALL sync_hist_vars_one (DEF_hist_vars%fseng       , set_defaults)
      CALL sync_hist_vars_one (DEF_hist_vars%fevpg       , set_defaults)
      CALL sync_hist_vars_one (DEF_hist_vars%fgrnd       , set_defaults)
      CALL sync_hist_vars_one (DEF_hist_vars%sabvsun     , set_defaults)
      CALL sync_hist_vars_one (DEF_hist_vars%sabvsha     , set_defaults)
      CALL sync_hist_vars_one (DEF_hist_vars%sabg        , set_defaults)
      CALL sync_hist_vars_one (DEF_hist_vars%olrg        , set_defaults)
      CALL sync_hist_vars_one (DEF_hist_vars%rnet        , set_defaults)
      CALL sync_hist_vars_one (DEF_hist_vars%xerr        , set_defaults)
      CALL sync_hist_vars_one (DEF_hist_vars%zerr        , set_defaults)
      CALL sync_hist_vars_one (DEF_hist_vars%rsur        , set_defaults)
      CALL sync_hist_vars_one (DEF_hist_vars%rsur_se     , set_defaults)
      CALL sync_hist_vars_one (DEF_hist_vars%rsur_ie     , set_defaults)
      CALL sync_hist_vars_one (DEF_hist_vars%rsub        , set_defaults)
      CALL sync_hist_vars_one (DEF_hist_vars%rnof        , set_defaults)
      CALL sync_hist_vars_one (DEF_hist_vars%xwsur       , set_defaults)
      CALL sync_hist_vars_one (DEF_hist_vars%xwsub       , set_defaults)
      CALL sync_hist_vars_one (DEF_hist_vars%fldarea     , set_defaults)
      CALL sync_hist_vars_one (DEF_hist_vars%qintr       , set_defaults)
      CALL sync_hist_vars_one (DEF_hist_vars%qinfl       , set_defaults)
      CALL sync_hist_vars_one (DEF_hist_vars%qdrip       , set_defaults)
      CALL sync_hist_vars_one (DEF_hist_vars%wat         , set_defaults)
      CALL sync_hist_vars_one (DEF_hist_vars%wat_inst    , set_defaults)
      CALL sync_hist_vars_one (DEF_hist_vars%wetwat      , set_defaults)
      CALL sync_hist_vars_one (DEF_hist_vars%wetwat_inst , set_defaults)
      CALL sync_hist_vars_one (DEF_hist_vars%assim       , set_defaults)
      CALL sync_hist_vars_one (DEF_hist_vars%respc       , set_defaults)
      CALL sync_hist_vars_one (DEF_hist_vars%qcharge     , set_defaults)
      CALL sync_hist_vars_one (DEF_hist_vars%t_grnd      , set_defaults)
      CALL sync_hist_vars_one (DEF_hist_vars%tleaf       , set_defaults)
      CALL sync_hist_vars_one (DEF_hist_vars%ldew        , set_defaults)
      CALL sync_hist_vars_one (DEF_hist_vars%scv         , set_defaults)
      CALL sync_hist_vars_one (DEF_hist_vars%snowdp      , set_defaults)
      CALL sync_hist_vars_one (DEF_hist_vars%fsno        , set_defaults)
      CALL sync_hist_vars_one (DEF_hist_vars%frcsat      , set_defaults)
      CALL sync_hist_vars_one (DEF_hist_vars%sigf        , set_defaults)
      CALL sync_hist_vars_one (DEF_hist_vars%green       , set_defaults)
      CALL sync_hist_vars_one (DEF_hist_vars%lai         , set_defaults)
      CALL sync_hist_vars_one (DEF_hist_vars%laisun      , set_defaults)
      CALL sync_hist_vars_one (DEF_hist_vars%laisha      , set_defaults)
      CALL sync_hist_vars_one (DEF_hist_vars%sai         , set_defaults)
      CALL sync_hist_vars_one (DEF_hist_vars%alb         , set_defaults)
      CALL sync_hist_vars_one (DEF_hist_vars%emis        , set_defaults)
      CALL sync_hist_vars_one (DEF_hist_vars%z0m         , set_defaults)
      CALL sync_hist_vars_one (DEF_hist_vars%trad        , set_defaults)
      CALL sync_hist_vars_one (DEF_hist_vars%rss         , set_defaults)
      CALL sync_hist_vars_one (DEF_hist_vars%tref        , set_defaults)
      CALL sync_hist_vars_one (DEF_hist_vars%t2m_wmo     , set_defaults)
      CALL sync_hist_vars_one (DEF_hist_vars%qref        , set_defaults)
#ifdef URBAN_MODEL
      CALL sync_hist_vars_one (DEF_hist_vars%fsen_roof   , set_defaults)
      CALL sync_hist_vars_one (DEF_hist_vars%fsen_wsun   , set_defaults)
      CALL sync_hist_vars_one (DEF_hist_vars%fsen_wsha   , set_defaults)
      CALL sync_hist_vars_one (DEF_hist_vars%fsen_gimp   , set_defaults)
      CALL sync_hist_vars_one (DEF_hist_vars%fsen_gper   , set_defaults)
      CALL sync_hist_vars_one (DEF_hist_vars%fsen_urbl   , set_defaults)
      CALL sync_hist_vars_one (DEF_hist_vars%lfevp_roof  , set_defaults)
      CALL sync_hist_vars_one (DEF_hist_vars%lfevp_gimp  , set_defaults)
      CALL sync_hist_vars_one (DEF_hist_vars%lfevp_gper  , set_defaults)
      CALL sync_hist_vars_one (DEF_hist_vars%lfevp_urbl  , set_defaults)
      CALL sync_hist_vars_one (DEF_hist_vars%fhac        , set_defaults)
      CALL sync_hist_vars_one (DEF_hist_vars%fwst        , set_defaults)
      CALL sync_hist_vars_one (DEF_hist_vars%fach        , set_defaults)
      CALL sync_hist_vars_one (DEF_hist_vars%fhah        , set_defaults)
      CALL sync_hist_vars_one (DEF_hist_vars%meta        , set_defaults)
      CALL sync_hist_vars_one (DEF_hist_vars%vehc        , set_defaults)
      CALL sync_hist_vars_one (DEF_hist_vars%t_room      , set_defaults)
      CALL sync_hist_vars_one (DEF_hist_vars%tafu        , set_defaults)
      CALL sync_hist_vars_one (DEF_hist_vars%t_roof      , set_defaults)
      CALL sync_hist_vars_one (DEF_hist_vars%t_wall      , set_defaults)
#endif
      CALL sync_hist_vars_one (DEF_hist_vars%assimsun    , set_defaults)
      CALL sync_hist_vars_one (DEF_hist_vars%assimsha    , set_defaults)
      CALL sync_hist_vars_one (DEF_hist_vars%etrsun      , set_defaults)
      CALL sync_hist_vars_one (DEF_hist_vars%etrsha      , set_defaults)
#ifdef BGC
      CALL sync_hist_vars_one (DEF_hist_vars%leafc              , set_defaults)
      CALL sync_hist_vars_one (DEF_hist_vars%leafc_storage      , set_defaults)
      CALL sync_hist_vars_one (DEF_hist_vars%leafc_xfer         , set_defaults)
      CALL sync_hist_vars_one (DEF_hist_vars%frootc             , set_defaults)
      CALL sync_hist_vars_one (DEF_hist_vars%frootc_storage     , set_defaults)
      CALL sync_hist_vars_one (DEF_hist_vars%frootc_xfer        , set_defaults)
      CALL sync_hist_vars_one (DEF_hist_vars%livestemc          , set_defaults)
      CALL sync_hist_vars_one (DEF_hist_vars%livestemc_storage  , set_defaults)
      CALL sync_hist_vars_one (DEF_hist_vars%livestemc_xfer     , set_defaults)
      CALL sync_hist_vars_one (DEF_hist_vars%deadstemc          , set_defaults)
      CALL sync_hist_vars_one (DEF_hist_vars%deadstemc_storage  , set_defaults)
      CALL sync_hist_vars_one (DEF_hist_vars%deadstemc_xfer     , set_defaults)
      CALL sync_hist_vars_one (DEF_hist_vars%livecrootc         , set_defaults)
      CALL sync_hist_vars_one (DEF_hist_vars%livecrootc_storage , set_defaults)
      CALL sync_hist_vars_one (DEF_hist_vars%livecrootc_xfer    , set_defaults)
      CALL sync_hist_vars_one (DEF_hist_vars%deadcrootc         , set_defaults)
      CALL sync_hist_vars_one (DEF_hist_vars%deadcrootc_storage , set_defaults)
      CALL sync_hist_vars_one (DEF_hist_vars%deadcrootc_xfer    , set_defaults)
      CALL sync_hist_vars_one (DEF_hist_vars%grainc             , set_defaults)
      CALL sync_hist_vars_one (DEF_hist_vars%grainc_storage     , set_defaults)
      CALL sync_hist_vars_one (DEF_hist_vars%grainc_xfer        , set_defaults)
      CALL sync_hist_vars_one (DEF_hist_vars%leafn              , set_defaults)
      CALL sync_hist_vars_one (DEF_hist_vars%leafn_storage      , set_defaults)
      CALL sync_hist_vars_one (DEF_hist_vars%leafn_xfer         , set_defaults)
      CALL sync_hist_vars_one (DEF_hist_vars%frootn             , set_defaults)
      CALL sync_hist_vars_one (DEF_hist_vars%frootn_storage     , set_defaults)
      CALL sync_hist_vars_one (DEF_hist_vars%frootn_xfer        , set_defaults)
      CALL sync_hist_vars_one (DEF_hist_vars%livestemn          , set_defaults)
      CALL sync_hist_vars_one (DEF_hist_vars%livestemn_storage  , set_defaults)
      CALL sync_hist_vars_one (DEF_hist_vars%livestemn_xfer     , set_defaults)
      CALL sync_hist_vars_one (DEF_hist_vars%deadstemn          , set_defaults)
      CALL sync_hist_vars_one (DEF_hist_vars%deadstemn_storage  , set_defaults)
      CALL sync_hist_vars_one (DEF_hist_vars%deadstemn_xfer     , set_defaults)
      CALL sync_hist_vars_one (DEF_hist_vars%livecrootn         , set_defaults)
      CALL sync_hist_vars_one (DEF_hist_vars%livecrootn_storage , set_defaults)
      CALL sync_hist_vars_one (DEF_hist_vars%livecrootn_xfer    , set_defaults)
      CALL sync_hist_vars_one (DEF_hist_vars%deadcrootn         , set_defaults)
      CALL sync_hist_vars_one (DEF_hist_vars%deadcrootn_storage , set_defaults)
      CALL sync_hist_vars_one (DEF_hist_vars%deadcrootn_xfer    , set_defaults)
      CALL sync_hist_vars_one (DEF_hist_vars%grainn             , set_defaults)
      CALL sync_hist_vars_one (DEF_hist_vars%grainn_storage     , set_defaults)
      CALL sync_hist_vars_one (DEF_hist_vars%grainn_xfer        , set_defaults)
      CALL sync_hist_vars_one (DEF_hist_vars%retrasn            , set_defaults)
      CALL sync_hist_vars_one (DEF_hist_vars%gpp                , set_defaults)
      CALL sync_hist_vars_one (DEF_hist_vars%downreg            , set_defaults)
      CALL sync_hist_vars_one (DEF_hist_vars%ar                 , set_defaults)
      CALL sync_hist_vars_one (DEF_hist_vars%cwdprod            , set_defaults)
      CALL sync_hist_vars_one (DEF_hist_vars%cwddecomp          , set_defaults)
      CALL sync_hist_vars_one (DEF_hist_vars%hr                 , set_defaults)
      CALL sync_hist_vars_one (DEF_hist_vars%fpg                , set_defaults)
      CALL sync_hist_vars_one (DEF_hist_vars%fpi                , set_defaults)
      CALL sync_hist_vars_one (DEF_hist_vars%totvegc            , set_defaults)
      CALL sync_hist_vars_one (DEF_hist_vars%totlitc            , set_defaults)
      CALL sync_hist_vars_one (DEF_hist_vars%totcwdc            , set_defaults)
      CALL sync_hist_vars_one (DEF_hist_vars%totsomc            , set_defaults)
      CALL sync_hist_vars_one (DEF_hist_vars%totcolc            , set_defaults)
      CALL sync_hist_vars_one (DEF_hist_vars%totvegn            , set_defaults)
      CALL sync_hist_vars_one (DEF_hist_vars%totlitn            , set_defaults)
      CALL sync_hist_vars_one (DEF_hist_vars%totcwdn            , set_defaults)
      CALL sync_hist_vars_one (DEF_hist_vars%totsomn            , set_defaults)
      CALL sync_hist_vars_one (DEF_hist_vars%totcoln            , set_defaults)
      CALL sync_hist_vars_one (DEF_hist_vars%totsoiln_vr        , set_defaults)
      CALL sync_hist_vars_one (DEF_hist_vars%gpp_enftemp        , set_defaults)
      CALL sync_hist_vars_one (DEF_hist_vars%gpp_enfboreal      , set_defaults)
      CALL sync_hist_vars_one (DEF_hist_vars%gpp_dnfboreal      , set_defaults)
      CALL sync_hist_vars_one (DEF_hist_vars%gpp_ebftrop        , set_defaults)
      CALL sync_hist_vars_one (DEF_hist_vars%gpp_ebftemp        , set_defaults)
      CALL sync_hist_vars_one (DEF_hist_vars%gpp_dbftrop        , set_defaults)
      CALL sync_hist_vars_one (DEF_hist_vars%gpp_dbftemp        , set_defaults)
      CALL sync_hist_vars_one (DEF_hist_vars%gpp_dbfboreal      , set_defaults)
      CALL sync_hist_vars_one (DEF_hist_vars%gpp_ebstemp        , set_defaults)
      CALL sync_hist_vars_one (DEF_hist_vars%gpp_dbstemp        , set_defaults)
      CALL sync_hist_vars_one (DEF_hist_vars%gpp_dbsboreal      , set_defaults)
      CALL sync_hist_vars_one (DEF_hist_vars%gpp_c3arcgrass     , set_defaults)
      CALL sync_hist_vars_one (DEF_hist_vars%gpp_c3grass        , set_defaults)
      CALL sync_hist_vars_one (DEF_hist_vars%gpp_c4grass        , set_defaults)
      CALL sync_hist_vars_one (DEF_hist_vars%leafc_enftemp      , set_defaults)
      CALL sync_hist_vars_one (DEF_hist_vars%leafc_enfboreal    , set_defaults)
      CALL sync_hist_vars_one (DEF_hist_vars%leafc_dnfboreal    , set_defaults)
      CALL sync_hist_vars_one (DEF_hist_vars%leafc_ebftrop      , set_defaults)
      CALL sync_hist_vars_one (DEF_hist_vars%leafc_ebftemp      , set_defaults)
      CALL sync_hist_vars_one (DEF_hist_vars%leafc_dbftrop      , set_defaults)
      CALL sync_hist_vars_one (DEF_hist_vars%leafc_dbftemp      , set_defaults)
      CALL sync_hist_vars_one (DEF_hist_vars%leafc_dbfboreal    , set_defaults)
      CALL sync_hist_vars_one (DEF_hist_vars%leafc_ebstemp      , set_defaults)
      CALL sync_hist_vars_one (DEF_hist_vars%leafc_dbstemp      , set_defaults)
      CALL sync_hist_vars_one (DEF_hist_vars%leafc_dbsboreal    , set_defaults)
      CALL sync_hist_vars_one (DEF_hist_vars%leafc_c3arcgrass   , set_defaults)
      CALL sync_hist_vars_one (DEF_hist_vars%leafc_c3grass      , set_defaults)
      CALL sync_hist_vars_one (DEF_hist_vars%leafc_c4grass      , set_defaults)
#ifdef CROP
      CALL sync_hist_vars_one (DEF_hist_vars%cphase                          , set_defaults)
      CALL sync_hist_vars_one (DEF_hist_vars%gddmaturity                     , set_defaults)
      CALL sync_hist_vars_one (DEF_hist_vars%gddplant                        , set_defaults)
      CALL sync_hist_vars_one (DEF_hist_vars%vf                              , set_defaults)
      CALL sync_hist_vars_one (DEF_hist_vars%hui                             , set_defaults)
      CALL sync_hist_vars_one (DEF_hist_vars%cropprod1c                      , set_defaults)
      CALL sync_hist_vars_one (DEF_hist_vars%cropprod1c_loss                 , set_defaults)
      CALL sync_hist_vars_one (DEF_hist_vars%cropseedc_deficit               , set_defaults)
      CALL sync_hist_vars_one (DEF_hist_vars%grainc_to_cropprodc             , set_defaults)
      CALL sync_hist_vars_one (DEF_hist_vars%plantdate_rainfed_temp_corn     , set_defaults)
      CALL sync_hist_vars_one (DEF_hist_vars%plantdate_irrigated_temp_corn   , set_defaults)
      CALL sync_hist_vars_one (DEF_hist_vars%plantdate_rainfed_spwheat       , set_defaults)
      CALL sync_hist_vars_one (DEF_hist_vars%plantdate_irrigated_spwheat     , set_defaults)
      CALL sync_hist_vars_one (DEF_hist_vars%plantdate_rainfed_wtwheat       , set_defaults)
      CALL sync_hist_vars_one (DEF_hist_vars%plantdate_irrigated_wtwheat     , set_defaults)
      CALL sync_hist_vars_one (DEF_hist_vars%plantdate_rainfed_temp_soybean  , set_defaults)
      CALL sync_hist_vars_one (DEF_hist_vars%plantdate_irrigated_temp_soybean, set_defaults)
      CALL sync_hist_vars_one (DEF_hist_vars%plantdate_rainfed_cotton        , set_defaults)
      CALL sync_hist_vars_one (DEF_hist_vars%plantdate_irrigated_cotton      , set_defaults)
      CALL sync_hist_vars_one (DEF_hist_vars%plantdate_rainfed_rice          , set_defaults)
      CALL sync_hist_vars_one (DEF_hist_vars%plantdate_irrigated_rice        , set_defaults)
      CALL sync_hist_vars_one (DEF_hist_vars%plantdate_rainfed_sugarcane     , set_defaults)
      CALL sync_hist_vars_one (DEF_hist_vars%plantdate_irrigated_sugarcane   , set_defaults)
      CALL sync_hist_vars_one (DEF_hist_vars%plantdate_rainfed_trop_corn     , set_defaults)
      CALL sync_hist_vars_one (DEF_hist_vars%plantdate_irrigated_trop_corn   , set_defaults)
      CALL sync_hist_vars_one (DEF_hist_vars%plantdate_rainfed_trop_soybean  , set_defaults)
      CALL sync_hist_vars_one (DEF_hist_vars%plantdate_irrigated_trop_soybean, set_defaults)
      CALL sync_hist_vars_one (DEF_hist_vars%plantdate_unmanagedcrop         , set_defaults)
      CALL sync_hist_vars_one (DEF_hist_vars%cropprodc_rainfed_temp_corn     , set_defaults)
      CALL sync_hist_vars_one (DEF_hist_vars%cropprodc_irrigated_temp_corn   , set_defaults)
      CALL sync_hist_vars_one (DEF_hist_vars%cropprodc_rainfed_spwheat       , set_defaults)
      CALL sync_hist_vars_one (DEF_hist_vars%cropprodc_irrigated_spwheat     , set_defaults)
      CALL sync_hist_vars_one (DEF_hist_vars%cropprodc_rainfed_wtwheat       , set_defaults)
      CALL sync_hist_vars_one (DEF_hist_vars%cropprodc_irrigated_wtwheat     , set_defaults)
      CALL sync_hist_vars_one (DEF_hist_vars%cropprodc_rainfed_temp_soybean  , set_defaults)
      CALL sync_hist_vars_one (DEF_hist_vars%cropprodc_irrigated_temp_soybean, set_defaults)
      CALL sync_hist_vars_one (DEF_hist_vars%cropprodc_rainfed_cotton        , set_defaults)
      CALL sync_hist_vars_one (DEF_hist_vars%cropprodc_irrigated_cotton      , set_defaults)
      CALL sync_hist_vars_one (DEF_hist_vars%cropprodc_rainfed_rice          , set_defaults)
      CALL sync_hist_vars_one (DEF_hist_vars%cropprodc_irrigated_rice        , set_defaults)
      CALL sync_hist_vars_one (DEF_hist_vars%cropprodc_rainfed_sugarcane     , set_defaults)
      CALL sync_hist_vars_one (DEF_hist_vars%cropprodc_irrigated_sugarcane   , set_defaults)
      CALL sync_hist_vars_one (DEF_hist_vars%cropprodc_rainfed_trop_corn     , set_defaults)
      CALL sync_hist_vars_one (DEF_hist_vars%cropprodc_irrigated_trop_corn   , set_defaults)
      CALL sync_hist_vars_one (DEF_hist_vars%cropprodc_rainfed_trop_soybean  , set_defaults)
      CALL sync_hist_vars_one (DEF_hist_vars%cropprodc_irrigated_trop_soybean, set_defaults)
      CALL sync_hist_vars_one (DEF_hist_vars%cropprodc_unmanagedcrop         , set_defaults)

      CALL sync_hist_vars_one (DEF_hist_vars%grainc_to_seed                  , set_defaults)
      CALL sync_hist_vars_one (DEF_hist_vars%fert_to_sminn                   , set_defaults)

      IF(DEF_USE_FERT)THEN
         CALL sync_hist_vars_one (DEF_hist_vars%manunitro                    , set_defaults)
         CALL sync_hist_vars_one (DEF_hist_vars%fertnitro_corn               , set_defaults)
         CALL sync_hist_vars_one (DEF_hist_vars%fertnitro_swheat             , set_defaults)
         CALL sync_hist_vars_one (DEF_hist_vars%fertnitro_wwheat             , set_defaults)
         CALL sync_hist_vars_one (DEF_hist_vars%fertnitro_soybean            , set_defaults)
         CALL sync_hist_vars_one (DEF_hist_vars%fertnitro_cotton             , set_defaults)
         CALL sync_hist_vars_one (DEF_hist_vars%fertnitro_rice1              , set_defaults)
         CALL sync_hist_vars_one (DEF_hist_vars%fertnitro_rice2              , set_defaults)
         CALL sync_hist_vars_one (DEF_hist_vars%fertnitro_sugarcane          , set_defaults)
      ENDIF

      IF(DEF_USE_IRRIGATION)THEN
         CALL sync_hist_vars_one (DEF_hist_vars%irrig_rate                   , set_defaults)
         CALL sync_hist_vars_one (DEF_hist_vars%deficit_irrig                , set_defaults)
         CALL sync_hist_vars_one (DEF_hist_vars%sum_irrig                    , set_defaults)
         CALL sync_hist_vars_one (DEF_hist_vars%sum_irrig_count              , set_defaults)
      ENDIF
#endif
      CALL sync_hist_vars_one (DEF_hist_vars%ndep_to_sminn                   , set_defaults)
      IF(DEF_USE_NITRIF)THEN
         CALL sync_hist_vars_one (DEF_hist_vars%CONC_O2_UNSAT                , set_defaults)
         CALL sync_hist_vars_one (DEF_hist_vars%O2_DECOMP_DEPTH_UNSAT        , set_defaults)
      ENDIF
      IF(DEF_USE_FIRE)THEN
         CALL sync_hist_vars_one (DEF_hist_vars%abm                          , set_defaults)
         CALL sync_hist_vars_one (DEF_hist_vars%gdp                          , set_defaults)
         CALL sync_hist_vars_one (DEF_hist_vars%peatf                        , set_defaults)
         CALL sync_hist_vars_one (DEF_hist_vars%hdm                          , set_defaults)
         CALL sync_hist_vars_one (DEF_hist_vars%lnfm                         , set_defaults)
      ENDIF
      CALL sync_hist_vars_one (DEF_hist_vars%leafcCap                        , set_defaults)
      CALL sync_hist_vars_one (DEF_hist_vars%leafc_storageCap                , set_defaults)
      CALL sync_hist_vars_one (DEF_hist_vars%leafc_xferCap                   , set_defaults)
      CALL sync_hist_vars_one (DEF_hist_vars%frootcCap                       , set_defaults)
      CALL sync_hist_vars_one (DEF_hist_vars%frootc_storageCap               , set_defaults)
      CALL sync_hist_vars_one (DEF_hist_vars%frootc_xferCap                  , set_defaults)
      CALL sync_hist_vars_one (DEF_hist_vars%livestemcCap                    , set_defaults)
      CALL sync_hist_vars_one (DEF_hist_vars%livestemc_storageCap            , set_defaults)
      CALL sync_hist_vars_one (DEF_hist_vars%livestemc_xferCap               , set_defaults)
      CALL sync_hist_vars_one (DEF_hist_vars%deadstemcCap                    , set_defaults)
      CALL sync_hist_vars_one (DEF_hist_vars%deadstemc_storageCap            , set_defaults)
      CALL sync_hist_vars_one (DEF_hist_vars%deadstemc_xferCap               , set_defaults)
      CALL sync_hist_vars_one (DEF_hist_vars%livecrootcCap                   , set_defaults)
      CALL sync_hist_vars_one (DEF_hist_vars%livecrootc_storageCap           , set_defaults)
      CALL sync_hist_vars_one (DEF_hist_vars%livecrootc_xferCap              , set_defaults)
      CALL sync_hist_vars_one (DEF_hist_vars%deadcrootcCap                   , set_defaults)
      CALL sync_hist_vars_one (DEF_hist_vars%deadcrootc_storageCap           , set_defaults)
      CALL sync_hist_vars_one (DEF_hist_vars%deadcrootc_xferCap              , set_defaults)
      CALL sync_hist_vars_one (DEF_hist_vars%leafnCap                        , set_defaults)
      CALL sync_hist_vars_one (DEF_hist_vars%leafn_storageCap                , set_defaults)
      CALL sync_hist_vars_one (DEF_hist_vars%leafn_xferCap                   , set_defaults)
      CALL sync_hist_vars_one (DEF_hist_vars%frootnCap                       , set_defaults)
      CALL sync_hist_vars_one (DEF_hist_vars%frootn_storageCap               , set_defaults)
      CALL sync_hist_vars_one (DEF_hist_vars%frootn_xferCap                  , set_defaults)
      CALL sync_hist_vars_one (DEF_hist_vars%livestemnCap                    , set_defaults)
      CALL sync_hist_vars_one (DEF_hist_vars%livestemn_storageCap            , set_defaults)
      CALL sync_hist_vars_one (DEF_hist_vars%livestemn_xferCap               , set_defaults)
      CALL sync_hist_vars_one (DEF_hist_vars%deadstemnCap                    , set_defaults)
      CALL sync_hist_vars_one (DEF_hist_vars%deadstemn_storageCap            , set_defaults)
      CALL sync_hist_vars_one (DEF_hist_vars%deadstemn_xferCap               , set_defaults)
      CALL sync_hist_vars_one (DEF_hist_vars%livecrootnCap                   , set_defaults)
      CALL sync_hist_vars_one (DEF_hist_vars%livecrootn_storageCap           , set_defaults)
      CALL sync_hist_vars_one (DEF_hist_vars%livecrootn_xferCap              , set_defaults)
      CALL sync_hist_vars_one (DEF_hist_vars%deadcrootnCap                   , set_defaults)
      CALL sync_hist_vars_one (DEF_hist_vars%deadcrootn_storageCap           , set_defaults)
      CALL sync_hist_vars_one (DEF_hist_vars%deadcrootn_xferCap              , set_defaults)
      CALL sync_hist_vars_one (DEF_hist_vars%t_scalar                        , set_defaults)
      CALL sync_hist_vars_one (DEF_hist_vars%w_scalar                        , set_defaults)

      CALL sync_hist_vars_one (DEF_hist_vars%litr1cCap_vr                    , set_defaults)
      CALL sync_hist_vars_one (DEF_hist_vars%litr2cCap_vr                    , set_defaults)
      CALL sync_hist_vars_one (DEF_hist_vars%litr3cCap_vr                    , set_defaults)
      CALL sync_hist_vars_one (DEF_hist_vars%soil1cCap_vr                    , set_defaults)
      CALL sync_hist_vars_one (DEF_hist_vars%soil2cCap_vr                    , set_defaults)
      CALL sync_hist_vars_one (DEF_hist_vars%soil3cCap_vr                    , set_defaults)
      CALL sync_hist_vars_one (DEF_hist_vars%cwdcCap_vr                      , set_defaults)
      CALL sync_hist_vars_one (DEF_hist_vars%litr1nCap_vr                    , set_defaults)
      CALL sync_hist_vars_one (DEF_hist_vars%litr2nCap_vr                    , set_defaults)
      CALL sync_hist_vars_one (DEF_hist_vars%litr3nCap_vr                    , set_defaults)
      CALL sync_hist_vars_one (DEF_hist_vars%soil1nCap_vr                    , set_defaults)
      CALL sync_hist_vars_one (DEF_hist_vars%soil2nCap_vr                    , set_defaults)
      CALL sync_hist_vars_one (DEF_hist_vars%soil3nCap_vr                    , set_defaults)
      CALL sync_hist_vars_one (DEF_hist_vars%cwdnCap_vr                      , set_defaults)
#endif
      IF(DEF_USE_OZONESTRESS)THEN
         CALL sync_hist_vars_one (DEF_hist_vars%o3uptakesun                  , set_defaults)
         CALL sync_hist_vars_one (DEF_hist_vars%o3uptakesha                  , set_defaults)
      ENDIF

      CALL sync_hist_vars_one (DEF_hist_vars%t_soisno    , set_defaults)
      CALL sync_hist_vars_one (DEF_hist_vars%wliq_soisno , set_defaults)
      CALL sync_hist_vars_one (DEF_hist_vars%wice_soisno , set_defaults)

      CALL sync_hist_vars_one (DEF_hist_vars%h2osoi      , set_defaults)
      CALL sync_hist_vars_one (DEF_hist_vars%rstfacsun   , set_defaults)
      CALL sync_hist_vars_one (DEF_hist_vars%rstfacsha   , set_defaults)
      CALL sync_hist_vars_one (DEF_hist_vars%gssun       , set_defaults)
      CALL sync_hist_vars_one (DEF_hist_vars%gssha       , set_defaults)
      CALL sync_hist_vars_one (DEF_hist_vars%rootr       , set_defaults)
      CALL sync_hist_vars_one (DEF_hist_vars%vegwp       , set_defaults)
      CALL sync_hist_vars_one (DEF_hist_vars%BD_all      , set_defaults)
      CALL sync_hist_vars_one (DEF_hist_vars%wfc         , set_defaults)
      CALL sync_hist_vars_one (DEF_hist_vars%OM_density  , set_defaults)
      CALL sync_hist_vars_one (DEF_hist_vars%wdsrf       , set_defaults)
      CALL sync_hist_vars_one (DEF_hist_vars%wdsrf_inst  , set_defaults)
      CALL sync_hist_vars_one (DEF_hist_vars%zwt         , set_defaults)
      CALL sync_hist_vars_one (DEF_hist_vars%wa          , set_defaults)
      CALL sync_hist_vars_one (DEF_hist_vars%wa_inst     , set_defaults)

      CALL sync_hist_vars_one (DEF_hist_vars%dz_lake     , set_defaults)
      CALL sync_hist_vars_one (DEF_hist_vars%t_lake      , set_defaults)
      CALL sync_hist_vars_one (DEF_hist_vars%lake_icefrac, set_defaults)

#ifdef BGC
      CALL sync_hist_vars_one (DEF_hist_vars%litr1c_vr   , set_defaults)
      CALL sync_hist_vars_one (DEF_hist_vars%litr2c_vr   , set_defaults)
      CALL sync_hist_vars_one (DEF_hist_vars%litr3c_vr   , set_defaults)
      CALL sync_hist_vars_one (DEF_hist_vars%soil1c_vr   , set_defaults)
      CALL sync_hist_vars_one (DEF_hist_vars%soil2c_vr   , set_defaults)
      CALL sync_hist_vars_one (DEF_hist_vars%soil3c_vr   , set_defaults)
      CALL sync_hist_vars_one (DEF_hist_vars%cwdc_vr     , set_defaults)
      CALL sync_hist_vars_one (DEF_hist_vars%litr1n_vr   , set_defaults)
      CALL sync_hist_vars_one (DEF_hist_vars%litr2n_vr   , set_defaults)
      CALL sync_hist_vars_one (DEF_hist_vars%litr3n_vr   , set_defaults)
      CALL sync_hist_vars_one (DEF_hist_vars%soil1n_vr   , set_defaults)
      CALL sync_hist_vars_one (DEF_hist_vars%soil2n_vr   , set_defaults)
      CALL sync_hist_vars_one (DEF_hist_vars%soil3n_vr   , set_defaults)
      CALL sync_hist_vars_one (DEF_hist_vars%cwdn_vr     , set_defaults)
      CALL sync_hist_vars_one (DEF_hist_vars%sminn_vr    , set_defaults)
#endif

      CALL sync_hist_vars_one (DEF_hist_vars%ustar       , set_defaults)
      CALL sync_hist_vars_one (DEF_hist_vars%ustar2      , set_defaults)
      CALL sync_hist_vars_one (DEF_hist_vars%tstar       , set_defaults)
      CALL sync_hist_vars_one (DEF_hist_vars%qstar       , set_defaults)
      CALL sync_hist_vars_one (DEF_hist_vars%zol         , set_defaults)
      CALL sync_hist_vars_one (DEF_hist_vars%rib         , set_defaults)
      CALL sync_hist_vars_one (DEF_hist_vars%fm          , set_defaults)
      CALL sync_hist_vars_one (DEF_hist_vars%fh          , set_defaults)
      CALL sync_hist_vars_one (DEF_hist_vars%fq          , set_defaults)
      CALL sync_hist_vars_one (DEF_hist_vars%us10m       , set_defaults)
      CALL sync_hist_vars_one (DEF_hist_vars%vs10m       , set_defaults)
      CALL sync_hist_vars_one (DEF_hist_vars%fm10m       , set_defaults)
      CALL sync_hist_vars_one (DEF_hist_vars%sr          , set_defaults)
      CALL sync_hist_vars_one (DEF_hist_vars%solvd       , set_defaults)
      CALL sync_hist_vars_one (DEF_hist_vars%solvi       , set_defaults)
      CALL sync_hist_vars_one (DEF_hist_vars%solnd       , set_defaults)
      CALL sync_hist_vars_one (DEF_hist_vars%solni       , set_defaults)
      CALL sync_hist_vars_one (DEF_hist_vars%srvd        , set_defaults)
      CALL sync_hist_vars_one (DEF_hist_vars%srvi        , set_defaults)
      CALL sync_hist_vars_one (DEF_hist_vars%srnd        , set_defaults)
      CALL sync_hist_vars_one (DEF_hist_vars%srni        , set_defaults)

      CALL sync_hist_vars_one (DEF_hist_vars%solvdln     , set_defaults)
      CALL sync_hist_vars_one (DEF_hist_vars%solviln     , set_defaults)
      CALL sync_hist_vars_one (DEF_hist_vars%solndln     , set_defaults)
      CALL sync_hist_vars_one (DEF_hist_vars%solniln     , set_defaults)
      CALL sync_hist_vars_one (DEF_hist_vars%srvdln      , set_defaults)
      CALL sync_hist_vars_one (DEF_hist_vars%srviln      , set_defaults)
      CALL sync_hist_vars_one (DEF_hist_vars%srndln      , set_defaults)
      CALL sync_hist_vars_one (DEF_hist_vars%srniln      , set_defaults)

      CALL sync_hist_vars_one (DEF_hist_vars%xsubs_bsn   , set_defaults)
      CALL sync_hist_vars_one (DEF_hist_vars%xsubs_hru   , set_defaults)
      CALL sync_hist_vars_one (DEF_hist_vars%riv_height  , set_defaults)
      CALL sync_hist_vars_one (DEF_hist_vars%riv_veloct  , set_defaults)
      CALL sync_hist_vars_one (DEF_hist_vars%discharge   , set_defaults)
      CALL sync_hist_vars_one (DEF_hist_vars%wdsrf_hru   , set_defaults)
      CALL sync_hist_vars_one (DEF_hist_vars%veloc_hru   , set_defaults)

      CALL sync_hist_vars_one (DEF_hist_vars%sensors     , set_defaults)

   END SUBROUTINE sync_hist_vars

   SUBROUTINE sync_hist_vars_one (onoff, set_defaults)

   USE MOD_SPMD_Task
   IMPLICIT NONE

   logical, intent(inout) :: onoff
   logical, intent(in)    :: set_defaults

      IF (p_is_master) THEN
         IF (set_defaults) THEN
            onoff = DEF_HIST_vars_out_default
         ENDIF
      ENDIF

#ifdef USEMPI
      CALL mpi_bcast (onoff, 1, mpi_logical, p_address_master, p_comm_glb, p_err)
#endif

   END SUBROUTINE sync_hist_vars_one

END MODULE MOD_Namelist<|MERGE_RESOLUTION|>--- conflicted
+++ resolved
@@ -1014,12 +1014,9 @@
       DEF_file_mesh_filter,                   &
 
       DEF_rawdata_namelist,                   &
-<<<<<<< HEAD
-
       DEF_USE_GLC30,                          &
       DEF_USE_ESACCI,                         &
-=======
->>>>>>> 70461504
+
       DEF_USE_LCT,                            &
       DEF_USE_PFT,                            &
       DEF_USE_PC,                             &
@@ -1165,10 +1162,7 @@
             CALL CoLM_Stop (' ***** ERROR: Problem reading namelist: '// trim(nlfile))
          ENDIF
          close(10)
-
-<<<<<<< HEAD
-         print*, DEF_forcing_namelist
-=======
+    
          CALL set_rawdata_default()
          open(10, status='OLD', file=trim(DEF_rawdata_namelist), form="FORMATTED")
          read(10, nml=nl_colm_rawdata, iostat=ierr)
@@ -1181,7 +1175,6 @@
             DEF_USE_GLC30 = .true.
          ENDIF
 
->>>>>>> 70461504
          open(10, status='OLD', file=trim(DEF_forcing_namelist), form="FORMATTED")
          read(10, nml=nl_colm_forcing, iostat=ierr)
          IF (ierr /= 0) THEN
