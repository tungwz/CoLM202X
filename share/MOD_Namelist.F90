--- conflicted
+++ resolved
@@ -307,14 +307,11 @@
    logical            :: DEF_USE_PLANTHYDRAULICS = .true.
 
    !Medlyn stomata model
-<<<<<<< HEAD
    logical            :: DEF_USE_MEDLYNST        = .false.
 
-=======
-   logical            :: DEF_USE_MEDLYNST = .false.
    !WUE stomata model
-   logical            :: DEF_USE_WUEST    = .true.
->>>>>>> 718faf4b
+   logical            :: DEF_USE_WUEST           = .true.
+
    !Semi-Analytic-Spin-Up
    logical            :: DEF_USE_SASU            = .false.
 
@@ -795,7 +792,6 @@
    integer :: ivar
    integer :: ierr
 
-<<<<<<< HEAD
    namelist /nl_colm/                         &
       DEF_CASE_NAME,                          &
       DEF_domain,                             &
@@ -897,108 +893,6 @@
       DEF_Aerosol_Readin,                     &
       DEF_Aerosol_Clim,                       &
       DEF_USE_EstimatedRiverDepth,            &
-=======
-   namelist /nl_colm/          &
-      DEF_CASE_NAME,           &
-      DEF_domain,              &
-
-      SITE_fsrfdata,            &
-      USE_SITE_pctpfts,         &
-      USE_SITE_pctcrop,         &
-      USE_SITE_htop,            &
-      USE_SITE_LAI,             &
-      USE_SITE_lakedepth,       &
-      USE_SITE_soilreflectance, &
-      USE_SITE_soilparameters,  &
-      USE_SITE_dbedrock,        &
-      USE_SITE_topography,      &
-      USE_SITE_topostd   ,      &
-      USE_SITE_BVIC      ,      &
-      USE_SITE_HistWriteBack,   &
-      USE_SITE_ForcingReadAhead,&
-      USE_SITE_urban_paras,     &
-      USE_SITE_thermal_paras,   &
-      USE_SITE_urban_LAI,       &
-
-      DEF_BlockInfoFile,               &
-      DEF_AverageElementSize,          & 
-      DEF_nx_blocks,                   &
-      DEF_ny_blocks,                   &
-      DEF_PIO_groupsize,               &
-      DEF_simulation_time,             &
-      DEF_dir_rawdata,                 &
-      DEF_dir_runtime,                 &
-      DEF_dir_output,                  &
-      DEF_file_mesh,                   &
-      DEF_GRIDBASED_lon_res,           &
-      DEF_GRIDBASED_lat_res,           &
-      DEF_CatchmentMesh_data,          &
-      DEF_file_mesh_filter,            &
-
-      DEF_USE_LCT,                     &
-      DEF_USE_PFT,                     &
-      DEF_USE_PC,                      &
-      DEF_FAST_PC,                     &
-      DEF_SOLO_PFT,                    &
-      DEF_SUBGRID_SCHEME,              &
-
-      DEF_LAI_MONTHLY,                 &   !add by zhongwang wei @ sysu 2021/12/23
-      DEF_NDEP_FREQUENCY,              &   !add by Fang Shang    @ pku  2023/08
-      DEF_Interception_scheme,         &   !add by zhongwang wei @ sysu 2022/05/23
-      DEF_SSP,                         &   !add by zhongwang wei @ sysu 2023/02/07
-
-      DEF_LAI_CHANGE_YEARLY,           &
-      DEF_USE_LAIFEEDBACK,             &   !add by Xingjie Lu, use for updating LAI with leaf carbon
-      DEF_USE_IRRIGATION,              &   ! use irrigation
-
-      DEF_LC_YEAR,                     &
-      DEF_LULCC_SCHEME,                &
-
-      DEF_URBAN_type_scheme,           &
-      DEF_URBAN_ONLY,                  &
-      DEF_URBAN_RUN,                   &   !add by hua yuan, open urban model or not
-      DEF_URBAN_BEM,                   &   !add by hua yuan, open urban BEM model or not
-      DEF_URBAN_TREE,                  &   !add by hua yuan, modeling urban tree or not
-      DEF_URBAN_WATER,                 &   !add by hua yuan, modeling urban water or not
-      DEF_URBAN_LUCY,                  &
-
-      DEF_USE_SOILPAR_UPS_FIT,         &
-      DEF_THERMAL_CONDUCTIVITY_SCHEME, &
-      DEF_USE_SUPERCOOL_WATER,         &
-      DEF_SOIL_REFL_SCHEME,            &
-      DEF_RSS_SCHEME,                  &
-      DEF_Runoff_SCHEME,               & 
-      DEF_SPLIT_SOILSNOW,              &
-      DEF_file_VIC_para,               &
-
-      DEF_dir_existing_srfdata,        &
-      USE_srfdata_from_larger_region,  &
-      USE_srfdata_from_3D_gridded_data,&
-      USE_zip_for_aggregation,         &
-      DEF_Srfdata_CompressLevel,       &
-
-      DEF_USE_CBL_HEIGHT,              &   !add by zhongwang wei @ sysu 2022/12/31
-      DEF_USE_PLANTHYDRAULICS,         &   !add by xingjie lu @ sysu 2023/05/28
-      DEF_USE_MEDLYNST,                &   !add by xingjie lu @ sysu 2023/05/28
-      DEF_USE_WUEST,                   &   !add by xingjie lu @ sysu 2023/05/28
-      DEF_USE_SASU,                    &   !add by Xingjie Lu @ sysu 2023/06/27
-      DEF_USE_PN,                      &   !add by Xingjie Lu @ sysu 2023/06/27
-      DEF_USE_FERT,                    &   !add by Xingjie Lu @ sysu 2023/06/27
-      DEF_USE_NITRIF,                  &   !add by Xingjie Lu @ sysu 2023/06/27
-      DEF_USE_CNSOYFIXN,               &   !add by Xingjie Lu @ sysu 2023/06/27
-      DEF_USE_FIRE,                    &   !add by Xingjie Lu @ sysu 2023/06/27
-
-      DEF_LANDONLY,                    &
-      DEF_USE_DOMINANT_PATCHTYPE,      &
-      DEF_USE_VariablySaturatedFlow,   &
-      DEF_USE_BEDROCK,                 &
-      DEF_USE_OZONESTRESS,             &
-      DEF_USE_OZONEDATA,               &
-      DEF_USE_SNICAR,                  &
-      DEF_Aerosol_Readin,              &
-      DEF_Aerosol_Clim,                &
-      DEF_USE_EstimatedRiverDepth,     &
->>>>>>> 718faf4b
 
       DEF_precip_phase_discrimination_scheme, &
 
@@ -1217,7 +1111,7 @@
                 write(*,*) 'Warning: configure conflict, both DEF_USE_MEDLYNST and DEF_USE_WUEST were set true.'
                 write(*,*) 'set both DEF_USE_MEDLYNST and DEF_USE_WUEST to false.'
             ENDIF
-         ENDIF 
+         ENDIF
 
 ! ----- SNICAR model ------ Macros&Namelist conflicts and dependency management
 
@@ -1416,7 +1310,6 @@
       CALL mpi_bcast (DEF_Runoff_SCHEME                      ,1   ,mpi_integer   ,p_root ,p_comm_glb ,p_err)
       CALL mpi_bcast (DEF_file_VIC_para                      ,256 ,mpi_character ,p_root ,p_comm_glb ,p_err)
       ! 08/2023, added by hua yuan
-<<<<<<< HEAD
       CALL mpi_bcast (DEF_SPLIT_SOILSNOW                     ,1   ,mpi_logical   ,p_root ,p_comm_glb ,p_err)
       CALL mpi_bcast (DEF_VEG_SNOW                           ,1   ,mpi_logical   ,p_root ,p_comm_glb ,p_err)
 
@@ -1428,6 +1321,7 @@
       CALL mpi_bcast (DEF_USE_CBL_HEIGHT                     ,1   ,mpi_logical   ,p_root ,p_comm_glb ,p_err)
       CALL mpi_bcast (DEF_USE_PLANTHYDRAULICS                ,1   ,mpi_logical   ,p_root ,p_comm_glb ,p_err)
       CALL mpi_bcast (DEF_USE_MEDLYNST                       ,1   ,mpi_logical   ,p_root ,p_comm_glb ,p_err)
+      CALL mpi_bcast (DEF_USE_WUEST                          ,1   ,mpi_logical   ,p_root ,p_comm_glb ,p_err)
       CALL mpi_bcast (DEF_USE_SASU                           ,1   ,mpi_logical   ,p_root ,p_comm_glb ,p_err)
       CALL mpi_bcast (DEF_USE_PN                             ,1   ,mpi_logical   ,p_root ,p_comm_glb ,p_err)
       CALL mpi_bcast (DEF_USE_FERT                           ,1   ,mpi_logical   ,p_root ,p_comm_glb ,p_err)
@@ -1511,101 +1405,6 @@
       CALL mpi_bcast (DEF_forcing%lonname                    ,256 ,mpi_character ,p_root ,p_comm_glb ,p_err)
       CALL mpi_bcast (DEF_forcing%groupby                    ,256 ,mpi_character ,p_root ,p_comm_glb ,p_err)
 
-=======
-      CALL mpi_bcast (DEF_SPLIT_SOILSNOW,      1, mpi_logical, p_root, p_comm_glb, p_err)
-
-      CALL mpi_bcast (DEF_LAI_MONTHLY,         1, mpi_logical, p_root, p_comm_glb, p_err)
-      CALL mpi_bcast (DEF_NDEP_FREQUENCY,      1, mpi_integer, p_root, p_comm_glb, p_err)
-      CALL mpi_bcast (DEF_Interception_scheme, 1, mpi_integer, p_root, p_comm_glb, p_err)
-      CALL mpi_bcast (DEF_SSP,             256, mpi_character, p_root, p_comm_glb, p_err)
-
-      CALL mpi_bcast (DEF_USE_CBL_HEIGHT     , 1, mpi_logical, p_root, p_comm_glb, p_err)
-      CALL mpi_bcast (DEF_USE_PLANTHYDRAULICS, 1, mpi_logical, p_root, p_comm_glb, p_err)
-      CALL mpi_bcast (DEF_USE_MEDLYNST       , 1, mpi_logical, p_root, p_comm_glb, p_err)
-      CALL mpi_bcast (DEF_USE_WUEST          , 1, mpi_logical, p_root, p_comm_glb, p_err)
-      CALL mpi_bcast (DEF_USE_SASU           , 1, mpi_logical, p_root, p_comm_glb, p_err)
-      CALL mpi_bcast (DEF_USE_PN             , 1, mpi_logical, p_root, p_comm_glb, p_err)
-      CALL mpi_bcast (DEF_USE_FERT           , 1, mpi_logical, p_root, p_comm_glb, p_err)
-      CALL mpi_bcast (DEF_USE_NITRIF         , 1, mpi_logical, p_root, p_comm_glb, p_err)
-      CALL mpi_bcast (DEF_USE_CNSOYFIXN      , 1, mpi_logical, p_root, p_comm_glb, p_err)
-      CALL mpi_bcast (DEF_USE_FIRE           , 1, mpi_logical, p_root, p_comm_glb, p_err)
-
-      CALL mpi_bcast (DEF_LANDONLY                 , 1, mpi_logical, p_root, p_comm_glb, p_err)
-      CALL mpi_bcast (DEF_USE_DOMINANT_PATCHTYPE   , 1, mpi_logical, p_root, p_comm_glb, p_err)
-      CALL mpi_bcast (DEF_USE_VariablySaturatedFlow, 1, mpi_logical, p_root, p_comm_glb, p_err)
-      CALL mpi_bcast (DEF_USE_BEDROCK              , 1, mpi_logical, p_root, p_comm_glb, p_err)
-      CALL mpi_bcast (DEF_USE_OZONESTRESS          , 1, mpi_logical, p_root, p_comm_glb, p_err)
-      CALL mpi_bcast (DEF_USE_OZONEDATA            , 1, mpi_logical, p_root, p_comm_glb, p_err)
-
-      CALL mpi_bcast (DEF_precip_phase_discrimination_scheme, 5, mpi_character, p_root, p_comm_glb, p_err)
-
-      CALL mpi_bcast (DEF_USE_SoilInit,    1, mpi_logical,   p_root, p_comm_glb, p_err)
-      CALL mpi_bcast (DEF_file_SoilInit, 256, mpi_character, p_root, p_comm_glb, p_err)
-
-      CALL mpi_bcast (DEF_USE_SnowInit,    1, mpi_logical,   p_root, p_comm_glb, p_err)
-      CALL mpi_bcast (DEF_file_SnowInit, 256, mpi_character, p_root, p_comm_glb, p_err)
-
-      CALL mpi_bcast (DEF_USE_CN_INIT,    1, mpi_logical,   p_root, p_comm_glb, p_err)
-      CALL mpi_bcast (DEF_file_cn_init, 256, mpi_character, p_root, p_comm_glb, p_err)
-
-      CALL mpi_bcast (DEF_USE_SNICAR,        1, mpi_logical,   p_root, p_comm_glb, p_err)
-      CALL mpi_bcast (DEF_file_snowoptics, 256, mpi_character, p_root, p_comm_glb, p_err)
-      CALL mpi_bcast (DEF_file_snowaging , 256, mpi_character, p_root, p_comm_glb, p_err)
-      
-      CALL mpi_bcast (DEF_ElementNeighbour_file, 256, mpi_character, p_root, p_comm_glb, p_err)
-
-      CALL mpi_bcast (DEF_DA_obsdir      , 256, mpi_character, p_root, p_comm_glb, p_err)
-
-      CALL mpi_bcast (DEF_Aerosol_Readin,    1, mpi_logical,   p_root, p_comm_glb, p_err)
-      CALL mpi_bcast (DEF_Aerosol_Clim,      1, mpi_logical,   p_root, p_comm_glb, p_err)
-
-      CALL mpi_bcast (DEF_USE_EstimatedRiverDepth, 1, mpi_logical, p_root, p_comm_glb, p_err)
-
-      CALL mpi_bcast (DEF_HISTORY_IN_VECTOR, 1, mpi_logical,  p_root, p_comm_glb, p_err)
-
-      CALL mpi_bcast (DEF_HIST_lon_res,  1, mpi_real8, p_root, p_comm_glb, p_err)
-      CALL mpi_bcast (DEF_HIST_lat_res,  1, mpi_real8, p_root, p_comm_glb, p_err)
-
-      CALL mpi_bcast (DEF_HIST_grid_as_forcing, 1, mpi_logical, p_root, p_comm_glb, p_err)
-
-      CALL mpi_bcast (DEF_WRST_FREQ,         256, mpi_character, p_root, p_comm_glb, p_err)
-      CALL mpi_bcast (DEF_HIST_FREQ,         256, mpi_character, p_root, p_comm_glb, p_err)
-      CALL mpi_bcast (DEF_HIST_groupby,      256, mpi_character, p_root, p_comm_glb, p_err)
-      CALL mpi_bcast (DEF_HIST_mode,         256, mpi_character, p_root, p_comm_glb, p_err)
-      CALL mpi_bcast (DEF_HIST_WriteBack,      1, mpi_logical,   p_root, p_comm_glb, p_err)
-      CALL mpi_bcast (DEF_REST_CompressLevel, 1, mpi_integer,   p_root, p_comm_glb, p_err)
-      CALL mpi_bcast (DEF_HIST_CompressLevel, 1, mpi_integer,   p_root, p_comm_glb, p_err)
-
-      CALL mpi_bcast (DEF_Forcing_Interp_Method,         20, mpi_character, p_root, p_comm_glb, p_err)
-      CALL mpi_bcast (DEF_USE_Forcing_Downscaling,        1, mpi_logical,   p_root, p_comm_glb, p_err)
-      CALL mpi_bcast (DEF_DS_precipitation_adjust_scheme, 5, mpi_character, p_root, p_comm_glb, p_err)
-      CALL mpi_bcast (DEF_DS_longwave_adjust_scheme,      5, mpi_character, p_root, p_comm_glb, p_err)
-
-      CALL mpi_bcast (DEF_forcing%dataset,          256, mpi_character, p_root, p_comm_glb, p_err)
-      CALL mpi_bcast (DEF_forcing%solarin_all_band,   1, mpi_logical,   p_root, p_comm_glb, p_err)
-      CALL mpi_bcast (DEF_forcing%HEIGHT_V,           1, mpi_real8,     p_root, p_comm_glb, p_err)
-      CALL mpi_bcast (DEF_forcing%HEIGHT_T,           1, mpi_real8,     p_root, p_comm_glb, p_err)
-      CALL mpi_bcast (DEF_forcing%HEIGHT_Q,           1, mpi_real8,     p_root, p_comm_glb, p_err)
-      CALL mpi_bcast (DEF_forcing%regional,           1, mpi_logical,   p_root, p_comm_glb, p_err)
-      CALL mpi_bcast (DEF_forcing%regbnd,             4, mpi_real8,     p_root, p_comm_glb, p_err)
-      CALL mpi_bcast (DEF_forcing%has_missing_value,  1, mpi_logical,   p_root, p_comm_glb, p_err)
-      CALL mpi_bcast (DEF_forcing%missing_value_name,256,mpi_character, p_root, p_comm_glb, p_err)
-      CALL mpi_bcast (DEF_forcing%NVAR,               1, mpi_integer,   p_root, p_comm_glb, p_err)
-      CALL mpi_bcast (DEF_forcing%startyr,            1, mpi_integer,   p_root, p_comm_glb, p_err)
-      CALL mpi_bcast (DEF_forcing%startmo,            1, mpi_integer,   p_root, p_comm_glb, p_err)
-      CALL mpi_bcast (DEF_forcing%endyr,              1, mpi_integer,   p_root, p_comm_glb, p_err)
-      CALL mpi_bcast (DEF_forcing%endmo,              1, mpi_integer,   p_root, p_comm_glb, p_err)
-      CALL mpi_bcast (DEF_forcing%dtime,              8, mpi_integer,   p_root, p_comm_glb, p_err)
-      CALL mpi_bcast (DEF_forcing%offset,             8, mpi_integer,   p_root, p_comm_glb, p_err)
-      CALL mpi_bcast (DEF_forcing%nlands,             1, mpi_integer,   p_root, p_comm_glb, p_err)
-      CALL mpi_bcast (DEF_forcing%leapyear,           1, mpi_logical,   p_root, p_comm_glb, p_err)
-      CALL mpi_bcast (DEF_forcing%data2d,             1, mpi_logical,   p_root, p_comm_glb, p_err)
-      CALL mpi_bcast (DEF_forcing%hightdim,           1, mpi_logical,   p_root, p_comm_glb, p_err)
-      CALL mpi_bcast (DEF_forcing%dim2d,              1, mpi_logical,   p_root, p_comm_glb, p_err)
-      CALL mpi_bcast (DEF_forcing%latname,          256, mpi_character, p_root, p_comm_glb, p_err)
-      CALL mpi_bcast (DEF_forcing%lonname,          256, mpi_character, p_root, p_comm_glb, p_err)
-      CALL mpi_bcast (DEF_forcing%groupby,          256, mpi_character, p_root, p_comm_glb, p_err)
->>>>>>> 718faf4b
       DO ivar = 1, 8
          CALL mpi_bcast (DEF_forcing%fprefix(ivar)           ,256 ,mpi_character ,p_root ,p_comm_glb ,p_err)
          CALL mpi_bcast (DEF_forcing%vname(ivar)             ,256 ,mpi_character ,p_root ,p_comm_glb ,p_err)
