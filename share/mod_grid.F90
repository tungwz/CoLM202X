#include <define.h>

MODULE mod_grid

   USE precision
   IMPLICIT NONE

   ! ---- data types ----
   TYPE :: grid_type

      INTEGER :: nlat
      INTEGER :: nlon

      ! Latitude direction. (yinc = 1) means south to north.  
      INTEGER :: yinc

      ! Coordinates.
      REAL(r8), allocatable :: lat_s (:)
      REAL(r8), allocatable :: lat_n (:)
      REAL(r8), allocatable :: lon_w (:)
      REAL(r8), allocatable :: lon_e (:)
      
      ! Blocks.
      INTEGER, allocatable :: xdsp(:), ydsp(:)
      INTEGER, allocatable :: xcnt(:), ycnt(:)
      INTEGER, allocatable :: xblk(:), yblk(:)
      INTEGER, allocatable :: xloc(:), yloc(:)

      ! Mapping to pixels.
      INTEGER, allocatable :: xgrd(:), ygrd(:)

      ! Grid info.
      REAL(r8), allocatable :: rlon(:)
      REAL(r8), allocatable :: rlat(:)

   CONTAINS
      procedure, PUBLIC :: define_by_name   => grid_define_by_name  
      procedure, PUBLIC :: define_by_ndims  => grid_define_by_ndims  
      procedure, PUBLIC :: define_by_center => grid_define_by_center
      procedure, PUBLIC :: define_from_file => grid_define_from_file
      procedure, PUBLIC :: define_by_copy   => grid_define_by_copy

      procedure, PUBLIC :: set_rlon => grid_set_rlon
      procedure, PUBLIC :: set_rlat => grid_set_rlat

      procedure, PRIVATE :: init => grid_init
      procedure, PRIVATE :: normalize  => grid_normalize
      procedure, PRIVATE :: set_blocks => grid_set_blocks
      
      final :: grid_free_mem

   END TYPE grid_type
   
   ! ---- data types ----
   TYPE :: grid_list_type
      INTEGER :: ng
      INTEGER, allocatable :: ilat(:)
      INTEGER, allocatable :: ilon(:)
   END TYPE grid_list_type

   type :: segment_type
      integer :: blk
      integer :: cnt
      integer :: bdsp
      integer :: gdsp
   end type segment_type

   type :: grid_info_type
      integer :: nlat, nlon
      real(r8), allocatable :: lat_s(:)
      real(r8), allocatable :: lat_n(:)
      real(r8), allocatable :: lon_w(:)
      real(r8), allocatable :: lon_e(:)
      real(r8), allocatable :: lon_c(:) !grid center
      real(r8), allocatable :: lat_c(:) !grid center
   end type grid_info_type

   TYPE :: grid_concat_type
      integer :: ndatablk
      integer :: nxseg, nyseg
      type(segment_type), allocatable :: xsegs(:), ysegs(:)
      type(grid_info_type) :: ginfo
   CONTAINS
      procedure, PUBLIC :: set => set_grid_concat
      final :: grid_concat_free_mem
   END TYPE grid_concat_type

CONTAINS

   ! --------------------------------
   SUBROUTINE grid_init (this, nlon, nlat)
      
      IMPLICIT NONE
      class (grid_type) :: this

      INTEGER, intent(in) :: nlon
      INTEGER, intent(in) :: nlat

      this%nlat = nlat
      this%nlon = nlon

      allocate (this%lat_s (nlat))
      allocate (this%lat_n (nlat))
      allocate (this%lon_w (nlon))
      allocate (this%lon_e (nlon))

   END SUBROUTINE grid_init
   
   ! --------------------------------
   SUBROUTINE grid_define_by_name (this, gridname)

      IMPLICIT NONE
      class (grid_type) :: this

      CHARACTER(len=*), intent(in) :: gridname

      ! Local variables
      INTEGER  :: nlat, nlon, ilat, ilon
      REAL(r8) :: del_lat, del_lon
      REAL(r8), allocatable :: lon(:), lat(:)

      IF (trim(gridname) == 'merit_90m') THEN 

         nlat = 180*60*20
         nlon = 360*60*20

         this%nlat = nlat
         this%nlon = nlon

         CALL this%init (this%nlon, this%nlat)

         del_lat = 180.0 / nlat
         DO ilat = 1, this%nlat
            this%lat_s(ilat) = 90.0 - del_lat * ilat - del_lat/2.0 
            this%lat_n(ilat) = 90.0 - del_lat * (ilat-1) - del_lat/2.0
         ENDDO

         del_lon = 360.0 / nlon
         DO ilon = 1, this%nlon
            this%lon_w(ilon) = -180.0 + del_lon * (ilon-1) - del_lon/2.0
            this%lon_e(ilon) = -180.0 + del_lon * ilon - del_lon/2.0
         ENDDO

         CALL this%normalize  ()
         CALL this%set_blocks ()

      ENDIF

      IF (trim(gridname) == 'colm_1km') THEN

         CALL this%define_by_ndims (43200,21600)

      ENDIF

      IF (trim(gridname) == 'colm_500m') THEN

         CALL this%define_by_ndims (86400,43200)

      ENDIF

<<<<<<< HEAD
      IF (trim(gridname) == 'nitrif_2deg') THEN
         CALL this%define_by_ndims (144,96)
      ENDIF

      IF (trim(gridname) == 'ERA5LAND') THEN

         nlat = 1801
         nlon = 3600

         allocate (lon(nlon))
         allocate (lat(nlat))

         del_lat = 180.0 / (nlat-1)
         DO ilat = 1, nlat
            lat(ilat) = 90.0 - del_lat * (ilat-1)
         ENDDO

         del_lon = 360.0 / nlon
         DO ilon = 1, nlon
            lon(ilon) = (ilon-1) * del_lon
         ENDDO

         call this%define_by_center (lat, lon)

      ENDIF

      IF (trim(gridname) == 'ERA5') THEN

         nlat = 721
         nlon = 1440

         allocate (lon(nlon))
         allocate (lat(nlat))

         del_lat = 180.0 / (nlat-1)
         DO ilat = 1, nlat
            lat(ilat) = 90.0 - del_lat * (ilat-1)
         ENDDO

         del_lon = 360.0 / nlon
         DO ilon = 1, nlon
            lon(ilon) = (ilon-1) * del_lon
         ENDDO

         call this%define_by_center (lat, lon)

      ENDIF

      IF (trim(gridname) == 'PRINCETON') THEN

         nlat = 180
         nlon = 360

         allocate (lon(nlon))
         allocate (lat(nlat))

         del_lat = 180.0 / nlat
         DO ilat = 1, nlat
            lat(ilat) = -90.0 + del_lat * (ilat-1)
         ENDDO

         del_lon = 360.0 / nlon
         DO ilon = 1, nlon
            lon(ilon) =(ilon-1) * del_lon  !  ilon * del_lon * (ilon-1)
         ENDDO

         call this%define_by_center (lat, lon)

      ENDIF

      IF (trim(gridname) == 'JRA55') THEN

         nlat = 320
         nlon = 640

         allocate (lon(nlon))
         allocate (lat(nlat))

         del_lat = 180.0 / nlat
         del_lat=0.5625
         DO ilat = 1, nlat
            lat(ilat) =  90.0 - del_lat * (ilat-1)
         ENDDO

         del_lon = 360.0 / nlon
         del_lon=0.5625
         DO ilon = 1, nlon
            lon(ilon) =(ilon-1) * del_lon  !  ilon * del_lon * (ilon-1)
         ENDDO

         call this%define_by_center (lat, lon)

      ENDIF


      IF (trim(gridname) == 'GDAS') THEN

         nlat = 600
         nlon = 1440

         allocate (lon(nlon))
         allocate (lat(nlat))

         !del_lat = 180.0 / nlat
         del_lat=0.25
         DO ilat = 1, nlat
            lat(ilat) = -60.0 + del_lat * (ilat-1)
         ENDDO

         !del_lon = 360.0 / nlon
         del_lon=0.25
         DO ilon = 1, nlon
            lon(ilon) =-180.0+(ilon-1) * del_lon  !  ilon * del_lon * (ilon-1)
         ENDDO

         call this%define_by_center (lat, lon)

      ENDIF

      IF (trim(gridname) == 'CLDAS') THEN

         nlat = 1040
         nlon = 1600

         allocate (lon(nlon))
         allocate (lat(nlat))

         del_lat=0.0625
         DO ilat = 1, nlat
            lat(ilat) = del_lat * (ilat-1)
         ENDDO

         del_lon=0.0625
         DO ilon = 1, nlon
            lon(ilon) =60.0+(ilon-1) * del_lon  !  ilon * del_lon * (ilon-1)
         ENDDO

         call this%define_by_center (lat, lon)

      ENDIF


      IF (trim(gridname) == 'CMFD') THEN

         nlat = 400
         nlon = 700

         allocate (lon(nlon))
         allocate (lat(nlat))

         del_lat=0.1
         DO ilat = 1, nlat
            lat(ilat) = 15.0+del_lat * (ilat-1)
         ENDDO

         del_lon=0.1
         DO ilon = 1, nlon
            lon(ilon) =70.0+(ilon-1) * del_lon  !  ilon * del_lon * (ilon-1)
         ENDDO

         call this%define_by_center (lat, lon)

      ENDIF

=======
>>>>>>> c547814f
   END SUBROUTINE grid_define_by_name

   !-----------------------------------------------------
   SUBROUTINE grid_define_by_ndims (this, lon_points, lat_points)

      IMPLICIT NONE
      class (grid_type) :: this

      INTEGER, intent(in) :: lon_points
      INTEGER, intent(in) :: lat_points

      ! Local variables
      INTEGER  :: ilat, ilon
      REAL(r8) :: del_lat, del_lon

      this%nlat = lat_points
      this%nlon = lon_points

      CALL this%init (this%nlon, this%nlat)

      del_lat = 180.0 / lat_points
      DO ilat = 1, this%nlat
         this%lat_s(ilat) = 90.0 - del_lat * ilat
         this%lat_n(ilat) = 90.0 - del_lat * (ilat-1)
      ENDDO

      del_lon = 360.0 / lon_points
      DO ilon = 1, this%nlon
         this%lon_w(ilon) = -180.0 + del_lon * (ilon-1)
         this%lon_e(ilon) = -180.0 + del_lon * ilon
      ENDDO

      CALL this%normalize  ()
      CALL this%set_blocks ()

   END SUBROUTINE grid_define_by_ndims

   !---------------------------------------------
   SUBROUTINE grid_define_by_center (this, lat_in, lon_in, &
         south, north, west, east)
      
      USE precision
      USE mod_utils
      IMPLICIT NONE
      class (grid_type) :: this

      REAL(r8), intent(in) :: lat_in(:), lon_in(:)
      REAL(r8), intent(in), optional :: south, north, west, east

      ! Local variables
      INTEGER :: ilat, ilon, ilone, ilonw
      REAL(r8), allocatable :: lon_in_n(:)

      this%nlat = size(lat_in)
      this%nlon = size(lon_in)

      CALL this%init (this%nlon, this%nlat)

      IF (lat_in(1) > lat_in(this%nlat)) THEN
         this%yinc = -1
      ELSE
         this%yinc = 1
      ENDIF

      DO ilat = 1, this%nlat
         IF (this%yinc == 1) THEN
            IF (ilat < this%nlat) THEN
               this%lat_n(ilat) = (lat_in(ilat) + lat_in(ilat+1)) * 0.5
            ELSE
               IF (present(north)) THEN
                  this%lat_n(ilat) = north
               ELSE
                  this%lat_n(ilat) = 90.0
               ENDIF
            ENDIF

            IF (ilat > 1) THEN
               this%lat_s(ilat) = (lat_in(ilat-1) + lat_in(ilat)) * 0.5
            ELSE
               IF (present(south)) THEN
                  this%lat_s(ilat) = south
               ELSE
                  this%lat_s(ilat) = -90.0
               ENDIF
            ENDIF
         ELSEIF (this%yinc == -1) THEN
            IF (ilat > 1) THEN
               this%lat_n(ilat) = (lat_in(ilat-1) + lat_in(ilat)) * 0.5
            ELSE
               IF (present(north)) THEN
                  this%lat_n(ilat) = north
               ELSE
                  this%lat_n(ilat) = 90.0
               ENDIF
            ENDIF

            IF (ilat < this%nlat) THEN
               this%lat_s(ilat) = (lat_in(ilat) + lat_in(ilat+1)) * 0.5
            ELSE
               IF (present(south)) THEN
                  this%lat_s(ilat) = south
               ELSE
                  this%lat_s(ilat) = -90.0
               ENDIF
            ENDIF
         ENDIF
      ENDDO

      allocate (lon_in_n (size(lon_in)))
      
      lon_in_n = lon_in
      DO ilon = 1, size(lon_in_n)
         CALL normalize_longitude (lon_in_n(ilon))
      ENDDO

      DO ilon = 1, this%nlon
         ilone = mod(ilon,this%nlon) + 1
         IF (lon_in_n(ilon) > lon_in_n(ilone)) THEN
            this%lon_e(ilon) = (lon_in_n(ilon) + lon_in_n(ilone) + 360.0) * 0.5
         ELSE
            this%lon_e(ilon) = (lon_in_n(ilon) + lon_in_n(ilone)) * 0.5
         ENDIF

         IF ((ilon == this%nlon) .and. (present(east))) THEN
            this%lon_e(this%nlon) = east
         ENDIF

         ilonw = ilon - 1
         IF (ilonw == 0) ilonw = this%nlon
         IF (lon_in_n(ilonw) > lon_in_n(ilon)) THEN
            this%lon_w(ilon) = (lon_in_n(ilonw) + lon_in_n(ilon) + 360.0) * 0.5
         ELSE
            this%lon_w(ilon) = (lon_in_n(ilonw) + lon_in_n(ilon)) * 0.5
         ENDIF

         IF ((ilon == 1) .and. (present(west))) THEN
            this%lon_w(1) = west
         ENDIF
      ENDDO

      deallocate (lon_in_n)

      CALL this%normalize  ()
      CALL this%set_blocks ()

   END SUBROUTINE grid_define_by_center

   !-----------------------------------------------------
   SUBROUTINE grid_define_from_file (this, filename)
      
      USE ncio_serial
      IMPLICIT NONE
      class (grid_type) :: this

      CHARACTER(len=*), intent(in) :: filename

      CALL ncio_read_bcast_serial (filename, 'lat_s', this%lat_s)
      CALL ncio_read_bcast_serial (filename, 'lat_n', this%lat_n)
      CALL ncio_read_bcast_serial (filename, 'lon_w', this%lon_w)
      CALL ncio_read_bcast_serial (filename, 'lon_e', this%lon_e)

      this%nlat = size(this%lat_s)
      this%nlon = size(this%lon_w)

      CALL this%normalize  ()
      CALL this%set_blocks ()
      
   END SUBROUTINE grid_define_from_file

   !-----------------------------------------------------
   SUBROUTINE grid_define_by_copy (this, grid_in)
      
      USE ncio_serial
      IMPLICIT NONE
      class (grid_type) :: this

      TYPE(grid_type) :: grid_in

      CALL this%init (grid_in%nlon, grid_in%nlat)

      this%lat_s = grid_in%lat_s
      this%lat_n = grid_in%lat_n
      this%lon_w = grid_in%lon_w
      this%lon_e = grid_in%lon_e

      CALL this%normalize  ()
      CALL this%set_blocks ()
      
   END SUBROUTINE grid_define_by_copy

   !-----------------------------------------------------
   SUBROUTINE grid_normalize (this)

      USE mod_utils
      IMPLICIT NONE
      class(grid_type) :: this

      ! Local variable
      INTEGER :: ilon, ilat

      DO ilon = 1, this%nlon
         CALL normalize_longitude (this%lon_w(ilon))
         CALL normalize_longitude (this%lon_e(ilon))
      ENDDO

      DO ilat = 1, this%nlat
         this%lat_s(ilat) = max(-90.0, min(90.0, this%lat_s(ilat)))
         this%lat_n(ilat) = max(-90.0, min(90.0, this%lat_n(ilat)))
      ENDDO

      IF (this%lat_s(1) <= this%lat_s(this%nlat)) THEN
         this%yinc = 1
      ELSE
         this%yinc = -1
      ENDIF

   END SUBROUTINE grid_normalize

   !-----------------------------------------------------
   SUBROUTINE grid_set_blocks (this)
      
      USE mod_namelist
      USE mod_block
      USE mod_utils
      IMPLICIT NONE
     
      class (grid_type) :: this
      
      ! Local variables
      INTEGER  :: ilat, ilon, iblk, jblk, ilon_e
      INTEGER  :: ilat_north, ilat_south, ilon_east, ilon_west
      REAL(r8) :: edges, edgen, edgew, edgee 
   
      allocate (this%xcnt (gblock%nxblk))
      allocate (this%xdsp (gblock%nxblk))
      allocate (this%ycnt (gblock%nyblk))
      allocate (this%ydsp (gblock%nyblk))
      
      allocate (this%xblk (this%nlon))
      allocate (this%yblk (this%nlat))
      
      allocate (this%xloc (this%nlon))
      allocate (this%yloc (this%nlat))

      edges = DEF_domain%edges
      edgen = DEF_domain%edgen
      edgew = DEF_domain%edgew
      edgee = DEF_domain%edgee
         
      CALL normalize_longitude (edgew)
      CALL normalize_longitude (edgee)

      IF (this%yinc == 1) THEN
         
         this%ycnt(:) = 0
         this%yblk(:) = 0

         IF (edges < this%lat_s(1)) THEN
            jblk = find_nearest_south (this%lat_s(1), gblock%nyblk, gblock%lat_s)
            ilat = 1
         ELSE
            jblk = find_nearest_south (edges, gblock%nyblk, gblock%lat_s)
            ilat = find_nearest_south (edges, this%nlat, this%lat_s)
         ENDIF

         this%ydsp(jblk) = ilat - 1

         DO while (ilat <= this%nlat)
            IF (this%lat_s(ilat) < edgen) THEN
               IF (this%lat_s(ilat) < gblock%lat_n(jblk)) THEN

                  this%ycnt(jblk) = this%ycnt(jblk) + 1

                  this%yblk(ilat) = jblk
                  this%yloc(ilat) = this%ycnt(jblk)

                  ilat = ilat + 1
               ELSE
                  jblk = jblk + 1
                  IF (jblk <= gblock%nyblk) THEN
                     this%ydsp(jblk) = ilat - 1
                  ELSE
                     exit
                  ENDIF
               ENDIF
            ELSE
               exit
            ENDIF
         ENDDO

      ELSE

         this%ycnt(:) = 0
         this%yblk(:) = 0

         IF (edgen > this%lat_n(1)) THEN
            jblk = find_nearest_north (this%lat_n(1), gblock%nyblk, gblock%lat_n)
            ilat = 1
         ELSE
            jblk = find_nearest_north (edgen, gblock%nyblk, gblock%lat_n)
            ilat = find_nearest_north (edgen, this%nlat, this%lat_n)
         ENDIF

         this%ydsp(jblk) = ilat - 1

         DO while (ilat <= this%nlat)
            IF (this%lat_n(ilat) > edges) THEN
               IF (this%lat_n(ilat) > gblock%lat_s(jblk)) THEN

                  this%ycnt(jblk) = this%ycnt(jblk) + 1

                  this%yblk(ilat) = jblk
                  this%yloc(ilat) = this%ycnt(jblk)

                  ilat = ilat + 1
               ELSE
                  jblk = jblk - 1
                  IF (jblk >= 1) THEN
                     this%ydsp(jblk) = ilat - 1
                  ELSE
                     exit
                  ENDIF
               ENDIF
            ELSE
               exit
            ENDIF
         ENDDO

      ENDIF


      this%xcnt(:) = 0
      this%xblk(:) = 0

      IF ((this%lon_w(1) /= this%lon_e(this%nlon)) &
         .and. (lon_between_floor(edgew, this%lon_e(this%nlon), this%lon_w(1)))) THEN
         iblk = find_nearest_west (this%lon_w(1), gblock%nxblk, gblock%lon_w)
         ilon = 1
      ELSE
         iblk = find_nearest_west (edgew, gblock%nxblk, gblock%lon_w)
         ilon = find_nearest_west (edgew, this%nlon, this%lon_w)
      ENDIF

      this%xdsp(iblk) = ilon - 1
      this%xcnt(iblk) = 1
      this%xblk(ilon) = iblk
      this%xloc(ilon) = 1

      ilon_e = ilon - 1
      IF (ilon_e == 0) ilon_e = this%nlon
      ilon = mod(ilon,this%nlon) + 1
      DO while (.true.)
         IF (lon_between_floor(this%lon_w(ilon), edgew, edgee)) THEN
            IF (lon_between_floor(this%lon_w(ilon), gblock%lon_w(iblk), gblock%lon_e(iblk))) THEN

               this%xcnt(iblk) = this%xcnt(iblk) + 1

               this%xblk(ilon) = iblk
               this%xloc(ilon) = this%xcnt(iblk)

               IF (ilon /= ilon_e) THEN
                  ilon = mod(ilon,this%nlon) + 1
               ELSE
                  exit
               ENDIF
            ELSE
               iblk = mod(iblk,gblock%nxblk) + 1
               IF (this%xcnt(iblk) == 0) THEN
                  this%xdsp(iblk) = ilon - 1
               ELSE
                  ilon_e = this%xdsp(iblk) + this%xcnt(iblk)
                  IF (ilon_e > this%nlon) ilon_e = ilon_e - this%nlon

                  this%xdsp(iblk) = ilon - 1
                  this%xcnt(iblk) = 0
                  DO while (.true.)
                     this%xcnt(iblk) = this%xcnt(iblk) + 1
                     this%xblk(ilon) = iblk
                     this%xloc(ilon) = this%xcnt(iblk)

                     IF (ilon /= ilon_e) THEN
                        ilon = mod(ilon,this%nlon) + 1
                     ELSE
                        exit
                     ENDIF
                  ENDDO
                  
                  exit
               ENDIF
            ENDIF
         ELSE
            exit
         ENDIF
      ENDDO

   END SUBROUTINE grid_set_blocks
   
   !-----------
   SUBROUTINE grid_set_rlon (this)

      USE precision
      USE mod_utils
      USE MathConstants, only : pi
      IMPLICIT NONE

      class (grid_type) :: this

      ! Local variables
      INTEGER  :: ix
      REAL(r8) :: lon

      IF (.not. allocated(this%rlon)) THEN
         allocate (this%rlon(this%nlon))
      ENDIF

      DO ix = 1, this%nlon
         IF (this%lon_w(ix) <= this%lon_e(ix)) THEN
            lon = (this%lon_w(ix) + this%lon_e(ix)) * 0.5
         ELSE
            lon = (this%lon_w(ix) + this%lon_e(ix)) * 0.5 + 180.0
         ENDIF

         CALL normalize_longitude (lon)

         this%rlon(ix) = lon / 180.0_r8 * pi
      ENDDO

   END SUBROUTINE grid_set_rlon
   
   !-----------
   SUBROUTINE grid_set_rlat (this)

      USE precision
      USE mod_utils
      USE MathConstants, only : pi
      IMPLICIT NONE

      class (grid_type) :: this
      
      ! Local variables
      INTEGER :: iy

      IF (.not. allocated(this%rlat)) THEN
         allocate (this%rlat(this%nlat))
      ENDIF

      DO iy = 1, this%nlat
         this%rlat(iy) = &
            (this%lat_s(iy) + this%lat_n(iy)) * 0.5 / 180.0_r8 * pi
      ENDDO

   END SUBROUTINE grid_set_rlat

   !---------
   SUBROUTINE grid_free_mem (this)

      IMPLICIT NONE
      TYPE (grid_type) :: this

      IF (allocated (this%lat_s))  deallocate (this%lat_s)
      IF (allocated (this%lat_n))  deallocate (this%lat_n)
      IF (allocated (this%lon_w))  deallocate (this%lon_w)
      IF (allocated (this%lon_e))  deallocate (this%lon_e)
      
      IF (allocated (this%xdsp))   deallocate (this%xdsp) 
      IF (allocated (this%ydsp))   deallocate (this%ydsp) 

      IF (allocated (this%xcnt))   deallocate (this%xcnt) 
      IF (allocated (this%ycnt))   deallocate (this%ycnt) 

      IF (allocated (this%xblk))   deallocate (this%xblk) 
      IF (allocated (this%yblk))   deallocate (this%yblk) 
      
      IF (allocated (this%xloc))   deallocate (this%xloc) 
      IF (allocated (this%yloc))   deallocate (this%yloc) 

      IF (allocated (this%xgrd))   deallocate (this%xgrd) 
      IF (allocated (this%ygrd))   deallocate (this%ygrd) 
      
      IF (allocated (this%rlon))   deallocate (this%rlon) 
      IF (allocated (this%rlat))   deallocate (this%rlat) 

   END SUBROUTINE grid_free_mem

   !----------
   subroutine set_grid_concat (this, grid)

      use mod_block
      USE mod_utils
      implicit none

      class(grid_concat_type) :: this
      type(grid_type), intent(in) :: grid

      ! Local variables
      integer :: ilat_l, ilat_u, ilat, ilatloc, jblk, iyseg
      integer :: ilon_w, ilon_e, ilon, ilonloc, iblk, ixseg

      ilat_l = findloc(grid%yblk /= 0, .true., dim=1)
      ilat_u = findloc(grid%yblk /= 0, .true., dim=1, back=.true.)

      this%ginfo%nlat = ilat_u - ilat_l + 1
      allocate (this%ginfo%lat_s (this%ginfo%nlat))
      allocate (this%ginfo%lat_n (this%ginfo%nlat))
      allocate (this%ginfo%lat_c (this%ginfo%nlat))

      this%nyseg = 0
      jblk  = 0
      ilatloc = 0
      do ilat = ilat_l, ilat_u
         if (grid%yblk(ilat) /= jblk) then
            this%nyseg = this%nyseg + 1
            jblk  = grid%yblk(ilat)
         end if

         ilatloc = ilatloc + 1
         this%ginfo%lat_s(ilatloc) = grid%lat_s(ilat)
         this%ginfo%lat_n(ilatloc) = grid%lat_n(ilat)
         this%ginfo%lat_c(ilatloc) = (grid%lat_s(ilat)+grid%lat_n(ilat)) * 0.5
      end do

      allocate (this%ysegs (this%nyseg))

      iyseg = 0
      jblk  = 0
      do ilat = ilat_l, ilat_u
         if (grid%yblk(ilat) /= jblk) then
            iyseg = iyseg + 1
            jblk  = grid%yblk(ilat)
            this%ysegs(iyseg)%blk  = jblk
            this%ysegs(iyseg)%bdsp = grid%yloc(ilat) - 1
            this%ysegs(iyseg)%gdsp = ilat - ilat_l
            this%ysegs(iyseg)%cnt  = 1
         else
            this%ysegs(iyseg)%cnt  = this%ysegs(iyseg)%cnt + 1
         end if
      end do

      if (all(grid%xblk > 0)) then
         ilon_w = 1
         ilon_e = grid%nlon
      else
         ilon_w = findloc(grid%xblk /= 0, .true., dim=1)
         do while (.true.)
            ilon = ilon_w - 1
            if (ilon == 0) ilon = grid%nlon

            if (grid%xblk(ilon) /= 0) then
               ilon_w = ilon
            else
               exit
            end if
         end do

         ilon_e = ilon_w
         do while (.true.)
            ilon = mod(ilon_e,grid%nlon) + 1

            if (grid%xblk(ilon) /= 0) then
               ilon_e = ilon
            else
               exit
            end if
         end do
      end if

      this%ginfo%nlon = ilon_e - ilon_w + 1
      if (this%ginfo%nlon <= 0) THEN
         this%ginfo%nlon = this%ginfo%nlon + grid%nlon
      ENDIF

      allocate (this%ginfo%lon_w (this%ginfo%nlon))
      allocate (this%ginfo%lon_e (this%ginfo%nlon))
      allocate (this%ginfo%lon_c (this%ginfo%nlon))

      this%nxseg = 0
      ilon = ilon_w - 1
      iblk = 0
      ilonloc = 0
      do while (.true.) 
         ilon = mod(ilon,grid%nlon) + 1
         if (grid%xblk(ilon) /= iblk) then
            this%nxseg = this%nxseg + 1
            iblk = grid%xblk(ilon)
         end if

         ilonloc = ilonloc + 1
         this%ginfo%lon_w(ilonloc) = grid%lon_w(ilon)
         this%ginfo%lon_e(ilonloc) = grid%lon_e(ilon)

         this%ginfo%lon_c(ilonloc) = (grid%lon_w(ilon) + grid%lon_e(ilon)) * 0.5
         IF (grid%lon_w(ilon) > grid%lon_e(ilon)) THEN
            this%ginfo%lon_c(ilonloc) = this%ginfo%lon_c(ilonloc) + 180.0
            CALL normalize_longitude (this%ginfo%lon_c(ilonloc))
         ENDIF

         if (ilon == ilon_e) exit
      end do

      allocate (this%xsegs (this%nxseg))

      ixseg = 0
      iblk = 0
      ilon = ilon_w - 1
      ilonloc = 0
      do while (.true.) 
         ilon = mod(ilon,grid%nlon) + 1
         ilonloc = ilonloc + 1
         if (grid%xblk(ilon) /= iblk) then
            ixseg = ixseg + 1
            iblk = grid%xblk(ilon)
            this%xsegs(ixseg)%blk  = iblk
            this%xsegs(ixseg)%bdsp = grid%xloc(ilon) - 1
            this%xsegs(ixseg)%gdsp = ilonloc - 1
            this%xsegs(ixseg)%cnt = 1
         else
            this%xsegs(ixseg)%cnt = this%xsegs(ixseg)%cnt + 1
         end if

         if (ilon == ilon_e) exit
      end do

      this%ndatablk = 0

      do iyseg = 1, this%nyseg
         do ixseg = 1, this%nxseg
            iblk = this%xsegs(ixseg)%blk
            jblk = this%ysegs(iyseg)%blk
            if (gblock%pio(iblk,jblk) >= 0) then
               this%ndatablk = this%ndatablk + 1
            end if
         end do
      end do

   end subroutine set_grid_concat

   !-------
   SUBROUTINE grid_concat_free_mem (this)

      IMPLICIT NONE

      TYPE(grid_concat_type) :: this

      IF (allocated(this%xsegs)) deallocate(this%xsegs)
      IF (allocated(this%ysegs)) deallocate(this%ysegs)

      IF (allocated(this%ginfo%lat_s)) deallocate(this%ginfo%lat_s)
      IF (allocated(this%ginfo%lat_n)) deallocate(this%ginfo%lat_n)
      IF (allocated(this%ginfo%lat_c)) deallocate(this%ginfo%lat_c)
      IF (allocated(this%ginfo%lon_w)) deallocate(this%ginfo%lon_w)
      IF (allocated(this%ginfo%lon_e)) deallocate(this%ginfo%lon_e)
      IF (allocated(this%ginfo%lon_c)) deallocate(this%ginfo%lon_c)

   END SUBROUTINE grid_concat_free_mem

END MODULE mod_grid<|MERGE_RESOLUTION|>--- conflicted
+++ resolved
@@ -158,173 +158,12 @@
 
       ENDIF
 
-<<<<<<< HEAD
       IF (trim(gridname) == 'nitrif_2deg') THEN
+
          CALL this%define_by_ndims (144,96)
-      ENDIF
-
-      IF (trim(gridname) == 'ERA5LAND') THEN
-
-         nlat = 1801
-         nlon = 3600
-
-         allocate (lon(nlon))
-         allocate (lat(nlat))
-
-         del_lat = 180.0 / (nlat-1)
-         DO ilat = 1, nlat
-            lat(ilat) = 90.0 - del_lat * (ilat-1)
-         ENDDO
-
-         del_lon = 360.0 / nlon
-         DO ilon = 1, nlon
-            lon(ilon) = (ilon-1) * del_lon
-         ENDDO
-
-         call this%define_by_center (lat, lon)
-
-      ENDIF
-
-      IF (trim(gridname) == 'ERA5') THEN
-
-         nlat = 721
-         nlon = 1440
-
-         allocate (lon(nlon))
-         allocate (lat(nlat))
-
-         del_lat = 180.0 / (nlat-1)
-         DO ilat = 1, nlat
-            lat(ilat) = 90.0 - del_lat * (ilat-1)
-         ENDDO
-
-         del_lon = 360.0 / nlon
-         DO ilon = 1, nlon
-            lon(ilon) = (ilon-1) * del_lon
-         ENDDO
-
-         call this%define_by_center (lat, lon)
-
-      ENDIF
-
-      IF (trim(gridname) == 'PRINCETON') THEN
-
-         nlat = 180
-         nlon = 360
-
-         allocate (lon(nlon))
-         allocate (lat(nlat))
-
-         del_lat = 180.0 / nlat
-         DO ilat = 1, nlat
-            lat(ilat) = -90.0 + del_lat * (ilat-1)
-         ENDDO
-
-         del_lon = 360.0 / nlon
-         DO ilon = 1, nlon
-            lon(ilon) =(ilon-1) * del_lon  !  ilon * del_lon * (ilon-1)
-         ENDDO
-
-         call this%define_by_center (lat, lon)
-
-      ENDIF
-
-      IF (trim(gridname) == 'JRA55') THEN
-
-         nlat = 320
-         nlon = 640
-
-         allocate (lon(nlon))
-         allocate (lat(nlat))
-
-         del_lat = 180.0 / nlat
-         del_lat=0.5625
-         DO ilat = 1, nlat
-            lat(ilat) =  90.0 - del_lat * (ilat-1)
-         ENDDO
-
-         del_lon = 360.0 / nlon
-         del_lon=0.5625
-         DO ilon = 1, nlon
-            lon(ilon) =(ilon-1) * del_lon  !  ilon * del_lon * (ilon-1)
-         ENDDO
-
-         call this%define_by_center (lat, lon)
-
-      ENDIF
-
-
-      IF (trim(gridname) == 'GDAS') THEN
-
-         nlat = 600
-         nlon = 1440
-
-         allocate (lon(nlon))
-         allocate (lat(nlat))
-
-         !del_lat = 180.0 / nlat
-         del_lat=0.25
-         DO ilat = 1, nlat
-            lat(ilat) = -60.0 + del_lat * (ilat-1)
-         ENDDO
-
-         !del_lon = 360.0 / nlon
-         del_lon=0.25
-         DO ilon = 1, nlon
-            lon(ilon) =-180.0+(ilon-1) * del_lon  !  ilon * del_lon * (ilon-1)
-         ENDDO
-
-         call this%define_by_center (lat, lon)
-
-      ENDIF
-
-      IF (trim(gridname) == 'CLDAS') THEN
-
-         nlat = 1040
-         nlon = 1600
-
-         allocate (lon(nlon))
-         allocate (lat(nlat))
-
-         del_lat=0.0625
-         DO ilat = 1, nlat
-            lat(ilat) = del_lat * (ilat-1)
-         ENDDO
-
-         del_lon=0.0625
-         DO ilon = 1, nlon
-            lon(ilon) =60.0+(ilon-1) * del_lon  !  ilon * del_lon * (ilon-1)
-         ENDDO
-
-         call this%define_by_center (lat, lon)
-
-      ENDIF
-
-
-      IF (trim(gridname) == 'CMFD') THEN
-
-         nlat = 400
-         nlon = 700
-
-         allocate (lon(nlon))
-         allocate (lat(nlat))
-
-         del_lat=0.1
-         DO ilat = 1, nlat
-            lat(ilat) = 15.0+del_lat * (ilat-1)
-         ENDDO
-
-         del_lon=0.1
-         DO ilon = 1, nlon
-            lon(ilon) =70.0+(ilon-1) * del_lon  !  ilon * del_lon * (ilon-1)
-         ENDDO
-
-         call this%define_by_center (lat, lon)
-
-      ENDIF
-
-=======
->>>>>>> c547814f
+
+      ENDIF
+
    END SUBROUTINE grid_define_by_name
 
    !-----------------------------------------------------
