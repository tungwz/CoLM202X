#include <define.h>

! --------------------------------------------------------
MODULE timemanager

!
! !DESCRIPTION:
! Time manager module: to provide some basic operations for time stamp
!
! Created by Hua Yuan, 04/2014
!
! REVISIONS:
! 06/28/2017, Hua Yuan: added issame() and monthday2julian()
! TODO...
! --------------------------------------------------------


   USE precision
   IMPLICIT NONE

   TYPE :: timestamp
      INTEGER :: year, day, sec
   END TYPE timestamp

   INTERFACE ASSIGNMENT (=)
      MODULE procedure assignidate
      MODULE procedure assigntstamp
   END INTERFACE

   INTERFACE OPERATOR (+)
      MODULE procedure addsec
   END INTERFACE

   INTERFACE OPERATOR (-)
      MODULE procedure subtstamp
   END INTERFACE

   INTERFACE OPERATOR (<=)
      MODULE procedure lessequal
   END INTERFACE

   INTERFACE OPERATOR (<)
      MODULE procedure lessthan
   END INTERFACE

   INTERFACE OPERATOR (==)
      MODULE procedure isnull
      MODULE procedure besame
   END INTERFACE

   INTERFACE calendarday
      MODULE procedure calendarday_date
      MODULE procedure calendarday_stamp
   END INTERFACE

   LOGICAL, SAVE :: isgreenwich
   public get_calday

CONTAINS

   SUBROUTINE initimetype(greenwich)

      IMPLICIT NONE
      LOGICAL, intent(in) :: greenwich

      isgreenwich = greenwich

#ifndef SinglePoint
      IF (.not. isgreenwich) THEN
         write(*,*) 'Warning: Please Use Greenwich time for non-SinglePoint case.'
         isgreenwich = .true.
      ENDIF
#endif

   END SUBROUTINE initimetype

   SUBROUTINE assignidate(tstamp, idate)

      IMPLICIT NONE
      TYPE(timestamp), intent(inout) :: tstamp
      INTEGER,         intent(in)    :: idate(3)

      tstamp%year = idate(1)
      tstamp%day  = idate(2)
      tstamp%sec  = idate(3)

   END SUBROUTINE assignidate

   SUBROUTINE assigntstamp(tstamp1, tstamp2)

      IMPLICIT NONE
      TYPE(timestamp), intent(out) :: tstamp1
      TYPE(timestamp), intent(in)  :: tstamp2

      tstamp1%year = tstamp2%year
      tstamp1%day  = tstamp2%day
      tstamp1%sec  = tstamp2%sec

   END SUBROUTINE assigntstamp

   FUNCTION addsec(tstamp, sec)

      IMPLICIT NONE
      TYPE(timestamp), intent(in) :: tstamp
      INTEGER,         intent(in) :: sec
      TYPE(timestamp) :: addsec
      INTEGER         :: maxday

      addsec = tstamp
      addsec%sec = addsec%sec + sec
      IF (addsec%sec > 86400) THEN
         addsec%sec = addsec%sec - 86400
         IF( isleapyear(addsec%year) ) THEN
            maxday = 366
         ELSE
            maxday = 365
         ENDIF
         addsec%day = addsec%day + 1
         IF(addsec%day > maxday) THEN
            addsec%year = addsec%year + 1
            addsec%day = 1
         ENDIF
      ENDIF
      RETURN

   END FUNCTION addsec

   FUNCTION subtstamp(tstamp1, tstamp2)

      IMPLICIT NONE
      TYPE(timestamp), intent(in) :: tstamp1
      TYPE(timestamp), intent(in) :: tstamp2
      INTEGER :: subtstamp

      subtstamp = tstamp1%sec - tstamp2%sec
      IF (subtstamp < 0) THEN
         subtstamp = subtstamp + 86400
      ENDIF
      RETURN

   END FUNCTION subtstamp

   LOGICAL FUNCTION lessequal(tstamp1, tstamp2)

      IMPLICIT NONE
      TYPE(timestamp), intent(in) :: tstamp1
      TYPE(timestamp), intent(in) :: tstamp2

      INTEGER(kind=4) :: ts1, ts2

      ts1 = tstamp1%year*1000 + tstamp1%day
      ts2 = tstamp2%year*1000 + tstamp2%day

      lessequal = .false.

      IF (ts1 < ts2) lessequal = .true.

      IF (ts1==ts2 .AND. tstamp1%sec<=tstamp2%sec) THEN
         lessequal = .true.
      ENDIF

      RETURN

   END FUNCTION lessequal

   LOGICAL FUNCTION lessthan(tstamp1, tstamp2)

      IMPLICIT NONE
      TYPE(timestamp), intent(in) :: tstamp1
      TYPE(timestamp), intent(in) :: tstamp2

      INTEGER(kind=4) :: ts1, ts2

      ts1 = tstamp1%year*1000 + tstamp1%day
      ts2 = tstamp2%year*1000 + tstamp2%day

      lessthan = .false.

      IF (ts1 < ts2) lessthan = .true.

      IF (ts1==ts2 .AND. tstamp1%sec<tstamp2%sec) THEN
         lessthan = .true.
      ENDIF

      RETURN

   END FUNCTION lessthan

   LOGICAL FUNCTION isnull(tstamp, nullstr)

      IMPLICIT NONE
      TYPE(timestamp), intent(in) :: tstamp
      CHARACTER(4),    intent(in) :: nullstr

      IF (tstamp%year < 0 .OR. tstamp%day < 0 .OR. tstamp%sec < 0) THEN
         isnull = .true.
      ELSE
         isnull = .false.
      ENDIF
      RETURN

   END FUNCTION isnull

   LOGICAL FUNCTION besame(tstamp1, tstamp2)

      IMPLICIT NONE
      TYPE(timestamp), intent(in) :: tstamp1
      TYPE(timestamp), intent(in) :: tstamp2

      INTEGER :: idate1(3), idate2(3)

      idate1(1) = tstamp1%year
      idate1(2) = tstamp1%day
      idate1(3) = tstamp1%sec
      idate2(1) = tstamp2%year
      idate2(2) = tstamp2%day
      idate2(3) = tstamp2%sec

      CALL adj2end(idate1)
      CALL adj2end(idate2)

      IF (idate1(1)==idate2(1) .and. &
          idate1(2)==idate2(2) .and. &
          idate1(3)==idate2(3)) THEN
         besame = .true.
      ELSE
         besame = .false.
      ENDIF
      RETURN

   END FUNCTION besame

   LOGICAL FUNCTION isleapyear(year)

      IMPLICIT NONE
      INTEGER, intent(in) :: year

      IF( (mod(year,4)==0 .AND. mod(year,100)/=0) .OR. &
         mod(year,400)==0 ) THEN
         isleapyear = .true.
      ELSE
         isleapyear = .false.
      ENDIF
      RETURN
   END FUNCTION isleapyear

   SUBROUTINE julian2monthday(year, day, month, mday)

      IMPLICIT NONE
      INTEGER, intent(in)  :: year, day
      INTEGER, intent(out) :: month, mday

      INTEGER :: i, months(0:12)

      IF ( isleapyear(year) ) THEN
         months = (/0,31,60,91,121,152,182,213,244,274,305,335,366/)
      ELSE
         months = (/0,31,59,90,120,151,181,212,243,273,304,334,365/)
      ENDIF

    ! calculate month and day values
      DO i = 1, 12
         IF (day .LE. months(i)) THEN
            month = i; exit
         ENDIF
      ENDDO
      mday = day - months(i-1)

   END SUBROUTINE julian2monthday

   SUBROUTINE monthday2julian(year, month, mday, day)

      IMPLICIT NONE
      INTEGER, intent(in)  :: year, month, mday
      INTEGER, intent(out) :: day
<<<<<<< HEAD

      INTEGER :: i, months(0:12)

=======
      
      INTEGER :: months(0:12)
      
>>>>>>> 3c0e1af6
      IF ( isleapyear(year) ) THEN
         months = (/0,31,60,91,121,152,182,213,244,274,305,335,366/)
      ELSE
         months = (/0,31,59,90,120,151,181,212,243,273,304,334,365/)
      ENDIF

    ! calculate julian day
      day  = months(month-1) + mday

   END SUBROUTINE monthday2julian

   LOGICAL FUNCTION isendofhour(idate, sec)

      IMPLICIT NONE
      INTEGER, intent(in) :: idate(3)
      REAL(r8),intent(in) :: sec

      INTEGER :: hour1, hour2

      hour1 = (idate(3)-1)/3600
      hour2 = (idate(3)+int(sec)-1)/3600

      isendofhour = (hour1 /= hour2)

   END FUNCTION isendofhour

   LOGICAL FUNCTION isendofday(idate, sec)

      IMPLICIT NONE
      INTEGER, intent(in) :: idate(3)
      REAL(r8),intent(in) :: sec

      TYPE(timestamp) :: tstamp1
      TYPE(timestamp) :: tstamp2

      tstamp1 = idate
      tstamp2 = tstamp1 + int(sec)

      IF (tstamp2%day /= tstamp1%day) THEN
         isendofday = .true.
      ELSE
         isendofday = .false.
      ENDIF
      RETURN

   END FUNCTION isendofday

   LOGICAL FUNCTION isendofmonth(idate, sec)

      IMPLICIT NONE
      INTEGER, intent(in) :: idate(3)
      REAL(r8),intent(in) :: sec

      TYPE(timestamp) :: tstamp1
      TYPE(timestamp) :: tstamp2
      INTEGER :: month1, month2, day

      tstamp1 = idate
      tstamp2 = tstamp1 + int(sec)

      CALL julian2monthday(tstamp1%year, tstamp1%day, month1, day)
      CALL julian2monthday(tstamp2%year, tstamp2%day, month2, day)

      IF (month1 /= month2) THEN
         isendofmonth = .true.
      ELSE
         isendofmonth = .false.
      ENDIF
      RETURN

   END FUNCTION isendofmonth

   LOGICAL FUNCTION isendofyear(idate, sec)

      IMPLICIT NONE
      INTEGER, intent(in) :: idate(3)
      REAL(r8),intent(in) :: sec

      TYPE(timestamp) :: tstamp1
      TYPE(timestamp) :: tstamp2

      tstamp1 = idate
      tstamp2 = tstamp1 + int(sec)

      IF (tstamp1%year /= tstamp2%year) THEN
         isendofyear = .true.
      ELSE
         isendofyear = .false.
      ENDIF
      RETURN

   END FUNCTION isendofyear

   SUBROUTINE adj2begin(idate)

      IMPLICIT NONE
      INTEGER, intent(inout) :: idate(3)

      IF (idate(3) == 86400) THEN
         idate(3) = 0
         idate(2) = idate(2) + 1
         IF (isleapyear(idate(1)) .AND. idate(2)==367) THEN
            idate(1) = idate(1) + 1; idate(2) = 1
         ENDIF
         IF ( .NOT. isleapyear(idate(1)) .AND. idate(2)==366) THEN
            idate(1) = idate(1) + 1; idate(2) = 1
         ENDIF
      ENDIF

   END SUBROUTINE adj2begin

   SUBROUTINE adj2end(idate)

      IMPLICIT NONE
      INTEGER, intent(inout) :: idate(3)

      IF (idate(3) == 0) THEN
         idate(3) = 86400
         idate(2) = idate(2) - 1
         IF (idate(2) == 0) THEN
            idate(1) = idate(1) - 1
            IF ( isleapyear(idate(1)) ) THEN
               idate(2) = 366
            ELSE
               idate(2) = 365
            ENDIF
         ENDIF
      ENDIF

   END SUBROUTINE adj2end

   SUBROUTINE localtime2gmt(idate, long)

      IMPLICIT NONE
      INTEGER, intent(inout) :: idate(3)
      REAL(r8),intent(in)    :: long

      INTEGER  maxday
      REAL(r8) tdiff

      tdiff = long/15.*3600.
      idate(3) = idate(3) - int(tdiff)

      IF (idate(3) < 0) THEN

         idate(3) = 86400 + idate(3)
         idate(2) = idate(2) - 1

         IF (idate(2) < 1) THEN
            idate(1) = idate(1) - 1
            IF ( isleapyear(idate(1)) ) THEN
               idate(2) = 366
            ELSE
               idate(2) = 365
            ENDIF
         ENDIF
      ENDIF

      IF (idate(3) > 86400) THEN

         idate(3) = idate(3) - 86400
         idate(2) = idate(2) + 1

         IF ( isleapyear(idate(1)) ) THEN
            maxday = 366
         ELSE
            maxday = 365
         ENDIF

         IF(idate(2) > maxday) THEN
            idate(1) = idate(1) + 1
            idate(2) = 1
         ENDIF
      ENDIF

   END SUBROUTINE localtime2gmt

   SUBROUTINE ticktime(deltim, idate)

      IMPLICIT NONE

      REAL(r8),INTENT(in)    :: deltim
      INTEGER, INTENT(inout) :: idate(3)
      INTEGER maxday

      idate(3) = idate(3) + nint(deltim)
      IF (idate(3) > 86400) THEN

         idate(3) = idate(3) - 86400
         idate(2) = idate(2) + 1

         IF ( isleapyear(idate(1)) ) THEN
            maxday = 366
         ELSE
            maxday = 365
         ENDIF

         IF(idate(2) > maxday) THEN
            idate(1) = idate(1) + 1
            idate(2) = 1
         ENDIF
      ENDIF

   END SUBROUTINE ticktime

   REAL(r8) FUNCTION calendarday_date(date, long)

      IMPLICIT NONE
      INTEGER, intent(in) :: date(3)
      REAL(r8),optional   :: long

      INTEGER idate(3)
      REAL(r8) longitude

      idate(:) = date(:)

      IF (.NOT. present(long)) THEN
         longitude = 0._r8
      ELSE
         longitude = long
      ENDIF

      IF ( .not. isgreenwich ) THEN
         CALL localtime2gmt(idate, longitude)
      ENDIF

      calendarday_date = float(idate(2)) + float(idate(3))/86400.
      RETURN

   END FUNCTION calendarday_date

   REAL(r8) FUNCTION calendarday_stamp(stamp, long)

      IMPLICIT NONE
      TYPE(timestamp), intent(in) :: stamp
      REAL(r8),        optional   :: long

      INTEGER idate(3)
      REAL(r8) longitude

      idate(1) = stamp%year
      idate(2) = stamp%day
      idate(3) = stamp%sec

      IF (.NOT. present(long)) THEN
         longitude = 0._r8
      ELSE
         longitude = long
      ENDIF
      IF ( .not. isgreenwich ) THEN
         CALL localtime2gmt(idate, longitude)
      ENDIF

      calendarday_stamp = float(idate(2)) + float(idate(3))/86400.
      RETURN

   END FUNCTION calendarday_stamp

   INTEGER FUNCTION get_calday(mmdd,isleap)

      IMPLICIT NONE
      INTEGER, intent(in) :: mmdd
      LOGICAL, intent(in) :: isleap

      INTEGER, dimension(0:12) :: daysofmonth_noleap &
                               = (/0,31,28,31,30,31,30,31,31,30,31,30,31/)
      INTEGER, dimension(0:12) :: daysofmonth_leap &
                               = (/0,31,29,31,30,31,30,31,31,30,31,30,31/)
      INTEGER imonth, iday

      imonth = mmdd / 100
      iday   = mod(mmdd,100)
      IF(isleap)THEN
         get_calday = sum(daysofmonth_leap(0:imonth-1)) + iday
      ELSE
         get_calday = sum(daysofmonth_noleap(0:imonth-1)) + iday
      END IF
      RETURN
   END FUNCTION get_calday

   INTEGER FUNCTION minutes_since_1900 (year, julianday, second)

      IMPLICIT NONE
      INTEGER, intent(in) :: year, julianday, second

      INTEGER :: refyear(10) = (/1, 1900, 1950, 1980, 1990, 2000, 2005, 2010, 2015, 2020/)
      INTEGER :: refval (10) = (/-998776800,0,26297280,42075360,47335680,52594560,55225440,&
                                 57854880,60484320,63113760/)
      INTEGER :: iref, iyear

      iref = findloc(refyear <= year, .true., back=.true., dim=1)
      minutes_since_1900 = refval(iref)
      DO iyear = refyear(iref), year-1
         IF (isleapyear(iyear)) THEN
            minutes_since_1900 = minutes_since_1900 + 527040
         ELSE
            minutes_since_1900 = minutes_since_1900 + 525600
         ENDIF
      ENDDO

      minutes_since_1900 = minutes_since_1900 + (julianday-1) * 1440
      minutes_since_1900 = minutes_since_1900 + second/60

   END FUNCTION minutes_since_1900


END MODULE timemanager<|MERGE_RESOLUTION|>--- conflicted
+++ resolved
@@ -273,15 +273,9 @@
       IMPLICIT NONE
       INTEGER, intent(in)  :: year, month, mday
       INTEGER, intent(out) :: day
-<<<<<<< HEAD
-
-      INTEGER :: i, months(0:12)
-
-=======
-      
+
       INTEGER :: months(0:12)
-      
->>>>>>> 3c0e1af6
+
       IF ( isleapyear(year) ) THEN
          months = (/0,31,60,91,121,152,182,213,244,274,305,335,366/)
       ELSE
