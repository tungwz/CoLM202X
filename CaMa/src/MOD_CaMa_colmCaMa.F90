--- conflicted
+++ resolved
@@ -384,13 +384,8 @@
    ! 2020.10.01  Zhongwang Wei @ SYSU
    ! 2002.08.30  Yongjiu Dai   @ BNU
    ! 1999.09.15  Yongjiu Dai   @ BNU
-<<<<<<< HEAD
    USE MOD_Precision
-   USE PhysicalConstants, ONLY : cpair,rgas,vonkar,grav
-=======
-   USE precision
    USE MOD_Const_Physical, ONLY : cpair,rgas,vonkar,grav
->>>>>>> 3e1016d9
    USE MOD_FrictionVelocity
    IMPLICIT NONE
    REAL(r8), INTENT(in)  :: hu      ! agcm reference height of wind [m]
