#include <define.h>

module MOD_CaMa_Vars
!DESCRIPTION
!===========
   !---This MODULE is the coupler for the colm and CaMa-Flood model.

!ANCILLARY FUNCTIONS AND SUBROUTINES
!-------------------
   !* :SUBROUTINE:"allocate_acc_cama_fluxes"   :  Initilization Accumulation of cama-flood variables
   !* :SUBROUTINE:"deallocate_acc_cama_fluxes" :  Deallocate Accumulation of cama-flood variables
   !* :SUBROUTINE:"FLUSH_acc_cama_fluxes"      :  Reset Accumulation of cama-flood variables
   !* :SUBROUTINE:"accumulate_cama_fluxes"     :  Get accumulated cama-flood variables
   !* :SUBROUTINE:"allocate_2D_cama_Fluxes"    :  Get floodplain evaporation
   !* :SUBROUTINE:"hist_out_cama"              :  Average camaflood history variables and write out
   !* :SUBROUTINE:"hist_write_cama_time"       :  write out cama-flood history variables
   !* :SUBROUTINE:"flux_map_and_write_2d_cama" :  map cama output and write 1 or 2D variables, e.g. lon, lat
   !* :SUBROUTINE:"colm2cama_real8"            :  Send variables from worker processors to master processors
   !* :SUBROUTINE:"cama2colm_real8"            :  Send variables from master processors (cama) to worker processors (colm)

!REVISION HISTORY
!----------------
   !---2023.02.23  Zhongwang Wei @ SYSU
   !---2021.12.12  Zhongwang Wei @ SYSU
   !---2020.10.21  Zhongwang Wei @ SYSU

#if(defined CaMa_Flood)

   USE MOD_Precision
   USE MOD_Grid
   USE MOD_DataType
   USE MOD_Mapping_Pset2Grid
   USE MOD_Mapping_Grid2Pset
   USE YOS_CMF_INPUT,            ONLY:RMIS,DMIS

   real(r8) :: nacc                                        ! number of accumulation
   real(r8), allocatable         :: a_rnof_cama (:)        ! on worker : total runoff [mm/s]
   type(block_data_real8_2d)     :: f_rnof_cama            ! on IO     : total runoff [mm/s]
   real(r8), allocatable         :: runoff_2d (:,:)        ! on Master : total runoff [mm/s]

   real(r8), allocatable         :: flddepth_cama (:)      ! on worker : flddepth [m]
   type(block_data_real8_2d)     :: f_flddepth_cama        ! on IO     : flddepth [m]
   real(r8), allocatable         :: flddepth_tmp(:,:)

   real(r8), allocatable         :: fldfrc_cama (:)        ! on worker : flddepth [m]
   type(block_data_real8_2d)     :: f_fldfrc_cama          ! on IO     : flddepth [m]
   real(r8), allocatable         :: fldfrc_tmp (:,:)       ! on Master : total runoff [mm/s]

   real(r8), allocatable         :: fevpg_fld(:)           ! m/s
   real(r8), allocatable         :: finfg_fld(:)           ! m/s

   real(r8), allocatable         :: a_fevpg_fld (:)        ! on worker : flddepth [m]
   type(block_data_real8_2d)     :: f_fevpg_fld            ! on IO : total runoff [mm/s]
   real(r8), allocatable         :: fevpg_2d (:,:)         ! on Master : total runoff [mm/s]

   real(r8), allocatable         :: a_finfg_fld (:)        ! on worker : flddepth [m]
   type(block_data_real8_2d)     :: f_finfg_fld            ! on IO : total runoff [mm/s]
   real(r8), allocatable         :: finfg_2d (:,:)         ! on Master : total runoff [mm/s]
   TYPE(grid_type) :: gcama

   TYPE (mapping_pset2grid_type) :: mp2g_cama               ! mapping pset to grid
   TYPE (mapping_grid2pset_type) :: mg2p_cama               ! mapping grid to pset

   TYPE (grid_concat_type)       :: cama_gather            ! gather grid

   type(block_data_real8_2d)     :: IO_Effdepth            ! inundation to water depth [m]
   type(block_data_real8_2d)     :: IO_Effarea             ! inundation to water area [m2]

   TYPE history_var_cama_type
      LOGICAL :: rivout       = .false.
      LOGICAL :: rivsto       = .false.
      LOGICAL :: rivdph       = .false.
      LOGICAL :: rivvel       = .false.
      LOGICAL :: fldout       = .false.
      LOGICAL :: fldsto       = .false.
      LOGICAL :: flddph       = .false.
      LOGICAL :: fldfrc       = .false.
      LOGICAL :: fldare       = .false.
      LOGICAL :: sfcelv       = .false.
      LOGICAL :: totout       = .false.
      LOGICAL :: outflw       = .false.
      LOGICAL :: totsto       = .false.
      LOGICAL :: storge       = .false.
      LOGICAL :: pthflw       = .false.
      LOGICAL :: pthout       = .false.
      LOGICAL :: maxflw       = .false.
      LOGICAL :: maxdph       = .false.
      LOGICAL :: maxsto       = .false.
      LOGICAL :: gwsto        = .false.
      LOGICAL :: gdwsto       = .false.
      LOGICAL :: gwout        = .false.
      LOGICAL :: gdwrtn       = .false.
      LOGICAL :: runoff       = .false.
      LOGICAL :: runoffsub    = .false.
      LOGICAL :: rofsfc       = .false.
      LOGICAL :: rofsub       = .false.
      LOGICAL :: damsto       = .false.
      LOGICAL :: daminf       = .false.
      LOGICAL :: wevap        = .false.
      LOGICAL :: winfilt      = .false.
      LOGICAL :: levsto       = .false.
      LOGICAL :: levdph       = .false.
   END TYPE history_var_cama_type

   TYPE (history_var_cama_type) :: DEF_hist_cama_vars

   ! --- subroutines ---
   public :: allocate_acc_cama_fluxes
   public :: deallocate_acc_cama_fluxes
   public :: flush_acc_cama_fluxes
   public :: accumulate_cama_fluxes
   public :: allocate_2D_cama_Fluxes
   PUBLIC :: colm2cama_real8
   PUBLIC :: cama2colm_real8
   PUBLIC :: hist_out_cama

contains

   SUBROUTINE allocate_acc_cama_fluxes
      !DESCRIPTION
      !===========
      ! This subrountine is used for initilization Accumulation of cama-flood variables

      !ANCILLARY FUNCTIONS AND SUBROUTINES
      !-------------------

      !REVISION HISTORY
      !----------------
      ! 2021.12.12  Zhongwang Wei @ SYSU

      USE spmd_task
      USE MOD_LandPatch, ONLY : numpatch
      USE MOD_Vars_Global

      IMPLICIT NONE

      !allocate cama-flood variables on worker
      if (p_is_worker) then
         if (numpatch > 0) then
            allocate (a_rnof_cama(numpatch))
            allocate (a_fevpg_fld(numpatch))
            allocate (a_finfg_fld(numpatch))
         end if
      end if

   END SUBROUTINE allocate_acc_cama_fluxes

   SUBROUTINE deallocate_acc_cama_fluxes()
      !DESCRIPTION
      !===========
      ! This subrountine is used for deallocate Accumulation of cama-flood variables

      !ANCILLARY FUNCTIONS AND SUBROUTINES
      !-------------------

      !REVISION HISTORY
      !----------------
      ! 2020.10.21  Zhongwang Wei @ SYSU

<<<<<<< HEAD
      USE MOD_SPMD_Task
      USE mod_landpatch, ONLY : numpatch
=======
      USE spmd_task
      USE MOD_LandPatch, ONLY : numpatch
>>>>>>> a2981ab1

      IMPLICIT NONE

      if (p_is_worker) then
         if (numpatch > 0) then
            deallocate (a_rnof_cama)
            deallocate (a_fevpg_fld)
            deallocate (a_finfg_fld)
         end if
      end if

   END SUBROUTINE deallocate_acc_cama_fluxes

   SUBROUTINE FLUSH_acc_cama_fluxes ()
      !DESCRIPTION
      !===========
      ! This subrountine is used for reset Accumulation of cama-flood variables

      !ANCILLARY FUNCTIONS AND SUBROUTINES
      !-------------------

      !REVISION HISTORY
      !----------------
      ! 2020.10.21  Zhongwang Wei @ SYSU
<<<<<<< HEAD
      USE MOD_SPMD_Task
      USE mod_landpatch, ONLY : numpatch
=======
      USE spmd_task
      USE MOD_LandPatch, ONLY : numpatch
>>>>>>> a2981ab1
      USE MOD_Vars_Global,    ONLY : spval

      IMPLICIT NONE

      if (p_is_worker) then

         nacc = 0

         if (numpatch > 0) then
            ! flush the Fluxes for accumulation
            a_rnof_cama (:) = spval
            a_fevpg_fld (:) = spval
            a_finfg_fld (:) = spval
         end if
      end if

   END SUBROUTINE FLUSH_acc_cama_fluxes

   SUBROUTINE accumulate_cama_fluxes
      !DESCRIPTION
      !===========
      ! This subrountine is used for accumulating  cama-flood variables

      !ANCILLARY FUNCTIONS AND SUBROUTINES
      !-------------------
      !* :SUBROUTINE:"acc1d_cama"            :  accumulating 1D cama-flood variables

      !REVISION HISTORY
      !----------------
      ! 2020.10.21  Zhongwang Wei @ SYSU

      USE MOD_Precision
      USE MOD_SPMD_Task
      USE MOD_Vars_1DFluxes, ONLY : rnof
      USE MOD_LandPatch, ONLY : numpatch

      IMPLICIT NONE

      if (p_is_worker) then
         if (numpatch > 0) then
            nacc = nacc + 1
            call acc1d_cama (rnof, a_rnof_cama)
            call acc1d_cama (fevpg_fld, a_fevpg_fld)
            call acc1d_cama (finfg_fld, a_finfg_fld)
         end if
      end if

   END SUBROUTINE accumulate_cama_fluxes

   SUBROUTINE acc1d_cama (var, s)
      !DESCRIPTION
      !===========
      ! This subrountine is used for accumulating 1D cama-flood variables

      !ANCILLARY FUNCTIONS AND SUBROUTINES
      !-------------------

      !REVISION HISTORY
      !----------------
      ! 2020.10.21  Zhongwang Wei @ SYSU

      USE precision
      USE MOD_Vars_Global, ONLY: spval

      IMPLICIT NONE

      real(r8), intent(in)    :: var(:) ! variable to be accumulated
      real(r8), intent(inout) :: s  (:) ! new added value
      !----------------------- Dummy argument --------------------------------
      integer :: i

      do i = lbound(var,1), ubound(var,1)
         if (var(i) /= spval) then
            if (s(i) /= spval) then
               s(i) = s(i) + var(i)
            else
               s(i) = var(i)
            end if
         end if
      end do

   END SUBROUTINE acc1d_cama

   SUBROUTINE allocate_2D_cama_Fluxes (grid)
      !DESCRIPTION
      !===========
      ! This subrountine is used for accumulating 2D cama-flood variables

      !ANCILLARY FUNCTIONS AND SUBROUTINES
      !-------------------
      !* :SUBROUTINE:"allocate_block_data"            :  allocate 2D cama-flood variables to colm block

      !REVISION HISTORY
      !----------------
      ! 2020.10.21  Zhongwang Wei @ SYSU

      USE MOD_SPMD_Task
      USE MOD_Grid
      USE MOD_DataType

      IMPLICIT NONE

      type(grid_type), intent(in) :: grid

      if (p_is_io) then
         call allocate_block_data (grid, f_rnof_cama)      ! total runoff         [m/s]
         call allocate_block_data (grid, f_flddepth_cama)  ! inundation depth     [m/s]
         call allocate_block_data (grid, f_fldfrc_cama)    ! inundation fraction  [m/s]
         !TODO: check the following variables
         call allocate_block_data (grid, f_fevpg_fld)      ! inundation evaporation [m/s]
         call allocate_block_data (grid, f_finfg_fld)      ! inundation re-infiltration [m/s]
      end if

   END SUBROUTINE allocate_2D_cama_Fluxes

   SUBROUTINE hist_out_cama (file_hist, itime_in_file)
      !DESCRIPTION
      !===========
      ! This subrountine is used for averaging and writing 2D cama-flood variables out

      !ANCILLARY FUNCTIONS AND SUBROUTINES
      !-------------------
      !* :SUBROUTINE:"CMF_DIAG_AVERAGE"                      :  averaging the diagnostic variables of cama-flood
      !* :SUBROUTINE:"flux_map_and_write_2d_cama"            :  map camaflood variables to colm block and write out
      !* :SUBROUTINE:"CMF_DIAG_RESET"                        :  reset diagnostic variables of cama-flood
      !REVISION HISTORY
      !----------------
      ! 2020.10.21  Zhongwang Wei @ SYSU

      USE MOD_SPMD_Task
      USE CMF_CALC_DIAG_MOD,  ONLY: CMF_DIAG_AVERAGE, CMF_DIAG_RESET
      USE YOS_CMF_PROG,       ONLY: P2RIVSTO,     P2FLDSTO,     P2GDWSTO, &
         P2damsto,P2LEVSTO !!! added
      USE YOS_CMF_DIAG,       ONLY: D2RIVDPH,     D2FLDDPH,     D2FLDFRC,     D2FLDARE,     &
         D2SFCELV,     D2STORGE, &
         D2OUTFLW_AVG, D2RIVOUT_AVG, D2FLDOUT_AVG, D2PTHOUT_AVG, D1PTHFLW_AVG, &
         D2RIVVEL_AVG, D2GDWRTN_AVG, D2RUNOFF_AVG, D2ROFSUB_AVG,               &
         D2OUTFLW_MAX, D2STORGE_MAX, D2RIVDPH_MAX, &
         d2daminf_avg,D2WEVAPEX_AVG,D2WINFILTEX_AVG,D2LEVDPH !!! added
      USE MOD_Vars_2DFluxes

      IMPLICIT NONE

      character(LEN=*), intent(in) :: file_hist
      integer, intent(in) :: itime_in_file


         !*** average variable
         CALL CMF_DIAG_AVERAGE

         !*** write output data
         call flux_map_and_write_2d_cama (DEF_hist_cama_vars%rivout, &
         real(D2RIVOUT_AVG), file_hist, 'rivout', itime_in_file,'river discharge','m3/s')

         call flux_map_and_write_2d_cama (DEF_hist_cama_vars%rivsto, &
         real(P2RIVSTO), file_hist, 'rivsto', itime_in_file,'river storage','m3')

         call flux_map_and_write_2d_cama (DEF_hist_cama_vars%rivdph, &
         real(D2RIVDPH), file_hist, 'rivdph', itime_in_file,'river depth','m')

         call flux_map_and_write_2d_cama (DEF_hist_cama_vars%rivvel, &
         real(D2RIVVEL_AVG), file_hist, 'rivvel', itime_in_file,'river velocity','m/s')

         call flux_map_and_write_2d_cama(DEF_hist_cama_vars%fldout, &
         real(D2FLDOUT_AVG), file_hist, 'fldout', itime_in_file,'floodplain discharge','m3/s')

         call flux_map_and_write_2d_cama(DEF_hist_cama_vars%fldsto, &
         real(P2FLDSTO), file_hist, 'fldsto', itime_in_file,'floodplain storage','m3')

         call flux_map_and_write_2d_cama(DEF_hist_cama_vars%flddph, &
         real(D2FLDDPH), file_hist, 'flddph', itime_in_file,'floodplain depth','m')

         call flux_map_and_write_2d_cama(DEF_hist_cama_vars%fldfrc, &
         real(D2FLDFRC), file_hist, 'fldfrc', itime_in_file,'flooded fraction','0-1')

         call flux_map_and_write_2d_cama(DEF_hist_cama_vars%fldare, &
         real(D2FLDARE), file_hist, 'fldare', itime_in_file,'flooded area','m2')

         call flux_map_and_write_2d_cama(DEF_hist_cama_vars%sfcelv, &
         real(D2SFCELV), file_hist, 'sfcelv', itime_in_file,'water surface elevation','m')

         call flux_map_and_write_2d_cama(DEF_hist_cama_vars%totout, &
         real(D2OUTFLW_AVG), file_hist, 'totout', itime_in_file,'discharge (river+floodplain)','m3/s')

         call flux_map_and_write_2d_cama(DEF_hist_cama_vars%outflw, &
         real(D2OUTFLW_AVG), file_hist, 'outflw', itime_in_file,'discharge (river+floodplain)','m3/s')

         call flux_map_and_write_2d_cama(DEF_hist_cama_vars%totsto, &
         real(D2STORGE), file_hist, 'totsto', itime_in_file,'total storage (river+floodplain)','m3')

         call flux_map_and_write_2d_cama(DEF_hist_cama_vars%storge, &
         real(D2STORGE), file_hist, 'storge', itime_in_file,'total storage (river+floodplain)','m3')

         call flux_map_and_write_2d_cama(DEF_hist_cama_vars%pthflw, &
         real(D1PTHFLW_AVG), file_hist, 'pthflw', itime_in_file,'bifurcation channel discharge ','m3/s')

         call flux_map_and_write_2d_cama(DEF_hist_cama_vars%pthout, &
         real(D2PTHOUT_AVG), file_hist, 'pthout', itime_in_file,'net bifurcation discharge','m3/s')

         call flux_map_and_write_2d_cama(DEF_hist_cama_vars%gdwsto, &
         real(P2GDWSTO), file_hist, 'gdwsto', itime_in_file,'ground water storage','m3')

         call flux_map_and_write_2d_cama(DEF_hist_cama_vars%gwsto, &
         real(P2GDWSTO), file_hist, 'gwsto', itime_in_file,'ground water storage','m3')

         call flux_map_and_write_2d_cama(DEF_hist_cama_vars%gwout, &
         real(D2GDWRTN_AVG), file_hist, 'gwout', itime_in_file,'ground water discharge','m3/s')

         call flux_map_and_write_2d_cama(DEF_hist_cama_vars%runoff, &
         real(D2RUNOFF_AVG), file_hist, 'runoff', itime_in_file,'Surface runoff','m3/s')

         call flux_map_and_write_2d_cama(DEF_hist_cama_vars%runoffsub, &
         real(D2ROFSUB_AVG)  , file_hist, 'runoffsub', itime_in_file,'sub-surface runoff','m3/s')

         call flux_map_and_write_2d_cama(DEF_hist_cama_vars%maxsto, &
         real(D2STORGE_MAX), file_hist, 'maxsto', itime_in_file,'daily maximum storage','m3')

         call flux_map_and_write_2d_cama(DEF_hist_cama_vars%maxflw, &
         real(D2OUTFLW_MAX), file_hist, 'maxflw', itime_in_file,'daily maximum discharge','m3/s')

         call flux_map_and_write_2d_cama(DEF_hist_cama_vars%maxdph, &
         real(D2RIVDPH_MAX), file_hist, 'maxdph', itime_in_file,'daily maximum river depth','m')

         call flux_map_and_write_2d_cama(DEF_hist_cama_vars%damsto, &
         real(p2damsto), file_hist, 'damsto', itime_in_file,'reservoir storage','m3')

         call flux_map_and_write_2d_cama(DEF_hist_cama_vars%daminf, &
         real(d2daminf_avg), file_hist, 'daminf', itime_in_file,'reservoir inflow','m3/s')

         call flux_map_and_write_2d_cama(DEF_hist_cama_vars%wevap, &
         real(D2WEVAPEX_AVG), file_hist, 'wevap', itime_in_file,'inundation water evaporation','m/s')

         call flux_map_and_write_2d_cama(DEF_hist_cama_vars%winfilt, &
         real(D2WINFILTEX_AVG), file_hist, 'winfilt', itime_in_file,'inundation water infiltration','m/s')

         call flux_map_and_write_2d_cama(DEF_hist_cama_vars%levsto, &
         real(P2LEVSTO), file_hist, 'levsto', itime_in_file,'protected area storage','m3')

         call flux_map_and_write_2d_cama(DEF_hist_cama_vars%levdph, &
         real(D2LEVDPH), file_hist, 'levdph', itime_in_file,'protected area depth','m')
         !*** reset variable
         CALL CMF_DIAG_RESET

   END SUBROUTINE hist_out_cama

   SUBROUTINE hist_write_cama_time (filename, dataname, time, itime)
      !DESCRIPTION
      !===========
      ! This subrountine is used for writing time,longitude and latitude of cama-flood output using netcdf format.

      !ANCILLARY FUNCTIONS AND SUBROUTINES
      !-------------------
      !* :SUBROUTINE:"ncio_create_file"                      :  create netcdf file, see ncio_serial.F90
      !* :SUBROUTINE:"ncio_define_dimension"                 :  define dimension of netcdf file, see ncio_serial.F90
      !* :SUBROUTINE:"ncio_write_serial"                     :  write serial data into netcdf file (lon, lat), see ncio_serial.F90
      !* :SUBROUTINE:"ncio_write_time"                       :  write time serial into netcdf file (lon, lat), see ncio_serial.F90

      !REVISION HISTORY
      !----------------
      ! 2023.02.23  Zhongwang Wei @ SYSU

      USE MOD_SPMD_Task
      USE MOD_NetCDFSerial
      USE YOS_CMF_INPUT, ONLY: NX, NY
      USE YOS_CMF_MAP,   ONLY: D1LON, D1LAT

      IMPLICIT NONE

      character (len=*), intent(in) :: filename ! file name
      character (len=*), intent(in) :: dataname ! data name
      integer, intent(in)  :: time(3)           ! time (year, month, day)
      integer, intent(out) :: itime             ! number of time step

      ! Local variables
      logical :: fexists

      if (p_is_master) then
         inquire (file=filename, exist=fexists)
         if (.not. fexists) then
            call ncio_create_file (trim(filename))
            CALL ncio_define_dimension(filename, 'time', 0)
            call ncio_define_dimension(filename,'lat_cama', NY)
            call ncio_define_dimension(filename,'lon_cama', NX)
            call ncio_write_serial (filename, 'lat_cama', D1LAT,'lat_cama')
            call ncio_write_serial (filename, 'lon_cama', D1LON,'lon_cama')
         endif

         call ncio_write_time (filename, dataname, time, itime)
      ENDIF

   END SUBROUTINE hist_write_cama_time

   SUBROUTINE flux_map_and_write_2d_cama (is_hist, &
         var_in, file_hist, varname, itime_in_file,longname,units)

      !DESCRIPTION
      !===========
      ! This subrountine is used for mapping cama-flood output using netcdf format.

      !ANCILLARY FUNCTIONS AND SUBROUTINES
      !-------------------
      !* :SUBROUTINE:"ncio_put_attr"                      :  write netcdf attribute, see ncio_serial.F90
      !* :SUBROUTINE:"vecP2mapR"                          :  convert 1D vector data -> 2D map data (REAL*4), CAMA/cmf_utils_mod.F90
      !* :SUBROUTINE:"ncio_write_serial_time"             :  define dimension of netcdf file, see ncio_serial.F90

      !REVISION HISTORY
      !----------------
      ! 2023.02.23  Zhongwang Wei @ SYSU

      USE MOD_Namelist
      USE YOS_CMF_INPUT,  ONLY: NX, NY
      USE YOS_CMF_MAP,    ONLY: NSEQALL
      USE PARKIND1,       ONLY: JPRM
      USE CMF_UTILS_MOD,  ONLY: vecP2mapR
      USE MOD_NetCDFSerial,    ONLY: ncio_write_serial_time, ncio_put_attr

      IMPLICIT NONE
      logical, intent(in) :: is_hist
      real(r8), INTENT(in) ::  var_in (NSEQALL, 1)
      character(len=*), intent(in) :: file_hist
      character(len=*), intent(in) :: varname
      integer, intent(in) :: itime_in_file
      character (len=*), intent(in),optional :: longname
      character (len=*), intent(in),optional :: units

      REAL(KIND=JPRM)             :: R2OUT(NX,NY)

      integer  :: compress

      if (.not. is_hist) return

      CALL vecP2mapR(var_in,R2OUT)
      compress = DEF_HIST_COMPRESS_LEVEL
      call ncio_write_serial_time (file_hist, varname,  &
         itime_in_file, real(R2OUT), 'lon_cama', 'lat_cama', 'time',compress)
      IF (itime_in_file == 1) THEN
         CALL ncio_put_attr (file_hist, varname, 'long_name', longname)
         CALL ncio_put_attr (file_hist, varname, 'units', units)
         CALL ncio_put_attr (file_hist, varname, 'missing_value',DMIS)
      ENDIF

   END SUBROUTINE flux_map_and_write_2d_cama

   SUBROUTINE colm2cama_real8 (WorkerVar, IOVar, MasterVar)
      !DESCRIPTION
      !===========
      ! This subrountine is used for mapping colm output to cama input.

      !ANCILLARY FUNCTIONS AND SUBROUTINES
      !-------------------
      !* :SUBROUTINE:"allocate_block_data"                      :  allocate data into block

      !REVISION HISTORY
      !----------------
      ! 2023.02.23  Zhongwang Wei @ SYSU

<<<<<<< HEAD
      USE MOD_Precision
      USE MOD_Namelist
      USE MOD_TimeManager
      USE MOD_SPMD_Task
      USE MOD_Block
      USE MOD_DataType
      USE mod_landpatch
      USE MOD_Mapping_Pset2Grid
      USE MOD_CoLMDebug
=======
      USE precision
      USE mod_namelist
      USE timemanager
      USE spmd_task
      USE mod_block
      USE mod_data_type
      USE MOD_LandPatch
      USE mod_mapping_pset2grid
      USE mod_colm_debug
>>>>>>> a2981ab1
      USE MOD_Vars_TimeInvariants, ONLY : patchtype
      USE MOD_Forcing, ONLY : forcmask

      IMPLICIT NONE

      real(r8),                  intent(inout) :: WorkerVar(:)    !varialbe on worker processer
      TYPE(block_data_real8_2d), intent(inout) :: IOVar           !varialbe on IO processer
      real(r8),                  INTENT(inout) :: MasterVar(:,:)  !varialbe on master processer

      type(block_data_real8_2d) :: sumwt                          !sum of weight
      real(r8), allocatable     :: vectmp(:)                      !temporary vector
      logical,  allocatable     :: filter(:)                      !filter for patchtype
      !----------------------- Dummy argument --------------------------------
      integer :: xblk, yblk, xloc, yloc
      integer :: iblk, jblk, idata, ixseg, iyseg
      integer :: rmesg(3), smesg(3), isrc
      real(r8), allocatable :: rbuf(:,:), sbuf(:,:), vdata(:,:)
      integer :: xdsp, ydsp, xcnt, ycnt

      if(p_is_master)then
         MasterVar(:,:) = spval
      endif

      IF (p_is_worker) THEN
         where (WorkerVar /= spval)
            WorkerVar = WorkerVar / nacc
         endwhere

         if (numpatch > 0) then
            allocate (filter (numpatch))
            allocate (vectmp (numpatch))

            filter(:) = patchtype < 99
            IF (DEF_forcing%has_missing_value) THEN
               filter = filter .and. forcmask
            ENDIF
            vectmp (:) = 1.
         end if
      ENDIF

      CALL mp2g_cama%map (WorkerVar, IOVar, spv = spval, msk = filter)

      if (p_is_io) then
         call allocate_block_data (gcama, sumwt)
      end if

      call mp2g_cama%map (vectmp, sumwt, spv = spval, msk = filter)

      if (p_is_io) then
         do yblk = 1, gblock%nyblk
            do xblk = 1, gblock%nxblk
               if (gblock%pio(xblk,yblk) == p_iam_glb) then
                  do yloc = 1, gcama%ycnt(yblk)
                     do xloc = 1, gcama%xcnt(xblk)

                        if (sumwt%blk(xblk,yblk)%val(xloc,yloc) > 0.00001) then
                           IF (IOVar%blk(xblk,yblk)%val(xloc,yloc) /= spval) THEN
                              IOVar%blk(xblk,yblk)%val(xloc,yloc) &
                                 = IOVar%blk(xblk,yblk)%val(xloc,yloc) &
                                 / sumwt%blk(xblk,yblk)%val(xloc,yloc)
                           ENDIF
                        else
                           IOVar%blk(xblk,yblk)%val(xloc,yloc) = spval
                        end if

                     end do
                  end do

               end if
            end do
         end do
      end if

      if (p_is_master) then
         do idata = 1, cama_gather%ndatablk
            call mpi_recv (rmesg, 3, MPI_INTEGER, MPI_ANY_SOURCE, 10011, p_comm_glb, p_stat, p_err)
            isrc  = rmesg(1)
            ixseg = rmesg(2)
            iyseg = rmesg(3)

            xdsp = cama_gather%xsegs(ixseg)%gdsp
            ydsp = cama_gather%ysegs(iyseg)%gdsp
            xcnt = cama_gather%xsegs(ixseg)%cnt
            ycnt = cama_gather%ysegs(iyseg)%cnt

            allocate (rbuf(xcnt,ycnt))
            call mpi_recv (rbuf, xcnt * ycnt, MPI_DOUBLE, &
               isrc, 10011, p_comm_glb, p_stat, p_err)
            MasterVar (xdsp+1:xdsp+xcnt,ydsp+1:ydsp+ycnt) = rbuf
            deallocate (rbuf)
         end do

      elseif (p_is_io) then
         do iyseg = 1, cama_gather%nyseg
            do ixseg = 1, cama_gather%nxseg

               iblk = cama_gather%xsegs(ixseg)%blk
               jblk = cama_gather%ysegs(iyseg)%blk

               if (gblock%pio(iblk,jblk) == p_iam_glb) then
                  xdsp = cama_gather%xsegs(ixseg)%bdsp
                  ydsp = cama_gather%ysegs(iyseg)%bdsp
                  xcnt = cama_gather%xsegs(ixseg)%cnt
                  ycnt = cama_gather%ysegs(iyseg)%cnt

                  allocate (sbuf (xcnt,ycnt))
                  sbuf = IOVar%blk(iblk,jblk)%val(xdsp+1:xdsp+xcnt,ydsp+1:ydsp+ycnt)

                  smesg = (/p_iam_glb, ixseg, iyseg/)
                  call mpi_send (smesg, 3, MPI_INTEGER, &
                     p_root, 10011, p_comm_glb, p_err)
                  call mpi_send (sbuf, xcnt*ycnt, MPI_DOUBLE, &
                     p_root, 10011, p_comm_glb, p_err)

                  deallocate (sbuf)

               end if
            end do
         end do
      end if

      if (allocated(filter)) deallocate(filter)
      if (allocated(vectmp)) deallocate(vectmp)

   END SUBROUTINE colm2cama_real8

   SUBROUTINE cama2colm_real8 (MasterVar, IOVar, WorkerVar)

      !DESCRIPTION
      !===========
      ! This subrountine is used for mapping cama-flood output to colm input

      !ANCILLARY FUNCTIONS AND SUBROUTINES
      !-------------------
      !* :SUBROUTINE:"mg2p_cama%map_aweighted"                 :  mapping grid to pset_type

      !REVISION HISTORY
      !----------------
      ! 2023.02.23  Zhongwang Wei @ SYSU
      ! 2022.?      Zhongwang Wei and ShuPeng Zhang @ SYSU

<<<<<<< HEAD
      USE MOD_Precision
      USE MOD_Namelist
      USE MOD_TimeManager
      USE MOD_SPMD_Task
      USE MOD_Block
      USE MOD_DataType
      USE mod_landpatch
      USE MOD_Mapping_Pset2Grid
      USE MOD_CoLMDebug
=======
      USE precision
      USE mod_namelist
      USE timemanager
      USE spmd_task
      USE mod_block
      USE mod_data_type
      USE MOD_LandPatch
      USE mod_mapping_pset2grid
      USE mod_colm_debug
>>>>>>> a2981ab1
      USE MOD_Vars_TimeInvariants, ONLY : patchtype
      USE MOD_Grid

      IMPLICIT NONE

      real(r8),                  INTENT(in)    :: MasterVar (:,:) ! Variable at master processor
      type(block_data_real8_2d), INTENT(inout) :: IOVar           ! Variable at io processor
      REAL(r8),                  intent(inout) :: WorkerVar (:)   ! Variable at worker processor

      integer :: xblk, yblk, xloc, yloc
      integer :: iblk, jblk, idata, ixseg, iyseg
      integer :: rmesg(2), smesg(2), isrc, iproc
      real(r8), allocatable :: rbuf(:,:), sbuf(:,:), vdata(:,:)
      integer :: xdsp, ydsp, xcnt, ycnt

      if (p_is_master) then
         do iyseg = 1, cama_gather%nyseg
            do ixseg = 1, cama_gather%nxseg
               iblk = cama_gather%xsegs(ixseg)%blk
               jblk = cama_gather%ysegs(iyseg)%blk

               IF (gblock%pio(iblk,jblk) >= 0) THEN
                  xdsp = cama_gather%xsegs(ixseg)%gdsp
                  ydsp = cama_gather%ysegs(iyseg)%gdsp
                  xcnt = cama_gather%xsegs(ixseg)%cnt
                  ycnt = cama_gather%ysegs(iyseg)%cnt

                  allocate (sbuf (xcnt,ycnt))
                  sbuf = MasterVar (xdsp+1:xdsp+xcnt, ydsp+1:ydsp+ycnt)
                  smesg = (/ixseg, iyseg/)
                  call mpi_send (smesg, 2, MPI_INTEGER, &
                     gblock%pio(iblk,jblk), 10000, p_comm_glb, p_err)
                  call mpi_send (sbuf, xcnt*ycnt, MPI_DOUBLE, &
                     gblock%pio(iblk,jblk), 10000, p_comm_glb, p_err)
                  deallocate (sbuf)
               ENDIF
            end do
         end do

         DO iproc = 0, p_np_io-1
            smesg = (/0, 0/)
            CALL mpi_send(smesg, 2, MPI_INTEGER, p_address_io(iproc), 10000, p_comm_glb, p_err)
         ENDDO
      elseif  (p_is_io) then
         DO WHILE (.true.)
            call mpi_recv (rmesg, 2, MPI_INTEGER, p_root, 10000, p_comm_glb, p_stat, p_err)
            ixseg = rmesg(1)
            iyseg = rmesg(2)

            IF ((ixseg > 0) .and. (iyseg > 0)) THEN
               iblk = cama_gather%xsegs(ixseg)%blk
               jblk = cama_gather%ysegs(iyseg)%blk
               xdsp = cama_gather%xsegs(ixseg)%bdsp
               ydsp = cama_gather%ysegs(iyseg)%bdsp
               xcnt = cama_gather%xsegs(ixseg)%cnt
               ycnt = cama_gather%ysegs(iyseg)%cnt

               allocate (rbuf(xcnt,ycnt))
               call mpi_recv (rbuf, xcnt*ycnt, MPI_DOUBLE, &
                  p_root, 10000, p_comm_glb, p_stat, p_err)
               IOVar%blk(iblk,jblk)%val(xdsp+1:xdsp+xcnt,ydsp+1:ydsp+ycnt)= rbuf
               deallocate (rbuf)
            ELSE
               exit
            ENDIF
         end do
      endif

      CALL mg2p_cama%map_aweighted (IOVar, WorkerVar) !mapping grid to pset_type

   END SUBROUTINE cama2colm_real8

#endif

END module MOD_CaMa_Vars
! ----- EOP ---------<|MERGE_RESOLUTION|>--- conflicted
+++ resolved
@@ -157,13 +157,8 @@
       !----------------
       ! 2020.10.21  Zhongwang Wei @ SYSU
 
-<<<<<<< HEAD
       USE MOD_SPMD_Task
-      USE mod_landpatch, ONLY : numpatch
-=======
-      USE spmd_task
       USE MOD_LandPatch, ONLY : numpatch
->>>>>>> a2981ab1
 
       IMPLICIT NONE
 
@@ -188,13 +183,8 @@
       !REVISION HISTORY
       !----------------
       ! 2020.10.21  Zhongwang Wei @ SYSU
-<<<<<<< HEAD
       USE MOD_SPMD_Task
-      USE mod_landpatch, ONLY : numpatch
-=======
-      USE spmd_task
       USE MOD_LandPatch, ONLY : numpatch
->>>>>>> a2981ab1
       USE MOD_Vars_Global,    ONLY : spval
 
       IMPLICIT NONE
@@ -551,27 +541,15 @@
       !----------------
       ! 2023.02.23  Zhongwang Wei @ SYSU
 
-<<<<<<< HEAD
       USE MOD_Precision
       USE MOD_Namelist
       USE MOD_TimeManager
       USE MOD_SPMD_Task
       USE MOD_Block
       USE MOD_DataType
-      USE mod_landpatch
+      USE MOD_LandPatch
       USE MOD_Mapping_Pset2Grid
       USE MOD_CoLMDebug
-=======
-      USE precision
-      USE mod_namelist
-      USE timemanager
-      USE spmd_task
-      USE mod_block
-      USE mod_data_type
-      USE MOD_LandPatch
-      USE mod_mapping_pset2grid
-      USE mod_colm_debug
->>>>>>> a2981ab1
       USE MOD_Vars_TimeInvariants, ONLY : patchtype
       USE MOD_Forcing, ONLY : forcmask
 
@@ -713,27 +691,15 @@
       ! 2023.02.23  Zhongwang Wei @ SYSU
       ! 2022.?      Zhongwang Wei and ShuPeng Zhang @ SYSU
 
-<<<<<<< HEAD
       USE MOD_Precision
       USE MOD_Namelist
       USE MOD_TimeManager
       USE MOD_SPMD_Task
       USE MOD_Block
       USE MOD_DataType
-      USE mod_landpatch
+      USE MOD_LandPatch
       USE MOD_Mapping_Pset2Grid
       USE MOD_CoLMDebug
-=======
-      USE precision
-      USE mod_namelist
-      USE timemanager
-      USE spmd_task
-      USE mod_block
-      USE mod_data_type
-      USE MOD_LandPatch
-      USE mod_mapping_pset2grid
-      USE mod_colm_debug
->>>>>>> a2981ab1
       USE MOD_Vars_TimeInvariants, ONLY : patchtype
       USE MOD_Grid
 
