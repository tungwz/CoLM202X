--- conflicted
+++ resolved
@@ -28,15 +28,11 @@
    USE MOD_Precision
    USE MOD_Grid
    USE MOD_DataType
-<<<<<<< HEAD
+
    USE MOD_SpatialMapping
    USE YOS_CMF_INPUT,            only: RMIS, DMIS
-=======
-   USE MOD_Mapping_Pset2Grid
-   USE MOD_Mapping_Grid2Pset
-   USE YOS_CMF_INPUT,            only: DMIS
    USE MOD_Vars_Global,    only: spval
->>>>>>> b60b4ab3
+
 
    real(r8) :: nacc                                        ! number of accumulation
    real(r8), allocatable         :: a_rnof_cama (:)        ! on worker : total runoff [mm/s]
