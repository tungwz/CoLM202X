--- conflicted
+++ resolved
@@ -129,13 +129,8 @@
       ! 2021.12.12  Zhongwang Wei @ SYSU
 
       USE spmd_task
-<<<<<<< HEAD
-      USE GlobalVars
       USE MOD_LandPatch, ONLY : numpatch
-=======
       USE MOD_Vars_Global
-      USE mod_landpatch, ONLY : numpatch
->>>>>>> af895674
 
       IMPLICIT NONE
 
@@ -189,13 +184,8 @@
       !----------------
       ! 2020.10.21  Zhongwang Wei @ SYSU
       USE spmd_task
-<<<<<<< HEAD
       USE MOD_LandPatch, ONLY : numpatch
-      USE GlobalVars,    ONLY : spval
-=======
-      USE mod_landpatch, ONLY : numpatch
       USE MOD_Vars_Global,    ONLY : spval
->>>>>>> af895674
 
       IMPLICIT NONE
 
