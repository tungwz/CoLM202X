--- conflicted
+++ resolved
@@ -301,11 +301,7 @@
 
       ENDIF
 
-<<<<<<< HEAD
-#ifdef CLMDEBUG
-=======
-#ifdef CoLMDEBUG 
->>>>>>> c8ff5dda
+#ifdef CoLMDEBUG
       IF (p_is_io) write(*,'(I10,A,I4)') numelm, ' elements on group ', p_iam_io
 #endif
 
@@ -537,11 +533,7 @@
 
       numset = pixelset%nset
 
-<<<<<<< HEAD
-#ifdef CLMDEBUG
-=======
-#ifdef CoLMDEBUG 
->>>>>>> c8ff5dda
+#ifdef CoLMDEBUG
       IF (p_is_io)  write(*,*) numset, trim(psetname), ' on group', p_iam_io
 #endif
 
