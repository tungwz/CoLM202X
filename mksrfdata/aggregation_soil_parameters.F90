--- conflicted
+++ resolved
@@ -174,14 +174,9 @@
    external SW_VG_dist                    ! the objective function to be fitted for van Genuchten SW retention curve
 !   external Ke_Sr_dist                    ! the objective function to be fitted for Balland and Arp (2005) Ke-Sr relationship
 #endif
-<<<<<<< HEAD
 #ifdef SrfdataDiag
    INTEGER :: typpatch(N_land_classification+1), ityp
 #endif
-      
-=======
-
->>>>>>> 3e2eda21
    landdir = trim(dir_model_landdata) // '/soil'
 
    ! ........................................
