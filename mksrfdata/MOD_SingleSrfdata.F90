--- conflicted
+++ resolved
@@ -173,11 +173,7 @@
             CALL ncio_read_serial (fsrfdata, 'IGBP_classification', SITE_landtype)
 #endif
          ENDIF
-<<<<<<< HEAD
-         
-=======
-
->>>>>>> 6b50fcba
+
          IF (SITE_landtype < 0) THEN
             write(*,*) 'Error! Please set namelist SITE_landtype first!'
             CALL CoLM_stop()
@@ -848,7 +844,7 @@
       CALL ncio_put_attr     (fsrfdata, 'elevation', 'source', datasource(USE_SITE_topography))
 
       CALL ncio_write_serial (fsrfdata, 'elvstd', SITE_topostd)
-      CALL ncio_put_attr     (fsrfdata, 'elvstd', 'source', datasource(USE_SITE_topostd))
+      CALL ncio_put_attr     (fsrfdata, 'elvstd', 'source', datasource(USE_SITE_topography))
 
       IF (DEF_USE_Forcing_Downscaling) THEN
          ! used for downscaling
@@ -858,12 +854,6 @@
          CALL ncio_write_serial (fsrfdata, 'SITE_slp_type' , SITE_slp_type , 'type')
          CALL ncio_write_serial (fsrfdata, 'SITE_asp_type' , SITE_asp_type , 'type')
          CALL ncio_write_serial (fsrfdata, 'SITE_area_type', SITE_area_type, 'type')
-<<<<<<< HEAD
-
-         CALL ncio_write_serial (fsrfdata, 'elvstd', SITE_topostd)
-         CALL ncio_put_attr     (fsrfdata, 'elvstd', 'source', datasource(USE_SITE_topography))
-=======
->>>>>>> 6b50fcba
       ENDIF
 
       ! used for downscaling
