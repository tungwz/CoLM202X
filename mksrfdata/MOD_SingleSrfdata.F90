#include <define.h>

#ifdef SinglePoint
MODULE MOD_SingleSrfdata
!-----------------------------------------------------------------------------------------
! DESCRIPTION:
!
!    This module includes subroutines to read or write surface data for "SinglePoint".
!
! Created by Shupeng Zhang, May 2023
!-----------------------------------------------------------------------------------------

   USE MOD_Precision, only: r8
   USE MOD_Vars_Global
   USE MOD_Const_LC
   USE MOD_Namelist
   USE MOD_SPMD_Task
   IMPLICIT NONE
   SAVE

<<<<<<< HEAD
   integer :: SITE_landtype = 1
=======
   real(r8) :: SITE_lon_location = 0.
   real(r8) :: SITE_lat_location = 0.
>>>>>>> 927bd0b0

#if (defined LULC_IGBP_PFT || defined LULC_IGBP_PC)
   integer,  allocatable :: SITE_pfttyp  (:)
   real(r8), allocatable :: SITE_pctpfts (:)
#endif

#ifdef CROP
   real(r8), allocatable :: SITE_croptyp (:)
   real(r8), allocatable :: SITE_pctcrop (:)
#endif

   real(r8) :: SITE_htop
#if (defined LULC_IGBP_PFT || defined LULC_IGBP_PC)
   real(r8), allocatable :: SITE_htop_pfts (:)
#endif

   real(r8), allocatable :: SITE_LAI_monthly (:,:)
   real(r8), allocatable :: SITE_SAI_monthly (:,:)
#if (defined LULC_IGBP_PFT || defined LULC_IGBP_PC)
   real(r8), allocatable :: SITE_LAI_pfts_monthly (:,:,:)
   real(r8), allocatable :: SITE_SAI_pfts_monthly (:,:,:)
#endif

   integer,  allocatable :: SITE_LAI_year (:)
   real(r8), allocatable :: SITE_LAI_8day (:,:)

   real(r8) :: SITE_lakedepth = 1.

   real(r8) :: SITE_soil_s_v_alb
   real(r8) :: SITE_soil_d_v_alb
   real(r8) :: SITE_soil_s_n_alb
   real(r8) :: SITE_soil_d_n_alb

   real(r8), allocatable :: SITE_soil_vf_quartz_mineral (:)
   real(r8), allocatable :: SITE_soil_vf_gravels        (:)
   real(r8), allocatable :: SITE_soil_vf_sand           (:)
   real(r8), allocatable :: SITE_soil_vf_om             (:)
   real(r8), allocatable :: SITE_soil_wf_gravels        (:)
   real(r8), allocatable :: SITE_soil_wf_sand           (:)
   real(r8), allocatable :: SITE_soil_OM_density        (:)
   real(r8), allocatable :: SITE_soil_BD_all            (:)
   real(r8), allocatable :: SITE_soil_theta_s           (:)
   real(r8), allocatable :: SITE_soil_k_s               (:)
   real(r8), allocatable :: SITE_soil_csol              (:)
   real(r8), allocatable :: SITE_soil_tksatu            (:)
   real(r8), allocatable :: SITE_soil_tksatf            (:)
   real(r8), allocatable :: SITE_soil_tkdry             (:)
   real(r8), allocatable :: SITE_soil_k_solids          (:)
   real(r8), allocatable :: SITE_soil_psi_s             (:)
   real(r8), allocatable :: SITE_soil_lambda            (:)
   real(r8), allocatable :: SITE_soil_theta_r           (:)
#ifdef vanGenuchten_Mualem_SOIL_MODEL
   real(r8), allocatable :: SITE_soil_alpha_vgm         (:)
   real(r8), allocatable :: SITE_soil_L_vgm             (:)
   real(r8), allocatable :: SITE_soil_n_vgm             (:)
#endif
   real(r8), allocatable :: SITE_soil_BA_alpha          (:)
   real(r8), allocatable :: SITE_soil_BA_beta           (:)

   real(r8) :: SITE_dbedrock = 0.

   real(r8) :: SITE_topography = 0.
   real(r8) :: SITE_topostd    = 0.

   ! topography factors used for downscaling
   real(r8) :: SITE_svf = 0.
   real(r8) :: SITE_cur = 0.
   real(r8), allocatable :: SITE_slp_type(:)
   real(r8), allocatable :: SITE_asp_type(:)
   real(r8), allocatable :: SITE_area_type(:)
   real(r8), allocatable :: SITE_sf_lut(:,:)


   integer , allocatable :: SITE_urbtyp   (:)

   real(r8), allocatable :: SITE_lucyid   (:)

   real(r8), allocatable :: SITE_fveg_urb (:)
   real(r8), allocatable :: SITE_htop_urb (:)
   real(r8), allocatable :: SITE_flake_urb(:)
   real(r8), allocatable :: SITE_froof    (:)
   real(r8), allocatable :: SITE_hroof    (:)
   real(r8), allocatable :: SITE_fgimp    (:)
   real(r8), allocatable :: SITE_fgper    (:)
   real(r8), allocatable :: SITE_hwr      (:)
   real(r8), allocatable :: SITE_popden   (:)

   real(r8), allocatable :: SITE_em_roof  (:)
   real(r8), allocatable :: SITE_em_wall  (:)
   real(r8), allocatable :: SITE_em_gimp  (:)
   real(r8), allocatable :: SITE_em_gper  (:)
   real(r8), allocatable :: SITE_t_roommax(:)
   real(r8), allocatable :: SITE_t_roommin(:)
   real(r8), allocatable :: SITE_thickroof(:)
   real(r8), allocatable :: SITE_thickwall(:)

   real(r8), allocatable :: SITE_cv_roof  (:)
   real(r8), allocatable :: SITE_cv_wall  (:)
   real(r8), allocatable :: SITE_cv_gimp  (:)
   real(r8), allocatable :: SITE_tk_roof  (:)
   real(r8), allocatable :: SITE_tk_wall  (:)
   real(r8), allocatable :: SITE_tk_gimp  (:)

   real(r8), allocatable :: SITE_alb_roof (:,:)
   real(r8), allocatable :: SITE_alb_wall (:,:)
   real(r8), allocatable :: SITE_alb_gimp (:,:)
   real(r8), allocatable :: SITE_alb_gper (:,:)

CONTAINS

   ! -----
   SUBROUTINE read_surface_data_single (fsrfdata, mksrfdata)

   USE MOD_TimeManager
   USE MOD_NetCDFSerial
   USE MOD_Namelist
   USE MOD_Utils
   USE MOD_Vars_Global, only : PI
   IMPLICIT NONE

   character(len=*), intent(in) :: fsrfdata
   logical, intent(in) :: mksrfdata

   ! Local Variables
   real(r8) :: lat_in, lon_in
   integer  :: iyear, itime

      IF (ncio_var_exist(fsrfdata, 'latitude')) THEN
         CALL ncio_read_serial (fsrfdata, 'latitude',  lat_in)
         IF (lat_in /= SITE_lat_location) THEN
            write(*,*) 'Warning: Latitude mismatch: ', &
               lat_in, ' in data file and ', SITE_lat_location, 'in namelist.'
         ENDIF
         SITE_lat_location = lat_in
      ENDIF

<<<<<<< HEAD
      IF (ncio_var_exist(fsrfdata, 'longitude')) THEN
         CALL ncio_read_serial (fsrfdata, 'longitude', lon_in)
         IF (lon_in /= SITE_lon_location) THEN
            write(*,*) 'Warning: Longitude mismatch: ', &
               lon_in, ' in data file and ', SITE_lon_location, 'in namelist.'
         ENDIF
         SITE_lon_location = lon_in
      ENDIF
      
      CALL normalize_longitude (SITE_lon_location)
=======
      IF (trim(fsrfdata) /= 'null') THEN

         CALL ncio_read_serial (fsrfdata, 'latitude',  SITE_lat_location)
         CALL ncio_read_serial (fsrfdata, 'longitude', SITE_lon_location)
>>>>>>> 927bd0b0

      IF (USE_SITE_landtype) THEN
#ifdef LULC_USGS
         CALL ncio_read_serial (fsrfdata, 'USGS_classification', SITE_landtype)
#else
         CALL ncio_read_serial (fsrfdata, 'IGBP_classification', SITE_landtype)
#endif
<<<<<<< HEAD
      ENDIF
=======
      ELSE

         SITE_lat_location = DEF_domain%edges
         SITE_lon_location = DEF_domain%edgew

         IF (SITE_landtype < 0) THEN
            write(*,*) 'Error! Please set namelist SITE_landtype first!'
            CALL CoLM_stop()
         ENDIF
      ENDIF

      CALL normalize_longitude (SITE_lon_location)
>>>>>>> 927bd0b0

      DEF_domain%edges = floor(SITE_lat_location)
      DEF_domain%edgen = DEF_domain%edges + 1.0
      DEF_domain%edgew = floor(SITE_lon_location)
      DEF_domain%edgee = DEF_domain%edgew + 1.0

      IF (.not. isgreenwich) THEN
         LocalLongitude = SITE_lon_location
      ENDIF

#if (defined LULC_IGBP_PFT || defined LULC_IGBP_PC)
      IF ((.not. mksrfdata) .or. USE_SITE_pctpfts) THEN
         CALL ncio_read_serial (fsrfdata, 'pfttyp', SITE_pfttyp )
         ! otherwise, retrieve from database by MOD_LandPFT.F90
      ENDIF
#endif
#if (defined LULC_IGBP_PFT || defined LULC_IGBP_PC)
      IF ((.not. mksrfdata) .or. USE_SITE_pctpfts) THEN
         CALL ncio_read_serial (fsrfdata, 'pctpfts', SITE_pctpfts)
         ! otherwise, retrieve from database by Aggregation_PercentagesPFT.F90
      ENDIF
#endif

#ifdef CROP
      IF ((.not. mksrfdata) .or. USE_SITE_pctcrop) THEN
         CALL ncio_read_serial (fsrfdata, 'croptyp', SITE_croptyp)
         CALL ncio_read_serial (fsrfdata, 'pctcrop', SITE_pctcrop)
         ! otherwise, retrieve from database by MOD_LandPatch.F90
      ENDIF
#endif

      IF ((.not. mksrfdata) .or. USE_SITE_htop) THEN
         ! otherwise, retrieve from database by Aggregation_ForestHeight.F90
#if (defined LULC_IGBP_PFT || defined LULC_IGBP_PC)
         CALL ncio_read_serial (fsrfdata, 'canopy_height_pfts', SITE_htop_pfts)
#else
         CALL ncio_read_serial (fsrfdata, 'canopy_height', SITE_htop)
#endif
      ENDIF

      IF ((.not. mksrfdata) .or. USE_SITE_LAI) THEN
         ! otherwise, retrieve from database by Aggregation_LAI.F90
         CALL ncio_read_serial (fsrfdata, 'LAI_year', SITE_LAI_year)
#if (defined LULC_IGBP_PFT || defined LULC_IGBP_PC)
         IF (DEF_LAI_MONTHLY) THEN
            CALL ncio_read_serial (fsrfdata, 'LAI_pfts_monthly', SITE_LAI_pfts_monthly)
            CALL ncio_read_serial (fsrfdata, 'SAI_pfts_monthly', SITE_SAI_pfts_monthly)
         ENDIF
#else
         IF (DEF_LAI_MONTHLY) THEN
            CALL ncio_read_serial (fsrfdata, 'LAI_monthly', SITE_LAI_monthly)
            CALL ncio_read_serial (fsrfdata, 'SAI_monthly', SITE_SAI_monthly)
         ELSE
            CALL ncio_read_serial (fsrfdata, 'LAI_8day', SITE_LAI_8day)
         ENDIF
#endif
      ENDIF

      IF ((.not. mksrfdata) .or. USE_SITE_lakedepth) THEN
         ! otherwise, retrieve from database by Aggregation_LakeDepth.F90
         CALL ncio_read_serial (fsrfdata, 'lakedepth', SITE_lakedepth)
      ENDIF

      IF ((.not. mksrfdata) .or. USE_SITE_soilreflectance) THEN
         ! otherwise, retrieve from database by Aggregation_SoilBrightness.F90
         CALL ncio_read_serial (fsrfdata, 'soil_s_v_alb', SITE_soil_s_v_alb)
         CALL ncio_read_serial (fsrfdata, 'soil_d_v_alb', SITE_soil_d_v_alb)
         CALL ncio_read_serial (fsrfdata, 'soil_s_n_alb', SITE_soil_s_n_alb)
         CALL ncio_read_serial (fsrfdata, 'soil_d_n_alb', SITE_soil_d_n_alb)
      ENDIF

      IF ((.not. mksrfdata) .or. USE_SITE_soilparameters) THEN
         ! otherwise, retrieve from database by Aggregation_SoilParameters.F90
         CALL ncio_read_serial (fsrfdata, 'soil_vf_quartz_mineral', SITE_soil_vf_quartz_mineral)
         CALL ncio_read_serial (fsrfdata, 'soil_vf_gravels       ', SITE_soil_vf_gravels       )
         CALL ncio_read_serial (fsrfdata, 'soil_vf_sand          ', SITE_soil_vf_sand          )
         CALL ncio_read_serial (fsrfdata, 'soil_vf_om            ', SITE_soil_vf_om            )
         CALL ncio_read_serial (fsrfdata, 'soil_wf_gravels       ', SITE_soil_wf_gravels       )
         CALL ncio_read_serial (fsrfdata, 'soil_wf_sand          ', SITE_soil_wf_sand          )
         CALL ncio_read_serial (fsrfdata, 'soil_OM_density       ', SITE_soil_OM_density       )
         CALL ncio_read_serial (fsrfdata, 'soil_BD_all           ', SITE_soil_BD_all           )
         CALL ncio_read_serial (fsrfdata, 'soil_theta_s          ', SITE_soil_theta_s          )
         CALL ncio_read_serial (fsrfdata, 'soil_k_s              ', SITE_soil_k_s              )
         CALL ncio_read_serial (fsrfdata, 'soil_csol             ', SITE_soil_csol             )
         CALL ncio_read_serial (fsrfdata, 'soil_tksatu           ', SITE_soil_tksatu           )
         CALL ncio_read_serial (fsrfdata, 'soil_tksatf           ', SITE_soil_tksatf           )
         CALL ncio_read_serial (fsrfdata, 'soil_tkdry            ', SITE_soil_tkdry            )
         CALL ncio_read_serial (fsrfdata, 'soil_k_solids         ', SITE_soil_k_solids         )
         CALL ncio_read_serial (fsrfdata, 'soil_psi_s            ', SITE_soil_psi_s            )
         CALL ncio_read_serial (fsrfdata, 'soil_lambda           ', SITE_soil_lambda           )
#ifdef vanGenuchten_Mualem_SOIL_MODEL
         CALL ncio_read_serial (fsrfdata, 'soil_theta_r          ', SITE_soil_theta_r          )
         CALL ncio_read_serial (fsrfdata, 'soil_alpha_vgm        ', SITE_soil_alpha_vgm        )
         CALL ncio_read_serial (fsrfdata, 'soil_L_vgm            ', SITE_soil_L_vgm            )
         CALL ncio_read_serial (fsrfdata, 'soil_n_vgm            ', SITE_soil_n_vgm            )
#else
         !SITE_soil_theta_r(:) = 0.
#endif
         CALL ncio_read_serial (fsrfdata, 'soil_BA_alpha         ', SITE_soil_BA_alpha         )
         CALL ncio_read_serial (fsrfdata, 'soil_BA_beta          ', SITE_soil_BA_beta          )
      ENDIF

      IF (DEF_USE_BEDROCK) THEN
         IF ((.not. mksrfdata) .or. USE_SITE_dbedrock) THEN
            ! otherwise, retrieve from database by Aggregation_DBedrock.F90
            CALL ncio_read_serial (fsrfdata, 'depth_to_bedrock', SITE_dbedrock)
         ENDIF
      ENDIF

      IF ((.not. mksrfdata) .or. USE_SITE_topography) THEN
         ! otherwise, retrieve from database by Aggregation_Topography.F90
         CALL ncio_read_serial (fsrfdata, 'elevation', SITE_topography)
<<<<<<< HEAD
         CALL ncio_read_serial (fsrfdata, 'elvstd   ', SITE_topostd   )

         IF (DEF_USE_Forcing_Downscaling) THEN   
            CALL ncio_read_serial (fsrfdata, 'SITE_svf', SITE_svf)
            CALL ncio_read_serial (fsrfdata, 'SITE_cur', SITE_cur)
            CALL ncio_read_serial (fsrfdata, 'SITE_slp_type', SITE_slp_type)
            CALL ncio_read_serial (fsrfdata, 'SITE_asp_type', SITE_asp_type)
            CALL ncio_read_serial (fsrfdata, 'SITE_area_type', SITE_area_type)
            CALL ncio_read_serial (fsrfdata, 'SITE_sf_lut', SITE_sf_lut)
=======
         IF (DEF_USE_Forcing_Downscaling) THEN
            CALL ncio_read_serial (fsrfdata, 'elvstd   ', SITE_topostd        )
            CALL ncio_read_serial (fsrfdata, 'SITE_svf' , SITE_svf            )
            CALL ncio_read_serial (fsrfdata, 'SITE_cur' , SITE_cur            )
            CALL ncio_read_serial (fsrfdata, 'SITE_slp_type' , SITE_slp_type  )
            CALL ncio_read_serial (fsrfdata, 'SITE_asp_type' , SITE_asp_type  )
            CALL ncio_read_serial (fsrfdata, 'SITE_area_type', SITE_area_type )
            CALL ncio_read_serial (fsrfdata, 'SITE_sf_lut'   , SITE_sf_lut    )
>>>>>>> 927bd0b0
         ENDIF
      ENDIF

   END SUBROUTINE read_surface_data_single

   ! -----
   SUBROUTINE read_urban_surface_data_single (fsrfdata, mksrfdata, mkrun)

   USE MOD_TimeManager
   USE MOD_NetCDFSerial
   USE MOD_Namelist
   USE MOD_Utils
   USE MOD_Vars_Global, only: PI, URBAN
   IMPLICIT NONE

   character(len=*), intent(in) :: fsrfdata
   logical, intent(in) :: mksrfdata
   logical, intent(in), optional :: mkrun

<<<<<<< HEAD
   ! Local Variables
   real(r8) :: lat_in, lon_in

      SITE_landtype = URBAN

      IF (ncio_var_exist(fsrfdata, 'latitude')) THEN
         CALL ncio_read_serial (fsrfdata, 'latitude',  lat_in)
         IF (lat_in /= SITE_lat_location) THEN
            write(*,*) 'Warning: Latitude mismatch: ', &
               lat_in, ' in data file and ', SITE_lat_location, 'in namelist.'
         ENDIF
         SITE_lat_location = lat_in
      ENDIF

      IF (ncio_var_exist(fsrfdata, 'longitude')) THEN
         CALL ncio_read_serial (fsrfdata, 'longitude', lon_in)
         IF (lon_in /= SITE_lon_location) THEN
            write(*,*) 'Warning: Longitude mismatch: ', &
               lon_in, ' in data file and ', SITE_lon_location, 'in namelist.'
         ENDIF
         SITE_lon_location = lon_in
      ENDIF
      
      CALL normalize_longitude (SITE_lon_location)
=======
      IF (trim(fsrfdata) /= 'null') THEN
         SITE_landtype = URBAN
         CALL ncio_read_serial (fsrfdata, 'latitude' , SITE_lat_location)
         CALL ncio_read_serial (fsrfdata, 'longitude', SITE_lon_location)
      ELSE
         SITE_lat_location = DEF_domain%edges
         SITE_lon_location = DEF_domain%edgew

         IF (SITE_landtype /= URBAN) THEN
            write(*,*) 'Error! Please set namelist SITE_landtype first!'
            CALL CoLM_stop()
         ENDIF
      ENDIF
>>>>>>> 927bd0b0

      DEF_domain%edges = floor(SITE_lat_location)
      DEF_domain%edgen = DEF_domain%edges + 1.0
      DEF_domain%edgew = floor(SITE_lon_location)
      DEF_domain%edgee = DEF_domain%edgew + 1.0

      IF (.not. isgreenwich) THEN
         LocalLongitude = SITE_lon_location
      ENDIF

      IF (.not. present(mkrun)) THEN
         IF ((.not. mksrfdata) .or. USE_SITE_urban_paras) THEN

            CALL ncio_read_serial (fsrfdata, 'tree_area_fraction'         , SITE_fveg_urb  )
            CALL ncio_read_serial (fsrfdata, 'tree_mean_height'           , SITE_htop_urb  )
            CALL ncio_read_serial (fsrfdata, 'water_area_fraction'        , SITE_flake_urb )
            CALL ncio_read_serial (fsrfdata, 'roof_area_fraction'         , SITE_froof     )
            CALL ncio_read_serial (fsrfdata, 'building_mean_height'       , SITE_hroof     )
            CALL ncio_read_serial (fsrfdata, 'impervious_area_fraction'   , SITE_fgimp     )
            CALL ncio_read_serial (fsrfdata, 'canyon_height_width_ratio'  , SITE_hwr       )
            CALL ncio_read_serial (fsrfdata, 'resident_population_density', SITE_popden    )

            SITE_fgper     = 1 - (SITE_fgimp-SITE_froof)/(1-SITE_froof-SITE_flake_urb)
            SITE_fveg_urb  = SITE_fveg_urb  * 100
            SITE_flake_urb = SITE_flake_urb * 100
         ENDIF
      ELSE
         CALL ncio_read_serial (fsrfdata, 'LAI_year'      , SITE_LAI_year   )
         CALL ncio_read_serial (fsrfdata, 'TREE_LAI'      , SITE_LAI_monthly)
         CALL ncio_read_serial (fsrfdata, 'TREE_SAI'      , SITE_SAI_monthly)

         CALL ncio_read_serial (fsrfdata, 'URBAN_TYPE'    , SITE_urbtyp     )
         CALL ncio_read_serial (fsrfdata, 'LUCY_id'       , SITE_lucyid     )
         CALL ncio_read_serial (fsrfdata, 'PCT_Tree'      , SITE_fveg_urb   )
         CALL ncio_read_serial (fsrfdata, 'URBAN_TREE_TOP', SITE_htop_urb   )
         CALL ncio_read_serial (fsrfdata, 'PCT_Water'     , SITE_flake_urb  )
         CALL ncio_read_serial (fsrfdata, 'WT_ROOF'       , SITE_froof      )
         CALL ncio_read_serial (fsrfdata, 'HT_ROOF'       , SITE_hroof      )
         CALL ncio_read_serial (fsrfdata, 'WTROAD_PERV'   , SITE_fgper      )
         CALL ncio_read_serial (fsrfdata, 'CANYON_HWR'    , SITE_hwr        )
         CALL ncio_read_serial (fsrfdata, 'POP_DEN'       , SITE_popden     )

         CALL ncio_read_serial (fsrfdata, 'EM_ROOF'       , SITE_em_roof    )
         CALL ncio_read_serial (fsrfdata, 'EM_WALL'       , SITE_em_wall    )
         CALL ncio_read_serial (fsrfdata, 'EM_IMPROAD'    , SITE_em_gimp    )
         CALL ncio_read_serial (fsrfdata, 'EM_PERROAD'    , SITE_em_gper    )
         CALL ncio_read_serial (fsrfdata, 'T_BUILDING_MAX', SITE_t_roommax  )
         CALL ncio_read_serial (fsrfdata, 'T_BUILDING_MIN', SITE_t_roommin  )
         CALL ncio_read_serial (fsrfdata, 'THICK_ROOF'    , SITE_thickroof  )
         CALL ncio_read_serial (fsrfdata, 'THICK_WALL'    , SITE_thickwall  )

         CALL ncio_read_serial (fsrfdata, 'ALB_ROOF'      , SITE_alb_roof   )
         CALL ncio_read_serial (fsrfdata, 'ALB_WALL'      , SITE_alb_wall   )
         CALL ncio_read_serial (fsrfdata, 'ALB_IMPROAD'   , SITE_alb_gimp   )
         CALL ncio_read_serial (fsrfdata, 'ALB_PERROAD'   , SITE_alb_gper   )

         CALL ncio_read_serial (fsrfdata, 'CV_ROOF'       , SITE_cv_roof    )
         CALL ncio_read_serial (fsrfdata, 'CV_WALL'       , SITE_cv_wall    )
         CALL ncio_read_serial (fsrfdata, 'CV_IMPROAD'    , SITE_cv_gimp    )
         CALL ncio_read_serial (fsrfdata, 'TK_ROOF'       , SITE_tk_roof    )
         CALL ncio_read_serial (fsrfdata, 'TK_WALL'       , SITE_tk_wall    )
         CALL ncio_read_serial (fsrfdata, 'TK_IMPROAD'    , SITE_tk_gimp    )
      ENDIF

      IF ((.not. mksrfdata) .or. USE_SITE_lakedepth) THEN
         ! otherwise, retrieve from database by Aggregation_LakeDepth.F90
         CALL ncio_read_serial (fsrfdata, 'lakedepth', SITE_lakedepth)
      ENDIF

      IF ((.not. mksrfdata) .or. USE_SITE_soilreflectance) THEN
         ! otherwise, retrieve from database by Aggregation_SoilBrightness.F90
         CALL ncio_read_serial (fsrfdata, 'soil_s_v_alb', SITE_soil_s_v_alb)
         CALL ncio_read_serial (fsrfdata, 'soil_d_v_alb', SITE_soil_d_v_alb)
         CALL ncio_read_serial (fsrfdata, 'soil_s_n_alb', SITE_soil_s_n_alb)
         CALL ncio_read_serial (fsrfdata, 'soil_d_n_alb', SITE_soil_d_n_alb)
      ENDIF

      IF ((.not. mksrfdata) .or. USE_SITE_soilparameters) THEN
         ! otherwise, retrieve from database by Aggregation_SoilParameters.F90
         CALL ncio_read_serial (fsrfdata, 'soil_vf_quartz_mineral', SITE_soil_vf_quartz_mineral)
         CALL ncio_read_serial (fsrfdata, 'soil_vf_gravels       ', SITE_soil_vf_gravels       )
         CALL ncio_read_serial (fsrfdata, 'soil_vf_sand          ', SITE_soil_vf_sand          )
         CALL ncio_read_serial (fsrfdata, 'soil_vf_om            ', SITE_soil_vf_om            )
         CALL ncio_read_serial (fsrfdata, 'soil_wf_gravels       ', SITE_soil_wf_gravels       )
         CALL ncio_read_serial (fsrfdata, 'soil_wf_sand          ', SITE_soil_wf_sand          )
         CALL ncio_read_serial (fsrfdata, 'soil_OM_density       ', SITE_soil_OM_density       )
         CALL ncio_read_serial (fsrfdata, 'soil_BD_all           ', SITE_soil_BD_all           )
         CALL ncio_read_serial (fsrfdata, 'soil_theta_s          ', SITE_soil_theta_s          )
         CALL ncio_read_serial (fsrfdata, 'soil_k_s              ', SITE_soil_k_s              )
         CALL ncio_read_serial (fsrfdata, 'soil_csol             ', SITE_soil_csol             )
         CALL ncio_read_serial (fsrfdata, 'soil_tksatu           ', SITE_soil_tksatu           )
         CALL ncio_read_serial (fsrfdata, 'soil_tksatf           ', SITE_soil_tksatf           )
         CALL ncio_read_serial (fsrfdata, 'soil_tkdry            ', SITE_soil_tkdry            )
         CALL ncio_read_serial (fsrfdata, 'soil_k_solids         ', SITE_soil_k_solids         )
         CALL ncio_read_serial (fsrfdata, 'soil_psi_s            ', SITE_soil_psi_s            )
         CALL ncio_read_serial (fsrfdata, 'soil_lambda           ', SITE_soil_lambda           )
#ifdef vanGenuchten_Mualem_SOIL_MODEL
         CALL ncio_read_serial (fsrfdata, 'soil_theta_r          ', SITE_soil_theta_r          )
         CALL ncio_read_serial (fsrfdata, 'soil_alpha_vgm        ', SITE_soil_alpha_vgm        )
         CALL ncio_read_serial (fsrfdata, 'soil_L_vgm            ', SITE_soil_L_vgm            )
         CALL ncio_read_serial (fsrfdata, 'soil_n_vgm            ', SITE_soil_n_vgm            )
#else
         !SITE_soil_theta_r(:) = 0.
#endif
         CALL ncio_read_serial (fsrfdata, 'soil_BA_alpha         ', SITE_soil_BA_alpha         )
         CALL ncio_read_serial (fsrfdata, 'soil_BA_beta          ', SITE_soil_BA_beta          )
      ENDIF

      IF (DEF_USE_BEDROCK) THEN
         IF ((.not. mksrfdata) .or. USE_SITE_dbedrock) THEN
            ! otherwise, retrieve from database by Aggregation_DBedrock.F90
            CALL ncio_read_serial (fsrfdata, 'depth_to_bedrock', SITE_dbedrock)
         ENDIF
      ENDIF

      IF ((.not. mksrfdata) .or. USE_SITE_topography) THEN
         ! otherwise, retrieve from database by Aggregation_Topography.F90
         CALL ncio_read_serial (fsrfdata, 'elevation', SITE_topography)
<<<<<<< HEAD
         CALL ncio_read_serial (fsrfdata, 'elvstd   ', SITE_topostd   )

         IF (DEF_USE_Forcing_Downscaling) THEN   
            CALL ncio_read_serial (fsrfdata, 'SITE_svf', SITE_svf)
            CALL ncio_read_serial (fsrfdata, 'SITE_cur', SITE_cur)
            CALL ncio_read_serial (fsrfdata, 'SITE_slp_type', SITE_slp_type)
            CALL ncio_read_serial (fsrfdata, 'SITE_asp_type', SITE_asp_type)
            CALL ncio_read_serial (fsrfdata, 'SITE_area_type', SITE_area_type)
            CALL ncio_read_serial (fsrfdata, 'SITE_sf_lut', SITE_sf_lut)
=======
         IF (DEF_USE_Forcing_Downscaling) THEN
            CALL ncio_read_serial (fsrfdata, 'elvstd  ', SITE_topostd         )
            CALL ncio_read_serial (fsrfdata, 'SITE_svf', SITE_svf             )
            CALL ncio_read_serial (fsrfdata, 'SITE_cur', SITE_cur             )
            CALL ncio_read_serial (fsrfdata, 'SITE_slp_type' , SITE_slp_type  )
            CALL ncio_read_serial (fsrfdata, 'SITE_asp_type' , SITE_asp_type  )
            CALL ncio_read_serial (fsrfdata, 'SITE_area_type', SITE_area_type )
            CALL ncio_read_serial (fsrfdata, 'SITE_sf_lut'   , SITE_sf_lut    )
>>>>>>> 927bd0b0
         ENDIF
      ENDIF

   END SUBROUTINE read_urban_surface_data_single

   ! -----
   SUBROUTINE write_surface_data_single (numpatch, numpft)

   USE MOD_NetCDFSerial
   USE MOD_Namelist
   USE MOD_Const_LC
   IMPLICIT NONE

   integer, intent(in) :: numpatch
   integer, intent(in), optional :: numpft

   ! Local Variables
   character(len=256) :: fsrfdata
   integer :: ipft, iyear, itime
   character(len=8)   :: source

      fsrfdata = trim(DEF_dir_landdata) // '/srfdata.nc'

      CALL ncio_create_file (fsrfdata)

      CALL ncio_define_dimension (fsrfdata, 'soil',  nl_soil )
      CALL ncio_define_dimension (fsrfdata, 'azi', num_azimuth)
      CALL ncio_define_dimension (fsrfdata, 'zen', num_zenith)
      CALL ncio_define_dimension (fsrfdata, 'type', num_type)
      CALL ncio_define_dimension (fsrfdata, 'patch', numpatch)
#if (defined LULC_IGBP_PFT || defined LULC_IGBP_PC)
      CALL ncio_define_dimension (fsrfdata, 'pft', numpft)
#endif

      CALL ncio_define_dimension (fsrfdata, 'LAI_year', size(SITE_LAI_year))
      IF (DEF_LAI_MONTHLY) THEN
         CALL ncio_define_dimension (fsrfdata, 'month', 12)
      ELSE
         CALL ncio_define_dimension (fsrfdata, 'J8day', 46)
      ENDIF

      CALL ncio_write_serial (fsrfdata, 'latitude',  SITE_lat_location)
      CALL ncio_write_serial (fsrfdata, 'longitude', SITE_lon_location)

#ifdef LULC_USGS
      CALL ncio_write_serial (fsrfdata, 'USGS_classification', SITE_landtype)
#else
      CALL ncio_write_serial (fsrfdata, 'IGBP_classification', SITE_landtype)
#endif

#if (defined LULC_IGBP_PFT || defined LULC_IGBP_PC)
      CALL ncio_write_serial (fsrfdata, 'pfttyp',  SITE_pfttyp,  'pft')
      CALL ncio_put_attr     (fsrfdata, 'pfttyp', 'source', datasource(USE_SITE_pctpfts))
#endif
#if (defined LULC_IGBP_PFT || defined LULC_IGBP_PC)
      CALL ncio_write_serial (fsrfdata, 'pctpfts', SITE_pctpfts, 'pft')
      CALL ncio_put_attr     (fsrfdata, 'pctpfts', 'source', datasource(USE_SITE_pctpfts))
#endif
#if (defined CROP)
      IF (SITE_landtype == CROPLAND) THEN
         CALL ncio_write_serial (fsrfdata, 'croptyp', SITE_croptyp, 'patch')
         CALL ncio_write_serial (fsrfdata, 'pctcrop', SITE_pctcrop, 'patch')
         CALL ncio_put_attr     (fsrfdata, 'croptyp', 'source', datasource(USE_SITE_pctcrop))
         CALL ncio_put_attr     (fsrfdata, 'pctcrop', 'source', datasource(USE_SITE_pctcrop))
      ENDIF
#endif

#if (defined LULC_IGBP_PFT || defined LULC_IGBP_PC)
      CALL ncio_write_serial (fsrfdata, 'canopy_height_pfts', SITE_htop_pfts, 'pft')
      CALL ncio_put_attr     (fsrfdata, 'canopy_height_pfts', 'source', datasource(USE_SITE_htop))
#else
      CALL ncio_write_serial (fsrfdata, 'canopy_height', SITE_htop)
      CALL ncio_put_attr     (fsrfdata, 'canopy_height', 'source', datasource(USE_SITE_htop))
#endif

      source = datasource(USE_SITE_LAI)
      CALL ncio_write_serial (fsrfdata, 'LAI_year', SITE_LAI_year, 'LAI_year')
#if (defined LULC_IGBP_PFT || defined LULC_IGBP_PC)
      IF (DEF_LAI_MONTHLY) THEN
         CALL ncio_write_serial (fsrfdata, 'LAI_pfts_monthly', SITE_LAI_pfts_monthly, 'pft', 'month', 'LAI_year')
         CALL ncio_write_serial (fsrfdata, 'SAI_pfts_monthly', SITE_SAI_pfts_monthly, 'pft', 'month', 'LAI_year')
         CALL ncio_put_attr     (fsrfdata, 'LAI_pfts_monthly', 'source', source)
         CALL ncio_put_attr     (fsrfdata, 'SAI_pfts_monthly', 'source', source)
      ENDIF
#else
      IF (DEF_LAI_MONTHLY) THEN
         CALL ncio_write_serial (fsrfdata, 'LAI_monthly', SITE_LAI_monthly, 'month', 'LAI_year')
         CALL ncio_write_serial (fsrfdata, 'SAI_monthly', SITE_SAI_monthly, 'month', 'LAI_year')
         CALL ncio_put_attr     (fsrfdata, 'LAI_monthly', 'source', source)
         CALL ncio_put_attr     (fsrfdata, 'SAI_monthly', 'source', source)
      ELSE
         CALL ncio_write_serial (fsrfdata, 'LAI_8day', SITE_LAI_8day, 'J8day', 'LAI_year')
         CALL ncio_put_attr     (fsrfdata, 'LAI_8day', 'source', source)
      ENDIF
#endif

      CALL ncio_write_serial (fsrfdata, 'lakedepth', SITE_lakedepth)
      CALL ncio_put_attr     (fsrfdata, 'lakedepth', 'source', datasource(USE_SITE_lakedepth))

      source = datasource(USE_SITE_soilreflectance)
      CALL ncio_write_serial (fsrfdata, 'soil_s_v_alb', SITE_soil_s_v_alb)
      CALL ncio_put_attr     (fsrfdata, 'soil_s_v_alb', 'source', source)
      CALL ncio_write_serial (fsrfdata, 'soil_d_v_alb', SITE_soil_d_v_alb)
      CALL ncio_put_attr     (fsrfdata, 'soil_d_v_alb', 'source', source)
      CALL ncio_write_serial (fsrfdata, 'soil_s_n_alb', SITE_soil_s_n_alb)
      CALL ncio_put_attr     (fsrfdata, 'soil_s_n_alb', 'source', source)
      CALL ncio_write_serial (fsrfdata, 'soil_d_n_alb', SITE_soil_d_n_alb)
      CALL ncio_put_attr     (fsrfdata, 'soil_d_n_alb', 'source', source)

      source = datasource(USE_SITE_soilparameters)
      CALL ncio_write_serial (fsrfdata, 'soil_vf_quartz_mineral', SITE_soil_vf_quartz_mineral, 'soil')
      CALL ncio_write_serial (fsrfdata, 'soil_vf_gravels       ', SITE_soil_vf_gravels       , 'soil')
      CALL ncio_write_serial (fsrfdata, 'soil_vf_sand          ', SITE_soil_vf_sand          , 'soil')
      CALL ncio_write_serial (fsrfdata, 'soil_vf_om            ', SITE_soil_vf_om            , 'soil')
      CALL ncio_write_serial (fsrfdata, 'soil_wf_gravels       ', SITE_soil_wf_gravels       , 'soil')
      CALL ncio_write_serial (fsrfdata, 'soil_wf_sand          ', SITE_soil_wf_sand          , 'soil')
      CALL ncio_write_serial (fsrfdata, 'soil_OM_density       ', SITE_soil_OM_density       , 'soil')
      CALL ncio_write_serial (fsrfdata, 'soil_BD_all           ', SITE_soil_BD_all           , 'soil')
      CALL ncio_write_serial (fsrfdata, 'soil_theta_s          ', SITE_soil_theta_s          , 'soil')
      CALL ncio_write_serial (fsrfdata, 'soil_k_s              ', SITE_soil_k_s              , 'soil')
      CALL ncio_write_serial (fsrfdata, 'soil_csol             ', SITE_soil_csol             , 'soil')
      CALL ncio_write_serial (fsrfdata, 'soil_tksatu           ', SITE_soil_tksatu           , 'soil')
      CALL ncio_write_serial (fsrfdata, 'soil_tksatf           ', SITE_soil_tksatf           , 'soil')
      CALL ncio_write_serial (fsrfdata, 'soil_tkdry            ', SITE_soil_tkdry            , 'soil')
      CALL ncio_write_serial (fsrfdata, 'soil_k_solids         ', SITE_soil_k_solids         , 'soil')
      CALL ncio_put_attr     (fsrfdata, 'soil_vf_quartz_mineral', 'source', source)
      CALL ncio_put_attr     (fsrfdata, 'soil_vf_gravels       ', 'source', source)
      CALL ncio_put_attr     (fsrfdata, 'soil_vf_sand          ', 'source', source)
      CALL ncio_put_attr     (fsrfdata, 'soil_vf_om            ', 'source', source)
      CALL ncio_put_attr     (fsrfdata, 'soil_wf_gravels       ', 'source', source)
      CALL ncio_put_attr     (fsrfdata, 'soil_wf_sand          ', 'source', source)
      CALL ncio_put_attr     (fsrfdata, 'soil_OM_density       ', 'source', source)
      CALL ncio_put_attr     (fsrfdata, 'soil_BD_all           ', 'source', source)
      CALL ncio_put_attr     (fsrfdata, 'soil_theta_s          ', 'source', source)
      CALL ncio_put_attr     (fsrfdata, 'soil_k_s              ', 'source', source)
      CALL ncio_put_attr     (fsrfdata, 'soil_csol             ', 'source', source)
      CALL ncio_put_attr     (fsrfdata, 'soil_tksatu           ', 'source', source)
      CALL ncio_put_attr     (fsrfdata, 'soil_tksatf           ', 'source', source)
      CALL ncio_put_attr     (fsrfdata, 'soil_tkdry            ', 'source', source)
      CALL ncio_put_attr     (fsrfdata, 'soil_k_solids         ', 'source', source)
      CALL ncio_write_serial (fsrfdata, 'soil_psi_s ', SITE_soil_psi_s , 'soil')
      CALL ncio_write_serial (fsrfdata, 'soil_lambda', SITE_soil_lambda, 'soil')
      CALL ncio_put_attr     (fsrfdata, 'soil_psi_s ', 'source', source)
      CALL ncio_put_attr     (fsrfdata, 'soil_lambda', 'source', source)
#ifdef vanGenuchten_Mualem_SOIL_MODEL
      CALL ncio_write_serial (fsrfdata, 'soil_theta_r  ', SITE_soil_theta_r  , 'soil')
      CALL ncio_write_serial (fsrfdata, 'soil_alpha_vgm', SITE_soil_alpha_vgm, 'soil')
      CALL ncio_write_serial (fsrfdata, 'soil_L_vgm    ', SITE_soil_L_vgm    , 'soil')
      CALL ncio_write_serial (fsrfdata, 'soil_n_vgm    ', SITE_soil_n_vgm    , 'soil')
      CALL ncio_put_attr     (fsrfdata, 'soil_theta_r  ', 'source', source)
      CALL ncio_put_attr     (fsrfdata, 'soil_alpha_vgm', 'source', source)
      CALL ncio_put_attr     (fsrfdata, 'soil_L_vgm    ', 'source', source)
      CALL ncio_put_attr     (fsrfdata, 'soil_n_vgm    ', 'source', source)
#endif
      CALL ncio_write_serial (fsrfdata, 'soil_BA_alpha', SITE_soil_BA_alpha, 'soil')
      CALL ncio_write_serial (fsrfdata, 'soil_BA_beta ', SITE_soil_BA_beta , 'soil')
      CALL ncio_put_attr     (fsrfdata, 'soil_BA_alpha', 'source', source)
      CALL ncio_put_attr     (fsrfdata, 'soil_BA_beta ', 'source', source)

      IF(DEF_USE_BEDROCK)THEN
         CALL ncio_write_serial (fsrfdata, 'depth_to_bedrock', SITE_dbedrock)
         CALL ncio_put_attr     (fsrfdata, 'depth_to_bedrock', 'source', datasource(USE_SITE_dbedrock))
      ENDIF

      CALL ncio_write_serial (fsrfdata, 'elevation', SITE_topography)
      CALL ncio_put_attr     (fsrfdata, 'elevation', 'source', datasource(USE_SITE_topography))
<<<<<<< HEAD
=======

      IF (DEF_USE_Forcing_Downscaling) THEN
         ! used for downscaling
         CALL ncio_write_serial (fsrfdata, 'SITE_svf', SITE_svf)
         CALL ncio_write_serial (fsrfdata, 'SITE_cur', SITE_cur)
         CALL ncio_write_serial (fsrfdata, 'SITE_sf_lut'   , SITE_sf_lut, 'azi', 'zen')
         CALL ncio_write_serial (fsrfdata, 'SITE_slp_type' , SITE_slp_type , 'type')
         CALL ncio_write_serial (fsrfdata, 'SITE_asp_type' , SITE_asp_type , 'type')
         CALL ncio_write_serial (fsrfdata, 'SITE_area_type', SITE_area_type, 'type')

>>>>>>> 927bd0b0

         CALL ncio_write_serial (fsrfdata, 'elvstd', SITE_topostd)
         CALL ncio_put_attr     (fsrfdata, 'elvstd', 'source', datasource(USE_SITE_topostd))
      ENDIF

      ! used for downscaling
      IF (DEF_USE_Forcing_Downscaling) THEN   
         CALL ncio_write_serial (fsrfdata, 'SITE_svf', SITE_svf)
         CALL ncio_write_serial (fsrfdata, 'SITE_cur', SITE_cur)
         CALL ncio_write_serial (fsrfdata, 'SITE_sf_lut', SITE_sf_lut, 'azi', 'zen')
         CALL ncio_write_serial (fsrfdata, 'SITE_slp_type', SITE_slp_type, 'type')
         CALL ncio_write_serial (fsrfdata, 'SITE_asp_type', SITE_asp_type, 'type')
         CALL ncio_write_serial (fsrfdata, 'SITE_area_type', SITE_area_type, 'type')
      ENDIF

   END SUBROUTINE write_surface_data_single

   ! -----
   SUBROUTINE write_urban_surface_data_single (numurban)

   USE MOD_NetCDFSerial
   USE MOD_Namelist
   USE MOD_Const_LC
   IMPLICIT NONE

   integer, intent(in) :: numurban

   ! Local Variables
   character(len=256) :: fsrfdata
   integer :: iyear, itime
   character(len=8)   :: source

      fsrfdata = trim(DEF_dir_landdata) // '/srfdata.nc'

      CALL ncio_create_file (fsrfdata)

      CALL ncio_define_dimension (fsrfdata, 'soil',  nl_soil )

      CALL ncio_define_dimension (fsrfdata, 'azi', num_azimuth)
      CALL ncio_define_dimension (fsrfdata, 'zen', num_zenith)
      CALL ncio_define_dimension (fsrfdata, 'type', num_type)

      CALL ncio_define_dimension (fsrfdata, 'patch', numurban)

      CALL ncio_define_dimension (fsrfdata, 'LAI_year', size(SITE_LAI_year))
      CALL ncio_define_dimension (fsrfdata, 'month', 12)

      CALL ncio_define_dimension (fsrfdata, 'ulev'    , 10)
      CALL ncio_define_dimension (fsrfdata, 'numsolar', 2 )
      CALL ncio_define_dimension (fsrfdata, 'numrad'  , 2 )

      CALL ncio_write_serial (fsrfdata, 'latitude',  SITE_lat_location)
      CALL ncio_write_serial (fsrfdata, 'longitude', SITE_lon_location)

      source = datasource(USE_SITE_urban_LAI)
      CALL ncio_write_serial (fsrfdata, 'LAI_year', SITE_LAI_year, 'LAI_year')
      CALL ncio_write_serial (fsrfdata, 'TREE_LAI', SITE_LAI_monthly, 'month', 'LAI_year')
      CALL ncio_write_serial (fsrfdata, 'TREE_SAI', SITE_SAI_monthly, 'month', 'LAI_year')
      CALL ncio_put_attr     (fsrfdata, 'TREE_LAI', 'source', source)
      CALL ncio_put_attr     (fsrfdata, 'TREE_SAI', 'source', source)

      CALL ncio_write_serial (fsrfdata, 'lakedepth', SITE_lakedepth)
      CALL ncio_put_attr     (fsrfdata, 'lakedepth', 'source', datasource(USE_SITE_lakedepth))

      CALL ncio_write_serial (fsrfdata, 'URBAN_TYPE'    , SITE_urbtyp     , 'patch')
      CALL ncio_write_serial (fsrfdata, 'LUCY_id'       , SITE_lucyid     , 'patch')
      !CALL ncio_put_attr    (fsrfdata, 'LUCY_id'       , 'source', source)
      source = datasource(USE_SITE_urban_paras)
      CALL ncio_write_serial (fsrfdata, 'PCT_Tree'      , SITE_fveg_urb   , 'patch')
      CALL ncio_write_serial (fsrfdata, 'URBAN_TREE_TOP', SITE_htop_urb   , 'patch')
      CALL ncio_write_serial (fsrfdata, 'PCT_Water'     , SITE_flake_urb  , 'patch')
      CALL ncio_write_serial (fsrfdata, 'WT_ROOF'       , SITE_froof      , 'patch')
      CALL ncio_write_serial (fsrfdata, 'HT_ROOF'       , SITE_hroof      , 'patch')
      CALL ncio_write_serial (fsrfdata, 'WTROAD_PERV'   , SITE_fgper      , 'patch')
      CALL ncio_write_serial (fsrfdata, 'CANYON_HWR'    , SITE_hwr        , 'patch')
      CALL ncio_write_serial (fsrfdata, 'POP_DEN'       , SITE_popden     , 'patch')

      CALL ncio_put_attr     (fsrfdata, 'PCT_Tree'      , 'source', source)
      CALL ncio_put_attr     (fsrfdata, 'URBAN_TREE_TOP', 'source', source)
      CALL ncio_put_attr     (fsrfdata, 'PCT_Water'     , 'source', source)
      CALL ncio_put_attr     (fsrfdata, 'WT_ROOF'       , 'source', source)
      CALL ncio_put_attr     (fsrfdata, 'HT_ROOF'       , 'source', source)
      CALL ncio_put_attr     (fsrfdata, 'WTROAD_PERV'   , 'source', source)
      CALL ncio_put_attr     (fsrfdata, 'CANYON_HWR'    , 'source', source)
      CALL ncio_put_attr     (fsrfdata, 'POP_DEN'       , 'source', source)

      source = datasource(USE_SITE_thermal_paras)
      CALL ncio_write_serial (fsrfdata, 'EM_ROOF'       , SITE_em_roof   , 'patch')
      CALL ncio_write_serial (fsrfdata, 'EM_WALL'       , SITE_em_wall   , 'patch')
      CALL ncio_write_serial (fsrfdata, 'EM_IMPROAD'    , SITE_em_gimp   , 'patch')
      CALL ncio_write_serial (fsrfdata, 'EM_PERROAD'    , SITE_em_gper   , 'patch')
      CALL ncio_write_serial (fsrfdata, 'T_BUILDING_MAX', SITE_t_roommax , 'patch')
      CALL ncio_write_serial (fsrfdata, 'T_BUILDING_MIN', SITE_t_roommin , 'patch')
      CALL ncio_write_serial (fsrfdata, 'THICK_ROOF'    , SITE_thickroof , 'patch')
      CALL ncio_write_serial (fsrfdata, 'THICK_WALL'    , SITE_thickwall , 'patch')

      CALL ncio_put_attr     (fsrfdata, 'EM_ROOF'       , 'source', source)
      CALL ncio_put_attr     (fsrfdata, 'EM_WALL'       , 'source', source)
      CALL ncio_put_attr     (fsrfdata, 'EM_IMPROAD'    , 'source', source)
      CALL ncio_put_attr     (fsrfdata, 'EM_PERROAD'    , 'source', source)
      CALL ncio_put_attr     (fsrfdata, 'T_BUILDING_MAX', 'source', source)
      CALL ncio_put_attr     (fsrfdata, 'T_BUILDING_MIN', 'source', source)
      CALL ncio_put_attr     (fsrfdata, 'THICK_ROOF'    , 'source', source)
      CALL ncio_put_attr     (fsrfdata, 'THICK_WALL'    , 'source', source)

      CALL ncio_write_serial (fsrfdata, 'ALB_ROOF'      , SITE_alb_roof   , 'numrad', 'numsolar')
      CALL ncio_write_serial (fsrfdata, 'ALB_WALL'      , SITE_alb_wall   , 'numrad', 'numsolar')
      CALL ncio_write_serial (fsrfdata, 'ALB_IMPROAD'   , SITE_alb_gimp   , 'numrad', 'numsolar')
      CALL ncio_write_serial (fsrfdata, 'ALB_PERROAD'   , SITE_alb_gper   , 'numrad', 'numsolar')

      CALL ncio_put_attr     (fsrfdata, 'ALB_ROOF'      , 'source', source)
      CALL ncio_put_attr     (fsrfdata, 'ALB_WALL'      , 'source', source)
      CALL ncio_put_attr     (fsrfdata, 'ALB_IMPROAD'   , 'source', source)
      CALL ncio_put_attr     (fsrfdata, 'ALB_PERROAD'   , 'source', source)

      CALL ncio_write_serial (fsrfdata, 'CV_ROOF'       , SITE_cv_roof    , 'ulev')
      CALL ncio_write_serial (fsrfdata, 'CV_WALL'       , SITE_cv_wall    , 'ulev')
      CALL ncio_write_serial (fsrfdata, 'CV_IMPROAD'    , SITE_cv_gimp    , 'ulev')
      CALL ncio_write_serial (fsrfdata, 'TK_ROOF'       , SITE_tk_roof    , 'ulev')
      CALL ncio_write_serial (fsrfdata, 'TK_WALL'       , SITE_tk_wall    , 'ulev')
      CALL ncio_write_serial (fsrfdata, 'TK_IMPROAD'    , SITE_tk_gimp    , 'ulev')
      CALL ncio_put_attr     (fsrfdata, 'CV_ROOF'       , 'source', source)
      CALL ncio_put_attr     (fsrfdata, 'CV_WALL'       , 'source', source)
      CALL ncio_put_attr     (fsrfdata, 'CV_IMPROAD'    , 'source', source)
      CALL ncio_put_attr     (fsrfdata, 'TK_ROOF'       , 'source', source)
      CALL ncio_put_attr     (fsrfdata, 'TK_WALL'       , 'source', source)
      CALL ncio_put_attr     (fsrfdata, 'TK_IMPROAD'    , 'source', source)


      source = datasource(USE_SITE_soilreflectance)
      CALL ncio_write_serial (fsrfdata, 'soil_s_v_alb', SITE_soil_s_v_alb)
      CALL ncio_put_attr     (fsrfdata, 'soil_s_v_alb', 'source', source)
      CALL ncio_write_serial (fsrfdata, 'soil_d_v_alb', SITE_soil_d_v_alb)
      CALL ncio_put_attr     (fsrfdata, 'soil_d_v_alb', 'source', source)
      CALL ncio_write_serial (fsrfdata, 'soil_s_n_alb', SITE_soil_s_n_alb)
      CALL ncio_put_attr     (fsrfdata, 'soil_s_n_alb', 'source', source)
      CALL ncio_write_serial (fsrfdata, 'soil_d_n_alb', SITE_soil_d_n_alb)
      CALL ncio_put_attr     (fsrfdata, 'soil_d_n_alb', 'source', source)

      source = datasource(USE_SITE_soilparameters)
      CALL ncio_write_serial (fsrfdata, 'soil_vf_quartz_mineral', SITE_soil_vf_quartz_mineral, 'soil')
      CALL ncio_write_serial (fsrfdata, 'soil_vf_gravels       ', SITE_soil_vf_gravels       , 'soil')
      CALL ncio_write_serial (fsrfdata, 'soil_vf_sand          ', SITE_soil_vf_sand          , 'soil')
      CALL ncio_write_serial (fsrfdata, 'soil_vf_om            ', SITE_soil_vf_om            , 'soil')
      CALL ncio_write_serial (fsrfdata, 'soil_wf_gravels       ', SITE_soil_wf_gravels       , 'soil')
      CALL ncio_write_serial (fsrfdata, 'soil_wf_sand          ', SITE_soil_wf_sand          , 'soil')
      CALL ncio_write_serial (fsrfdata, 'soil_OM_density       ', SITE_soil_OM_density       , 'soil')
      CALL ncio_write_serial (fsrfdata, 'soil_BD_all           ', SITE_soil_BD_all           , 'soil')
      CALL ncio_write_serial (fsrfdata, 'soil_theta_s          ', SITE_soil_theta_s          , 'soil')
      CALL ncio_write_serial (fsrfdata, 'soil_k_s              ', SITE_soil_k_s              , 'soil')
      CALL ncio_write_serial (fsrfdata, 'soil_csol             ', SITE_soil_csol             , 'soil')
      CALL ncio_write_serial (fsrfdata, 'soil_tksatu           ', SITE_soil_tksatu           , 'soil')
      CALL ncio_write_serial (fsrfdata, 'soil_tksatf           ', SITE_soil_tksatf           , 'soil')
      CALL ncio_write_serial (fsrfdata, 'soil_tkdry            ', SITE_soil_tkdry            , 'soil')
      CALL ncio_write_serial (fsrfdata, 'soil_k_solids         ', SITE_soil_k_solids         , 'soil')
      CALL ncio_put_attr     (fsrfdata, 'soil_vf_quartz_mineral', 'source', source)
      CALL ncio_put_attr     (fsrfdata, 'soil_vf_gravels       ', 'source', source)
      CALL ncio_put_attr     (fsrfdata, 'soil_vf_sand          ', 'source', source)
      CALL ncio_put_attr     (fsrfdata, 'soil_vf_om            ', 'source', source)
      CALL ncio_put_attr     (fsrfdata, 'soil_wf_gravels       ', 'source', source)
      CALL ncio_put_attr     (fsrfdata, 'soil_wf_sand          ', 'source', source)
      CALL ncio_put_attr     (fsrfdata, 'soil_OM_density       ', 'source', source)
      CALL ncio_put_attr     (fsrfdata, 'soil_BD_all           ', 'source', source)
      CALL ncio_put_attr     (fsrfdata, 'soil_theta_s          ', 'source', source)
      CALL ncio_put_attr     (fsrfdata, 'soil_k_s              ', 'source', source)
      CALL ncio_put_attr     (fsrfdata, 'soil_csol             ', 'source', source)
      CALL ncio_put_attr     (fsrfdata, 'soil_tksatu           ', 'source', source)
      CALL ncio_put_attr     (fsrfdata, 'soil_tksatf           ', 'source', source)
      CALL ncio_put_attr     (fsrfdata, 'soil_tkdry            ', 'source', source)
      CALL ncio_put_attr     (fsrfdata, 'soil_k_solids         ', 'source', source)
      CALL ncio_write_serial (fsrfdata, 'soil_psi_s ', SITE_soil_psi_s , 'soil')
      CALL ncio_write_serial (fsrfdata, 'soil_lambda', SITE_soil_lambda, 'soil')
      CALL ncio_put_attr     (fsrfdata, 'soil_psi_s ', 'source', source)
      CALL ncio_put_attr     (fsrfdata, 'soil_lambda', 'source', source)
#ifdef vanGenuchten_Mualem_SOIL_MODEL
      CALL ncio_write_serial (fsrfdata, 'soil_theta_r  ', SITE_soil_theta_r  , 'soil')
      CALL ncio_write_serial (fsrfdata, 'soil_alpha_vgm', SITE_soil_alpha_vgm, 'soil')
      CALL ncio_write_serial (fsrfdata, 'soil_L_vgm    ', SITE_soil_L_vgm    , 'soil')
      CALL ncio_write_serial (fsrfdata, 'soil_n_vgm    ', SITE_soil_n_vgm    , 'soil')
      CALL ncio_put_attr     (fsrfdata, 'soil_theta_r  ', 'source', source)
      CALL ncio_put_attr     (fsrfdata, 'soil_alpha_vgm', 'source', source)
      CALL ncio_put_attr     (fsrfdata, 'soil_L_vgm    ', 'source', source)
      CALL ncio_put_attr     (fsrfdata, 'soil_n_vgm    ', 'source', source)
#endif
      CALL ncio_write_serial (fsrfdata, 'soil_BA_alpha', SITE_soil_BA_alpha, 'soil')
      CALL ncio_write_serial (fsrfdata, 'soil_BA_beta ', SITE_soil_BA_beta , 'soil')
      CALL ncio_put_attr     (fsrfdata, 'soil_BA_alpha', 'source', source)
      CALL ncio_put_attr     (fsrfdata, 'soil_BA_beta ', 'source', source)

      IF(DEF_USE_BEDROCK)THEN
         CALL ncio_write_serial (fsrfdata, 'depth_to_bedrock', SITE_dbedrock)
         CALL ncio_put_attr     (fsrfdata, 'depth_to_bedrock', 'source', datasource(USE_SITE_dbedrock))
      ENDIF

      CALL ncio_write_serial (fsrfdata, 'elevation', SITE_topography)
      CALL ncio_put_attr     (fsrfdata, 'elevation', 'source', datasource(USE_SITE_topography))

      IF (DEF_USE_Forcing_Downscaling) THEN
         ! used for downscaling
         CALL ncio_write_serial (fsrfdata, 'SITE_svf', SITE_svf)
         CALL ncio_write_serial (fsrfdata, 'SITE_cur', SITE_cur)
         CALL ncio_write_serial (fsrfdata, 'SITE_sf_lut'   , SITE_sf_lut, 'azi', 'zen')
         CALL ncio_write_serial (fsrfdata, 'SITE_slp_type' , SITE_slp_type , 'type')
         CALL ncio_write_serial (fsrfdata, 'SITE_asp_type' , SITE_asp_type , 'type')
         CALL ncio_write_serial (fsrfdata, 'SITE_area_type', SITE_area_type, 'type')

         CALL ncio_write_serial (fsrfdata, 'elvstd', SITE_topostd)
         CALL ncio_put_attr     (fsrfdata, 'elvstd', 'source', datasource(USE_SITE_topostd))
      ENDIF

      ! used for downscaling
      IF (DEF_USE_Forcing_Downscaling) THEN   
         CALL ncio_write_serial (fsrfdata, 'SITE_svf', SITE_svf)
         CALL ncio_write_serial (fsrfdata, 'SITE_cur', SITE_cur)
         CALL ncio_write_serial (fsrfdata, 'SITE_sf_lut', SITE_sf_lut, 'azi', 'zen')
         CALL ncio_write_serial (fsrfdata, 'SITE_slp_type', SITE_slp_type, 'type')
         CALL ncio_write_serial (fsrfdata, 'SITE_asp_type', SITE_asp_type, 'type')
         CALL ncio_write_serial (fsrfdata, 'SITE_area_type', SITE_area_type, 'type')
      ENDIF

   END SUBROUTINE write_urban_surface_data_single

   ! ---------
   character(len=8) FUNCTION datasource (is_site)

   IMPLICIT NONE
   logical, intent(in) :: is_site

      IF (is_site) THEN
         datasource = 'SITE'
      ELSE
         datasource = 'DATABASE'
      ENDIF

   END FUNCTION datasource

   ! ------
   SUBROUTINE single_srfdata_final ()

   IMPLICIT NONE

#if (defined LULC_IGBP_PFT || defined LULC_IGBP_PC)
      IF (allocated(SITE_pfttyp )) deallocate(SITE_pfttyp )
      IF (allocated(SITE_pctpfts)) deallocate(SITE_pctpfts)
#endif

#ifdef CROP
      IF (allocated(SITE_croptyp)) deallocate(SITE_croptyp)
      IF (allocated(SITE_pctcrop)) deallocate(SITE_pctcrop)
#endif

#if (defined LULC_IGBP_PFT || defined LULC_IGBP_PC)
      IF (allocated(SITE_htop_pfts)) deallocate(SITE_htop_pfts)
#endif

      IF (allocated(SITE_LAI_monthly)) deallocate(SITE_LAI_monthly)
      IF (allocated(SITE_SAI_monthly)) deallocate(SITE_SAI_monthly)
#if (defined LULC_IGBP_PFT || defined LULC_IGBP_PC)
      IF (allocated(SITE_LAI_pfts_monthly)) deallocate(SITE_LAI_pfts_monthly)
      IF (allocated(SITE_SAI_pfts_monthly)) deallocate(SITE_SAI_pfts_monthly)
#endif

      IF (allocated(SITE_LAI_year)) deallocate(SITE_LAI_year)
      IF (allocated(SITE_LAI_8day)) deallocate(SITE_LAI_8day)

      IF (allocated(SITE_soil_vf_quartz_mineral)) deallocate(SITE_soil_vf_quartz_mineral)
      IF (allocated(SITE_soil_vf_gravels       )) deallocate(SITE_soil_vf_gravels       )
      IF (allocated(SITE_soil_vf_sand          )) deallocate(SITE_soil_vf_sand          )
      IF (allocated(SITE_soil_vf_om            )) deallocate(SITE_soil_vf_om            )
      IF (allocated(SITE_soil_wf_gravels       )) deallocate(SITE_soil_wf_gravels       )
      IF (allocated(SITE_soil_wf_sand          )) deallocate(SITE_soil_wf_sand          )
      IF (allocated(SITE_soil_OM_density       )) deallocate(SITE_soil_OM_density       )
      IF (allocated(SITE_soil_BD_all           )) deallocate(SITE_soil_BD_all           )
      IF (allocated(SITE_soil_theta_s          )) deallocate(SITE_soil_theta_s          )
      IF (allocated(SITE_soil_k_s              )) deallocate(SITE_soil_k_s              )
      IF (allocated(SITE_soil_csol             )) deallocate(SITE_soil_csol             )
      IF (allocated(SITE_soil_tksatu           )) deallocate(SITE_soil_tksatu           )
      IF (allocated(SITE_soil_tksatf           )) deallocate(SITE_soil_tksatf           )
      IF (allocated(SITE_soil_tkdry            )) deallocate(SITE_soil_tkdry            )
      IF (allocated(SITE_soil_k_solids         )) deallocate(SITE_soil_k_solids         )
      IF (allocated(SITE_soil_psi_s            )) deallocate(SITE_soil_psi_s            )
      IF (allocated(SITE_soil_lambda           )) deallocate(SITE_soil_lambda           )
      IF (allocated(SITE_soil_theta_r          )) deallocate(SITE_soil_theta_r          )
#ifdef vanGenuchten_Mualem_SOIL_MODEL
      IF (allocated(SITE_soil_alpha_vgm        )) deallocate(SITE_soil_alpha_vgm        )
      IF (allocated(SITE_soil_L_vgm            )) deallocate(SITE_soil_L_vgm            )
      IF (allocated(SITE_soil_n_vgm            )) deallocate(SITE_soil_n_vgm            )
#endif
      IF (allocated(SITE_soil_BA_alpha         )) deallocate(SITE_soil_BA_alpha         )
      IF (allocated(SITE_soil_BA_beta          )) deallocate(SITE_soil_BA_beta          )
      
      IF (allocated(SITE_sf_lut                )) deallocate(SITE_sf_lut                )
      IF (allocated(SITE_slp_type              )) deallocate(SITE_slp_type              )
      IF (allocated(SITE_asp_type              )) deallocate(SITE_asp_type              )
      IF (allocated(SITE_area_type             )) deallocate(SITE_area_type             )

   END SUBROUTINE single_srfdata_final

END MODULE MOD_SingleSrfdata
#endif<|MERGE_RESOLUTION|>--- conflicted
+++ resolved
@@ -17,13 +17,6 @@
    USE MOD_SPMD_Task
    IMPLICIT NONE
    SAVE
-
-<<<<<<< HEAD
-   integer :: SITE_landtype = 1
-=======
-   real(r8) :: SITE_lon_location = 0.
-   real(r8) :: SITE_lat_location = 0.
->>>>>>> 927bd0b0
 
 #if (defined LULC_IGBP_PFT || defined LULC_IGBP_PC)
    integer,  allocatable :: SITE_pfttyp  (:)
@@ -160,7 +153,6 @@
          SITE_lat_location = lat_in
       ENDIF
 
-<<<<<<< HEAD
       IF (ncio_var_exist(fsrfdata, 'longitude')) THEN
          CALL ncio_read_serial (fsrfdata, 'longitude', lon_in)
          IF (lon_in /= SITE_lon_location) THEN
@@ -171,35 +163,21 @@
       ENDIF
       
       CALL normalize_longitude (SITE_lon_location)
-=======
-      IF (trim(fsrfdata) /= 'null') THEN
-
-         CALL ncio_read_serial (fsrfdata, 'latitude',  SITE_lat_location)
-         CALL ncio_read_serial (fsrfdata, 'longitude', SITE_lon_location)
->>>>>>> 927bd0b0
 
       IF (USE_SITE_landtype) THEN
+         IF (trim(fsrfdata) /= 'null') THEN
 #ifdef LULC_USGS
-         CALL ncio_read_serial (fsrfdata, 'USGS_classification', SITE_landtype)
+            CALL ncio_read_serial (fsrfdata, 'USGS_classification', SITE_landtype)
 #else
-         CALL ncio_read_serial (fsrfdata, 'IGBP_classification', SITE_landtype)
-#endif
-<<<<<<< HEAD
-      ENDIF
-=======
-      ELSE
-
-         SITE_lat_location = DEF_domain%edges
-         SITE_lon_location = DEF_domain%edgew
-
-         IF (SITE_landtype < 0) THEN
-            write(*,*) 'Error! Please set namelist SITE_landtype first!'
-            CALL CoLM_stop()
-         ENDIF
-      ENDIF
-
-      CALL normalize_longitude (SITE_lon_location)
->>>>>>> 927bd0b0
+            CALL ncio_read_serial (fsrfdata, 'IGBP_classification', SITE_landtype)
+#endif
+         ENDIF
+      ENDIF
+         
+      IF (SITE_landtype < 0) THEN
+         write(*,*) 'Error! Please set namelist SITE_landtype first!'
+         CALL CoLM_stop()
+      ENDIF
 
       DEF_domain%edges = floor(SITE_lat_location)
       DEF_domain%edgen = DEF_domain%edges + 1.0
@@ -312,26 +290,15 @@
       IF ((.not. mksrfdata) .or. USE_SITE_topography) THEN
          ! otherwise, retrieve from database by Aggregation_Topography.F90
          CALL ncio_read_serial (fsrfdata, 'elevation', SITE_topography)
-<<<<<<< HEAD
          CALL ncio_read_serial (fsrfdata, 'elvstd   ', SITE_topostd   )
 
-         IF (DEF_USE_Forcing_Downscaling) THEN   
-            CALL ncio_read_serial (fsrfdata, 'SITE_svf', SITE_svf)
-            CALL ncio_read_serial (fsrfdata, 'SITE_cur', SITE_cur)
-            CALL ncio_read_serial (fsrfdata, 'SITE_slp_type', SITE_slp_type)
-            CALL ncio_read_serial (fsrfdata, 'SITE_asp_type', SITE_asp_type)
-            CALL ncio_read_serial (fsrfdata, 'SITE_area_type', SITE_area_type)
-            CALL ncio_read_serial (fsrfdata, 'SITE_sf_lut', SITE_sf_lut)
-=======
          IF (DEF_USE_Forcing_Downscaling) THEN
-            CALL ncio_read_serial (fsrfdata, 'elvstd   ', SITE_topostd        )
             CALL ncio_read_serial (fsrfdata, 'SITE_svf' , SITE_svf            )
             CALL ncio_read_serial (fsrfdata, 'SITE_cur' , SITE_cur            )
             CALL ncio_read_serial (fsrfdata, 'SITE_slp_type' , SITE_slp_type  )
             CALL ncio_read_serial (fsrfdata, 'SITE_asp_type' , SITE_asp_type  )
             CALL ncio_read_serial (fsrfdata, 'SITE_area_type', SITE_area_type )
             CALL ncio_read_serial (fsrfdata, 'SITE_sf_lut'   , SITE_sf_lut    )
->>>>>>> 927bd0b0
          ENDIF
       ENDIF
 
@@ -351,11 +318,8 @@
    logical, intent(in) :: mksrfdata
    logical, intent(in), optional :: mkrun
 
-<<<<<<< HEAD
    ! Local Variables
    real(r8) :: lat_in, lon_in
-
-      SITE_landtype = URBAN
 
       IF (ncio_var_exist(fsrfdata, 'latitude')) THEN
          CALL ncio_read_serial (fsrfdata, 'latitude',  lat_in)
@@ -376,21 +340,13 @@
       ENDIF
       
       CALL normalize_longitude (SITE_lon_location)
-=======
+
       IF (trim(fsrfdata) /= 'null') THEN
          SITE_landtype = URBAN
-         CALL ncio_read_serial (fsrfdata, 'latitude' , SITE_lat_location)
-         CALL ncio_read_serial (fsrfdata, 'longitude', SITE_lon_location)
-      ELSE
-         SITE_lat_location = DEF_domain%edges
-         SITE_lon_location = DEF_domain%edgew
-
-         IF (SITE_landtype /= URBAN) THEN
-            write(*,*) 'Error! Please set namelist SITE_landtype first!'
-            CALL CoLM_stop()
-         ENDIF
-      ENDIF
->>>>>>> 927bd0b0
+      ELSEIF (SITE_landtype /= URBAN) THEN
+         write(*,*) 'Error! Please set namelist SITE_landtype first!'
+         CALL CoLM_stop()
+      ENDIF
 
       DEF_domain%edges = floor(SITE_lat_location)
       DEF_domain%edgen = DEF_domain%edges + 1.0
@@ -509,26 +465,15 @@
       IF ((.not. mksrfdata) .or. USE_SITE_topography) THEN
          ! otherwise, retrieve from database by Aggregation_Topography.F90
          CALL ncio_read_serial (fsrfdata, 'elevation', SITE_topography)
-<<<<<<< HEAD
          CALL ncio_read_serial (fsrfdata, 'elvstd   ', SITE_topostd   )
 
-         IF (DEF_USE_Forcing_Downscaling) THEN   
-            CALL ncio_read_serial (fsrfdata, 'SITE_svf', SITE_svf)
-            CALL ncio_read_serial (fsrfdata, 'SITE_cur', SITE_cur)
-            CALL ncio_read_serial (fsrfdata, 'SITE_slp_type', SITE_slp_type)
-            CALL ncio_read_serial (fsrfdata, 'SITE_asp_type', SITE_asp_type)
-            CALL ncio_read_serial (fsrfdata, 'SITE_area_type', SITE_area_type)
-            CALL ncio_read_serial (fsrfdata, 'SITE_sf_lut', SITE_sf_lut)
-=======
          IF (DEF_USE_Forcing_Downscaling) THEN
-            CALL ncio_read_serial (fsrfdata, 'elvstd  ', SITE_topostd         )
             CALL ncio_read_serial (fsrfdata, 'SITE_svf', SITE_svf             )
             CALL ncio_read_serial (fsrfdata, 'SITE_cur', SITE_cur             )
             CALL ncio_read_serial (fsrfdata, 'SITE_slp_type' , SITE_slp_type  )
             CALL ncio_read_serial (fsrfdata, 'SITE_asp_type' , SITE_asp_type  )
             CALL ncio_read_serial (fsrfdata, 'SITE_area_type', SITE_area_type )
             CALL ncio_read_serial (fsrfdata, 'SITE_sf_lut'   , SITE_sf_lut    )
->>>>>>> 927bd0b0
          ENDIF
       ENDIF
 
@@ -695,31 +640,17 @@
 
       CALL ncio_write_serial (fsrfdata, 'elevation', SITE_topography)
       CALL ncio_put_attr     (fsrfdata, 'elevation', 'source', datasource(USE_SITE_topography))
-<<<<<<< HEAD
-=======
-
-      IF (DEF_USE_Forcing_Downscaling) THEN
-         ! used for downscaling
+
+      CALL ncio_write_serial (fsrfdata, 'elvstd', SITE_topostd)
+      CALL ncio_put_attr     (fsrfdata, 'elvstd', 'source', datasource(USE_SITE_topostd))
+
+      ! used for downscaling
+      IF (DEF_USE_Forcing_Downscaling) THEN   
          CALL ncio_write_serial (fsrfdata, 'SITE_svf', SITE_svf)
          CALL ncio_write_serial (fsrfdata, 'SITE_cur', SITE_cur)
          CALL ncio_write_serial (fsrfdata, 'SITE_sf_lut'   , SITE_sf_lut, 'azi', 'zen')
          CALL ncio_write_serial (fsrfdata, 'SITE_slp_type' , SITE_slp_type , 'type')
          CALL ncio_write_serial (fsrfdata, 'SITE_asp_type' , SITE_asp_type , 'type')
-         CALL ncio_write_serial (fsrfdata, 'SITE_area_type', SITE_area_type, 'type')
-
->>>>>>> 927bd0b0
-
-         CALL ncio_write_serial (fsrfdata, 'elvstd', SITE_topostd)
-         CALL ncio_put_attr     (fsrfdata, 'elvstd', 'source', datasource(USE_SITE_topostd))
-      ENDIF
-
-      ! used for downscaling
-      IF (DEF_USE_Forcing_Downscaling) THEN   
-         CALL ncio_write_serial (fsrfdata, 'SITE_svf', SITE_svf)
-         CALL ncio_write_serial (fsrfdata, 'SITE_cur', SITE_cur)
-         CALL ncio_write_serial (fsrfdata, 'SITE_sf_lut', SITE_sf_lut, 'azi', 'zen')
-         CALL ncio_write_serial (fsrfdata, 'SITE_slp_type', SITE_slp_type, 'type')
-         CALL ncio_write_serial (fsrfdata, 'SITE_asp_type', SITE_asp_type, 'type')
          CALL ncio_write_serial (fsrfdata, 'SITE_area_type', SITE_area_type, 'type')
       ENDIF
 
