--- conflicted
+++ resolved
@@ -173,21 +173,12 @@
             CALL ncio_read_serial (fsrfdata, 'IGBP_classification', SITE_landtype)
 #endif
          ENDIF
-<<<<<<< HEAD
-      ENDIF
-
-      ! IF (SITE_landtype < 0) THEN
-      !    write(*,*) 'Error! Please set namelist SITE_landtype first!'
-      !    CALL CoLM_stop()
-      ! ENDIF
-=======
-         
+
          IF (SITE_landtype < 0) THEN
             write(*,*) 'Error! Please set namelist SITE_landtype first!'
             CALL CoLM_stop()
          ENDIF
       ENDIF
->>>>>>> 211dfbc7
 
       DEF_domain%edges = floor(SITE_lat_location)
       DEF_domain%edgen = DEF_domain%edges + 1.0
