#include <define.h>

#ifdef SinglePoint
MODULE MOD_SingleSrfdata
!-----------------------------------------------------------------------------------------
! DESCRIPTION:
!
!    This module includes subroutines to read or write surface data for "SinglePoint".
!
! Created by Shupeng Zhang, May 2023
!-----------------------------------------------------------------------------------------

   USE MOD_Precision, only: r8
   USE MOD_Vars_Global
   USE MOD_Const_LC
   USE MOD_Namelist
   USE MOD_SPMD_Task
   IMPLICIT NONE
   SAVE

#if (defined LULC_IGBP_PFT || defined LULC_IGBP_PC)
   integer,  allocatable :: SITE_pfttyp  (:)
   real(r8), allocatable :: SITE_pctpfts (:)
#endif

#ifdef CROP
   real(r8), allocatable :: SITE_croptyp (:)
   real(r8), allocatable :: SITE_pctcrop (:)
#endif

   real(r8) :: SITE_htop
#if (defined LULC_IGBP_PFT || defined LULC_IGBP_PC)
   real(r8), allocatable :: SITE_htop_pfts (:)
#endif

   real(r8), allocatable :: SITE_LAI_monthly (:,:)
   real(r8), allocatable :: SITE_SAI_monthly (:,:)
#if (defined LULC_IGBP_PFT || defined LULC_IGBP_PC)
   real(r8), allocatable :: SITE_LAI_pfts_monthly (:,:,:)
   real(r8), allocatable :: SITE_SAI_pfts_monthly (:,:,:)
#endif

   integer,  allocatable :: SITE_LAI_year (:)
   real(r8), allocatable :: SITE_LAI_8day (:,:)

   real(r8) :: SITE_lakedepth = 1.

   real(r8) :: SITE_soil_s_v_alb
   real(r8) :: SITE_soil_d_v_alb
   real(r8) :: SITE_soil_s_n_alb
   real(r8) :: SITE_soil_d_n_alb

   real(r8), allocatable :: SITE_soil_vf_quartz_mineral (:)
   real(r8), allocatable :: SITE_soil_vf_gravels        (:)
   real(r8), allocatable :: SITE_soil_vf_sand           (:)
   real(r8), allocatable :: SITE_soil_vf_om             (:)
   real(r8), allocatable :: SITE_soil_wf_gravels        (:)
   real(r8), allocatable :: SITE_soil_wf_sand           (:)
   real(r8), allocatable :: SITE_soil_OM_density        (:)
   real(r8), allocatable :: SITE_soil_BD_all            (:)
   real(r8), allocatable :: SITE_soil_theta_s           (:)
   real(r8), allocatable :: SITE_soil_k_s               (:)
   real(r8), allocatable :: SITE_soil_csol              (:)
   real(r8), allocatable :: SITE_soil_tksatu            (:)
   real(r8), allocatable :: SITE_soil_tksatf            (:)
   real(r8), allocatable :: SITE_soil_tkdry             (:)
   real(r8), allocatable :: SITE_soil_k_solids          (:)
   real(r8), allocatable :: SITE_soil_psi_s             (:)
   real(r8), allocatable :: SITE_soil_lambda            (:)
   real(r8), allocatable :: SITE_soil_theta_r           (:)
#ifdef vanGenuchten_Mualem_SOIL_MODEL
   real(r8), allocatable :: SITE_soil_alpha_vgm         (:)
   real(r8), allocatable :: SITE_soil_L_vgm             (:)
   real(r8), allocatable :: SITE_soil_n_vgm             (:)
#endif
   real(r8), allocatable :: SITE_soil_BA_alpha          (:)
   real(r8), allocatable :: SITE_soil_BA_beta           (:)

   real(r8) :: SITE_dbedrock = 0.

   real(r8) :: SITE_topography = 0.
   real(r8) :: SITE_topostd    = 0.

   ! topography factors used for downscaling
   real(r8) :: SITE_svf = 0.
   real(r8) :: SITE_cur = 0.
   real(r8), allocatable :: SITE_slp_type(:)
   real(r8), allocatable :: SITE_asp_type(:)
   real(r8), allocatable :: SITE_area_type(:)
   real(r8), allocatable :: SITE_sf_lut(:,:)


   integer , allocatable :: SITE_urbtyp   (:)

   real(r8), allocatable :: SITE_lucyid   (:)

   real(r8), allocatable :: SITE_fveg_urb (:)
   real(r8), allocatable :: SITE_htop_urb (:)
   real(r8), allocatable :: SITE_flake_urb(:)
   real(r8), allocatable :: SITE_froof    (:)
   real(r8), allocatable :: SITE_hroof    (:)
   real(r8), allocatable :: SITE_fgimp    (:)
   real(r8), allocatable :: SITE_fgper    (:)
   real(r8), allocatable :: SITE_hlr      (:)
   real(r8), allocatable :: SITE_lambdaw  (:)
   real(r8), allocatable :: SITE_popden   (:)

   real(r8), allocatable :: SITE_em_roof  (:)
   real(r8), allocatable :: SITE_em_wall  (:)
   real(r8), allocatable :: SITE_em_gimp  (:)
   real(r8), allocatable :: SITE_em_gper  (:)
   real(r8), allocatable :: SITE_t_roommax(:)
   real(r8), allocatable :: SITE_t_roommin(:)
   real(r8), allocatable :: SITE_thickroof(:)
   real(r8), allocatable :: SITE_thickwall(:)

   real(r8), allocatable :: SITE_cv_roof  (:)
   real(r8), allocatable :: SITE_cv_wall  (:)
   real(r8), allocatable :: SITE_cv_gimp  (:)
   real(r8), allocatable :: SITE_tk_roof  (:)
   real(r8), allocatable :: SITE_tk_wall  (:)
   real(r8), allocatable :: SITE_tk_gimp  (:)

   real(r8), allocatable :: SITE_alb_roof (:,:)
   real(r8), allocatable :: SITE_alb_wall (:,:)
   real(r8), allocatable :: SITE_alb_gimp (:,:)
   real(r8), allocatable :: SITE_alb_gper (:,:)

CONTAINS

   ! -----
   SUBROUTINE read_surface_data_single (fsrfdata, mksrfdata)

   USE MOD_TimeManager
   USE MOD_NetCDFSerial
   USE MOD_Namelist
   USE MOD_Utils
   USE MOD_Vars_Global, only : PI
   IMPLICIT NONE

   character(len=*), intent(in) :: fsrfdata
   logical, intent(in) :: mksrfdata

   ! Local Variables
   real(r8) :: lat_in, lon_in
   integer  :: iyear, itime

      IF (ncio_var_exist(fsrfdata, 'latitude')) THEN
         CALL ncio_read_serial (fsrfdata, 'latitude',  lat_in)
         IF (lat_in /= SITE_lat_location) THEN
            write(*,*) 'Warning: Latitude mismatch: ', &
               lat_in, ' in data file and ', SITE_lat_location, 'in namelist.'
         ENDIF
         SITE_lat_location = lat_in
      ENDIF

      IF (ncio_var_exist(fsrfdata, 'longitude')) THEN
         CALL ncio_read_serial (fsrfdata, 'longitude', lon_in)
         IF (lon_in /= SITE_lon_location) THEN
            write(*,*) 'Warning: Longitude mismatch: ', &
               lon_in, ' in data file and ', SITE_lon_location, 'in namelist.'
         ENDIF
         SITE_lon_location = lon_in
      ENDIF

      CALL normalize_longitude (SITE_lon_location)

      IF (USE_SITE_landtype) THEN
         IF (trim(fsrfdata) /= 'null') THEN
#ifdef LULC_USGS
            CALL ncio_read_serial (fsrfdata, 'USGS_classification', SITE_landtype)
#else
            CALL ncio_read_serial (fsrfdata, 'IGBP_classification', SITE_landtype)
#endif
         ENDIF
      ENDIF

<<<<<<< HEAD
      ! IF (SITE_landtype < 0) THEN
      !    write(*,*) 'Error! Please set namelist SITE_landtype first!'
      !    CALL CoLM_stop()
      ! ENDIF
=======
      IF (SITE_landtype < 0) THEN
         write(*,*) 'Error! Please set namelist SITE_landtype first!'
         CALL CoLM_stop()
      ENDIF
>>>>>>> 56a2d59b

      DEF_domain%edges = floor(SITE_lat_location)
      DEF_domain%edgen = DEF_domain%edges + 1.0
      DEF_domain%edgew = floor(SITE_lon_location)
      DEF_domain%edgee = DEF_domain%edgew + 1.0

      IF (.not. isgreenwich) THEN
         LocalLongitude = SITE_lon_location
      ENDIF

#if (defined LULC_IGBP_PFT || defined LULC_IGBP_PC)
      IF ((.not. mksrfdata) .or. USE_SITE_pctpfts) THEN
         CALL ncio_read_serial (fsrfdata, 'pfttyp', SITE_pfttyp )
         ! otherwise, retrieve from database by MOD_LandPFT.F90
      ENDIF
#endif
#if (defined LULC_IGBP_PFT || defined LULC_IGBP_PC)
      IF ((.not. mksrfdata) .or. USE_SITE_pctpfts) THEN
         CALL ncio_read_serial (fsrfdata, 'pctpfts', SITE_pctpfts)
         ! otherwise, retrieve from database by Aggregation_PercentagesPFT.F90
      ENDIF
#endif

#ifdef CROP
      IF ((.not. mksrfdata) .or. USE_SITE_pctcrop) THEN
         CALL ncio_read_serial (fsrfdata, 'croptyp', SITE_croptyp)
         CALL ncio_read_serial (fsrfdata, 'pctcrop', SITE_pctcrop)
         ! otherwise, retrieve from database by MOD_LandPatch.F90
      ENDIF
#endif

      IF ((.not. mksrfdata) .or. USE_SITE_htop) THEN
         ! otherwise, retrieve from database by Aggregation_ForestHeight.F90
#if (defined LULC_IGBP_PFT || defined LULC_IGBP_PC)
         CALL ncio_read_serial (fsrfdata, 'canopy_height_pfts', SITE_htop_pfts)
#else
         CALL ncio_read_serial (fsrfdata, 'canopy_height', SITE_htop)
#endif
      ENDIF

      IF ((.not. mksrfdata) .or. USE_SITE_LAI) THEN
         ! otherwise, retrieve from database by Aggregation_LAI.F90
         CALL ncio_read_serial (fsrfdata, 'LAI_year', SITE_LAI_year)
#if (defined LULC_IGBP_PFT || defined LULC_IGBP_PC)
         IF (DEF_LAI_MONTHLY) THEN
            CALL ncio_read_serial (fsrfdata, 'LAI_pfts_monthly', SITE_LAI_pfts_monthly)
            CALL ncio_read_serial (fsrfdata, 'SAI_pfts_monthly', SITE_SAI_pfts_monthly)
         ENDIF
#else
         IF (DEF_LAI_MONTHLY) THEN
            CALL ncio_read_serial (fsrfdata, 'LAI_monthly', SITE_LAI_monthly)
            CALL ncio_read_serial (fsrfdata, 'SAI_monthly', SITE_SAI_monthly)
         ELSE
            CALL ncio_read_serial (fsrfdata, 'LAI_8day', SITE_LAI_8day)
         ENDIF
#endif
      ENDIF

      IF ((.not. mksrfdata) .or. USE_SITE_lakedepth) THEN
         ! otherwise, retrieve from database by Aggregation_LakeDepth.F90
         CALL ncio_read_serial (fsrfdata, 'lakedepth', SITE_lakedepth)
      ENDIF

      IF ((.not. mksrfdata) .or. USE_SITE_soilreflectance) THEN
         ! otherwise, retrieve from database by Aggregation_SoilBrightness.F90
         CALL ncio_read_serial (fsrfdata, 'soil_s_v_alb', SITE_soil_s_v_alb)
         CALL ncio_read_serial (fsrfdata, 'soil_d_v_alb', SITE_soil_d_v_alb)
         CALL ncio_read_serial (fsrfdata, 'soil_s_n_alb', SITE_soil_s_n_alb)
         CALL ncio_read_serial (fsrfdata, 'soil_d_n_alb', SITE_soil_d_n_alb)
      ENDIF

      IF ((.not. mksrfdata) .or. USE_SITE_soilparameters) THEN
         ! otherwise, retrieve from database by Aggregation_SoilParameters.F90
         CALL ncio_read_serial (fsrfdata, 'soil_vf_quartz_mineral', SITE_soil_vf_quartz_mineral)
         CALL ncio_read_serial (fsrfdata, 'soil_vf_gravels       ', SITE_soil_vf_gravels       )
         CALL ncio_read_serial (fsrfdata, 'soil_vf_sand          ', SITE_soil_vf_sand          )
         CALL ncio_read_serial (fsrfdata, 'soil_vf_om            ', SITE_soil_vf_om            )
         CALL ncio_read_serial (fsrfdata, 'soil_wf_gravels       ', SITE_soil_wf_gravels       )
         CALL ncio_read_serial (fsrfdata, 'soil_wf_sand          ', SITE_soil_wf_sand          )
         CALL ncio_read_serial (fsrfdata, 'soil_OM_density       ', SITE_soil_OM_density       )
         CALL ncio_read_serial (fsrfdata, 'soil_BD_all           ', SITE_soil_BD_all           )
         CALL ncio_read_serial (fsrfdata, 'soil_theta_s          ', SITE_soil_theta_s          )
         CALL ncio_read_serial (fsrfdata, 'soil_k_s              ', SITE_soil_k_s              )
         CALL ncio_read_serial (fsrfdata, 'soil_csol             ', SITE_soil_csol             )
         CALL ncio_read_serial (fsrfdata, 'soil_tksatu           ', SITE_soil_tksatu           )
         CALL ncio_read_serial (fsrfdata, 'soil_tksatf           ', SITE_soil_tksatf           )
         CALL ncio_read_serial (fsrfdata, 'soil_tkdry            ', SITE_soil_tkdry            )
         CALL ncio_read_serial (fsrfdata, 'soil_k_solids         ', SITE_soil_k_solids         )
         CALL ncio_read_serial (fsrfdata, 'soil_psi_s            ', SITE_soil_psi_s            )
         CALL ncio_read_serial (fsrfdata, 'soil_lambda           ', SITE_soil_lambda           )
#ifdef vanGenuchten_Mualem_SOIL_MODEL
         CALL ncio_read_serial (fsrfdata, 'soil_theta_r          ', SITE_soil_theta_r          )
         CALL ncio_read_serial (fsrfdata, 'soil_alpha_vgm        ', SITE_soil_alpha_vgm        )
         CALL ncio_read_serial (fsrfdata, 'soil_L_vgm            ', SITE_soil_L_vgm            )
         CALL ncio_read_serial (fsrfdata, 'soil_n_vgm            ', SITE_soil_n_vgm            )
#else
         !SITE_soil_theta_r(:) = 0.
#endif
         CALL ncio_read_serial (fsrfdata, 'soil_BA_alpha         ', SITE_soil_BA_alpha         )
         CALL ncio_read_serial (fsrfdata, 'soil_BA_beta          ', SITE_soil_BA_beta          )
      ENDIF

      IF (DEF_USE_BEDROCK) THEN
         IF ((.not. mksrfdata) .or. USE_SITE_dbedrock) THEN
            ! otherwise, retrieve from database by Aggregation_DBedrock.F90
            CALL ncio_read_serial (fsrfdata, 'depth_to_bedrock', SITE_dbedrock)
         ENDIF
      ENDIF

      IF ((.not. mksrfdata) .or. USE_SITE_topography) THEN
         ! otherwise, retrieve from database by Aggregation_Topography.F90
         CALL ncio_read_serial (fsrfdata, 'elevation', SITE_topography)
         CALL ncio_read_serial (fsrfdata, 'elvstd   ', SITE_topostd   )

         IF (DEF_USE_Forcing_Downscaling) THEN
            CALL ncio_read_serial (fsrfdata, 'SITE_svf' , SITE_svf            )
            CALL ncio_read_serial (fsrfdata, 'SITE_cur' , SITE_cur            )
            CALL ncio_read_serial (fsrfdata, 'SITE_slp_type' , SITE_slp_type  )
            CALL ncio_read_serial (fsrfdata, 'SITE_asp_type' , SITE_asp_type  )
            CALL ncio_read_serial (fsrfdata, 'SITE_area_type', SITE_area_type )
            CALL ncio_read_serial (fsrfdata, 'SITE_sf_lut'   , SITE_sf_lut    )
         ENDIF
      ENDIF

   END SUBROUTINE read_surface_data_single

   ! -----
   SUBROUTINE read_urban_surface_data_single (fsrfdata, mksrfdata, mkrun)

   USE MOD_TimeManager
   USE MOD_NetCDFSerial
   USE MOD_Namelist
   USE MOD_Utils
   USE MOD_Vars_Global, only: PI, URBAN
   IMPLICIT NONE

   character(len=*), intent(in) :: fsrfdata
   logical, intent(in) :: mksrfdata
   logical, intent(in), optional :: mkrun

   ! Local Variables
   real(r8) :: lat_in, lon_in

      IF (ncio_var_exist(fsrfdata, 'latitude')) THEN
         CALL ncio_read_serial (fsrfdata, 'latitude',  lat_in)
         IF (lat_in /= SITE_lat_location) THEN
            write(*,*) 'Warning: Latitude mismatch: ', &
               lat_in, ' in data file and ', SITE_lat_location, 'in namelist.'
         ENDIF
         SITE_lat_location = lat_in
      ENDIF

      IF (ncio_var_exist(fsrfdata, 'longitude')) THEN
         CALL ncio_read_serial (fsrfdata, 'longitude', lon_in)
         IF (lon_in /= SITE_lon_location) THEN
            write(*,*) 'Warning: Longitude mismatch: ', &
               lon_in, ' in data file and ', SITE_lon_location, 'in namelist.'
         ENDIF
         SITE_lon_location = lon_in
      ENDIF

      CALL normalize_longitude (SITE_lon_location)

      IF (trim(fsrfdata) /= 'null') THEN
         SITE_landtype = URBAN
      ELSEIF (SITE_landtype /= URBAN) THEN
         write(*,*) 'Error! Please set namelist SITE_landtype first!'
         CALL CoLM_stop()
      ENDIF

      DEF_domain%edges = floor(SITE_lat_location)
      DEF_domain%edgen = DEF_domain%edges + 1.0
      DEF_domain%edgew = floor(SITE_lon_location)
      DEF_domain%edgee = DEF_domain%edgew + 1.0

      IF (.not. isgreenwich) THEN
         LocalLongitude = SITE_lon_location
      ENDIF

      IF (.not. present(mkrun)) THEN
         IF ((.not. mksrfdata) .or. USE_SITE_urban_paras) THEN

            CALL ncio_read_serial (fsrfdata, 'tree_area_fraction'         , SITE_fveg_urb  )
            CALL ncio_read_serial (fsrfdata, 'tree_mean_height'           , SITE_htop_urb  )
            CALL ncio_read_serial (fsrfdata, 'water_area_fraction'        , SITE_flake_urb )
            CALL ncio_read_serial (fsrfdata, 'roof_area_fraction'         , SITE_froof     )
            CALL ncio_read_serial (fsrfdata, 'building_mean_height'       , SITE_hroof     )
            CALL ncio_read_serial (fsrfdata, 'impervious_area_fraction'   , SITE_fgimp     )
            CALL ncio_read_serial (fsrfdata, 'wall_to_plan_area_ratio'    , SITE_lambdaw   )
            CALL ncio_read_serial (fsrfdata, 'resident_population_density', SITE_popden    )
IF (DEF_USE_CANYON_HWR) THEN
            CALL ncio_read_serial (fsrfdata, 'canyon_height_width_ratio'  , SITE_hlr       )
ELSE
            CALL ncio_read_serial (fsrfdata, 'wall_to_plan_area_ratio'    , SITE_lambdaw   )
            SITE_hlr       = SITE_lambdaw/4/SITE_froof
ENDIF

            SITE_fgper     = 1 - (SITE_fgimp-SITE_froof)/(1-SITE_froof-SITE_flake_urb)
            SITE_fveg_urb  = SITE_fveg_urb  * 100
            SITE_flake_urb = SITE_flake_urb * 100
         ENDIF
      ELSE
         CALL ncio_read_serial (fsrfdata, 'LAI_year'      , SITE_LAI_year   )
         CALL ncio_read_serial (fsrfdata, 'TREE_LAI'      , SITE_LAI_monthly)
         CALL ncio_read_serial (fsrfdata, 'TREE_SAI'      , SITE_SAI_monthly)

         CALL ncio_read_serial (fsrfdata, 'URBAN_TYPE'    , SITE_urbtyp     )
         CALL ncio_read_serial (fsrfdata, 'LUCY_id'       , SITE_lucyid     )
         CALL ncio_read_serial (fsrfdata, 'PCT_Tree'      , SITE_fveg_urb   )
         CALL ncio_read_serial (fsrfdata, 'URBAN_TREE_TOP', SITE_htop_urb   )
         CALL ncio_read_serial (fsrfdata, 'PCT_Water'     , SITE_flake_urb  )
         CALL ncio_read_serial (fsrfdata, 'WT_ROOF'       , SITE_froof      )
         CALL ncio_read_serial (fsrfdata, 'HT_ROOF'       , SITE_hroof      )
         CALL ncio_read_serial (fsrfdata, 'WTROAD_PERV'   , SITE_fgper      )
         CALL ncio_read_serial (fsrfdata, 'BUILDING_HLR'  , SITE_hlr        )
         CALL ncio_read_serial (fsrfdata, 'POP_DEN'       , SITE_popden     )

         CALL ncio_read_serial (fsrfdata, 'EM_ROOF'       , SITE_em_roof    )
         CALL ncio_read_serial (fsrfdata, 'EM_WALL'       , SITE_em_wall    )
         CALL ncio_read_serial (fsrfdata, 'EM_IMPROAD'    , SITE_em_gimp    )
         CALL ncio_read_serial (fsrfdata, 'EM_PERROAD'    , SITE_em_gper    )
         CALL ncio_read_serial (fsrfdata, 'T_BUILDING_MAX', SITE_t_roommax  )
         CALL ncio_read_serial (fsrfdata, 'T_BUILDING_MIN', SITE_t_roommin  )
         CALL ncio_read_serial (fsrfdata, 'THICK_ROOF'    , SITE_thickroof  )
         CALL ncio_read_serial (fsrfdata, 'THICK_WALL'    , SITE_thickwall  )

         CALL ncio_read_serial (fsrfdata, 'ALB_ROOF'      , SITE_alb_roof   )
         CALL ncio_read_serial (fsrfdata, 'ALB_WALL'      , SITE_alb_wall   )
         CALL ncio_read_serial (fsrfdata, 'ALB_IMPROAD'   , SITE_alb_gimp   )
         CALL ncio_read_serial (fsrfdata, 'ALB_PERROAD'   , SITE_alb_gper   )

         CALL ncio_read_serial (fsrfdata, 'CV_ROOF'       , SITE_cv_roof    )
         CALL ncio_read_serial (fsrfdata, 'CV_WALL'       , SITE_cv_wall    )
         CALL ncio_read_serial (fsrfdata, 'CV_IMPROAD'    , SITE_cv_gimp    )
         CALL ncio_read_serial (fsrfdata, 'TK_ROOF'       , SITE_tk_roof    )
         CALL ncio_read_serial (fsrfdata, 'TK_WALL'       , SITE_tk_wall    )
         CALL ncio_read_serial (fsrfdata, 'TK_IMPROAD'    , SITE_tk_gimp    )
      ENDIF

      IF ((.not. mksrfdata) .or. USE_SITE_lakedepth) THEN
         ! otherwise, retrieve from database by Aggregation_LakeDepth.F90
         CALL ncio_read_serial (fsrfdata, 'lakedepth', SITE_lakedepth)
      ENDIF

      IF ((.not. mksrfdata) .or. USE_SITE_soilreflectance) THEN
         ! otherwise, retrieve from database by Aggregation_SoilBrightness.F90
         CALL ncio_read_serial (fsrfdata, 'soil_s_v_alb', SITE_soil_s_v_alb)
         CALL ncio_read_serial (fsrfdata, 'soil_d_v_alb', SITE_soil_d_v_alb)
         CALL ncio_read_serial (fsrfdata, 'soil_s_n_alb', SITE_soil_s_n_alb)
         CALL ncio_read_serial (fsrfdata, 'soil_d_n_alb', SITE_soil_d_n_alb)
      ENDIF

      IF ((.not. mksrfdata) .or. USE_SITE_soilparameters) THEN
         ! otherwise, retrieve from database by Aggregation_SoilParameters.F90
         CALL ncio_read_serial (fsrfdata, 'soil_vf_quartz_mineral', SITE_soil_vf_quartz_mineral)
         CALL ncio_read_serial (fsrfdata, 'soil_vf_gravels       ', SITE_soil_vf_gravels       )
         CALL ncio_read_serial (fsrfdata, 'soil_vf_sand          ', SITE_soil_vf_sand          )
         CALL ncio_read_serial (fsrfdata, 'soil_vf_om            ', SITE_soil_vf_om            )
         CALL ncio_read_serial (fsrfdata, 'soil_wf_gravels       ', SITE_soil_wf_gravels       )
         CALL ncio_read_serial (fsrfdata, 'soil_wf_sand          ', SITE_soil_wf_sand          )
         CALL ncio_read_serial (fsrfdata, 'soil_OM_density       ', SITE_soil_OM_density       )
         CALL ncio_read_serial (fsrfdata, 'soil_BD_all           ', SITE_soil_BD_all           )
         CALL ncio_read_serial (fsrfdata, 'soil_theta_s          ', SITE_soil_theta_s          )
         CALL ncio_read_serial (fsrfdata, 'soil_k_s              ', SITE_soil_k_s              )
         CALL ncio_read_serial (fsrfdata, 'soil_csol             ', SITE_soil_csol             )
         CALL ncio_read_serial (fsrfdata, 'soil_tksatu           ', SITE_soil_tksatu           )
         CALL ncio_read_serial (fsrfdata, 'soil_tksatf           ', SITE_soil_tksatf           )
         CALL ncio_read_serial (fsrfdata, 'soil_tkdry            ', SITE_soil_tkdry            )
         CALL ncio_read_serial (fsrfdata, 'soil_k_solids         ', SITE_soil_k_solids         )
         CALL ncio_read_serial (fsrfdata, 'soil_psi_s            ', SITE_soil_psi_s            )
         CALL ncio_read_serial (fsrfdata, 'soil_lambda           ', SITE_soil_lambda           )
#ifdef vanGenuchten_Mualem_SOIL_MODEL
         CALL ncio_read_serial (fsrfdata, 'soil_theta_r          ', SITE_soil_theta_r          )
         CALL ncio_read_serial (fsrfdata, 'soil_alpha_vgm        ', SITE_soil_alpha_vgm        )
         CALL ncio_read_serial (fsrfdata, 'soil_L_vgm            ', SITE_soil_L_vgm            )
         CALL ncio_read_serial (fsrfdata, 'soil_n_vgm            ', SITE_soil_n_vgm            )
#else
         !SITE_soil_theta_r(:) = 0.
#endif
         CALL ncio_read_serial (fsrfdata, 'soil_BA_alpha         ', SITE_soil_BA_alpha         )
         CALL ncio_read_serial (fsrfdata, 'soil_BA_beta          ', SITE_soil_BA_beta          )
      ENDIF

      IF (DEF_USE_BEDROCK) THEN
         IF ((.not. mksrfdata) .or. USE_SITE_dbedrock) THEN
            ! otherwise, retrieve from database by Aggregation_DBedrock.F90
            CALL ncio_read_serial (fsrfdata, 'depth_to_bedrock', SITE_dbedrock)
         ENDIF
      ENDIF

      IF ((.not. mksrfdata) .or. USE_SITE_topography) THEN
         ! otherwise, retrieve from database by Aggregation_Topography.F90
         CALL ncio_read_serial (fsrfdata, 'elevation', SITE_topography)

         IF (DEF_USE_Forcing_Downscaling) THEN
            CALL ncio_read_serial (fsrfdata, 'elvstd   '     , SITE_topostd   )
            CALL ncio_read_serial (fsrfdata, 'SITE_svf'      , SITE_svf       )
            CALL ncio_read_serial (fsrfdata, 'SITE_cur'      , SITE_cur       )
            CALL ncio_read_serial (fsrfdata, 'SITE_slp_type' , SITE_slp_type  )
            CALL ncio_read_serial (fsrfdata, 'SITE_asp_type' , SITE_asp_type  )
            CALL ncio_read_serial (fsrfdata, 'SITE_area_type', SITE_area_type )
            CALL ncio_read_serial (fsrfdata, 'SITE_sf_lut'   , SITE_sf_lut    )
         ENDIF
      ENDIF

   END SUBROUTINE read_urban_surface_data_single

   ! -----
   SUBROUTINE write_surface_data_single (numpatch, numpft)

   USE MOD_NetCDFSerial
   USE MOD_Namelist
   USE MOD_Const_LC
   IMPLICIT NONE

   integer, intent(in) :: numpatch
   integer, intent(in), optional :: numpft

   ! Local Variables
   character(len=256) :: fsrfdata
   integer :: ipft, iyear, itime
   character(len=8)   :: source

      fsrfdata = trim(DEF_dir_landdata) // '/srfdata.nc'

      CALL ncio_create_file (fsrfdata)

      CALL ncio_define_dimension (fsrfdata, 'soil',  nl_soil )
      CALL ncio_define_dimension (fsrfdata, 'azi', num_azimuth)
      CALL ncio_define_dimension (fsrfdata, 'zen', num_zenith)
      CALL ncio_define_dimension (fsrfdata, 'type', num_type)
      CALL ncio_define_dimension (fsrfdata, 'patch', numpatch)
#if (defined LULC_IGBP_PFT || defined LULC_IGBP_PC)
      CALL ncio_define_dimension (fsrfdata, 'pft', numpft)
#endif

      CALL ncio_define_dimension (fsrfdata, 'LAI_year', size(SITE_LAI_year))
      IF (DEF_LAI_MONTHLY) THEN
         CALL ncio_define_dimension (fsrfdata, 'month', 12)
      ELSE
         CALL ncio_define_dimension (fsrfdata, 'J8day', 46)
      ENDIF

      CALL ncio_write_serial (fsrfdata, 'latitude',  SITE_lat_location)
      CALL ncio_write_serial (fsrfdata, 'longitude', SITE_lon_location)

#ifdef LULC_USGS
      CALL ncio_write_serial (fsrfdata, 'USGS_classification', SITE_landtype)
#else
      CALL ncio_write_serial (fsrfdata, 'IGBP_classification', SITE_landtype)
#endif

#if (defined LULC_IGBP_PFT || defined LULC_IGBP_PC)
      CALL ncio_write_serial (fsrfdata, 'pfttyp',  SITE_pfttyp,  'pft')
      CALL ncio_put_attr     (fsrfdata, 'pfttyp', 'source', datasource(USE_SITE_pctpfts))
#endif
#if (defined LULC_IGBP_PFT || defined LULC_IGBP_PC)
      CALL ncio_write_serial (fsrfdata, 'pctpfts', SITE_pctpfts, 'pft')
      CALL ncio_put_attr     (fsrfdata, 'pctpfts', 'source', datasource(USE_SITE_pctpfts))
#endif
#if (defined CROP)
      IF (SITE_landtype == CROPLAND) THEN
         CALL ncio_write_serial (fsrfdata, 'croptyp', SITE_croptyp, 'patch')
         CALL ncio_write_serial (fsrfdata, 'pctcrop', SITE_pctcrop, 'patch')
         CALL ncio_put_attr     (fsrfdata, 'croptyp', 'source', datasource(USE_SITE_pctcrop))
         CALL ncio_put_attr     (fsrfdata, 'pctcrop', 'source', datasource(USE_SITE_pctcrop))
      ENDIF
#endif

#if (defined LULC_IGBP_PFT || defined LULC_IGBP_PC)
      CALL ncio_write_serial (fsrfdata, 'canopy_height_pfts', SITE_htop_pfts, 'pft')
      CALL ncio_put_attr     (fsrfdata, 'canopy_height_pfts', 'source', datasource(USE_SITE_htop))
#else
      CALL ncio_write_serial (fsrfdata, 'canopy_height', SITE_htop)
      CALL ncio_put_attr     (fsrfdata, 'canopy_height', 'source', datasource(USE_SITE_htop))
#endif

      source = datasource(USE_SITE_LAI)
      CALL ncio_write_serial (fsrfdata, 'LAI_year', SITE_LAI_year, 'LAI_year')
#if (defined LULC_IGBP_PFT || defined LULC_IGBP_PC)
      IF (DEF_LAI_MONTHLY) THEN
         CALL ncio_write_serial (fsrfdata, 'LAI_pfts_monthly', SITE_LAI_pfts_monthly, 'pft', 'month', 'LAI_year')
         CALL ncio_write_serial (fsrfdata, 'SAI_pfts_monthly', SITE_SAI_pfts_monthly, 'pft', 'month', 'LAI_year')
         CALL ncio_put_attr     (fsrfdata, 'LAI_pfts_monthly', 'source', source)
         CALL ncio_put_attr     (fsrfdata, 'SAI_pfts_monthly', 'source', source)
      ENDIF
#else
      IF (DEF_LAI_MONTHLY) THEN
         CALL ncio_write_serial (fsrfdata, 'LAI_monthly', SITE_LAI_monthly, 'month', 'LAI_year')
         CALL ncio_write_serial (fsrfdata, 'SAI_monthly', SITE_SAI_monthly, 'month', 'LAI_year')
         CALL ncio_put_attr     (fsrfdata, 'LAI_monthly', 'source', source)
         CALL ncio_put_attr     (fsrfdata, 'SAI_monthly', 'source', source)
      ELSE
         CALL ncio_write_serial (fsrfdata, 'LAI_8day', SITE_LAI_8day, 'J8day', 'LAI_year')
         CALL ncio_put_attr     (fsrfdata, 'LAI_8day', 'source', source)
      ENDIF
#endif

      CALL ncio_write_serial (fsrfdata, 'lakedepth', SITE_lakedepth)
      CALL ncio_put_attr     (fsrfdata, 'lakedepth', 'source', datasource(USE_SITE_lakedepth))

      source = datasource(USE_SITE_soilreflectance)
      CALL ncio_write_serial (fsrfdata, 'soil_s_v_alb', SITE_soil_s_v_alb)
      CALL ncio_put_attr     (fsrfdata, 'soil_s_v_alb', 'source', source)
      CALL ncio_write_serial (fsrfdata, 'soil_d_v_alb', SITE_soil_d_v_alb)
      CALL ncio_put_attr     (fsrfdata, 'soil_d_v_alb', 'source', source)
      CALL ncio_write_serial (fsrfdata, 'soil_s_n_alb', SITE_soil_s_n_alb)
      CALL ncio_put_attr     (fsrfdata, 'soil_s_n_alb', 'source', source)
      CALL ncio_write_serial (fsrfdata, 'soil_d_n_alb', SITE_soil_d_n_alb)
      CALL ncio_put_attr     (fsrfdata, 'soil_d_n_alb', 'source', source)

      source = datasource(USE_SITE_soilparameters)
      CALL ncio_write_serial (fsrfdata, 'soil_vf_quartz_mineral', SITE_soil_vf_quartz_mineral, 'soil')
      CALL ncio_write_serial (fsrfdata, 'soil_vf_gravels       ', SITE_soil_vf_gravels       , 'soil')
      CALL ncio_write_serial (fsrfdata, 'soil_vf_sand          ', SITE_soil_vf_sand          , 'soil')
      CALL ncio_write_serial (fsrfdata, 'soil_vf_om            ', SITE_soil_vf_om            , 'soil')
      CALL ncio_write_serial (fsrfdata, 'soil_wf_gravels       ', SITE_soil_wf_gravels       , 'soil')
      CALL ncio_write_serial (fsrfdata, 'soil_wf_sand          ', SITE_soil_wf_sand          , 'soil')
      CALL ncio_write_serial (fsrfdata, 'soil_OM_density       ', SITE_soil_OM_density       , 'soil')
      CALL ncio_write_serial (fsrfdata, 'soil_BD_all           ', SITE_soil_BD_all           , 'soil')
      CALL ncio_write_serial (fsrfdata, 'soil_theta_s          ', SITE_soil_theta_s          , 'soil')
      CALL ncio_write_serial (fsrfdata, 'soil_k_s              ', SITE_soil_k_s              , 'soil')
      CALL ncio_write_serial (fsrfdata, 'soil_csol             ', SITE_soil_csol             , 'soil')
      CALL ncio_write_serial (fsrfdata, 'soil_tksatu           ', SITE_soil_tksatu           , 'soil')
      CALL ncio_write_serial (fsrfdata, 'soil_tksatf           ', SITE_soil_tksatf           , 'soil')
      CALL ncio_write_serial (fsrfdata, 'soil_tkdry            ', SITE_soil_tkdry            , 'soil')
      CALL ncio_write_serial (fsrfdata, 'soil_k_solids         ', SITE_soil_k_solids         , 'soil')
      CALL ncio_put_attr     (fsrfdata, 'soil_vf_quartz_mineral', 'source', source)
      CALL ncio_put_attr     (fsrfdata, 'soil_vf_gravels       ', 'source', source)
      CALL ncio_put_attr     (fsrfdata, 'soil_vf_sand          ', 'source', source)
      CALL ncio_put_attr     (fsrfdata, 'soil_vf_om            ', 'source', source)
      CALL ncio_put_attr     (fsrfdata, 'soil_wf_gravels       ', 'source', source)
      CALL ncio_put_attr     (fsrfdata, 'soil_wf_sand          ', 'source', source)
      CALL ncio_put_attr     (fsrfdata, 'soil_OM_density       ', 'source', source)
      CALL ncio_put_attr     (fsrfdata, 'soil_BD_all           ', 'source', source)
      CALL ncio_put_attr     (fsrfdata, 'soil_theta_s          ', 'source', source)
      CALL ncio_put_attr     (fsrfdata, 'soil_k_s              ', 'source', source)
      CALL ncio_put_attr     (fsrfdata, 'soil_csol             ', 'source', source)
      CALL ncio_put_attr     (fsrfdata, 'soil_tksatu           ', 'source', source)
      CALL ncio_put_attr     (fsrfdata, 'soil_tksatf           ', 'source', source)
      CALL ncio_put_attr     (fsrfdata, 'soil_tkdry            ', 'source', source)
      CALL ncio_put_attr     (fsrfdata, 'soil_k_solids         ', 'source', source)
      CALL ncio_write_serial (fsrfdata, 'soil_psi_s ', SITE_soil_psi_s , 'soil')
      CALL ncio_write_serial (fsrfdata, 'soil_lambda', SITE_soil_lambda, 'soil')
      CALL ncio_put_attr     (fsrfdata, 'soil_psi_s ', 'source', source)
      CALL ncio_put_attr     (fsrfdata, 'soil_lambda', 'source', source)
#ifdef vanGenuchten_Mualem_SOIL_MODEL
      CALL ncio_write_serial (fsrfdata, 'soil_theta_r  ', SITE_soil_theta_r  , 'soil')
      CALL ncio_write_serial (fsrfdata, 'soil_alpha_vgm', SITE_soil_alpha_vgm, 'soil')
      CALL ncio_write_serial (fsrfdata, 'soil_L_vgm    ', SITE_soil_L_vgm    , 'soil')
      CALL ncio_write_serial (fsrfdata, 'soil_n_vgm    ', SITE_soil_n_vgm    , 'soil')
      CALL ncio_put_attr     (fsrfdata, 'soil_theta_r  ', 'source', source)
      CALL ncio_put_attr     (fsrfdata, 'soil_alpha_vgm', 'source', source)
      CALL ncio_put_attr     (fsrfdata, 'soil_L_vgm    ', 'source', source)
      CALL ncio_put_attr     (fsrfdata, 'soil_n_vgm    ', 'source', source)
#endif
      CALL ncio_write_serial (fsrfdata, 'soil_BA_alpha', SITE_soil_BA_alpha, 'soil')
      CALL ncio_write_serial (fsrfdata, 'soil_BA_beta ', SITE_soil_BA_beta , 'soil')
      CALL ncio_put_attr     (fsrfdata, 'soil_BA_alpha', 'source', source)
      CALL ncio_put_attr     (fsrfdata, 'soil_BA_beta ', 'source', source)

      IF(DEF_USE_BEDROCK)THEN
         CALL ncio_write_serial (fsrfdata, 'depth_to_bedrock', SITE_dbedrock)
         CALL ncio_put_attr     (fsrfdata, 'depth_to_bedrock', 'source', datasource(USE_SITE_dbedrock))
      ENDIF

      CALL ncio_write_serial (fsrfdata, 'elevation', SITE_topography)
      CALL ncio_put_attr     (fsrfdata, 'elevation', 'source', datasource(USE_SITE_topography))

      CALL ncio_write_serial (fsrfdata, 'elvstd', SITE_topostd)
      CALL ncio_put_attr     (fsrfdata, 'elvstd', 'source', datasource(USE_SITE_topostd))

      ! used for downscaling
      IF (DEF_USE_Forcing_Downscaling) THEN
         CALL ncio_write_serial (fsrfdata, 'SITE_svf', SITE_svf)
         CALL ncio_write_serial (fsrfdata, 'SITE_cur', SITE_cur)
         CALL ncio_write_serial (fsrfdata, 'SITE_sf_lut'   , SITE_sf_lut, 'azi', 'zen')
         CALL ncio_write_serial (fsrfdata, 'SITE_slp_type' , SITE_slp_type , 'type')
         CALL ncio_write_serial (fsrfdata, 'SITE_asp_type' , SITE_asp_type , 'type')
         CALL ncio_write_serial (fsrfdata, 'SITE_area_type', SITE_area_type, 'type')
      ENDIF

   END SUBROUTINE write_surface_data_single

   ! -----
   SUBROUTINE write_urban_surface_data_single (numurban)

   USE MOD_NetCDFSerial
   USE MOD_Namelist
   USE MOD_Const_LC
   IMPLICIT NONE

   integer, intent(in) :: numurban

   ! Local Variables
   character(len=256) :: fsrfdata
   integer :: iyear, itime
   character(len=8)   :: source

      fsrfdata = trim(DEF_dir_landdata) // '/srfdata.nc'

      CALL ncio_create_file (fsrfdata)

      CALL ncio_define_dimension (fsrfdata, 'soil',  nl_soil )

      CALL ncio_define_dimension (fsrfdata, 'azi', num_azimuth)
      CALL ncio_define_dimension (fsrfdata, 'zen', num_zenith)
      CALL ncio_define_dimension (fsrfdata, 'type', num_type)

      CALL ncio_define_dimension (fsrfdata, 'patch', numurban)

      CALL ncio_define_dimension (fsrfdata, 'LAI_year', size(SITE_LAI_year))
      CALL ncio_define_dimension (fsrfdata, 'month', 12)

      CALL ncio_define_dimension (fsrfdata, 'ulev'    , 10)
      CALL ncio_define_dimension (fsrfdata, 'numsolar', 2 )
      CALL ncio_define_dimension (fsrfdata, 'numrad'  , 2 )

      CALL ncio_write_serial (fsrfdata, 'latitude',  SITE_lat_location)
      CALL ncio_write_serial (fsrfdata, 'longitude', SITE_lon_location)

      source = datasource(USE_SITE_urban_LAI)
      CALL ncio_write_serial (fsrfdata, 'LAI_year', SITE_LAI_year, 'LAI_year')
      CALL ncio_write_serial (fsrfdata, 'TREE_LAI', SITE_LAI_monthly, 'month', 'LAI_year')
      CALL ncio_write_serial (fsrfdata, 'TREE_SAI', SITE_SAI_monthly, 'month', 'LAI_year')
      CALL ncio_put_attr     (fsrfdata, 'TREE_LAI', 'source', source)
      CALL ncio_put_attr     (fsrfdata, 'TREE_SAI', 'source', source)

      CALL ncio_write_serial (fsrfdata, 'lakedepth', SITE_lakedepth)
      CALL ncio_put_attr     (fsrfdata, 'lakedepth', 'source', datasource(USE_SITE_lakedepth))

      CALL ncio_write_serial (fsrfdata, 'URBAN_TYPE'    , SITE_urbtyp     , 'patch')
      CALL ncio_write_serial (fsrfdata, 'LUCY_id'       , SITE_lucyid     , 'patch')
      !CALL ncio_put_attr    (fsrfdata, 'LUCY_id'       , 'source', source)
      source = datasource(USE_SITE_urban_paras)
      CALL ncio_write_serial (fsrfdata, 'PCT_Tree'      , SITE_fveg_urb   , 'patch')
      CALL ncio_write_serial (fsrfdata, 'URBAN_TREE_TOP', SITE_htop_urb   , 'patch')
      CALL ncio_write_serial (fsrfdata, 'PCT_Water'     , SITE_flake_urb  , 'patch')
      CALL ncio_write_serial (fsrfdata, 'WT_ROOF'       , SITE_froof      , 'patch')
      CALL ncio_write_serial (fsrfdata, 'HT_ROOF'       , SITE_hroof      , 'patch')
      CALL ncio_write_serial (fsrfdata, 'WTROAD_PERV'   , SITE_fgper      , 'patch')
      CALL ncio_write_serial (fsrfdata, 'BUILDING_HLR'  , SITE_hlr        , 'patch')
      CALL ncio_write_serial (fsrfdata, 'POP_DEN'       , SITE_popden     , 'patch')

      CALL ncio_put_attr     (fsrfdata, 'PCT_Tree'      , 'source', source)
      CALL ncio_put_attr     (fsrfdata, 'URBAN_TREE_TOP', 'source', source)
      CALL ncio_put_attr     (fsrfdata, 'PCT_Water'     , 'source', source)
      CALL ncio_put_attr     (fsrfdata, 'WT_ROOF'       , 'source', source)
      CALL ncio_put_attr     (fsrfdata, 'HT_ROOF'       , 'source', source)
      CALL ncio_put_attr     (fsrfdata, 'WTROAD_PERV'   , 'source', source)
      CALL ncio_put_attr     (fsrfdata, 'BUILDING_HLR'  , 'source', source)
      CALL ncio_put_attr     (fsrfdata, 'POP_DEN'       , 'source', source)

      source = datasource(USE_SITE_thermal_paras)
      CALL ncio_write_serial (fsrfdata, 'EM_ROOF'       , SITE_em_roof   , 'patch')
      CALL ncio_write_serial (fsrfdata, 'EM_WALL'       , SITE_em_wall   , 'patch')
      CALL ncio_write_serial (fsrfdata, 'EM_IMPROAD'    , SITE_em_gimp   , 'patch')
      CALL ncio_write_serial (fsrfdata, 'EM_PERROAD'    , SITE_em_gper   , 'patch')
      CALL ncio_write_serial (fsrfdata, 'T_BUILDING_MAX', SITE_t_roommax , 'patch')
      CALL ncio_write_serial (fsrfdata, 'T_BUILDING_MIN', SITE_t_roommin , 'patch')
      CALL ncio_write_serial (fsrfdata, 'THICK_ROOF'    , SITE_thickroof , 'patch')
      CALL ncio_write_serial (fsrfdata, 'THICK_WALL'    , SITE_thickwall , 'patch')

      CALL ncio_put_attr     (fsrfdata, 'EM_ROOF'       , 'source', source)
      CALL ncio_put_attr     (fsrfdata, 'EM_WALL'       , 'source', source)
      CALL ncio_put_attr     (fsrfdata, 'EM_IMPROAD'    , 'source', source)
      CALL ncio_put_attr     (fsrfdata, 'EM_PERROAD'    , 'source', source)
      CALL ncio_put_attr     (fsrfdata, 'T_BUILDING_MAX', 'source', source)
      CALL ncio_put_attr     (fsrfdata, 'T_BUILDING_MIN', 'source', source)
      CALL ncio_put_attr     (fsrfdata, 'THICK_ROOF'    , 'source', source)
      CALL ncio_put_attr     (fsrfdata, 'THICK_WALL'    , 'source', source)

      CALL ncio_write_serial (fsrfdata, 'ALB_ROOF'      , SITE_alb_roof   , 'numrad', 'numsolar')
      CALL ncio_write_serial (fsrfdata, 'ALB_WALL'      , SITE_alb_wall   , 'numrad', 'numsolar')
      CALL ncio_write_serial (fsrfdata, 'ALB_IMPROAD'   , SITE_alb_gimp   , 'numrad', 'numsolar')
      CALL ncio_write_serial (fsrfdata, 'ALB_PERROAD'   , SITE_alb_gper   , 'numrad', 'numsolar')

      CALL ncio_put_attr     (fsrfdata, 'ALB_ROOF'      , 'source', source)
      CALL ncio_put_attr     (fsrfdata, 'ALB_WALL'      , 'source', source)
      CALL ncio_put_attr     (fsrfdata, 'ALB_IMPROAD'   , 'source', source)
      CALL ncio_put_attr     (fsrfdata, 'ALB_PERROAD'   , 'source', source)

      CALL ncio_write_serial (fsrfdata, 'CV_ROOF'       , SITE_cv_roof    , 'ulev')
      CALL ncio_write_serial (fsrfdata, 'CV_WALL'       , SITE_cv_wall    , 'ulev')
      CALL ncio_write_serial (fsrfdata, 'CV_IMPROAD'    , SITE_cv_gimp    , 'ulev')
      CALL ncio_write_serial (fsrfdata, 'TK_ROOF'       , SITE_tk_roof    , 'ulev')
      CALL ncio_write_serial (fsrfdata, 'TK_WALL'       , SITE_tk_wall    , 'ulev')
      CALL ncio_write_serial (fsrfdata, 'TK_IMPROAD'    , SITE_tk_gimp    , 'ulev')
      CALL ncio_put_attr     (fsrfdata, 'CV_ROOF'       , 'source', source)
      CALL ncio_put_attr     (fsrfdata, 'CV_WALL'       , 'source', source)
      CALL ncio_put_attr     (fsrfdata, 'CV_IMPROAD'    , 'source', source)
      CALL ncio_put_attr     (fsrfdata, 'TK_ROOF'       , 'source', source)
      CALL ncio_put_attr     (fsrfdata, 'TK_WALL'       , 'source', source)
      CALL ncio_put_attr     (fsrfdata, 'TK_IMPROAD'    , 'source', source)


      source = datasource(USE_SITE_soilreflectance)
      CALL ncio_write_serial (fsrfdata, 'soil_s_v_alb', SITE_soil_s_v_alb)
      CALL ncio_put_attr     (fsrfdata, 'soil_s_v_alb', 'source', source)
      CALL ncio_write_serial (fsrfdata, 'soil_d_v_alb', SITE_soil_d_v_alb)
      CALL ncio_put_attr     (fsrfdata, 'soil_d_v_alb', 'source', source)
      CALL ncio_write_serial (fsrfdata, 'soil_s_n_alb', SITE_soil_s_n_alb)
      CALL ncio_put_attr     (fsrfdata, 'soil_s_n_alb', 'source', source)
      CALL ncio_write_serial (fsrfdata, 'soil_d_n_alb', SITE_soil_d_n_alb)
      CALL ncio_put_attr     (fsrfdata, 'soil_d_n_alb', 'source', source)

      source = datasource(USE_SITE_soilparameters)
      CALL ncio_write_serial (fsrfdata, 'soil_vf_quartz_mineral', SITE_soil_vf_quartz_mineral, 'soil')
      CALL ncio_write_serial (fsrfdata, 'soil_vf_gravels       ', SITE_soil_vf_gravels       , 'soil')
      CALL ncio_write_serial (fsrfdata, 'soil_vf_sand          ', SITE_soil_vf_sand          , 'soil')
      CALL ncio_write_serial (fsrfdata, 'soil_vf_om            ', SITE_soil_vf_om            , 'soil')
      CALL ncio_write_serial (fsrfdata, 'soil_wf_gravels       ', SITE_soil_wf_gravels       , 'soil')
      CALL ncio_write_serial (fsrfdata, 'soil_wf_sand          ', SITE_soil_wf_sand          , 'soil')
      CALL ncio_write_serial (fsrfdata, 'soil_OM_density       ', SITE_soil_OM_density       , 'soil')
      CALL ncio_write_serial (fsrfdata, 'soil_BD_all           ', SITE_soil_BD_all           , 'soil')
      CALL ncio_write_serial (fsrfdata, 'soil_theta_s          ', SITE_soil_theta_s          , 'soil')
      CALL ncio_write_serial (fsrfdata, 'soil_k_s              ', SITE_soil_k_s              , 'soil')
      CALL ncio_write_serial (fsrfdata, 'soil_csol             ', SITE_soil_csol             , 'soil')
      CALL ncio_write_serial (fsrfdata, 'soil_tksatu           ', SITE_soil_tksatu           , 'soil')
      CALL ncio_write_serial (fsrfdata, 'soil_tksatf           ', SITE_soil_tksatf           , 'soil')
      CALL ncio_write_serial (fsrfdata, 'soil_tkdry            ', SITE_soil_tkdry            , 'soil')
      CALL ncio_write_serial (fsrfdata, 'soil_k_solids         ', SITE_soil_k_solids         , 'soil')
      CALL ncio_put_attr     (fsrfdata, 'soil_vf_quartz_mineral', 'source', source)
      CALL ncio_put_attr     (fsrfdata, 'soil_vf_gravels       ', 'source', source)
      CALL ncio_put_attr     (fsrfdata, 'soil_vf_sand          ', 'source', source)
      CALL ncio_put_attr     (fsrfdata, 'soil_vf_om            ', 'source', source)
      CALL ncio_put_attr     (fsrfdata, 'soil_wf_gravels       ', 'source', source)
      CALL ncio_put_attr     (fsrfdata, 'soil_wf_sand          ', 'source', source)
      CALL ncio_put_attr     (fsrfdata, 'soil_OM_density       ', 'source', source)
      CALL ncio_put_attr     (fsrfdata, 'soil_BD_all           ', 'source', source)
      CALL ncio_put_attr     (fsrfdata, 'soil_theta_s          ', 'source', source)
      CALL ncio_put_attr     (fsrfdata, 'soil_k_s              ', 'source', source)
      CALL ncio_put_attr     (fsrfdata, 'soil_csol             ', 'source', source)
      CALL ncio_put_attr     (fsrfdata, 'soil_tksatu           ', 'source', source)
      CALL ncio_put_attr     (fsrfdata, 'soil_tksatf           ', 'source', source)
      CALL ncio_put_attr     (fsrfdata, 'soil_tkdry            ', 'source', source)
      CALL ncio_put_attr     (fsrfdata, 'soil_k_solids         ', 'source', source)
      CALL ncio_write_serial (fsrfdata, 'soil_psi_s ', SITE_soil_psi_s , 'soil')
      CALL ncio_write_serial (fsrfdata, 'soil_lambda', SITE_soil_lambda, 'soil')
      CALL ncio_put_attr     (fsrfdata, 'soil_psi_s ', 'source', source)
      CALL ncio_put_attr     (fsrfdata, 'soil_lambda', 'source', source)
#ifdef vanGenuchten_Mualem_SOIL_MODEL
      CALL ncio_write_serial (fsrfdata, 'soil_theta_r  ', SITE_soil_theta_r  , 'soil')
      CALL ncio_write_serial (fsrfdata, 'soil_alpha_vgm', SITE_soil_alpha_vgm, 'soil')
      CALL ncio_write_serial (fsrfdata, 'soil_L_vgm    ', SITE_soil_L_vgm    , 'soil')
      CALL ncio_write_serial (fsrfdata, 'soil_n_vgm    ', SITE_soil_n_vgm    , 'soil')
      CALL ncio_put_attr     (fsrfdata, 'soil_theta_r  ', 'source', source)
      CALL ncio_put_attr     (fsrfdata, 'soil_alpha_vgm', 'source', source)
      CALL ncio_put_attr     (fsrfdata, 'soil_L_vgm    ', 'source', source)
      CALL ncio_put_attr     (fsrfdata, 'soil_n_vgm    ', 'source', source)
#endif
      CALL ncio_write_serial (fsrfdata, 'soil_BA_alpha', SITE_soil_BA_alpha, 'soil')
      CALL ncio_write_serial (fsrfdata, 'soil_BA_beta ', SITE_soil_BA_beta , 'soil')
      CALL ncio_put_attr     (fsrfdata, 'soil_BA_alpha', 'source', source)
      CALL ncio_put_attr     (fsrfdata, 'soil_BA_beta ', 'source', source)

      IF(DEF_USE_BEDROCK)THEN
         CALL ncio_write_serial (fsrfdata, 'depth_to_bedrock', SITE_dbedrock)
         CALL ncio_put_attr     (fsrfdata, 'depth_to_bedrock', 'source', datasource(USE_SITE_dbedrock))
      ENDIF

      CALL ncio_write_serial (fsrfdata, 'elevation', SITE_topography)
      CALL ncio_put_attr     (fsrfdata, 'elevation', 'source', datasource(USE_SITE_topography))

      CALL ncio_write_serial (fsrfdata, 'elvstd', SITE_topostd)
      CALL ncio_put_attr     (fsrfdata, 'elvstd', 'source', datasource(USE_SITE_topostd))

      IF (DEF_USE_Forcing_Downscaling) THEN
         ! used for downscaling
         CALL ncio_write_serial (fsrfdata, 'SITE_svf', SITE_svf)
         CALL ncio_write_serial (fsrfdata, 'SITE_cur', SITE_cur)
         CALL ncio_write_serial (fsrfdata, 'SITE_sf_lut'   , SITE_sf_lut, 'azi', 'zen')
         CALL ncio_write_serial (fsrfdata, 'SITE_slp_type' , SITE_slp_type , 'type')
         CALL ncio_write_serial (fsrfdata, 'SITE_asp_type' , SITE_asp_type , 'type')
         CALL ncio_write_serial (fsrfdata, 'SITE_area_type', SITE_area_type, 'type')
      ENDIF

      ! used for downscaling
      IF (DEF_USE_Forcing_Downscaling) THEN
         CALL ncio_write_serial (fsrfdata, 'SITE_svf', SITE_svf)
         CALL ncio_write_serial (fsrfdata, 'SITE_cur', SITE_cur)
         CALL ncio_write_serial (fsrfdata, 'SITE_sf_lut', SITE_sf_lut, 'azi', 'zen')
         CALL ncio_write_serial (fsrfdata, 'SITE_slp_type', SITE_slp_type, 'type')
         CALL ncio_write_serial (fsrfdata, 'SITE_asp_type', SITE_asp_type, 'type')
         CALL ncio_write_serial (fsrfdata, 'SITE_area_type', SITE_area_type, 'type')
      ENDIF

   END SUBROUTINE write_urban_surface_data_single

   ! ---------
   character(len=8) FUNCTION datasource (is_site)

   IMPLICIT NONE
   logical, intent(in) :: is_site

      IF (is_site) THEN
         datasource = 'SITE'
      ELSE
         datasource = 'DATABASE'
      ENDIF

   END FUNCTION datasource

   ! ------
   SUBROUTINE single_srfdata_final ()

   IMPLICIT NONE

#if (defined LULC_IGBP_PFT || defined LULC_IGBP_PC)
      IF (allocated(SITE_pfttyp )) deallocate(SITE_pfttyp )
      IF (allocated(SITE_pctpfts)) deallocate(SITE_pctpfts)
#endif

#ifdef CROP
      IF (allocated(SITE_croptyp)) deallocate(SITE_croptyp)
      IF (allocated(SITE_pctcrop)) deallocate(SITE_pctcrop)
#endif

#if (defined LULC_IGBP_PFT || defined LULC_IGBP_PC)
      IF (allocated(SITE_htop_pfts)) deallocate(SITE_htop_pfts)
#endif

      IF (allocated(SITE_LAI_monthly)) deallocate(SITE_LAI_monthly)
      IF (allocated(SITE_SAI_monthly)) deallocate(SITE_SAI_monthly)
#if (defined LULC_IGBP_PFT || defined LULC_IGBP_PC)
      IF (allocated(SITE_LAI_pfts_monthly)) deallocate(SITE_LAI_pfts_monthly)
      IF (allocated(SITE_SAI_pfts_monthly)) deallocate(SITE_SAI_pfts_monthly)
#endif

      IF (allocated(SITE_LAI_year)) deallocate(SITE_LAI_year)
      IF (allocated(SITE_LAI_8day)) deallocate(SITE_LAI_8day)

      IF (allocated(SITE_soil_vf_quartz_mineral)) deallocate(SITE_soil_vf_quartz_mineral)
      IF (allocated(SITE_soil_vf_gravels       )) deallocate(SITE_soil_vf_gravels       )
      IF (allocated(SITE_soil_vf_sand          )) deallocate(SITE_soil_vf_sand          )
      IF (allocated(SITE_soil_vf_om            )) deallocate(SITE_soil_vf_om            )
      IF (allocated(SITE_soil_wf_gravels       )) deallocate(SITE_soil_wf_gravels       )
      IF (allocated(SITE_soil_wf_sand          )) deallocate(SITE_soil_wf_sand          )
      IF (allocated(SITE_soil_OM_density       )) deallocate(SITE_soil_OM_density       )
      IF (allocated(SITE_soil_BD_all           )) deallocate(SITE_soil_BD_all           )
      IF (allocated(SITE_soil_theta_s          )) deallocate(SITE_soil_theta_s          )
      IF (allocated(SITE_soil_k_s              )) deallocate(SITE_soil_k_s              )
      IF (allocated(SITE_soil_csol             )) deallocate(SITE_soil_csol             )
      IF (allocated(SITE_soil_tksatu           )) deallocate(SITE_soil_tksatu           )
      IF (allocated(SITE_soil_tksatf           )) deallocate(SITE_soil_tksatf           )
      IF (allocated(SITE_soil_tkdry            )) deallocate(SITE_soil_tkdry            )
      IF (allocated(SITE_soil_k_solids         )) deallocate(SITE_soil_k_solids         )
      IF (allocated(SITE_soil_psi_s            )) deallocate(SITE_soil_psi_s            )
      IF (allocated(SITE_soil_lambda           )) deallocate(SITE_soil_lambda           )
      IF (allocated(SITE_soil_theta_r          )) deallocate(SITE_soil_theta_r          )
#ifdef vanGenuchten_Mualem_SOIL_MODEL
      IF (allocated(SITE_soil_alpha_vgm        )) deallocate(SITE_soil_alpha_vgm        )
      IF (allocated(SITE_soil_L_vgm            )) deallocate(SITE_soil_L_vgm            )
      IF (allocated(SITE_soil_n_vgm            )) deallocate(SITE_soil_n_vgm            )
#endif
      IF (allocated(SITE_soil_BA_alpha         )) deallocate(SITE_soil_BA_alpha         )
      IF (allocated(SITE_soil_BA_beta          )) deallocate(SITE_soil_BA_beta          )

      IF (allocated(SITE_sf_lut                )) deallocate(SITE_sf_lut                )
      IF (allocated(SITE_slp_type              )) deallocate(SITE_slp_type              )
      IF (allocated(SITE_asp_type              )) deallocate(SITE_asp_type              )
      IF (allocated(SITE_area_type             )) deallocate(SITE_area_type             )

   END SUBROUTINE single_srfdata_final

END MODULE MOD_SingleSrfdata
#endif<|MERGE_RESOLUTION|>--- conflicted
+++ resolved
@@ -175,17 +175,11 @@
          ENDIF
       ENDIF
 
-<<<<<<< HEAD
       ! IF (SITE_landtype < 0) THEN
       !    write(*,*) 'Error! Please set namelist SITE_landtype first!'
       !    CALL CoLM_stop()
       ! ENDIF
-=======
-      IF (SITE_landtype < 0) THEN
-         write(*,*) 'Error! Please set namelist SITE_landtype first!'
-         CALL CoLM_stop()
-      ENDIF
->>>>>>> 56a2d59b
+
 
       DEF_domain%edges = floor(SITE_lat_location)
       DEF_domain%edgen = DEF_domain%edges + 1.0
