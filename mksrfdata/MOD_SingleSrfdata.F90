--- conflicted
+++ resolved
@@ -88,53 +88,7 @@
    ! topography factors used for downscaling
    real(r8) :: SITE_svf = 0.
    real(r8) :: SITE_cur = 0.
-<<<<<<< HEAD
-   real(r8), allocatable :: SITE_slp_type(:)
-   real(r8), allocatable :: SITE_asp_type(:)
-   real(r8), allocatable :: SITE_area_type(:)
-   real(r8), allocatable :: SITE_sf_lut(:,:)
-
-
-   integer , allocatable :: SITE_urbtyp   (:)
-
-   real(r8), allocatable :: SITE_lucyid   (:)
-
-   real(r8), allocatable :: SITE_fveg_urb (:)
-   real(r8), allocatable :: SITE_htop_urb (:)
-   real(r8), allocatable :: SITE_flake_urb(:)
-   real(r8), allocatable :: SITE_froof    (:)
-   real(r8), allocatable :: SITE_hroof    (:)
-   real(r8), allocatable :: SITE_fgimp    (:)
-   real(r8), allocatable :: SITE_fgper    (:)
-   real(r8), allocatable :: SITE_hlr      (:)
-   real(r8), allocatable :: SITE_lambdaw  (:)
-   real(r8), allocatable :: SITE_popden   (:)
-
-   real(r8), allocatable :: SITE_em_roof  (:)
-   real(r8), allocatable :: SITE_em_wall  (:)
-   real(r8), allocatable :: SITE_em_gimp  (:)
-   real(r8), allocatable :: SITE_em_gper  (:)
-   real(r8), allocatable :: SITE_t_roommax(:)
-   real(r8), allocatable :: SITE_t_roommin(:)
-   real(r8), allocatable :: SITE_thickroof(:)
-   real(r8), allocatable :: SITE_thickwall(:)
-
-   real(r8), allocatable :: SITE_cv_roof  (:)
-   real(r8), allocatable :: SITE_cv_wall  (:)
-   real(r8), allocatable :: SITE_cv_gimp  (:)
-   real(r8), allocatable :: SITE_tk_roof  (:)
-   real(r8), allocatable :: SITE_tk_wall  (:)
-   real(r8), allocatable :: SITE_tk_gimp  (:)
-
-   real(r8), allocatable :: SITE_alb_roof (:,:)
-   real(r8), allocatable :: SITE_alb_wall (:,:)
-   real(r8), allocatable :: SITE_alb_gimp (:,:)
-   real(r8), allocatable :: SITE_alb_gper (:,:)
-
-   logical :: use_site_soiltexture
-   logical :: use_site_froof, use_site_hroof, use_site_fgper  , use_site_hlr, &
-              use_site_fveg , use_site_htopu, use_site_flake  , use_site_urblai, use_site_urbsai, &
-=======
+
    real(r8), allocatable :: SITE_slp_type  (:)
    real(r8), allocatable :: SITE_asp_type  (:)
    real(r8), allocatable :: SITE_area_type (:)
@@ -179,7 +133,6 @@
    logical :: use_site_froof, use_site_hroof, use_site_fgper  , use_site_hlr    , &
               use_site_fveg , use_site_htopu, use_site_urblai , use_site_urbsai , &
               use_site_flake, &
->>>>>>> b4a3d764
               use_site_albr , use_site_albw , use_site_albgimp, use_site_albgper, &
               use_site_emr  , use_site_emw  , use_site_emgimp , use_site_emgper , &
               use_site_cvr  , use_site_cvw  , use_site_cvgimp , &
@@ -391,16 +344,6 @@
    ! Local Variables
    real(r8) :: lat_in, lon_in
 
-<<<<<<< HEAD
-      use_site_soiltexture = .false.
-      use_site_froof= .false.; use_site_hroof= .false.; use_site_fgper  = .false.; use_site_hlr    = .false.
-      use_site_fveg = .false.; use_site_htopu= .false.; use_site_flake  = .false.; use_site_urblai = .false.; use_site_urbsai = .false.
-      use_site_albr = .false.; use_site_albw = .false.; use_site_albgimp= .false.; use_site_albgper= .false.
-      use_site_emr  = .false.; use_site_emw  = .false.; use_site_emgimp = .false.; use_site_emgper = .false.;
-      use_site_cvr  = .false.; use_site_cvw  = .false.; use_site_cvgimp = .false.;
-      use_site_tkr  = .false.; use_site_tkw  = .false.; use_site_tkgimp = .false.;
-      use_site_pop  = .false.; use_site_tbmax= .false.; use_site_tbmin  = .false.; use_site_thickr= .false.; use_site_thickw  = .false.
-=======
       use_site_froof = .false.; use_site_hroof = .false.; use_site_fgper   = .false.; use_site_hlr     = .false.;
       use_site_fveg  = .false.; use_site_htopu = .false.; use_site_urblai  = .false.; use_site_urbsai  = .false.;
       use_site_flake = .false.;
@@ -413,7 +356,6 @@
 
       use_site_tbmax = .false.; use_site_tbmin = .false.; use_site_thickr  = .false.; use_site_thickw  = .false.;
       use_site_pop   = .false.;
->>>>>>> b4a3d764
 
       IF (ncio_var_exist(fsrfdata, 'latitude')) THEN
          CALL ncio_read_serial (fsrfdata, 'latitude',  lat_in)
