#include <define.h>

#ifdef SinglePoint
MODULE MOD_SingleSrfdata
!-----------------------------------------------------------------------
! !DESCRIPTION:
!
!    This module includes subroutines to read or write surface data for
!    "SinglePoint".
!
!  Created by Shupeng Zhang, May 2023
!-----------------------------------------------------------------------

   USE MOD_Precision, only: r8
   USE MOD_Vars_Global
   USE MOD_Const_LC
   USE MOD_Namelist
   USE MOD_SPMD_Task
   IMPLICIT NONE
   SAVE

#if (defined LULC_IGBP_PFT || defined LULC_IGBP_PC)
   integer,  allocatable :: SITE_pfttyp  (:)
   real(r8), allocatable :: SITE_pctpfts (:)
#endif

#ifdef CROP
   integer,  allocatable :: SITE_croptyp (:)
   real(r8), allocatable :: SITE_pctcrop (:)
#endif

   real(r8) :: SITE_htop
#if (defined LULC_IGBP_PFT || defined LULC_IGBP_PC)
   real(r8), allocatable :: SITE_htop_pfts (:)
#endif

   real(r8), allocatable :: SITE_LAI_monthly (:,:)
   real(r8), allocatable :: SITE_SAI_monthly (:,:)
#if (defined LULC_IGBP_PFT || defined LULC_IGBP_PC)
   real(r8), allocatable :: SITE_LAI_pfts_monthly (:,:,:)
   real(r8), allocatable :: SITE_SAI_pfts_monthly (:,:,:)
#endif

   integer,  allocatable :: SITE_LAI_year (:)
   real(r8), allocatable :: SITE_LAI_8day (:,:)

   real(r8) :: SITE_lakedepth = 1.

   real(r8) :: SITE_soil_s_v_alb
   real(r8) :: SITE_soil_d_v_alb
   real(r8) :: SITE_soil_s_n_alb
   real(r8) :: SITE_soil_d_n_alb

   real(r8), allocatable :: SITE_soil_vf_quartz_mineral (:)
   real(r8), allocatable :: SITE_soil_vf_gravels        (:)
   real(r8), allocatable :: SITE_soil_vf_sand           (:)
   real(r8), allocatable :: SITE_soil_vf_clay           (:)
   real(r8), allocatable :: SITE_soil_vf_om             (:)
   real(r8), allocatable :: SITE_soil_wf_gravels        (:)
   real(r8), allocatable :: SITE_soil_wf_sand           (:)
   real(r8), allocatable :: SITE_soil_wf_om             (:)
   real(r8), allocatable :: SITE_soil_wf_clay           (:)
   real(r8), allocatable :: SITE_soil_OM_density        (:)
   real(r8), allocatable :: SITE_soil_BD_all            (:)
   real(r8), allocatable :: SITE_soil_theta_s           (:)
   real(r8), allocatable :: SITE_soil_k_s               (:)
   real(r8), allocatable :: SITE_soil_csol              (:)
   real(r8), allocatable :: SITE_soil_tksatu            (:)
   real(r8), allocatable :: SITE_soil_tksatf            (:)
   real(r8), allocatable :: SITE_soil_tkdry             (:)
   real(r8), allocatable :: SITE_soil_k_solids          (:)
   real(r8), allocatable :: SITE_soil_psi_s             (:)
   real(r8), allocatable :: SITE_soil_lambda            (:)
   real(r8), allocatable :: SITE_soil_theta_r           (:)
#ifdef vanGenuchten_Mualem_SOIL_MODEL
   real(r8), allocatable :: SITE_soil_alpha_vgm         (:)
   real(r8), allocatable :: SITE_soil_L_vgm             (:)
   real(r8), allocatable :: SITE_soil_n_vgm             (:)
#endif
   real(r8), allocatable :: SITE_soil_BA_alpha          (:)
   real(r8), allocatable :: SITE_soil_BA_beta           (:)

   integer  :: SITE_soil_texture

   real(r8) :: SITE_dbedrock  = 0.

   real(r8) :: SITE_elevation = 0.
   real(r8) :: SITE_elvstd    = 0.

   ! topography factors used for downscaling
   real(r8) :: SITE_svf = 0.
   real(r8) :: SITE_cur = 0.
   real(r8), allocatable :: SITE_slp_type (:)
   real(r8), allocatable :: SITE_asp_type (:)
   real(r8), allocatable :: SITE_area_type(:)
   real(r8), allocatable :: SITE_sf_lut (:,:)

   logical :: u_site_landtype,   u_site_crop,         u_site_pfts,        u_site_htop,              &
              u_site_lai,        u_site_lakedepth,    u_site_soil_bright, u_site_vf_quartz_mineral, &
              u_site_vf_gravels, u_site_vf_sand,      u_site_vf_clay,     u_site_vf_om,             &
              u_site_wf_gravels, u_site_wf_sand,      u_site_wf_om,       u_site_wf_clay,           &
              u_site_OM_density, u_site_BD_all,       u_site_theta_s,     u_site_k_s,               &
              u_site_csol,       u_site_tksatu,       u_site_tksatf,      u_site_tkdry,             &
              u_site_k_solids,   u_site_psi_s,        u_site_lambda,      u_site_theta_r,           &
              u_site_alpha_vgm,  u_site_L_vgm,        u_site_n_vgm,       u_site_BA_alpha,          &
              u_site_BA_beta,    u_site_soil_texture, u_site_dbedrock,    u_site_elevation,         &
              u_site_elvstd,     u_site_svf,          u_site_cur,         u_site_slp_type,          &
              u_site_asp_type,   u_site_area_type,    u_site_sf_lut


   integer  :: SITE_ncar_rid
   integer  :: SITE_urbtyp

   real(r8) :: SITE_lucyid

   real(r8) :: SITE_fveg_urb
   real(r8) :: SITE_htop_urb
   real(r8) :: SITE_flake_urb
   real(r8) :: SITE_froof
   real(r8) :: SITE_hroof
   real(r8) :: SITE_fgimp
   real(r8) :: SITE_fgper
   real(r8) :: SITE_hlr
   real(r8) :: SITE_lambdaw
   real(r8) :: SITE_popden

   real(r8) :: SITE_em_roof
   real(r8) :: SITE_em_wall
   real(r8) :: SITE_em_gimp
   real(r8) :: SITE_em_gper
   real(r8) :: SITE_t_roommax
   real(r8) :: SITE_t_roommin

   real(r8) :: SITE_thickroof
   real(r8) :: SITE_thickwall

   real(r8), allocatable :: SITE_cv_roof (:)
   real(r8), allocatable :: SITE_cv_wall (:)
   real(r8), allocatable :: SITE_cv_gimp (:)
   real(r8), allocatable :: SITE_tk_roof (:)
   real(r8), allocatable :: SITE_tk_wall (:)
   real(r8), allocatable :: SITE_tk_gimp (:)

   real(r8), allocatable :: SITE_alb_roof  (:,:)
   real(r8), allocatable :: SITE_alb_wall  (:,:)
   real(r8), allocatable :: SITE_alb_gimp  (:,:)
   real(r8), allocatable :: SITE_alb_gper  (:,:)

   logical :: u_site_froof, u_site_hroof, u_site_fgper  , u_site_hlr    , &
              u_site_fveg , u_site_htopu, u_site_urblai , u_site_urbsai , &
              u_site_flake, u_site_utype,                                 &
              u_site_albr , u_site_albw , u_site_albgimp, u_site_albgper, &
              u_site_emr  , u_site_emw  , u_site_emgimp , u_site_emgper , &
              u_site_cvr  , u_site_cvw  , u_site_cvgimp ,                 &
              u_site_tkr  , u_site_tkw  , u_site_tkgimp ,                 &
              u_site_tbmax, u_site_tbmin, u_site_thickr , u_site_thickw , &
              u_site_pop  , u_site_lucy

   ! -----------------------------------------------------------------------------------
   ! The soil color and reflectance is from the work:
   ! Peter J. Lawrence and Thomas N. Chase, 2007:
   ! Representing a MODIS consistent land surface in the Community Land Model (CLM 3.0):
   ! Part 1 generating MODIS consistent land surface parameters
   ! -----------------------------------------------------------------------------------
   real(r8), parameter :: soil_s_v_refl(20) = &  ! Saturated visible soil reflectance
      (/ 0.26, 0.24, 0.22, 0.20, 0.19, 0.18, 0.17, 0.16, 0.15, 0.14, &
         0.13, 0.12, 0.11, 0.10, 0.09, 0.08, 0.07, 0.06, 0.05, 0.04 /)
   real(r8), parameter :: soil_d_v_refl(20) = &  ! Dry visible soil reflectance
      (/ 0.37, 0.35, 0.33, 0.31, 0.30, 0.29, 0.28, 0.27, 0.26, 0.25, &
         0.24, 0.23, 0.22, 0.21, 0.20, 0.19, 0.18, 0.17, 0.16, 0.15 /)
   real(r8), parameter :: soil_s_n_refl(20) = &  ! Saturated near infrared soil reflectance
      (/ 0.52, 0.48, 0.44, 0.40, 0.38, 0.36, 0.34, 0.32, 0.30, 0.28, &
         0.26, 0.24, 0.22, 0.20, 0.18, 0.16, 0.14, 0.12, 0.10, 0.08 /)
   real(r8), parameter :: soil_d_n_refl(20) = &  ! Dry near infrared soil reflectance
      (/ 0.63, 0.59, 0.55, 0.51, 0.49, 0.47, 0.45, 0.43, 0.41, 0.39, &
         0.37, 0.35, 0.33, 0.31, 0.29, 0.27, 0.25, 0.23, 0.21, 0.19 /)

CONTAINS


!-----------------------------------------------------------------------
   SUBROUTINE read_surface_data_single (fsrfdata, mksrfdata)

   USE MOD_TimeManager
   USE MOD_Grid
   USE MOD_Block
   USE MOD_NetCDFSerial
   USE MOD_NetCDFPoint
   USE MOD_Namelist
   USE MOD_Utils
   USE MOD_Vars_Global, only: PI
   USE MOD_Const_LC
   USE MOD_Const_PFT
   USE MOD_SPMD_Task
   USE MOD_LandPatch
#if (defined LULC_IGBP_PFT || defined LULC_IGBP_PC)
   USE MOD_LandPFT
#endif
   IMPLICIT NONE

   character(len=*), intent(in) :: fsrfdata
   logical, intent(in) :: mksrfdata

   ! Local Variables
   real(r8) :: lat_in, lon_in
   real(r8) :: LAI, lakedepth, slp, asp, zenith_angle
   integer  :: i, isc, nsl, typ, a, z, arraysize
   integer  :: iyear, idate(3), simulation_lai_year_start, simulation_lai_year_end
   integer  :: start_year, end_year, ntime, itime

   character(len=256) :: filename, dir_5x5, fmt_str
   character(len=4)   :: cyear, c

   type(grid_type) :: gridpatch,  gridcrop, gridpft,  gridhtop, gridlai, gridlake,  &
                      gridbright, gridsoil, gridrock, gridelv,  grid_topo_factor

   integer,  allocatable :: croptyp(:), pfttyp (:)
   real(r8), allocatable :: pctcrop(:), pctpfts(:), pftLAI(:), pftSAI(:), tea_f(:), tea_b(:)

   integer, parameter :: N_PFT_modis = 16
   logical            :: readflag

      CALL Init_GlobalVars
      CALL Init_LC_Const

      IF (mksrfdata) THEN
         write(*,*)
         write(*,*) '  ----------------  Make Single Point Surface Data  ----------------  '
      ENDIF

      IF (ncio_var_exist(fsrfdata, 'latitude')) THEN
         CALL ncio_read_serial (fsrfdata, 'latitude',  lat_in)
         IF ((lat_in /= SITE_lat_location) .and. (SITE_lat_location /= -1.e36_r8)) THEN
            write(*,*) 'Warning: Latitude mismatch: ', &
               lat_in, ' in data file and ', SITE_lat_location, 'in namelist.'
         ENDIF
         SITE_lat_location = lat_in
      ENDIF

      IF (ncio_var_exist(fsrfdata, 'longitude')) THEN
         CALL ncio_read_serial (fsrfdata, 'longitude', lon_in)
         IF ((lon_in /= SITE_lon_location) .and. (SITE_lon_location /= -1.e36_r8)) THEN
            write(*,*) 'Warning: Longitude mismatch: ', &
               lon_in, ' in data file and ', SITE_lon_location, 'in namelist.'
         ENDIF
         SITE_lon_location = lon_in
      ENDIF

      CALL normalize_longitude (SITE_lon_location)

      IF (.not. isgreenwich) THEN
         LocalLongitude = SITE_lon_location
      ENDIF

      IF (mksrfdata) THEN
         write(*,'(A,F8.2)') 'Latitude  : ', SITE_lat_location
         write(*,'(A,F8.2)') 'Longitude : ', SITE_lon_location
      ENDIF


      DEF_domain%edges = floor(SITE_lat_location)
      DEF_domain%edgen = floor(SITE_lat_location) + 1.
      DEF_domain%edgew = floor(SITE_lon_location)
      DEF_domain%edgee = floor(SITE_lon_location) + 1.

      CALL gblock%set ()
      gblock%nblkme = 1
      allocate(gblock%xblkme(1))
      allocate(gblock%yblkme(1))
      gblock%xblkme(1) = find_nearest_west  (SITE_lon_location, gblock%nxblk, gblock%lon_w)
      gblock%yblkme(1) = find_nearest_south (SITE_lat_location, gblock%nyblk, gblock%lat_s)


      ! (1) build/read "land patch" by using land cover type data
      numpatch = 1

#ifdef LULC_USGS
      u_site_landtype = (SITE_landtype >= 0) &
         .or. ((USE_SITE_landtype .or. .not. mksrfdata) .and. ncio_var_exist(fsrfdata,'USGS_classification'))

      IF (u_site_landtype) THEN
         IF (SITE_landtype == -1) THEN
            CALL ncio_read_serial (fsrfdata, 'USGS_classification', SITE_landtype)
         ENDIF
      ELSE
         CALL gridpatch%define_by_name ('colm_1km')
         filename = trim(DEF_dir_rawdata)//'/landtypes/landtype-usgs-update.nc'
         CALL read_point_var_2d_int32 (gridpatch, filename, 'landtype', &
            SITE_lon_location, SITE_lat_location, SITE_landtype)
      ENDIF
#else
      u_site_landtype = (SITE_landtype >= 0) &
         .or. ((USE_SITE_landtype .or. .not.mksrfdata) .and. ncio_var_exist(fsrfdata,'IGBP_classification'))

      IF (u_site_landtype)  THEN
         IF (SITE_landtype == -1) THEN
            CALL ncio_read_serial (fsrfdata, 'IGBP_classification', SITE_landtype)
         ENDIF
      ELSE
         CALL gridpatch%define_by_name ('colm_500m')
         write(cyear,'(i4.4)') DEF_LC_YEAR
         filename = trim(DEF_dir_rawdata)//'landtypes/landtype-igbp-modis-'//trim(cyear)//'.nc'
         CALL read_point_var_2d_int32 (gridpatch, filename, 'landtype', &
            SITE_lon_location, SITE_lat_location, SITE_landtype)
      ENDIF
#endif

      IF (SITE_landtype < 0) THEN
         write(*,*) 'Error! Please set SITE_landtype in namelist file !'
         CALL CoLM_stop()
      ENDIF

#ifdef URBAN_MODEL
      IF (SITE_landtype /= URBAN) THEN
         write(*,*) 'Error! Please set SITE_landtype to URBAN in namelist file !'
         CALL CoLM_stop()
      ENDIF
#endif

      IF (mksrfdata) THEN
         write(*,'(A,A,3A)') 'Land cover type : ', trim(patchclassname(SITE_landtype)), &
            ' (from ',trim(datasource(u_site_landtype)),')'
      ENDIF

      ! (2) build/read "land crop" by using crop data
#ifdef CROP
      IF (SITE_landtype == CROPLAND) THEN

         readflag = ((.not. mksrfdata) .or. USE_SITE_pctcrop)
         u_site_crop = readflag &
            .and. ncio_var_exist(fsrfdata,'croptyp',readflag) .and. ncio_var_exist(fsrfdata,'pctcrop',readflag)

         IF (u_site_crop) THEN
            CALL ncio_read_serial (fsrfdata, 'croptyp', croptyp)
            CALL ncio_read_serial (fsrfdata, 'pctcrop', pctcrop)
         ELSE
            allocate (croptyp (N_CFT))
            croptyp = (/(i, i = 1, N_CFT)/)

            filename = trim(DEF_dir_rawdata) // '/global_CFT_surface_data.nc'
            CALL gridcrop%define_from_file (filename, 'lat', 'lon')
            CALL read_point_var_3d_first_real8 (gridcrop, filename, 'PCT_CFT', &
               SITE_lon_location, SITE_lat_location, N_CFT, pctcrop)
         ENDIF

         numpatch = count(pctcrop > 0.)

         IF (numpatch == 0) THEN
            write(*,*) 'There is no crop at this point!'
            CALL CoLM_stop()
         ENDIF

         allocate (SITE_croptyp (numpatch))
         allocate (SITE_pctcrop (numpatch))

         SITE_croptyp = pack(croptyp, pctcrop > 0.)
         SITE_pctcrop = pack(pctcrop, pctcrop > 0.) / sum(pctcrop)

         IF (mksrfdata) THEN
            write(c,'(I0)') numpatch
            write(*,'(A,'//trim(c)//'I5,3A)')   'crop type : ', SITE_croptyp, ' (from ',trim(datasource(u_site_crop)),')'
            write(*,'(A,'//trim(c)//'F5.2,3A)') 'crop frac : ', SITE_pctcrop, ' (from ',trim(datasource(u_site_crop)),')'
         ENDIF

      ENDIF
#endif


      ! (3) build/read "land pft" or "land pc" by using plant functional type data
#if (defined LULC_IGBP_PFT || defined LULC_IGBP_PC)
#ifndef CROP
      IF (patchtypes(SITE_landtype) == 0) THEN
#else
      IF (patchtypes(SITE_landtype) == 0 .and. SITE_landtype /= CROPLAND) THEN
#endif
         readflag = ((.not. mksrfdata) .or. USE_SITE_pctpfts)
         u_site_pfts = readflag &
            .and. ncio_var_exist(fsrfdata,'pfttyp',readflag) .and. ncio_var_exist(fsrfdata,'pctpfts',readflag)

         IF (u_site_pfts) THEN
            CALL ncio_read_serial (fsrfdata, 'pfttyp',  pfttyp )
            CALL ncio_read_serial (fsrfdata, 'pctpfts', pctpfts)
         ELSE
            allocate (pfttyp (N_PFT_modis))
            pfttyp = (/(i, i = 0, N_PFT_modis-1)/)

            CALL gridpft%define_by_name ('colm_500m')

            dir_5x5 = trim(DEF_dir_rawdata) // '/plant_15s'
            write(cyear,'(i4.4)') DEF_LC_YEAR
            CALL read_point_5x5_var_3d_real8 (gridpft, dir_5x5, 'MOD'//trim(cyear), 'PCT_PFT', &
               SITE_lon_location, SITE_lat_location, N_PFT_modis, pctpfts)
         ENDIF

         numpft = count(pctpfts > 0.)

         allocate (SITE_pfttyp  (numpft))
         allocate (SITE_pctpfts (numpft))

         SITE_pfttyp  = pack(pfttyp,  pctpfts > 0.)
         SITE_pctpfts = pack(pctpfts, pctpfts > 0.) / sum(pctpfts)

#ifdef CROP
      ELSEIF (SITE_landtype == CROPLAND) THEN
         u_site_pfts = .false.
         numpft = numpatch
         allocate (SITE_pfttyp  (numpft))
         allocate (SITE_pctpfts (numpft))
         SITE_pfttyp  = SITE_croptyp + N_PFT - 1
         SITE_pctpfts = 1.
#endif
      ELSE
         numpft = 0
      ENDIF

      IF ((patchtypes(SITE_landtype) == 0) .and. (numpft == 0)) THEN
         write(*,*) 'Warning : There is no plant functional type at this site !    '
         CALL CoLM_stop()
      ENDIF

      IF (mksrfdata) THEN
         IF (numpft > 0) THEN
            write(*,'(4A)') 'PFT type and fraction : ', ' (from ',trim(datasource(u_site_pfts)),')'
            DO i = 1, numpft
               write(*,'(A,F5.2)') '  '//trim(pftclassname(SITE_pfttyp(i))), SITE_pctpfts(i)
            ENDDO
         ENDIF
      ENDIF

#endif


      ! (4) forest height
      readflag = (.not. mksrfdata) .or. USE_SITE_htop
#if (defined LULC_IGBP_PFT || defined LULC_IGBP_PC)
      IF (patchtypes(SITE_landtype) == 0) THEN
         u_site_htop = readflag .and. ncio_var_exist(fsrfdata,'canopy_height_pfts',readflag)
      ELSE
         u_site_htop = readflag .and. ncio_var_exist(fsrfdata,'canopy_height',readflag)
      ENDIF
#else
      u_site_htop = readflag .and. ncio_var_exist(fsrfdata,'canopy_height',readflag)
#endif

      IF (u_site_htop) THEN
#if (defined LULC_IGBP_PFT || defined LULC_IGBP_PC)
         IF (patchtypes(SITE_landtype) == 0) THEN
            CALL ncio_read_serial (fsrfdata, 'canopy_height_pfts', SITE_htop_pfts)
         ELSE
            CALL ncio_read_serial (fsrfdata, 'canopy_height', SITE_htop)
         ENDIF
#else
         CALL ncio_read_serial (fsrfdata, 'canopy_height', SITE_htop)
#endif
      ELSE
#ifdef LULC_USGS
         CALL gridhtop%define_by_name ('colm_1km')
         filename = trim(DEF_dir_rawdata)//'/Forest_Height.nc'
         CALL read_point_var_2d_real8 (gridhtop, filename, 'forest_height', &
            SITE_lon_location, SITE_lat_location, SITE_htop)
#else

         CALL gridhtop%define_by_name ('colm_500m')

         dir_5x5 = trim(DEF_dir_rawdata) // '/plant_15s'
         write(cyear,'(i4.4)') DEF_LC_YEAR
         CALL read_point_5x5_var_2d_real8 (gridhtop, dir_5x5, 'MOD'//trim(cyear), 'HTOP', &
            SITE_lon_location, SITE_lat_location, SITE_htop)

#if (defined LULC_IGBP_PFT || defined LULC_IGBP_PC)
         IF (numpft > 0) THEN
            allocate (SITE_htop_pfts (numpft))
            SITE_htop_pfts(:) = SITE_htop
         ENDIF
#endif
#endif
      ENDIF

      IF (mksrfdata) THEN
#if (defined LULC_IGBP_PFT || defined LULC_IGBP_PC)
         IF (patchtypes(SITE_landtype) == 0) THEN
            arraysize = size(SITE_htop_pfts)
            write(fmt_str, '("(A,", I0, "F8.2,3A)")') arraysize
            write(*,fmt_str) 'Forest height : ', SITE_htop_pfts, ' (from ',trim(datasource(u_site_htop)),')'
         ELSE
            write(*,'(A,F8.2,3A)') 'Forest height : ', SITE_htop, ' (from ',trim(datasource(u_site_htop)),')'
         ENDIF
#else
         write(*,'(A,F8.2,3A)') 'Forest height : ', SITE_htop, ' (from ',trim(datasource(u_site_htop)),')'
#endif
      ENDIF


      ! (5) LAI
      readflag = ((.not. mksrfdata) .or. USE_SITE_LAI)
      readflag = readflag .and. ncio_var_exist(fsrfdata,'LAI_year',readflag)
#if (defined LULC_IGBP_PFT || defined LULC_IGBP_PC)
      IF (patchtypes(SITE_landtype) == 0) THEN
         u_site_lai = readflag .and. ncio_var_exist(fsrfdata,'LAI_pfts_monthly',readflag) &
            .and. ncio_var_exist(fsrfdata,'SAI_pfts_monthly',readflag)
      ELSE
         u_site_lai = readflag .and. ncio_var_exist(fsrfdata,'LAI_monthly',readflag) &
            .and. ncio_var_exist(fsrfdata,'SAI_monthly',readflag)
      ENDIF
#else
      IF (DEF_LAI_MONTHLY) THEN
         u_site_lai = readflag .and. ncio_var_exist(fsrfdata,'LAI_monthly',readflag) &
            .and. ncio_var_exist(fsrfdata,'SAI_monthly',readflag)
      ELSE
         u_site_lai = readflag .and. ncio_var_exist(fsrfdata,'LAI_8day',readflag)
      ENDIF
#endif

      IF (u_site_lai) THEN
         CALL ncio_read_serial (fsrfdata, 'LAI_year', SITE_LAI_year)
         start_year = 1
         end_year   = size(SITE_LAI_year)
#if (defined LULC_IGBP_PFT || defined LULC_IGBP_PC)
         IF (patchtypes(SITE_landtype) == 0) THEN
            CALL ncio_read_serial (fsrfdata, 'LAI_pfts_monthly', SITE_LAI_pfts_monthly)
            CALL ncio_read_serial (fsrfdata, 'SAI_pfts_monthly', SITE_SAI_pfts_monthly)
            ntime = size(SITE_LAI_pfts_monthly,2)
         ELSE
            CALL ncio_read_serial (fsrfdata, 'LAI_monthly', SITE_LAI_monthly)
            CALL ncio_read_serial (fsrfdata, 'SAI_monthly', SITE_SAI_monthly)
            ntime = size(SITE_LAI_monthly,1)
         ENDIF
#else
         IF (DEF_LAI_MONTHLY) THEN
            CALL ncio_read_serial (fsrfdata, 'LAI_monthly', SITE_LAI_monthly)
            CALL ncio_read_serial (fsrfdata, 'SAI_monthly', SITE_SAI_monthly)
            ntime = size(SITE_LAI_monthly,1)
         ELSE
            CALL ncio_read_serial (fsrfdata, 'LAI_8day', SITE_LAI_8day)
            ntime = size(SITE_LAI_8day,1)
         ENDIF
#endif
      ELSE

         idate(1) = DEF_simulation_time%start_year
         IF (.not. isgreenwich) THEN
            idate(3) = DEF_simulation_time%start_sec
            CALL monthday2julian (idate(1), &
               DEF_simulation_time%start_month, DEF_simulation_time%start_day, idate(2))
            CALL localtime2gmt(idate)
         ENDIF

         simulation_lai_year_start = idate(1)

         idate(1) = DEF_simulation_time%end_year
         IF (.not. isgreenwich) THEN
            idate(3) = DEF_simulation_time%end_sec
            CALL monthday2julian (idate(1), &
               DEF_simulation_time%end_month, DEF_simulation_time%end_day, idate(2))
            CALL localtime2gmt(idate)
         ENDIF

         simulation_lai_year_end = idate(1)

         IF (DEF_LAI_CHANGE_YEARLY) THEN
            start_year = max(simulation_lai_year_start, DEF_LAI_START_YEAR)
            end_year   = min(simulation_lai_year_end,   DEF_LAI_END_YEAR  )
         ELSE
            start_year = DEF_LC_YEAR
            end_year   = DEF_LC_YEAR
         ENDIF

         allocate (SITE_LAI_year (start_year:end_year))
         SITE_LAI_year = (/(iyear, iyear = start_year, end_year)/)

         IF (DEF_LAI_MONTHLY) THEN
            ntime = 12
            allocate (SITE_LAI_monthly (12,start_year:end_year))
            allocate (SITE_SAI_monthly (12,start_year:end_year))
         ELSE
            ntime = 46
            allocate (SITE_LAI_8day    (46,start_year:end_year))
         ENDIF

#if (defined LULC_IGBP_PFT || defined LULC_IGBP_PC)
         IF (numpft > 0) THEN
            allocate (SITE_LAI_pfts_monthly (numpft,12,start_year:end_year))
            allocate (SITE_SAI_pfts_monthly (numpft,12,start_year:end_year))
         ENDIF
#endif

         CALL gridlai%define_by_name ('colm_500m')

         DO iyear = start_year, end_year

            write(cyear,'(i4.4)') iyear

            DO itime = 1, ntime
#if (defined LULC_IGBP_PFT || defined LULC_IGBP_PC)

               dir_5x5 = trim(DEF_dir_rawdata) // '/plant_15s'
               CALL read_point_5x5_var_3d_time_real8 (gridlai, dir_5x5, 'MOD'//trim(cyear), 'MONTHLY_PFT_LAI', &
                  SITE_lon_location, SITE_lat_location, N_PFT_modis, itime, pftLAI)
               CALL read_point_5x5_var_3d_time_real8 (gridlai, dir_5x5, 'MOD'//trim(cyear), 'MONTHLY_PFT_SAI', &
                  SITE_lon_location, SITE_lat_location, N_PFT_modis, itime, pftSAI)

#ifndef CROP
               IF (patchtypes(SITE_landtype) == 0) THEN
#else
               IF (patchtypes(SITE_landtype) == 0 .and. SITE_landtype /= CROPLAND) THEN
#endif
                  IF (allocated(pctpfts)) deallocate (pctpfts)
                  allocate(pctpfts (0:N_PFT_modis-1)); pctpfts(:) = 0.
                  pctpfts(SITE_pfttyp) = SITE_pctpfts

                  SITE_LAI_pfts_monthly(:,itime,iyear) = pack(pftLAI, pctpfts > 0.)
                  SITE_SAI_pfts_monthly(:,itime,iyear) = pack(pftSAI, pctpfts > 0.)
#ifdef CROP
               ELSEIF (SITE_landtype == CROPLAND) THEN
                  CALL read_point_5x5_var_3d_real8 (gridlai, dir_5x5, 'MOD'//trim(cyear), 'PCT_PFT', &
                     SITE_lon_location, SITE_lat_location, N_PFT_modis, pctpfts)
                  SITE_LAI_pfts_monthly(:,itime,iyear) = sum(pftLAI * pctpfts) / sum(pctpfts)
                  SITE_SAI_pfts_monthly(:,itime,iyear) = sum(pftSAI * pctpfts) / sum(pctpfts)
#endif
               ELSE
                  dir_5x5 = trim(DEF_dir_rawdata) // '/plant_15s'
                  CALL read_point_5x5_var_2d_time_real8 (gridlai, dir_5x5, 'MOD'//trim(cyear), &
                     'MONTHLY_LC_LAI', SITE_lon_location, SITE_lat_location, itime, &
                     SITE_LAI_monthly(itime,iyear))
                  CALL read_point_5x5_var_2d_time_real8 (gridlai, dir_5x5, 'MOD'//trim(cyear), &
                     'MONTHLY_LC_SAI', SITE_lon_location, SITE_lat_location, itime, &
                     SITE_SAI_monthly(itime,iyear))
               ENDIF

#else
               IF (DEF_LAI_MONTHLY) THEN
                  dir_5x5 = trim(DEF_dir_rawdata) // '/plant_15s'
                  CALL read_point_5x5_var_2d_time_real8 (gridlai, dir_5x5, 'MOD'//trim(cyear), &
                     'MONTHLY_LC_LAI', SITE_lon_location, SITE_lat_location, itime, &
                     SITE_LAI_monthly(itime,iyear))
                  CALL read_point_5x5_var_2d_time_real8 (gridlai, dir_5x5, 'MOD'//trim(cyear), &
                     'MONTHLY_LC_SAI', SITE_lon_location, SITE_lat_location, itime, &
                     SITE_SAI_monthly(itime,iyear))
               ELSE
                  filename = trim(DEF_dir_rawdata)//'/lai_15s_8day/lai_8-day_15s_'//trim(cyear)//'.nc'
                  CALL read_point_var_2d_time_real8 (gridlai, filename, 'lai', &
                     SITE_lon_location, SITE_lat_location, itime, LAI)
                  SITE_LAI_8day(itime,iyear) = LAI * 0.1
               ENDIF
#endif
            ENDDO
         ENDDO
      ENDIF

      IF (mksrfdata) THEN
         DO iyear = start_year, end_year
            write(c,'(i2)') ntime
#if (defined LULC_IGBP_PFT || defined LULC_IGBP_PC)
            IF (patchtypes(SITE_landtype) == 0) THEN
               DO i = 1, numpft
                  write(*,'(A,I4,A,I2,A,'//trim(c)//'F8.2,4A)') 'LAI (year ', SITE_LAI_year(iyear), &
                     ', pft ', SITE_pfttyp(i),') : ', SITE_LAI_pfts_monthly(i,:,iyear), &
                     ' (from ',trim(datasource(u_site_lai)),')'
                  write(*,'(A,I4,A,I2,A,'//trim(c)//'F8.2,4A)') 'SAI (year ', SITE_LAI_year(iyear), &
                     ', pft ', SITE_pfttyp(i),') : ', SITE_SAI_pfts_monthly(i,:,iyear), &
                     ' (from ',trim(datasource(u_site_lai)),')'
               ENDDO
            ELSE
               write(*,'(A,I4,A,'//trim(c)//'F8.2,4A)') 'LAI (year ', SITE_LAI_year(iyear), ') : ', &
                  SITE_LAI_monthly(:,iyear), ' (from ',trim(datasource(u_site_lai)),')'
               write(*,'(A,I4,A,'//trim(c)//'F8.2,4A)') 'SAI (year ', SITE_LAI_year(iyear), ') : ', &
                  SITE_SAI_monthly(:,iyear), ' (from ',trim(datasource(u_site_lai)),')'
            ENDIF
#else
            IF (DEF_LAI_MONTHLY) THEN
               write(*,'(A,I4,A,'//trim(c)//'F8.2,4A)') 'LAI (year ', SITE_LAI_year(iyear), ') : ', &
                  SITE_LAI_monthly(:,iyear), ' (from ',trim(datasource(u_site_lai)),')'
               write(*,'(A,I4,A,'//trim(c)//'F8.2,4A)') 'SAI (year ', SITE_LAI_year(iyear), ') : ', &
                  SITE_SAI_monthly(:,iyear), ' (from ',trim(datasource(u_site_lai)),')'
            ELSE
               write(*,'(A,I4,A,'//trim(c)//'F8.2,4A)') 'LAI (year ', SITE_LAI_year(iyear), ') : ', &
                  SITE_LAI_8day(:,iyear), ' (from ',trim(datasource(u_site_lai)),')'
            ENDIF
#endif
         ENDDO
      ENDIF


      ! (6) lake depth
      readflag = ((.not. mksrfdata) .or. USE_SITE_lakedepth)
      u_site_lakedepth = readflag .and. ncio_var_exist(fsrfdata,'lakedepth',readflag)

      IF (u_site_lakedepth) THEN
         CALL ncio_read_serial (fsrfdata, 'lakedepth', SITE_lakedepth)
      ELSE
         CALL gridlake%define_by_name ('colm_500m')
         filename = trim(DEF_dir_rawdata)//'/lake_depth.nc'
         CALL read_point_var_2d_real8 (gridlake, filename, 'lake_depth', &
            SITE_lon_location, SITE_lat_location, lakedepth)
         SITE_lakedepth = lakedepth * 0.1
      ENDIF

      IF (mksrfdata) THEN
         write(*,'(A,F8.2,3A)') 'Lake depth : ', SITE_lakedepth, ' (from ',trim(datasource(u_site_lakedepth)),')'
      ENDIF


      ! (7) soil brightness parameters
      readflag = ((.not. mksrfdata) .or. USE_SITE_soilreflectance)
      u_site_soil_bright = readflag &
         .and. ncio_var_exist(fsrfdata,'soil_s_v_alb',readflag) &
         .and. ncio_var_exist(fsrfdata,'soil_d_v_alb',readflag) &
         .and. ncio_var_exist(fsrfdata,'soil_s_n_alb',readflag) &
         .and. ncio_var_exist(fsrfdata,'soil_d_n_alb',readflag)

      IF (u_site_soil_bright) THEN
         CALL ncio_read_serial (fsrfdata, 'soil_s_v_alb', SITE_soil_s_v_alb)
         CALL ncio_read_serial (fsrfdata, 'soil_d_v_alb', SITE_soil_d_v_alb)
         CALL ncio_read_serial (fsrfdata, 'soil_s_n_alb', SITE_soil_s_n_alb)
         CALL ncio_read_serial (fsrfdata, 'soil_d_n_alb', SITE_soil_d_n_alb)
      ELSE
         SITE_soil_s_v_alb = spval
         SITE_soil_d_v_alb = spval
         SITE_soil_s_n_alb = spval
         SITE_soil_d_n_alb = spval

         CALL gridbright%define_by_name ('colm_500m')
         filename = trim(DEF_dir_rawdata)//'/soil_brightness.nc'
         CALL read_point_var_2d_int32 (gridbright, filename, 'soil_brightness', &
            SITE_lon_location, SITE_lat_location, isc)

#ifdef LULC_USGS
         IF(SITE_landtype /= 16 .and. SITE_landtype /= 24)THEN  ! NOT WATER BODIES(16)/GLACIER and ICESHEET(24)
#else
         IF(SITE_landtype /= 17 .and. SITE_landtype /= 15)THEN  ! NOT WATER BODIES(17)/GLACIER and ICE SHEET(15)
#endif
            IF ((isc >= 1) .and. (isc <= 20)) THEN
               SITE_soil_s_v_alb = soil_s_v_refl( isc )
               SITE_soil_d_v_alb = soil_d_v_refl( isc )
               SITE_soil_s_n_alb = soil_s_n_refl( isc )
               SITE_soil_d_n_alb = soil_d_n_refl( isc )
            ENDIF
         ENDIF
      ENDIF

      IF (mksrfdata) THEN
         write(*,'(A,F8.2,3A)') 'Soil brightness s_v : ', SITE_soil_s_v_alb, ' (from ',trim(datasource(u_site_soil_bright)),')'
         write(*,'(A,F8.2,3A)') 'Soil brightness d_v : ', SITE_soil_d_v_alb, ' (from ',trim(datasource(u_site_soil_bright)),')'
         write(*,'(A,F8.2,3A)') 'Soil brightness s_n : ', SITE_soil_s_n_alb, ' (from ',trim(datasource(u_site_soil_bright)),')'
         write(*,'(A,F8.2,3A)') 'Soil brightness d_n : ', SITE_soil_d_n_alb, ' (from ',trim(datasource(u_site_soil_bright)),')'
      ENDIF


      ! (8) soil parameters

      CALL gridsoil%define_by_name ('colm_500m')

      readflag = ((.not. mksrfdata) .or. USE_SITE_soilparameters)
      u_site_vf_quartz_mineral = readflag &
         .and. ncio_var_exist(fsrfdata,'soil_vf_quartz_mineral',readflag)
      IF (u_site_vf_quartz_mineral) THEN
         CALL ncio_read_serial (fsrfdata, 'soil_vf_quartz_mineral', SITE_soil_vf_quartz_mineral)
      ELSE
         allocate (SITE_soil_vf_quartz_mineral (8))
         DO nsl = 1, 8
            write(c,'(i1)') nsl
            filename = trim(DEF_dir_rawdata)//'/soil/vf_quartz_mineral_s.nc'
            CALL read_point_var_2d_real8 (gridsoil, filename, 'vf_quartz_mineral_s_l'//trim(c), &
               SITE_lon_location, SITE_lat_location, SITE_soil_vf_quartz_mineral(nsl))
         ENDDO
      ENDIF

      u_site_vf_gravels = readflag &
         .and. ncio_var_exist(fsrfdata,'soil_vf_gravels',readflag)
      IF (u_site_vf_gravels) THEN
         CALL ncio_read_serial (fsrfdata, 'soil_vf_gravels', SITE_soil_vf_gravels)
      ELSE
         allocate (SITE_soil_vf_gravels (8))
         DO nsl = 1, 8
            write(c,'(i1)') nsl
            filename = trim(DEF_dir_rawdata)//'/soil/vf_gravels_s.nc'
            CALL read_point_var_2d_real8 (gridsoil, filename, 'vf_gravels_s_l'//trim(c), &
               SITE_lon_location, SITE_lat_location, SITE_soil_vf_gravels(nsl))
         ENDDO
      ENDIF

      u_site_vf_sand = readflag &
         .and. ncio_var_exist(fsrfdata,'soil_vf_sand',readflag)
      IF (u_site_vf_sand) THEN
         CALL ncio_read_serial (fsrfdata, 'soil_vf_sand', SITE_soil_vf_sand)
      ELSE
         allocate (SITE_soil_vf_sand (8))
         DO nsl = 1, 8
            write(c,'(i1)') nsl
            filename = trim(DEF_dir_rawdata)//'/soil/vf_sand_s.nc'
            CALL read_point_var_2d_real8 (gridsoil, filename, 'vf_sand_s_l'//trim(c), &
               SITE_lon_location, SITE_lat_location, SITE_soil_vf_sand(nsl))
         ENDDO
      ENDIF

      u_site_vf_clay = readflag &
         .and. ncio_var_exist(fsrfdata,'soil_vf_clay',readflag)
      IF (u_site_vf_clay) THEN
         CALL ncio_read_serial (fsrfdata, 'soil_vf_clay', SITE_soil_vf_clay)
      ELSE
         allocate (SITE_soil_vf_clay (8))
         DO nsl = 1, 8
            write(c,'(i1)') nsl
            filename = trim(DEF_dir_rawdata)//'/soil/vf_clay_s.nc'
            CALL read_point_var_2d_real8 (gridsoil, filename, 'vf_clay_s_l'//trim(c), &
               SITE_lon_location, SITE_lat_location, SITE_soil_vf_clay(nsl))
         ENDDO
      ENDIF

      u_site_vf_om = readflag &
         .and. ncio_var_exist(fsrfdata,'soil_vf_om',readflag)
      IF (u_site_vf_om) THEN
         CALL ncio_read_serial (fsrfdata, 'soil_vf_om', SITE_soil_vf_om)
      ELSE
         allocate (SITE_soil_vf_om (8))
         DO nsl = 1, 8
            write(c,'(i1)') nsl
            filename = trim(DEF_dir_rawdata)//'/soil/vf_om_s.nc'
            CALL read_point_var_2d_real8 (gridsoil, filename, 'vf_om_s_l'//trim(c), &
               SITE_lon_location, SITE_lat_location, SITE_soil_vf_om(nsl))
         ENDDO
      ENDIF

      u_site_wf_gravels = readflag &
         .and. ncio_var_exist(fsrfdata,'soil_wf_gravels',readflag)
      IF (u_site_wf_gravels) THEN
         CALL ncio_read_serial (fsrfdata, 'soil_wf_gravels', SITE_soil_wf_gravels)
      ELSE
         allocate (SITE_soil_wf_gravels (8))
         DO nsl = 1, 8
            write(c,'(i1)') nsl
            filename = trim(DEF_dir_rawdata)//'/soil/wf_gravels_s.nc'
            CALL read_point_var_2d_real8 (gridsoil, filename, 'wf_gravels_s_l'//trim(c), &
               SITE_lon_location, SITE_lat_location, SITE_soil_wf_gravels(nsl))
         ENDDO
      ENDIF

      u_site_wf_sand = readflag &
         .and. ncio_var_exist(fsrfdata,'soil_wf_sand',readflag)
      IF (u_site_wf_sand) THEN
         CALL ncio_read_serial (fsrfdata, 'soil_wf_sand', SITE_soil_wf_sand)
      ELSE
         allocate (SITE_soil_wf_sand (8))
         DO nsl = 1, 8
            write(c,'(i1)') nsl
            filename = trim(DEF_dir_rawdata)//'/soil/wf_sand_s.nc'
            CALL read_point_var_2d_real8 (gridsoil, filename, 'wf_sand_s_l'//trim(c), &
               SITE_lon_location, SITE_lat_location, SITE_soil_wf_sand(nsl))
         ENDDO
      ENDIF

<<<<<<< HEAD
      u_site_wf_om = ((.not. mksrfdata) .or. USE_SITE_soilparameters) &
         .and. ncio_var_exist(fsrfdata,'soil_wf_om') 
      IF (u_site_wf_om) THEN
         CALL ncio_read_serial (fsrfdata, 'soil_wf_om', SITE_soil_wf_om)
      ELSE
         allocate (SITE_soil_wf_om (8))
         DO nsl = 1, 8
            write(c,'(i1)') nsl
            filename = trim(DEF_dir_rawdata)//'/soil/wf_om_s.nc'
            CALL read_point_var_2d_real8 (gridsoil, filename, 'wf_om_s_l'//trim(c), &
               SITE_lon_location, SITE_lat_location, SITE_soil_wf_om(nsl))
         ENDDO
      ENDIF

      u_site_wf_clay = ((.not. mksrfdata) .or. USE_SITE_soilparameters) &
         .and. ncio_var_exist(fsrfdata,'soil_wf_clay') 
      IF (u_site_wf_clay) THEN
         CALL ncio_read_serial (fsrfdata, 'soil_wf_clay', SITE_soil_wf_clay)
      ELSE
         allocate (SITE_soil_wf_clay (8))
         DO nsl = 1, 8
            write(c,'(i1)') nsl
            filename = trim(DEF_dir_rawdata)//'/soil/wf_clay_s.nc'
            CALL read_point_var_2d_real8 (gridsoil, filename, 'wf_clay_s_l'//trim(c), &
               SITE_lon_location, SITE_lat_location, SITE_soil_wf_clay(nsl))
         ENDDO
      ENDIF

      u_site_OM_density = ((.not. mksrfdata) .or. USE_SITE_soilparameters) &
         .and. ncio_var_exist(fsrfdata,'soil_OM_density') 
=======
      u_site_OM_density = readflag &
         .and. ncio_var_exist(fsrfdata,'soil_OM_density',readflag)
>>>>>>> cf8472f7
      IF (u_site_OM_density) THEN
         CALL ncio_read_serial (fsrfdata, 'soil_OM_density', SITE_soil_OM_density)
      ELSE
         allocate (SITE_soil_OM_density (8))
         DO nsl = 1, 8
            write(c,'(i1)') nsl
            filename = trim(DEF_dir_rawdata)//'/soil/OM_density_s.nc'
            CALL read_point_var_2d_real8 (gridsoil, filename, 'OM_density_s_l'//trim(c), &
               SITE_lon_location, SITE_lat_location, SITE_soil_OM_density(nsl))
         ENDDO
      ENDIF

      u_site_BD_all = readflag &
         .and. ncio_var_exist(fsrfdata,'soil_BD_all',readflag)
      IF (u_site_BD_all) THEN
         CALL ncio_read_serial (fsrfdata, 'soil_BD_all', SITE_soil_BD_all)
      ELSE
         allocate (SITE_soil_BD_all (8))
         DO nsl = 1, 8
            write(c,'(i1)') nsl
            filename = trim(DEF_dir_rawdata)//'/soil/BD_all_s.nc'
            CALL read_point_var_2d_real8 (gridsoil, filename, 'BD_all_s_l'//trim(c), &
               SITE_lon_location, SITE_lat_location, SITE_soil_BD_all(nsl))
         ENDDO
      ENDIF

      u_site_theta_s = readflag &
         .and. ncio_var_exist(fsrfdata,'soil_theta_s',readflag)
      IF (u_site_theta_s) THEN
         CALL ncio_read_serial (fsrfdata, 'soil_theta_s', SITE_soil_theta_s)
      ELSE
         allocate (SITE_soil_theta_s (8))
         DO nsl = 1, 8
            write(c,'(i1)') nsl
            filename = trim(DEF_dir_rawdata)//'/soil/theta_s.nc'
            CALL read_point_var_2d_real8 (gridsoil, filename, 'theta_s_l'//trim(c), &
               SITE_lon_location, SITE_lat_location, SITE_soil_theta_s(nsl))
         ENDDO
      ENDIF

      u_site_k_s = readflag &
         .and. ncio_var_exist(fsrfdata,'soil_k_s',readflag)
      IF (u_site_k_s) THEN
         CALL ncio_read_serial (fsrfdata, 'soil_k_s', SITE_soil_k_s)
      ELSE
         allocate (SITE_soil_k_s (8))
         DO nsl = 1, 8
            write(c,'(i1)') nsl
            filename = trim(DEF_dir_rawdata)//'/soil/k_s.nc'
            CALL read_point_var_2d_real8 (gridsoil, filename, 'k_s_l'//trim(c), &
               SITE_lon_location, SITE_lat_location, SITE_soil_k_s(nsl))
         ENDDO
      ENDIF

      u_site_csol = readflag &
         .and. ncio_var_exist(fsrfdata,'soil_csol',readflag)
      IF (u_site_csol) THEN
         CALL ncio_read_serial (fsrfdata, 'soil_csol', SITE_soil_csol)
      ELSE
         allocate (SITE_soil_csol (8))
         DO nsl = 1, 8
            write(c,'(i1)') nsl
            filename = trim(DEF_dir_rawdata)//'/soil/csol.nc'
            CALL read_point_var_2d_real8 (gridsoil, filename, 'csol_l'//trim(c), &
               SITE_lon_location, SITE_lat_location, SITE_soil_csol(nsl))
         ENDDO
      ENDIF

      u_site_tksatu = readflag &
         .and. ncio_var_exist(fsrfdata,'soil_tksatu',readflag)
      IF (u_site_tksatu) THEN
         CALL ncio_read_serial (fsrfdata, 'soil_tksatu', SITE_soil_tksatu)
      ELSE
         allocate (SITE_soil_tksatu (8))
         DO nsl = 1, 8
            write(c,'(i1)') nsl
            filename = trim(DEF_dir_rawdata)//'/soil/tksatu.nc'
            CALL read_point_var_2d_real8 (gridsoil, filename, 'tksatu_l'//trim(c), &
               SITE_lon_location, SITE_lat_location, SITE_soil_tksatu(nsl))
         ENDDO
      ENDIF

      u_site_tksatf = readflag &
         .and. ncio_var_exist(fsrfdata,'soil_tksatf',readflag)
      IF (u_site_tksatf) THEN
         CALL ncio_read_serial (fsrfdata, 'soil_tksatf', SITE_soil_tksatf)
      ELSE
         allocate (SITE_soil_tksatf (8))
         DO nsl = 1, 8
            write(c,'(i1)') nsl
            filename = trim(DEF_dir_rawdata)//'/soil/tksatf.nc'
            CALL read_point_var_2d_real8 (gridsoil, filename, 'tksatf_l'//trim(c), &
               SITE_lon_location, SITE_lat_location, SITE_soil_tksatf(nsl))
         ENDDO
      ENDIF

      u_site_tkdry = readflag &
         .and. ncio_var_exist(fsrfdata,'soil_tkdry',readflag)
      IF (u_site_tkdry) THEN
         CALL ncio_read_serial (fsrfdata, 'soil_tkdry', SITE_soil_tkdry)
      ELSE
         allocate (SITE_soil_tkdry (8))
         DO nsl = 1, 8
            write(c,'(i1)') nsl
            filename = trim(DEF_dir_rawdata)//'/soil/tkdry.nc'
            CALL read_point_var_2d_real8 (gridsoil, filename, 'tkdry_l'//trim(c), &
               SITE_lon_location, SITE_lat_location, SITE_soil_tkdry(nsl))
         ENDDO
      ENDIF

      u_site_k_solids = readflag &
         .and. ncio_var_exist(fsrfdata,'soil_k_solids',readflag)
      IF (u_site_k_solids) THEN
         CALL ncio_read_serial (fsrfdata, 'soil_k_solids', SITE_soil_k_solids)
      ELSE
         allocate (SITE_soil_k_solids (8))
         DO nsl = 1, 8
            write(c,'(i1)') nsl
            filename = trim(DEF_dir_rawdata)//'/soil/k_solids.nc'
            CALL read_point_var_2d_real8 (gridsoil, filename, 'k_solids_l'//trim(c), &
               SITE_lon_location, SITE_lat_location, SITE_soil_k_solids(nsl))
         ENDDO
      ENDIF

      u_site_psi_s = readflag &
         .and. ncio_var_exist(fsrfdata,'soil_psi_s',readflag)
      IF (u_site_psi_s) THEN
         CALL ncio_read_serial (fsrfdata, 'soil_psi_s', SITE_soil_psi_s)
      ELSE
         allocate (SITE_soil_psi_s (8))
         DO nsl = 1, 8
            write(c,'(i1)') nsl
            filename = trim(DEF_dir_rawdata)//'/soil/psi_s.nc'
            CALL read_point_var_2d_real8 (gridsoil, filename, 'psi_s_l'//trim(c), &
               SITE_lon_location, SITE_lat_location, SITE_soil_psi_s(nsl))
         ENDDO
      ENDIF

      u_site_lambda = readflag &
         .and. ncio_var_exist(fsrfdata,'soil_lambda',readflag)
      IF (u_site_lambda) THEN
         CALL ncio_read_serial (fsrfdata, 'soil_lambda', SITE_soil_lambda)
      ELSE
         allocate (SITE_soil_lambda (8))
         DO nsl = 1, 8
            write(c,'(i1)') nsl
            filename = trim(DEF_dir_rawdata)//'/soil/lambda.nc'
            CALL read_point_var_2d_real8 (gridsoil, filename, 'lambda_l'//trim(c), &
               SITE_lon_location, SITE_lat_location, SITE_soil_lambda(nsl))
         ENDDO
      ENDIF

#ifdef vanGenuchten_Mualem_SOIL_MODEL
      u_site_theta_r = readflag &
         .and. ncio_var_exist(fsrfdata,'soil_theta_r',readflag)
      IF (u_site_theta_r) THEN
         CALL ncio_read_serial (fsrfdata, 'soil_theta_r', SITE_soil_theta_r)
      ELSE
         allocate (SITE_soil_theta_r (8))
         DO nsl = 1, 8
            write(c,'(i1)') nsl
            filename = trim(DEF_dir_rawdata)//'/soil/VGM_theta_r.nc'
            CALL read_point_var_2d_real8 (gridsoil, filename, 'VGM_theta_r_l'//trim(c), &
               SITE_lon_location, SITE_lat_location, SITE_soil_theta_r(nsl))
         ENDDO
      ENDIF

      u_site_alpha_vgm = readflag &
         .and. ncio_var_exist(fsrfdata,'soil_alpha_vgm',readflag)
      IF (u_site_alpha_vgm) THEN
         CALL ncio_read_serial (fsrfdata, 'soil_alpha_vgm', SITE_soil_alpha_vgm)
      ELSE
         allocate (SITE_soil_alpha_vgm (8))
         DO nsl = 1, 8
            write(c,'(i1)') nsl
            filename = trim(DEF_dir_rawdata)//'/soil/VGM_alpha.nc'
            CALL read_point_var_2d_real8 (gridsoil, filename, 'VGM_alpha_l'//trim(c), &
               SITE_lon_location, SITE_lat_location, SITE_soil_alpha_vgm(nsl))
         ENDDO
      ENDIF

      u_site_L_vgm = readflag &
         .and. ncio_var_exist(fsrfdata,'soil_L_vgm',readflag)
      IF (u_site_L_vgm) THEN
         CALL ncio_read_serial (fsrfdata, 'soil_L_vgm', SITE_soil_L_vgm)
      ELSE
         allocate (SITE_soil_L_vgm (8))
         DO nsl = 1, 8
            write(c,'(i1)') nsl
            filename = trim(DEF_dir_rawdata)//'/soil/VGM_L.nc'
            CALL read_point_var_2d_real8 (gridsoil, filename, 'VGM_L_l'//trim(c), &
               SITE_lon_location, SITE_lat_location, SITE_soil_L_vgm(nsl))
         ENDDO
      ENDIF

      u_site_n_vgm = readflag &
         .and. ncio_var_exist(fsrfdata,'soil_n_vgm',readflag)
      IF (u_site_n_vgm) THEN
         CALL ncio_read_serial (fsrfdata, 'soil_n_vgm', SITE_soil_n_vgm)
      ELSE
         allocate (SITE_soil_n_vgm (8))
         DO nsl = 1, 8
            write(c,'(i1)') nsl
            filename = trim(DEF_dir_rawdata)//'/soil/VGM_n.nc'
            CALL read_point_var_2d_real8 (gridsoil, filename, 'VGM_n_l'//trim(c), &
               SITE_lon_location, SITE_lat_location, SITE_soil_n_vgm(nsl))
         ENDDO
      ENDIF
#endif

      u_site_BA_alpha = u_site_vf_gravels .and. u_site_vf_sand
      u_site_BA_beta  = u_site_vf_gravels .and. u_site_vf_sand
      allocate (SITE_soil_BA_alpha (8))
      allocate (SITE_soil_BA_beta  (8))
      DO nsl = 1, 8
         IF (SITE_soil_vf_gravels(nsl) + SITE_soil_vf_sand(nsl) > 0.4) THEN
            SITE_soil_BA_alpha(nsl) = 0.38
            SITE_soil_BA_beta (nsl) = 35.0
         ELSEIF (SITE_soil_vf_gravels(nsl) + SITE_soil_vf_sand(nsl) > 0.25) THEN
            SITE_soil_BA_alpha(nsl) = 0.24
            SITE_soil_BA_beta (nsl) = 26.0
         ELSE
            SITE_soil_BA_alpha(nsl) = 0.20
            SITE_soil_BA_beta (nsl) = 10.0
         ENDIF
      ENDDO


      IF (DEF_Runoff_SCHEME == 3) THEN ! for Simple VIC
         u_site_soil_texture = readflag &
            .and. ncio_var_exist(fsrfdata,'soil_texture',readflag)
         IF (u_site_soil_texture) THEN
            CALL ncio_read_serial (fsrfdata, 'soil_texture', SITE_soil_texture)
         ELSE
            filename = trim(DEF_dir_rawdata)//'/soil/soiltexture_0cm-60cm_mean.nc'
            CALL read_point_var_2d_int32 (gridsoil, filename, 'soiltexture', &
               SITE_lon_location, SITE_lat_location, SITE_soil_texture)
         ENDIF
      ENDIF

      IF (mksrfdata) THEN
         write(*,'(A,8ES10.2,3A)') 'soil_vf_quartz_mineral : ', SITE_soil_vf_quartz_mineral(1:8), ' (from ',trim(datasource(u_site_vf_quartz_mineral)),')'
         write(*,'(A,8ES10.2,3A)') 'soil_vf_gravels        : ', SITE_soil_vf_gravels       (1:8), ' (from ',trim(datasource(u_site_vf_gravels       )),')'
         write(*,'(A,8ES10.2,3A)') 'soil_vf_sand           : ', SITE_soil_vf_sand          (1:8), ' (from ',trim(datasource(u_site_vf_sand          )),')'
         write(*,'(A,8ES10.2,3A)') 'soil_vf_clay           : ', SITE_soil_vf_clay          (1:8), ' (from ',trim(datasource(u_site_vf_clay          )),')'
         write(*,'(A,8ES10.2,3A)') 'soil_vf_om             : ', SITE_soil_vf_om            (1:8), ' (from ',trim(datasource(u_site_vf_om            )),')'
         write(*,'(A,8ES10.2,3A)') 'soil_wf_gravels        : ', SITE_soil_wf_gravels       (1:8), ' (from ',trim(datasource(u_site_wf_gravels       )),')'
         write(*,'(A,8ES10.2,3A)') 'soil_wf_sand           : ', SITE_soil_wf_sand          (1:8), ' (from ',trim(datasource(u_site_wf_sand          )),')'
         write(*,'(A,8ES10.2,3A)') 'soil_wf_om             : ', SITE_soil_wf_om            (1:8), ' (from ',trim(datasource(u_site_wf_om            )),')'
         write(*,'(A,8ES10.2,3A)') 'soil_wf_clay           : ', SITE_soil_wf_clay          (1:8), ' (from ',trim(datasource(u_site_wf_clay          )),')'
         write(*,'(A,8ES10.2,3A)') 'soil_OM_density        : ', SITE_soil_OM_density       (1:8), ' (from ',trim(datasource(u_site_OM_density       )),')'
         write(*,'(A,8ES10.2,3A)') 'soil_BD_all            : ', SITE_soil_BD_all           (1:8), ' (from ',trim(datasource(u_site_BD_all           )),')'
         write(*,'(A,8ES10.2,3A)') 'soil_theta_s           : ', SITE_soil_theta_s          (1:8), ' (from ',trim(datasource(u_site_theta_s          )),')'
         write(*,'(A,8ES10.2,3A)') 'soil_k_s               : ', SITE_soil_k_s              (1:8), ' (from ',trim(datasource(u_site_k_s              )),')'
         write(*,'(A,8ES10.2,3A)') 'soil_csol              : ', SITE_soil_csol             (1:8), ' (from ',trim(datasource(u_site_csol             )),')'
         write(*,'(A,8ES10.2,3A)') 'soil_tksatu            : ', SITE_soil_tksatu           (1:8), ' (from ',trim(datasource(u_site_tksatu           )),')'
         write(*,'(A,8ES10.2,3A)') 'soil_tksatf            : ', SITE_soil_tksatf           (1:8), ' (from ',trim(datasource(u_site_tksatf           )),')'
         write(*,'(A,8ES10.2,3A)') 'soil_tkdry             : ', SITE_soil_tkdry            (1:8), ' (from ',trim(datasource(u_site_tkdry            )),')'
         write(*,'(A,8ES10.2,3A)') 'soil_k_solids          : ', SITE_soil_k_solids         (1:8), ' (from ',trim(datasource(u_site_k_solids         )),')'
         write(*,'(A,8ES10.2,3A)') 'soil_psi_s             : ', SITE_soil_psi_s            (1:8), ' (from ',trim(datasource(u_site_psi_s            )),')'
         write(*,'(A,8ES10.2,3A)') 'soil_lambda            : ', SITE_soil_lambda           (1:8), ' (from ',trim(datasource(u_site_lambda           )),')'
#ifdef vanGenuchten_Mualem_SOIL_MODEL
         write(*,'(A,8ES10.2,3A)') 'soil_theta_r           : ', SITE_soil_theta_r          (1:8), ' (from ',trim(datasource(u_site_theta_r          )),')'
         write(*,'(A,8ES10.2,3A)') 'soil_alpha_vgm         : ', SITE_soil_alpha_vgm        (1:8), ' (from ',trim(datasource(u_site_alpha_vgm        )),')'
         write(*,'(A,8ES10.2,3A)') 'soil_L_vgm             : ', SITE_soil_L_vgm            (1:8), ' (from ',trim(datasource(u_site_L_vgm            )),')'
         write(*,'(A,8ES10.2,3A)') 'soil_n_vgm             : ', SITE_soil_n_vgm            (1:8), ' (from ',trim(datasource(u_site_n_vgm            )),')'
#endif
         write(*,'(A,8ES10.2,3A)') 'soil_BA_alpha          : ', SITE_soil_BA_alpha         (1:8), ' (from ',trim(datasource(u_site_BA_alpha         )),')'
         write(*,'(A,8ES10.2,3A)') 'soil_BA_beta           : ', SITE_soil_BA_beta          (1:8), ' (from ',trim(datasource(u_site_BA_beta          )),')'

         IF (DEF_Runoff_SCHEME == 3) THEN ! for Simple VIC
            write(*,'(A,I3,3A)') 'soil texture           : ', SITE_soil_texture, ' (from ',trim(datasource(u_site_soil_texture)),')'
         ENDIF
      ENDIF


      ! (9) depth to bedrock
      IF (DEF_USE_BEDROCK) THEN
         readflag = ((.not. mksrfdata) .or. USE_SITE_dbedrock)
         u_site_dbedrock = readflag &
            .and. ncio_var_exist (fsrfdata, 'depth_to_bedrock',readflag)
         IF (u_site_dbedrock) THEN
            CALL ncio_read_serial (fsrfdata, 'depth_to_bedrock', SITE_dbedrock)
         ELSE
            CALL gridrock%define_by_name ('colm_500m')
            filename = trim(DEF_dir_rawdata)//'/bedrock.nc'
            CALL read_point_var_2d_real8 (gridrock, filename, 'dbedrock', &
               SITE_lon_location, SITE_lat_location, SITE_dbedrock)
         ENDIF

         IF (mksrfdata) THEN
            write(*,'(A,F8.2,3A)') 'Depth to bedrock : ', SITE_dbedrock, ' (from ',trim(datasource(u_site_dbedrock)),')'
         ENDIF

      ENDIF

      ! (10) topography
      readflag = ((.not. mksrfdata) .or. USE_SITE_topography)
      u_site_elevation = readflag &
         .and. ncio_var_exist (fsrfdata, 'elevation',readflag)
      IF (u_site_elevation) THEN
         CALL ncio_read_serial (fsrfdata, 'elevation', SITE_elevation)
      ELSE
         CALL gridelv%define_by_name ('colm_500m')
         filename = trim(DEF_dir_rawdata)//'/elevation.nc'
         CALL read_point_var_2d_real8 (gridelv, filename, 'elevation', &
            SITE_lon_location, SITE_lat_location, SITE_elevation)
      ENDIF

      u_site_elvstd = readflag &
         .and. ncio_var_exist (fsrfdata, 'elvstd',readflag)
      IF (u_site_elvstd) THEN
         CALL ncio_read_serial (fsrfdata, 'elvstd', SITE_elvstd)
      ELSE
         SITE_elvstd = 0.
      ENDIF

      IF (DEF_USE_Forcing_Downscaling) THEN

         filename = trim(DEF_DS_HiresTopographyDataDir)//"/slope.nc"
         IF (ncio_var_exist(filename,'lat') .and. ncio_var_exist(filename,'lon')) THEN
            CALL grid_topo_factor%define_from_file (filename, "lat", "lon")
         ENDIF

         u_site_svf = readflag &
            .and. ncio_var_exist (fsrfdata, 'SITE_svf',readflag)
         IF (u_site_svf) THEN
            CALL ncio_read_serial (fsrfdata, 'SITE_svf' , SITE_svf)
         ELSE
            filename = trim(DEF_DS_HiresTopographyDataDir)//"/sky_view_factor.nc"
            CALL read_point_var_2d_real8 (grid_topo_factor, filename, 'svf', &
               SITE_lon_location, SITE_lat_location, SITE_svf)
         ENDIF

         u_site_cur = readflag &
            .and. ncio_var_exist (fsrfdata, 'SITE_cur',readflag)
         IF (u_site_cur) THEN
            CALL ncio_read_serial (fsrfdata, 'SITE_cur' , SITE_cur)
         ELSE
            filename = trim(DEF_DS_HiresTopographyDataDir)//"/curvature.nc"
            CALL read_point_var_2d_real8 (grid_topo_factor, filename, 'curvature', &
               SITE_lon_location, SITE_lat_location, SITE_cur)
         ENDIF

         u_site_slp_type = readflag &
            .and. ncio_var_exist (fsrfdata, 'SITE_slp_type', readflag) &
            .and. ncio_var_exist (fsrfdata, 'SITE_asp_type', readflag) &
            .and. ncio_var_exist (fsrfdata, 'SITE_area_type',readflag)
         u_site_asp_type  = u_site_slp_type
         u_site_area_type = u_site_slp_type

         IF (u_site_slp_type) THEN
            CALL ncio_read_serial (fsrfdata, 'SITE_slp_type' , SITE_slp_type  )
            CALL ncio_read_serial (fsrfdata, 'SITE_asp_type' , SITE_asp_type  )
            CALL ncio_read_serial (fsrfdata, 'SITE_area_type', SITE_area_type )
         ELSE
            filename = trim(DEF_DS_HiresTopographyDataDir)//"/slope.nc"
            CALL read_point_var_2d_real8 (grid_topo_factor, filename, 'slope', &
               SITE_lon_location, SITE_lat_location, slp)

            filename = trim(DEF_DS_HiresTopographyDataDir)//"/aspect.nc"
            CALL read_point_var_2d_real8 (grid_topo_factor, filename, 'aspect', &
               SITE_lon_location, SITE_lat_location, asp)

            allocate (SITE_slp_type  (num_slope_type)); SITE_slp_type (:) = 0.
            allocate (SITE_asp_type  (num_slope_type)); SITE_asp_type (:) = 0.
            allocate (SITE_area_type (num_slope_type)); SITE_area_type(:) = 0.

            IF ((asp.ge.0 .and. asp.le.90*pi/180) .or. (asp.ge.270*pi/180 .and. asp.le.360*pi/180)) THEN
               IF ((slp.ge.15*pi/180)) THEN  ! north abrupt slope
                  typ = 1
               ELSE                          ! north gentle slope
                  typ = 2
               ENDIF
            ELSE
               IF ((slp.ge.15*pi/180)) THEN  ! south abrupt slope
                  typ = 3
               ELSE                          ! south gentle slope
                  typ = 4
               ENDIF
            ENDIF

            SITE_slp_type (typ) = slp
            SITE_asp_type (typ) = asp
            SITE_area_type(typ) = 1.

         ENDIF

         u_site_sf_lut = readflag &
            .and. ncio_var_exist (fsrfdata, 'SITE_sf_lut',readflag)
         IF (u_site_sf_lut) THEN
            CALL ncio_read_serial (fsrfdata, 'SITE_sf_lut', SITE_sf_lut)
         ELSE
            filename = trim(DEF_DS_HiresTopographyDataDir)//"/terrain_elev_angle_front.nc"
            CALL read_point_var_3d_first_real8 (grid_topo_factor, filename, 'tea_front', &
               SITE_lon_location, SITE_lat_location, num_azimuth, tea_f)

            filename = trim(DEF_DS_HiresTopographyDataDir)//"/terrain_elev_angle_back.nc"
            CALL read_point_var_3d_first_real8 (grid_topo_factor, filename, 'tea_back', &
               SITE_lon_location, SITE_lat_location, num_azimuth, tea_b)

            allocate (SITE_sf_lut (num_azimuth, num_zenith))

            DO a = 1, num_azimuth

               tea_f(a) = asin(max(min(tea_f(a),1.),-1.))
               tea_b(a) = asin(max(min(tea_b(a),1.),-1.))

               IF (tea_f(a) <= tea_b(a)) tea_f(a) = tea_b(a) + 0.001

               DO z = 1, num_zenith
                  zenith_angle = pi/(2*num_zenith)*(z-1)

                  IF (pi*0.5 - zenith_angle < tea_b(a)) THEN
                     SITE_sf_lut(a,z) = 0
                  ELSE IF (pi*0.5 - zenith_angle > tea_f(a)) THEN
                     SITE_sf_lut(a,z) = 1
                  ELSE
                     SITE_sf_lut(a,z) = (0.5*pi - zenith_angle - tea_b(a))/(tea_f(a) - tea_b(a))
                  ENDIF

               ENDDO
            ENDDO

         ENDIF
      ENDIF

      IF (mksrfdata) THEN
         write(*,'(A,F8.2,3A)') 'Elevation : ', SITE_elevation, ' (from ',trim(datasource(u_site_elevation)),')'
         write(*,'(A,F8.2,3A)') 'Elv std   : ', SITE_elvstd,    ' (from ',trim(datasource(u_site_elvstd)),')'

         IF (DEF_USE_Forcing_Downscaling) THEN
            write(*,'(A,F8.2,3A)') 'Sky view factor : ', SITE_svf, ' (from ',trim(datasource(u_site_svf)),')'
            write(*,'(A,F8.2,3A)') 'Curvature       : ', SITE_cur, ' (from ',trim(datasource(u_site_cur)),')'
            write(c,'(I0)') num_slope_type
            write(*,'(A,'//trim(c)//'F8.2,3A)') 'Slope  type     : ', SITE_slp_type,  ' (from ',trim(datasource(u_site_slp_type)),')'
            write(*,'(A,'//trim(c)//'F8.2,3A)') 'Aspect type     : ', SITE_asp_type,  ' (from ',trim(datasource(u_site_slp_type)),')'
            write(*,'(A,'//trim(c)//'F8.2,3A)') 'Slope type area : ', SITE_area_type, ' (from ',trim(datasource(u_site_slp_type)),')'
            write(c,'(I0)') num_azimuth*num_zenith
            write(*,'(A,A,I3,A,I3,A,'//trim(c)//'F8.2,3A)') 'Shadow lookup table    : ', &
               '(', num_azimuth, ' in azimuth,', num_zenith, ' in zenith)', &
               SITE_sf_lut , ' (from ',trim(datasource(u_site_sf_lut)),')'
         ENDIF
      ENDIF


      IF (.not. mksrfdata) THEN

         landpatch%nset = numpatch

         allocate (landpatch%settyp (numpatch)); landpatch%settyp = SITE_landtype

         landpatch%nblkgrp = 1
         allocate (landpatch%xblkgrp(1));       landpatch%xblkgrp(1) = 1
         allocate (landpatch%yblkgrp(1));       landpatch%yblkgrp(1) = 1

         allocate (landpatch%vecgs%vlen(1,1));  landpatch%vecgs%vlen(1,1) = numpatch
         allocate (landpatch%vecgs%vstt(1,1));  landpatch%vecgs%vstt(1,1) = 1
         allocate (landpatch%vecgs%vend(1,1));  landpatch%vecgs%vend(1,1) = numpatch

#if (defined LULC_IGBP_PFT || defined LULC_IGBP_PC)

         IF (numpft > 0) THEN

            landpft%nset = numpft

            allocate (landpft%settyp (numpft)); landpft%settyp = SITE_pfttyp

            landpft%nblkgrp = 1
            allocate (landpft%xblkgrp(1));       landpft%xblkgrp(1) = 1
            allocate (landpft%yblkgrp(1));       landpft%yblkgrp(1) = 1

            allocate (landpft%vecgs%vlen(1,1));  landpft%vecgs%vlen(1,1) = numpft
            allocate (landpft%vecgs%vstt(1,1));  landpft%vecgs%vstt(1,1) = 1
            allocate (landpft%vecgs%vend(1,1));  landpft%vecgs%vend(1,1) = numpft

            allocate (patch_pft_s (numpatch))
            allocate (patch_pft_e (numpatch))
            allocate (pft2patch   (numpft  ))
#ifdef CROP
            IF (SITE_landtype == CROPLAND) THEN
               patch_pft_s = (/(i, i = 1, numpatch)/)
               patch_pft_e = (/(i, i = 1, numpatch)/)
               pft2patch   = (/(i, i = 1, numpatch)/)
            ELSE
               patch_pft_s = 1
               patch_pft_e = numpft
               pft2patch   = 1
            ENDIF
#else
            patch_pft_s = 1
            patch_pft_e = numpft
            pft2patch   = 1
#endif
         ENDIF
#endif

      ENDIF

   END SUBROUTINE read_surface_data_single


!-----------------------------------------------------------------------
   SUBROUTINE read_urban_surface_data_single (fsrfdata, mksrfdata, mkrun)

   USE MOD_TimeManager
   USE MOD_Grid
   USE MOD_Block
   USE MOD_NetCDFSerial
   USE MOD_NetCDFPoint
   USE MOD_Namelist
   USE MOD_Utils
   USE MOD_SPMD_Task
   USE MOD_LandPatch
   USE MOD_LandUrban
   USE MOD_Urban_Const_LCZ
   USE MOD_Vars_Global, only: PI, URBAN
   IMPLICIT NONE

   character(len=*), intent(in) :: fsrfdata
   logical, intent(in) :: mksrfdata
   logical, intent(in), optional :: mkrun

   ! Local Variables
   real(r8), allocatable, dimension(:,:)     :: hlrbld , wtrd   , ncar_ht, ncar_wt
   real(r8), allocatable, dimension(:,:)     :: emroof , emwall , emimrd , emperd
   real(r8), allocatable, dimension(:,:)     :: throof , thwall , tbmin  , tbmax
   real(r8), allocatable, dimension(:,:,:)   :: cvroof , cvwall , cvimrd , &
                                                tkroof , tkwall , tkimrd
   real(r8), allocatable, dimension(:,:,:,:) :: albroof, albwall, albimrd, albperd

   real(r8) :: lat_in, lon_in
   real(r8) :: LAI, lakedepth, slp, asp, zenith_angle
   integer  :: i, isc, nsl, typ, a, z, rid, utyp
   integer  :: iyear, idate(3), simulation_lai_year_start, simulation_lai_year_end
   integer  :: start_year, end_year, ntime, itime, pop_i

   character(len=256) :: filename, dir_5x5
   character(len=4)   :: cyear, c, c5year

   type(grid_type) :: gridupatch, gridhroof, gridfroof , gridhtopu, gridfvegu, gridflakeu, gridlaiu, &
                      gridpopu  , gridlucy , gridbright, gridsoil , gridrock , gridelv   , gridlake, &
                      grid_topo_factor

   real(r8), allocatable :: tea_f(:), tea_b(:)

      u_site_froof = .false.; u_site_hroof = .false.; u_site_fgper   = .false.; u_site_hlr     = .false.;
      u_site_fveg  = .false.; u_site_htopu = .false.; u_site_urblai  = .false.; u_site_urbsai  = .false.;
      u_site_flake = .false.;

      u_site_albr  = .false.; u_site_albw  = .false.; u_site_albgimp = .false.; u_site_albgper = .false.;
      u_site_emr   = .false.; u_site_emw   = .false.; u_site_emgimp  = .false.; u_site_emgper  = .false.;

      u_site_cvr   = .false.; u_site_cvw   = .false.; u_site_cvgimp  = .false.;
      u_site_tkr   = .false.; u_site_tkw   = .false.; u_site_tkgimp  = .false.;

      u_site_tbmax = .false.; u_site_tbmin = .false.; u_site_thickr  = .false.; u_site_thickw  = .false.;
      u_site_pop   = .false.; u_site_lucy  = .false.;

      IF (mksrfdata) THEN
         write(*,*)
         write(*,*) '  ----------------  Make Single Point Surface Data  ----------------  '
      ENDIF

      IF (ncio_var_exist(fsrfdata, 'latitude')) THEN
         CALL ncio_read_serial (fsrfdata, 'latitude',  lat_in)
         IF (lat_in /= SITE_lat_location) THEN
            write(*,*) 'Warning: Latitude mismatch: ', &
               lat_in, ' in data file and ', SITE_lat_location, 'in namelist.'
         ENDIF
         SITE_lat_location = lat_in
      ENDIF

      IF (ncio_var_exist(fsrfdata, 'longitude')) THEN
         CALL ncio_read_serial (fsrfdata, 'longitude', lon_in)
         IF (lon_in /= SITE_lon_location) THEN
            write(*,*) 'Warning: Longitude mismatch: ', &
               lon_in, ' in data file and ', SITE_lon_location, 'in namelist.'
         ENDIF
         SITE_lon_location = lon_in
      ENDIF

      CALL normalize_longitude (SITE_lon_location)

      IF (.not. isgreenwich) THEN
         LocalLongitude = SITE_lon_location
      ENDIF

      IF (mksrfdata) THEN
         write(*,'(A,F8.2)') 'Latitude  : ', SITE_lat_location
         write(*,'(A,F8.2)') 'Longitude : ', SITE_lon_location
      ENDIF

      DEF_domain%edges = floor(SITE_lat_location)
      DEF_domain%edgen = floor(SITE_lat_location) + 1.
      DEF_domain%edgew = floor(SITE_lon_location)
      DEF_domain%edgee = floor(SITE_lon_location) + 1.

      CALL gblock%set ()
      gblock%nblkme = 1
      allocate(gblock%xblkme(1))
      allocate(gblock%yblkme(1))
      gblock%xblkme(1) = find_nearest_west  (SITE_lon_location, gblock%nxblk, gblock%lon_w)
      gblock%yblkme(1) = find_nearest_south (SITE_lat_location, gblock%nyblk, gblock%lat_s)

      ! (1) build/read "land patch" by using land cover type data
      IF (trim(fsrfdata) /= 'null') THEN
         SITE_landtype = URBAN
      ELSEIF (SITE_landtype /= URBAN) THEN
         write(*,*) 'Error! Please set namelist SITE_landtype first!'
         CALL CoLM_stop()
      ENDIF

      numpatch = 1
      numurban = 1
      u_site_landtype = (SITE_landtype >= 0)
      IF (mksrfdata) THEN
         write(*,'(A,A,3A)') 'Land cover type : ', trim(patchclassname(SITE_landtype)), &
            ' (from ',trim(datasource(u_site_landtype)),')'
      ENDIF

      IF (mksrfdata) THEN
         ! (2) build/read "urban type" by using land cover type data
IF (DEF_URBAN_type_scheme == 1) THEN
         u_site_utype = ncio_var_exist(fsrfdata,'URBAN_DENSITY_CLASS')

         IF ( u_site_utype ) THEN
            CALL ncio_read_serial (fsrfdata, 'URBTYP'             , SITE_ncar_rid)
            CALL ncio_read_serial (fsrfdata, 'URBAN_DENSITY_CLASS', SITE_urbtyp  )
         ELSE
            CALL gridupatch%define_by_name ('colm_500m')

            dir_5x5 = trim(DEF_dir_rawdata) // '/urban_type/'
            CALL read_point_5x5_var_2d_int32 (gridupatch, dir_5x5, 'URBTYP', 'REGION_ID', &
               SITE_lon_location, SITE_lat_location, SITE_ncar_rid)

            CALL read_point_5x5_var_2d_int32 (gridupatch, dir_5x5, 'URBTYP', 'URBAN_DENSITY_CLASS', &
               SITE_lon_location, SITE_lat_location, SITE_urbtyp)

            write(*,'(A,I0,A,I0,3A)') 'Urban type : NCAR ', SITE_urbtyp, ' of Region ', SITE_ncar_rid, &
               ' (from ',trim(datasource(u_site_utype)),')'
         ENDIF
ELSE
         u_site_utype = ncio_var_exist(fsrfdata,'LCZ_DOM')
         IF ( u_site_utype ) THEN
            CALL ncio_read_serial (fsrfdata, 'LCZ_DOM', SITE_urbtyp  )
         ELSE
            CALL gridupatch%define_by_name ('colm_500m')

            dir_5x5 = trim(DEF_dir_rawdata) // '/urban_type/'
            CALL read_point_5x5_var_2d_int32 (gridupatch, dir_5x5, 'URBTYP', 'LCZ_DOM', &
               SITE_lon_location, SITE_lat_location, SITE_urbtyp)
         ENDIF
         write(*,'(A,I0,3A)') 'Urban type : LCZ ', SITE_urbtyp, &
            ' (from ',trim(datasource(u_site_utype)),')'
ENDIF


         ! (4) urban geometry
         u_site_hroof = (USE_SITE_urban_geometry) .and. ncio_var_exist(fsrfdata,'building_mean_height',USE_SITE_urban_geometry)
         IF ( u_site_hroof ) THEN
            CALL ncio_read_serial (fsrfdata, 'building_mean_height', SITE_hroof  )
         ELSE
            CALL gridhroof%define_by_name ('colm_500m')
            dir_5x5 = trim(DEF_dir_rawdata) // '/urban/'
            write(c5year, '(i4.4)') int(DEF_LC_YEAR/5)*5

IF (DEF_Urban_geom_data == 1) THEN
            CALL read_point_5x5_var_2d_real8 (gridhroof, dir_5x5, 'URBSRF'//trim(c5year), 'HT_ROOF_GHSL', &
               SITE_lon_location, SITE_lat_location, SITE_hroof)
ELSE
            CALL read_point_5x5_var_2d_real8 (gridhroof, dir_5x5, 'URBSRF'//trim(c5year), 'HT_ROOF_Li', &
               SITE_lon_location, SITE_lat_location, SITE_hroof)
ENDIF
         ENDIF

         u_site_froof = (USE_SITE_urban_geometry) .and. ncio_var_exist(fsrfdata,'roof_area_fraction',USE_SITE_urban_geometry)
         IF ( u_site_froof ) THEN
            CALL ncio_read_serial (fsrfdata, 'roof_area_fraction', SITE_froof  )
         ELSE
            CALL gridfroof%define_by_name ('colm_500m')
            dir_5x5 = trim(DEF_dir_rawdata) // '/urban/'
            write(c5year, '(i4.4)') int(DEF_LC_YEAR/5)*5
IF (DEF_Urban_geom_data == 1) THEN
            CALL read_point_5x5_var_2d_real8 (gridfroof, dir_5x5, 'URBSRF'//trim(c5year), 'PCT_ROOF_GHSL', &
               SITE_lon_location, SITE_lat_location, SITE_froof)
ELSE
            CALL read_point_5x5_var_2d_real8 (gridfroof, dir_5x5, 'URBSRF'//trim(c5year), 'PCT_ROOF_Li', &
               SITE_lon_location, SITE_lat_location, SITE_froof)
ENDIF
         ENDIF

         u_site_fgper  = (USE_SITE_urban_geometry) .and. ncio_var_exist(fsrfdata,'impervious_area_fraction',USE_SITE_urban_geometry)
         IF ( u_site_fgper ) THEN
            CALL ncio_read_serial (fsrfdata, 'impervious_area_fraction', SITE_fgimp  )
         ENDIF

         u_site_thickr  = (USE_SITE_urban_geometry) .and. ncio_var_exist(fsrfdata,'THICK_ROOF',USE_SITE_urban_geometry)
         IF ( u_site_thickr ) THEN
            CALL ncio_read_serial (fsrfdata, 'THICK_ROOF', SITE_thickroof  )
         ENDIF

         u_site_thickw  = (USE_SITE_urban_geometry) .and. ncio_var_exist(fsrfdata,'THICK_WALL',USE_SITE_urban_geometry)
         IF ( u_site_thickw ) THEN
            CALL ncio_read_serial (fsrfdata, 'THICK_WALL', SITE_thickwall  )
         ENDIF

IF (DEF_USE_CANYON_HWR) THEN
         u_site_hlr  = (USE_SITE_urban_geometry) .and. ncio_var_exist(fsrfdata,'canyon_height_width_ratio',USE_SITE_urban_geometry)
         IF ( u_site_hlr ) THEN
            CALL ncio_read_serial (fsrfdata, 'canyon_height_width_ratio', SITE_hlr  )
         ENDIF
ELSE
         u_site_hlr  = (USE_SITE_urban_geometry) .and. ncio_var_exist(fsrfdata,'wall_to_plan_area_ratio',USE_SITE_urban_geometry)
         IF ( u_site_hlr ) THEN
            CALL ncio_read_serial (fsrfdata, 'wall_to_plan_area_ratio', SITE_lambdaw  )
            SITE_hlr     = SITE_lambdaw/4/SITE_froof
         ENDIF
ENDIF
         ! (5) urban ecology
         u_site_htopu  = (USE_SITE_urban_ecology) .and. ncio_var_exist(fsrfdata,'tree_mean_height',USE_SITE_urban_ecology)
         IF ( u_site_htopu ) THEN
            CALL ncio_read_serial (fsrfdata, 'tree_mean_height', SITE_htop_urb  )
         ELSE
            CALL gridhtopu%define_by_name ('colm_500m')
            dir_5x5 = trim(DEF_dir_rawdata) // '/urban/'
            write(c5year, '(i4.4)') int(DEF_LC_YEAR/5)*5

            CALL read_point_5x5_var_2d_real8 (gridhtopu, dir_5x5, 'URBSRF'//trim(c5year), 'HTOP', &
               SITE_lon_location, SITE_lat_location, SITE_htop_urb)
         ENDIF

         u_site_flake  = (USE_SITE_urban_ecology) .and. ncio_var_exist(fsrfdata,'water_area_fraction',USE_SITE_urban_ecology)
         IF ( u_site_flake ) THEN
            CALL ncio_read_serial (fsrfdata, 'water_area_fraction', SITE_flake_urb  )
         ELSE
            CALL gridflakeu%define_by_name ('colm_500m')
            dir_5x5 = trim(DEF_dir_rawdata) // '/urban/'
            write(c5year, '(i4.4)') int(DEF_LC_YEAR/5)*5

            CALL read_point_5x5_var_2d_real8 (gridflakeu, dir_5x5, 'URBSRF'//trim(c5year), 'PCT_Water', &
               SITE_lon_location, SITE_lat_location, SITE_flake_urb)
         ENDIF

         u_site_fveg = (USE_SITE_urban_ecology) .and. ncio_var_exist(fsrfdata,'tree_area_fraction',USE_SITE_urban_ecology)
         IF ( u_site_fveg ) THEN
            CALL ncio_read_serial (fsrfdata, 'tree_area_fraction', SITE_fveg_urb  )
         ELSE
            CALL gridfvegu%define_by_name ('colm_500m')
            dir_5x5 = trim(DEF_dir_rawdata) // '/urban/'
            write(c5year, '(i4.4)') int(DEF_LC_YEAR/5)*5

            CALL read_point_5x5_var_2d_real8 (gridfvegu, dir_5x5, 'URBSRF'//trim(c5year), 'PCT_Tree', &
               SITE_lon_location, SITE_lat_location, SITE_fveg_urb)
         ENDIF

         u_site_urblai = (USE_SITE_urban_ecology) .and. ncio_var_exist(fsrfdata,'TREE_LAI',USE_SITE_urban_ecology)
         IF ( u_site_urblai) THEN
            CALL ncio_read_serial (fsrfdata, 'TREE_LAI', SITE_LAI_monthly  )
            CALL ncio_read_serial (fsrfdata, 'TREE_SAI', SITE_SAI_monthly  )
         ELSE

            idate(1) = DEF_simulation_time%start_year
            IF (.not. isgreenwich) THEN
               idate(3) = DEF_simulation_time%start_sec
               CALL monthday2julian (idate(1), &
                  DEF_simulation_time%start_month, DEF_simulation_time%start_day, idate(2))
               CALL localtime2gmt(idate)
            ENDIF
            simulation_lai_year_start = idate(1)

            idate(1) = DEF_simulation_time%end_year
            IF (.not. isgreenwich) THEN
               idate(3) = DEF_simulation_time%end_sec
               CALL monthday2julian (idate(1), &
                  DEF_simulation_time%end_month, DEF_simulation_time%end_day, idate(2))
               CALL localtime2gmt(idate)
            ENDIF
            simulation_lai_year_end = idate(1)

            IF (DEF_LAI_CHANGE_YEARLY) THEN
               start_year = max(simulation_lai_year_start, DEF_LAI_START_YEAR)
               end_year   = min(simulation_lai_year_end,   DEF_LAI_END_YEAR  )
            ELSE
               start_year = DEF_LC_YEAR
               end_year   = DEF_LC_YEAR
            ENDIF

            allocate (SITE_LAI_year (start_year:end_year))
            SITE_LAI_year = (/(iyear, iyear = start_year, end_year)/)

            ntime = 12
            allocate (SITE_LAI_monthly (12,start_year:end_year))
            allocate (SITE_SAI_monthly (12,start_year:end_year))

            CALL gridlaiu%define_by_name ('colm_500m')
            dir_5x5 = trim(DEF_dir_rawdata) // '/urban_lai_500m/'

            DO iyear = start_year, end_year
               write(cyear,'(i4.4)') iyear
               DO itime = 1, ntime
                  CALL read_point_5x5_var_2d_time_real8 (gridlaiu, dir_5x5, 'URBLAI_'//trim(cyear), &
                        'URBAN_TREE_LAI', SITE_lon_location, SITE_lat_location, itime, &
                        SITE_LAI_monthly(itime,iyear))

                  CALL read_point_5x5_var_2d_time_real8 (gridlaiu, dir_5x5, 'URBLAI_'//trim(cyear), &
                        'URBAN_TREE_SAI', SITE_lon_location, SITE_lat_location, itime, &
                        SITE_SAI_monthly(itime,iyear))
               ENDDO
            ENDDO
         ENDIF

         ! (6) urban radiation
         u_site_albr = (USE_SITE_urban_radiation) .and. ncio_var_exist(fsrfdata,'ALB_ROOF',USE_SITE_urban_radiation)
         IF ( u_site_albr ) THEN
            CALL ncio_read_serial (fsrfdata, 'ALB_ROOF', SITE_alb_roof  )
         ENDIF

         u_site_albw = (USE_SITE_urban_radiation) .and. ncio_var_exist(fsrfdata,'ALB_WALL',USE_SITE_urban_radiation)
         IF ( u_site_albw ) THEN
            CALL ncio_read_serial (fsrfdata, 'ALB_WALL', SITE_alb_wall  )
         ENDIF

         u_site_albgper = (USE_SITE_urban_radiation) .and. ncio_var_exist(fsrfdata,'ALB_GPER',USE_SITE_urban_radiation)
         IF ( u_site_albgper ) THEN
            CALL ncio_read_serial (fsrfdata, 'ALB_GPER', SITE_alb_gper  )
         ENDIF

         u_site_albgimp = (USE_SITE_urban_radiation) .and. ncio_var_exist(fsrfdata,'ALB_GIMP',USE_SITE_urban_radiation)
         IF ( u_site_albgimp ) THEN
            CALL ncio_read_serial (fsrfdata, 'ALB_GIMP', SITE_alb_gimp  )
         ENDIF

         u_site_emr = (USE_SITE_urban_radiation) .and. ncio_var_exist(fsrfdata,'EM_ROOF',USE_SITE_urban_radiation)
         IF ( u_site_emr ) THEN
            CALL ncio_read_serial (fsrfdata, 'EM_ROOF', SITE_em_roof  )
         ENDIF

         u_site_emw = (USE_SITE_urban_radiation) .and. ncio_var_exist(fsrfdata,'EM_WALL',USE_SITE_urban_radiation)
         IF ( u_site_emw ) THEN
            CALL ncio_read_serial (fsrfdata, 'EM_WALL', SITE_em_wall  )
         ENDIF

         u_site_emgper = (USE_SITE_urban_radiation) .and. ncio_var_exist(fsrfdata,'EM_GPER',USE_SITE_urban_radiation)
         IF ( u_site_emgper ) THEN
            CALL ncio_read_serial (fsrfdata, 'EM_GPER', SITE_em_gper  )
         ENDIF

         u_site_emgimp = (USE_SITE_urban_radiation) .and. ncio_var_exist(fsrfdata,'EM_GIMP',USE_SITE_urban_radiation)
         IF ( u_site_emgimp ) THEN
            CALL ncio_read_serial (fsrfdata, 'EM_GIMP', SITE_em_gimp  )
         ENDIF

         ! (6) urban thermal
         u_site_cvr = (USE_SITE_urban_thermal) .and. ncio_var_exist(fsrfdata,'CV_ROOF',USE_SITE_urban_thermal)
         IF ( u_site_cvr ) THEN
            CALL ncio_read_serial (fsrfdata, 'CV_ROOF', SITE_cv_roof  )
         ENDIF

         u_site_cvw = (USE_SITE_urban_thermal) .and. ncio_var_exist(fsrfdata,'CV_WALL',USE_SITE_urban_thermal)
         IF ( u_site_cvw ) THEN
            CALL ncio_read_serial (fsrfdata, 'CV_WALL', SITE_cv_wall  )
         ENDIF

         u_site_cvgimp = (USE_SITE_urban_thermal) .and. ncio_var_exist(fsrfdata,'CV_GIMP',USE_SITE_urban_thermal)
         IF ( u_site_cvgimp ) THEN
            CALL ncio_read_serial (fsrfdata, 'CV_GIMP', SITE_cv_gimp  )
         ENDIF

         u_site_tkr = (USE_SITE_urban_thermal) .and. ncio_var_exist(fsrfdata,'TK_ROOF',USE_SITE_urban_thermal)
         IF ( u_site_tkr ) THEN
            CALL ncio_read_serial (fsrfdata, 'TK_ROOF', SITE_tk_roof  )
         ENDIF

         u_site_tkw = (USE_SITE_urban_thermal) .and. ncio_var_exist(fsrfdata,'TK_WALL',USE_SITE_urban_thermal)
         IF ( u_site_tkw ) THEN
            CALL ncio_read_serial (fsrfdata, 'TK_WALL', SITE_tk_wall  )
         ENDIF

         u_site_tkgimp = (USE_SITE_urban_thermal) .and. ncio_var_exist(fsrfdata,'TK_GIMP',USE_SITE_urban_thermal)
         IF ( u_site_tkgimp ) THEN
            CALL ncio_read_serial (fsrfdata, 'TK_GIMP', SITE_tk_gimp  )
         ENDIF

         ! (6) urban human
         u_site_pop= (USE_SITE_urban_human) .and. ncio_var_exist(fsrfdata,'resident_population_density',USE_SITE_urban_human)
         IF ( u_site_pop) THEN
            CALL ncio_read_serial (fsrfdata, 'resident_population_density', SITE_popden  )
         ELSE
            CALL gridpopu%define_by_name ('colm_500m')
            dir_5x5 = trim(DEF_dir_rawdata) // '/urban/'
            write(c5year, '(i4.4)') int(DEF_LC_YEAR/5)*5

            IF (mod(DEF_LC_YEAR,5) == 0) THEN
               pop_i = 1
            ELSE
               pop_i = 5 - (ceiling(DEF_LC_YEAR*1./5.)*5 - DEF_LC_YEAR) + 1
            ENDIF

            CALL read_point_5x5_var_2d_time_real8 (gridlaiu, dir_5x5, 'URBSRF'//trim(c5year), &
                  'POP_DEN', SITE_lon_location, SITE_lat_location, pop_i, &
                  SITE_popden)
         ENDIF

         u_site_lucy= (USE_SITE_urban_human) .and. ncio_var_exist(fsrfdata,'LUCY_ID',USE_SITE_urban_human)
         IF ( u_site_lucy) THEN
            CALL ncio_read_serial (fsrfdata, 'LUCY_ID', SITE_lucyid )
         ELSE
            CALL gridlucy%define_by_name ('colm_5km')
            filename = trim(DEF_dir_rawdata) // '/urban/LUCY_regionid.nc'

            CALL read_point_var_2d_real8 (gridlucy, filename, 'LUCY_REGION_ID', &
               SITE_lon_location, SITE_lat_location, SITE_lucyid)
         ENDIF

         u_site_tbmax= (USE_SITE_urban_human) .and. ncio_var_exist(fsrfdata,'T_BUILDING_MAX',USE_SITE_urban_human)
         IF ( u_site_tbmax) THEN
            CALL ncio_read_serial (fsrfdata, 'T_BUILDING_MAX', SITE_t_roommax  )
         ENDIF

         u_site_tbmin= (USE_SITE_urban_human) .and. ncio_var_exist(fsrfdata,'T_BUILDING_MIN',USE_SITE_urban_human)
         IF ( u_site_tbmin) THEN
            CALL ncio_read_serial (fsrfdata, 'T_BUILDING_MIN', SITE_t_roommin  )
         ENDIF

IF (DEF_URBAN_type_scheme == 1) THEN
         filename = trim(DEF_dir_rawdata)//'urban/NCAR_urban_properties.nc'

         CALL ncio_read_bcast_serial (filename,  "WTLUNIT_ROOF"  , ncar_wt  )
         CALL ncio_read_bcast_serial (filename,  "HT_ROOF"       , ncar_ht  )
         CALL ncio_read_bcast_serial (filename,  "CANYON_HWR"    , hlrbld   )
         CALL ncio_read_bcast_serial (filename,  "WTROAD_PERV"   , wtrd     )
         CALL ncio_read_bcast_serial (filename,  "EM_ROOF"       , emroof   )
         CALL ncio_read_bcast_serial (filename,  "EM_WALL"       , emwall   )
         CALL ncio_read_bcast_serial (filename,  "EM_IMPROAD"    , emimrd   )
         CALL ncio_read_bcast_serial (filename,  "EM_PERROAD"    , emperd   )
         CALL ncio_read_bcast_serial (filename,  "ALB_ROOF"      , albroof  )
         CALL ncio_read_bcast_serial (filename,  "ALB_WALL"      , albwall  )
         CALL ncio_read_bcast_serial (filename,  "ALB_IMPROAD"   , albimrd  )
         CALL ncio_read_bcast_serial (filename,  "ALB_PERROAD"   , albperd  )
         CALL ncio_read_bcast_serial (filename,  "TK_ROOF"       , tkroof   )
         CALL ncio_read_bcast_serial (filename,  "TK_WALL"       , tkwall   )
         CALL ncio_read_bcast_serial (filename,  "TK_IMPROAD"    , tkimrd   )
         CALL ncio_read_bcast_serial (filename,  "CV_ROOF"       , cvroof   )
         CALL ncio_read_bcast_serial (filename,  "CV_WALL"       , cvwall   )
         CALL ncio_read_bcast_serial (filename,  "CV_IMPROAD"    , cvimrd   )
         CALL ncio_read_bcast_serial (filename,  "THICK_ROOF"    , throof   )
         CALL ncio_read_bcast_serial (filename,  "THICK_WALL"    , thwall   )
         CALL ncio_read_bcast_serial (filename,  "T_BUILDING_MIN", tbmin    )
         CALL ncio_read_bcast_serial (filename,  "T_BUILDING_MAX", tbmax    )

         rid  = SITE_ncar_rid
         utyp = SITE_urbtyp

         IF (.not. u_site_emr    ) SITE_em_roof   = emroof(utyp, rid)
         IF (.not. u_site_emw    ) SITE_em_wall   = emwall(utyp, rid)
         IF (.not. u_site_emgimp ) SITE_em_gimp   = emimrd(utyp, rid)
         IF (.not. u_site_emgper ) SITE_em_gper   = emperd(utyp, rid)

         IF (.not. u_site_tbmax  ) SITE_t_roommax = tbmax (utyp, rid)
         IF (.not. u_site_tbmin  ) SITE_t_roommin = tbmin (utyp, rid)

         IF (.not. u_site_thickr ) SITE_thickroof = throof(utyp, rid)
         IF (.not. u_site_thickw ) SITE_thickwall = thwall(utyp, rid)

         IF (.not. u_site_cvr   ) THEN
            allocate( SITE_cv_roof (nl_roof) )
            SITE_cv_roof(:) = cvroof(utyp, rid, :)
         ENDIF

         IF (.not. u_site_cvw   ) THEN
            allocate( SITE_cv_wall (nl_wall) )
            SITE_cv_wall(:) = cvwall(utyp, rid, :)
         ENDIF

         IF (.not. u_site_cvgimp) THEN
            allocate( SITE_cv_gimp (nl_soil) )
            SITE_cv_gimp(:) = cvimrd(utyp, rid, :)
         ENDIF

         IF (.not. u_site_tkr   ) THEN
            allocate( SITE_tk_roof (nl_roof) )
            SITE_tk_roof(:) = tkroof(utyp, rid, :)
         ENDIF

         IF (.not. u_site_tkw   ) THEN
            allocate( SITE_tk_wall (nl_wall) )
            SITE_tk_wall(:) = tkwall(utyp, rid, :)
         ENDIF

         IF (.not. u_site_tkgimp) THEN
            allocate( SITE_tk_gimp (nl_soil) )
            SITE_tk_gimp(:) = tkimrd(utyp, rid, :)
         ENDIF

         IF (.not. u_site_albr   ) THEN
            allocate( SITE_alb_roof (2, 2) )
            SITE_alb_roof(:,:) = albroof(utyp, rid, :, :)
         ENDIF

         IF (.not. u_site_albw   ) THEN
            allocate( SITE_alb_wall (2, 2) )
            SITE_alb_wall(:,:) = albwall(utyp, rid, :, :)
         ENDIF

         IF (.not. u_site_albgimp) THEN
            allocate( SITE_alb_gimp (2, 2) )
            SITE_alb_gimp(:,:) = albimrd(utyp, rid, :, :)
         ENDIF

         IF (.not. u_site_albgper) THEN
            allocate( SITE_alb_gper (2, 2) )
            SITE_alb_gper(:,:) = albperd(utyp, rid, :, :)
         ENDIF

         IF (.not. u_site_hlr  ) SITE_hlr   = hlrbld(utyp, rid)
         IF (.not. u_site_fgper) SITE_fgimp = 1-wtrd(utyp, rid)
ELSE
         utyp = SITE_urbtyp
         IF (.not. u_site_emr   ) SITE_em_roof = emroof_lcz   (utyp)
         IF (.not. u_site_emw   ) SITE_em_wall = emwall_lcz   (utyp)
         IF (.not. u_site_emgimp) SITE_em_gimp = emimproad_lcz(utyp)
         IF (.not. u_site_emgper) SITE_em_gper = emperroad_lcz(utyp)

         IF (.not. u_site_tbmax) SITE_t_roommax = 297.65
         IF (.not. u_site_tbmin) SITE_t_roommin = 290.65

         IF (.not. u_site_thickr) SITE_thickroof = thickroof_lcz(utyp)
         IF (.not. u_site_thickw) SITE_thickwall = thickwall_lcz(utyp)

         IF (.not. u_site_cvr   ) THEN
            allocate( SITE_cv_roof (nl_roof) )
            SITE_cv_roof(:) = cvroof_lcz(utyp)
         ENDIF

         IF (.not. u_site_cvw   ) THEN
            allocate( SITE_cv_wall (nl_wall) )
            SITE_cv_wall(:) = cvwall_lcz(utyp)
         ENDIF

         IF (.not. u_site_cvgimp) THEN
            allocate( SITE_cv_gimp (nl_soil) )
            SITE_cv_gimp(:) = cvimproad_lcz(utyp)
         ENDIF

         IF (.not. u_site_tkr   ) THEN
            allocate( SITE_tk_roof (nl_roof) )
            SITE_tk_roof(:) = tkroof_lcz(utyp)
         ENDIF

         IF (.not. u_site_tkw   ) THEN
            allocate( SITE_tk_wall (nl_wall) )
            SITE_tk_wall(:) = tkwall_lcz(utyp)
         ENDIF

         IF (.not. u_site_tkgimp) THEN
            allocate( SITE_tk_gimp (nl_soil) )
            SITE_tk_gimp(:) = tkimproad_lcz(utyp)
         ENDIF

         IF (.not. u_site_albr   ) THEN
            allocate( SITE_alb_roof (2, 2) )
            SITE_alb_roof(:,:) = albroof_lcz(utyp)
         ENDIF

         IF (.not. u_site_albw   ) THEN
            allocate( SITE_alb_wall (2, 2) )
            SITE_alb_wall(:,:) = albwall_lcz(utyp)
         ENDIF

         IF (.not. u_site_albgimp) THEN
            allocate( SITE_alb_gimp (2, 2) )
            SITE_alb_gimp(:,:) = albimproad_lcz(utyp)
         ENDIF

         IF (.not. u_site_albgper) THEN
            allocate( SITE_alb_gper (2, 2) )
            SITE_alb_gper(:,:) = albperroad_lcz(utyp)
         ENDIF

         IF (.not. u_site_hlr  ) SITE_hlr   = canyonhwr_lcz(utyp)
         IF (.not. u_site_fgper) SITE_fgimp = 1-wtperroad_lcz(utyp)/(1-SITE_froof)
ENDIF
         ! (6) lake depth
         u_site_lakedepth = (USE_SITE_lakedepth) .and. ncio_var_exist(fsrfdata,'lakedepth',USE_SITE_lakedepth)
         IF (u_site_lakedepth) THEN
            CALL ncio_read_serial (fsrfdata, 'lakedepth', SITE_lakedepth)
         ELSE
            CALL gridlake%define_by_name ('colm_500m')
            filename = trim(DEF_dir_rawdata)//'/lake_depth.nc'
            CALL read_point_var_2d_real8 (gridlake, filename, 'lake_depth', &
               SITE_lon_location, SITE_lat_location, lakedepth)
            SITE_lakedepth = lakedepth * 0.1
         ENDIF

         write(*,'(A,F8.2,3A)') 'Lake depth : ', SITE_lakedepth, ' (from ',datasource(u_site_lakedepth),')'

         ! (7) soil brightness parameters
         u_site_soil_bright = (USE_SITE_soilreflectance) &
            .and. ncio_var_exist(fsrfdata,'soil_s_v_alb',USE_SITE_soilreflectance) &
            .and. ncio_var_exist(fsrfdata,'soil_d_v_alb',USE_SITE_soilreflectance) &
            .and. ncio_var_exist(fsrfdata,'soil_s_n_alb',USE_SITE_soilreflectance) &
            .and. ncio_var_exist(fsrfdata,'soil_d_n_alb',USE_SITE_soilreflectance)

         IF (u_site_soil_bright) THEN
            CALL ncio_read_serial (fsrfdata, 'soil_s_v_alb', SITE_soil_s_v_alb)
            CALL ncio_read_serial (fsrfdata, 'soil_d_v_alb', SITE_soil_d_v_alb)
            CALL ncio_read_serial (fsrfdata, 'soil_s_n_alb', SITE_soil_s_n_alb)
            CALL ncio_read_serial (fsrfdata, 'soil_d_n_alb', SITE_soil_d_n_alb)
         ELSE
            SITE_soil_s_v_alb = spval
            SITE_soil_d_v_alb = spval
            SITE_soil_s_n_alb = spval
            SITE_soil_d_n_alb = spval

            CALL gridbright%define_by_name ('colm_500m')
            filename = trim(DEF_dir_rawdata)//'/soil_brightness.nc'
            CALL read_point_var_2d_int32 (gridbright, filename, 'soil_brightness', &
               SITE_lon_location, SITE_lat_location, isc)

#ifdef LULC_USGS
            IF(SITE_landtype /= 16 .and. SITE_landtype /= 24)THEN  ! NOT WATER BODIES(16)/GLACIER and ICESHEET(24)
#else
            IF(SITE_landtype /= 17 .and. SITE_landtype /= 15)THEN  ! NOT WATER BODIES(17)/GLACIER and ICE SHEET(15)
#endif
               IF ((isc >= 1) .and. (isc <= 20)) THEN
                  SITE_soil_s_v_alb = soil_s_v_refl( isc )
                  SITE_soil_d_v_alb = soil_d_v_refl( isc )
                  SITE_soil_s_n_alb = soil_s_n_refl( isc )
                  SITE_soil_d_n_alb = soil_d_n_refl( isc )
               ENDIF
            ENDIF
         ENDIF

         write(*,'(A,F8.2,3A)') 'Soil brightness s_v : ', SITE_soil_s_v_alb, ' (from ',trim(datasource(u_site_soil_bright)),')'
         write(*,'(A,F8.2,3A)') 'Soil brightness d_v : ', SITE_soil_d_v_alb, ' (from ',trim(datasource(u_site_soil_bright)),')'
         write(*,'(A,F8.2,3A)') 'Soil brightness s_n : ', SITE_soil_s_n_alb, ' (from ',trim(datasource(u_site_soil_bright)),')'
         write(*,'(A,F8.2,3A)') 'Soil brightness d_n : ', SITE_soil_d_n_alb, ' (from ',trim(datasource(u_site_soil_bright)),')'

         ! (8) soil parameters
         CALL gridsoil%define_by_name ('colm_500m')

         u_site_vf_quartz_mineral = (USE_SITE_soilparameters) .and. ncio_var_exist(fsrfdata,'soil_vf_quartz_mineral',USE_SITE_soilparameters)
         IF (u_site_vf_quartz_mineral) THEN
            CALL ncio_read_serial (fsrfdata, 'soil_vf_quartz_mineral', SITE_soil_vf_quartz_mineral)
         ELSE
            allocate (SITE_soil_vf_quartz_mineral (8))
            DO nsl = 1, 8
               write(c,'(i1)') nsl
               filename = trim(DEF_dir_rawdata)//'/soil/vf_quartz_mineral_s.nc'
               CALL read_point_var_2d_real8 (gridsoil, filename, 'vf_quartz_mineral_s_l'//trim(c), &
                  SITE_lon_location, SITE_lat_location, SITE_soil_vf_quartz_mineral(nsl))
            ENDDO
         ENDIF

         u_site_vf_gravels = (USE_SITE_soilparameters) .and. ncio_var_exist(fsrfdata,'soil_vf_gravels',USE_SITE_soilparameters)
         IF (u_site_vf_gravels) THEN
            CALL ncio_read_serial (fsrfdata, 'soil_vf_gravels', SITE_soil_vf_gravels)
         ELSE
            allocate (SITE_soil_vf_gravels (8))
            DO nsl = 1, 8
               write(c,'(i1)') nsl
               filename = trim(DEF_dir_rawdata)//'/soil/vf_gravels_s.nc'
               CALL read_point_var_2d_real8 (gridsoil, filename, 'vf_gravels_s_l'//trim(c), &
                  SITE_lon_location, SITE_lat_location, SITE_soil_vf_gravels(nsl))
            ENDDO
         ENDIF

         u_site_vf_sand = (USE_SITE_soilparameters) .and. ncio_var_exist(fsrfdata,'soil_vf_sand',USE_SITE_soilparameters)
         IF (u_site_vf_sand) THEN
            CALL ncio_read_serial (fsrfdata, 'soil_vf_sand', SITE_soil_vf_sand)
         ELSE
            allocate (SITE_soil_vf_sand (8))
            DO nsl = 1, 8
               write(c,'(i1)') nsl
               filename = trim(DEF_dir_rawdata)//'/soil/vf_sand_s.nc'
               CALL read_point_var_2d_real8 (gridsoil, filename, 'vf_sand_s_l'//trim(c), &
                  SITE_lon_location, SITE_lat_location, SITE_soil_vf_sand(nsl))
            ENDDO
         ENDIF

         u_site_vf_clay = (USE_SITE_soilparameters) .and. ncio_var_exist(fsrfdata,'soil_vf_clay',USE_SITE_soilparameters)
         IF (u_site_vf_clay) THEN
            CALL ncio_read_serial (fsrfdata, 'soil_vf_clay', SITE_soil_vf_clay)
         ELSE
            allocate (SITE_soil_vf_clay (8))
            DO nsl = 1, 8
               write(c,'(i1)') nsl
               filename = trim(DEF_dir_rawdata)//'/soil/vf_clay_s.nc'
               CALL read_point_var_2d_real8 (gridsoil, filename, 'vf_clay_s_l'//trim(c), &
                  SITE_lon_location, SITE_lat_location, SITE_soil_vf_clay(nsl))
            ENDDO
         ENDIF

         u_site_vf_om = (USE_SITE_soilparameters) .and. ncio_var_exist(fsrfdata,'soil_vf_om',USE_SITE_soilparameters)
         IF (u_site_vf_om) THEN
            CALL ncio_read_serial (fsrfdata, 'soil_vf_om', SITE_soil_vf_om)
         ELSE
            allocate (SITE_soil_vf_om (8))
            DO nsl = 1, 8
               write(c,'(i1)') nsl
               filename = trim(DEF_dir_rawdata)//'/soil/vf_om_s.nc'
               CALL read_point_var_2d_real8 (gridsoil, filename, 'vf_om_s_l'//trim(c), &
                  SITE_lon_location, SITE_lat_location, SITE_soil_vf_om(nsl))
            ENDDO
         ENDIF

         u_site_wf_gravels = (USE_SITE_soilparameters) .and. ncio_var_exist(fsrfdata,'soil_wf_gravels',USE_SITE_soilparameters)
         IF (u_site_wf_gravels) THEN
            CALL ncio_read_serial (fsrfdata, 'soil_wf_gravels', SITE_soil_wf_gravels)
         ELSE
            allocate (SITE_soil_wf_gravels (8))
            DO nsl = 1, 8
               write(c,'(i1)') nsl
               filename = trim(DEF_dir_rawdata)//'/soil/wf_gravels_s.nc'
               CALL read_point_var_2d_real8 (gridsoil, filename, 'wf_gravels_s_l'//trim(c), &
                  SITE_lon_location, SITE_lat_location, SITE_soil_wf_gravels(nsl))
            ENDDO
         ENDIF

         u_site_wf_sand = (USE_SITE_soilparameters) .and. ncio_var_exist(fsrfdata,'soil_wf_sand',USE_SITE_soilparameters)
         IF (u_site_wf_sand) THEN
            CALL ncio_read_serial (fsrfdata, 'soil_wf_sand', SITE_soil_wf_sand)
         ELSE
            allocate (SITE_soil_wf_sand (8))
            DO nsl = 1, 8
               write(c,'(i1)') nsl
               filename = trim(DEF_dir_rawdata)//'/soil/wf_sand_s.nc'
               CALL read_point_var_2d_real8 (gridsoil, filename, 'wf_sand_s_l'//trim(c), &
                  SITE_lon_location, SITE_lat_location, SITE_soil_wf_sand(nsl))
            ENDDO
         ENDIF

         u_site_OM_density = (USE_SITE_soilparameters) .and. ncio_var_exist(fsrfdata,'soil_OM_density',USE_SITE_soilparameters)
         IF (u_site_OM_density) THEN
            CALL ncio_read_serial (fsrfdata, 'soil_OM_density', SITE_soil_OM_density)
         ELSE
            allocate (SITE_soil_OM_density (8))
            DO nsl = 1, 8
               write(c,'(i1)') nsl
               filename = trim(DEF_dir_rawdata)//'/soil/OM_density_s.nc'
               CALL read_point_var_2d_real8 (gridsoil, filename, 'OM_density_s_l'//trim(c), &
                  SITE_lon_location, SITE_lat_location, SITE_soil_OM_density(nsl))
            ENDDO
         ENDIF

         u_site_BD_all = (USE_SITE_soilparameters) .and. ncio_var_exist(fsrfdata,'soil_BD_all',USE_SITE_soilparameters)
         IF (u_site_BD_all) THEN
            CALL ncio_read_serial (fsrfdata, 'soil_BD_all', SITE_soil_BD_all)
         ELSE
            allocate (SITE_soil_BD_all (8))
            DO nsl = 1, 8
               write(c,'(i1)') nsl
               filename = trim(DEF_dir_rawdata)//'/soil/BD_all_s.nc'
               CALL read_point_var_2d_real8 (gridsoil, filename, 'BD_all_s_l'//trim(c), &
                  SITE_lon_location, SITE_lat_location, SITE_soil_BD_all(nsl))
            ENDDO
         ENDIF

         u_site_theta_s = (USE_SITE_soilparameters) .and. ncio_var_exist(fsrfdata,'soil_theta_s',USE_SITE_soilparameters)
         IF (u_site_theta_s) THEN
            CALL ncio_read_serial (fsrfdata, 'soil_theta_s', SITE_soil_theta_s)
         ELSE
            allocate (SITE_soil_theta_s (8))
            DO nsl = 1, 8
               write(c,'(i1)') nsl
               filename = trim(DEF_dir_rawdata)//'/soil/theta_s.nc'
               CALL read_point_var_2d_real8 (gridsoil, filename, 'theta_s_l'//trim(c), &
                  SITE_lon_location, SITE_lat_location, SITE_soil_theta_s(nsl))
            ENDDO
         ENDIF

         u_site_k_s = (USE_SITE_soilparameters) .and. ncio_var_exist(fsrfdata,'soil_k_s',USE_SITE_soilparameters)
         IF (u_site_k_s) THEN
            CALL ncio_read_serial (fsrfdata, 'soil_k_s', SITE_soil_k_s)
         ELSE
            allocate (SITE_soil_k_s (8))
            DO nsl = 1, 8
               write(c,'(i1)') nsl
               filename = trim(DEF_dir_rawdata)//'/soil/k_s.nc'
               CALL read_point_var_2d_real8 (gridsoil, filename, 'k_s_l'//trim(c), &
                  SITE_lon_location, SITE_lat_location, SITE_soil_k_s(nsl))
            ENDDO
         ENDIF

         u_site_csol = (USE_SITE_soilparameters) .and. ncio_var_exist(fsrfdata,'soil_csol',USE_SITE_soilparameters)
         IF (u_site_csol) THEN
            CALL ncio_read_serial (fsrfdata, 'soil_csol', SITE_soil_csol)
         ELSE
            allocate (SITE_soil_csol (8))
            DO nsl = 1, 8
               write(c,'(i1)') nsl
               filename = trim(DEF_dir_rawdata)//'/soil/csol.nc'
               CALL read_point_var_2d_real8 (gridsoil, filename, 'csol_l'//trim(c), &
                  SITE_lon_location, SITE_lat_location, SITE_soil_csol(nsl))
            ENDDO
         ENDIF

         u_site_tksatu = (USE_SITE_soilparameters) .and. ncio_var_exist(fsrfdata,'soil_tksatu',USE_SITE_soilparameters)
         IF (u_site_tksatu) THEN
            CALL ncio_read_serial (fsrfdata, 'soil_tksatu', SITE_soil_tksatu)
         ELSE
            allocate (SITE_soil_tksatu (8))
            DO nsl = 1, 8
               write(c,'(i1)') nsl
               filename = trim(DEF_dir_rawdata)//'/soil/tksatu.nc'
               CALL read_point_var_2d_real8 (gridsoil, filename, 'tksatu_l'//trim(c), &
                  SITE_lon_location, SITE_lat_location, SITE_soil_tksatu(nsl))
            ENDDO
         ENDIF

         u_site_tksatf = (USE_SITE_soilparameters) .and. ncio_var_exist(fsrfdata,'soil_tksatf',USE_SITE_soilparameters)
         IF (u_site_tksatf) THEN
            CALL ncio_read_serial (fsrfdata, 'soil_tksatf', SITE_soil_tksatf)
         ELSE
            allocate (SITE_soil_tksatf (8))
            DO nsl = 1, 8
               write(c,'(i1)') nsl
               filename = trim(DEF_dir_rawdata)//'/soil/tksatf.nc'
               CALL read_point_var_2d_real8 (gridsoil, filename, 'tksatf_l'//trim(c), &
                  SITE_lon_location, SITE_lat_location, SITE_soil_tksatf(nsl))
            ENDDO
         ENDIF

         u_site_tkdry = (USE_SITE_soilparameters) .and. ncio_var_exist(fsrfdata,'soil_tkdry',USE_SITE_soilparameters)
         IF (u_site_tkdry) THEN
            CALL ncio_read_serial (fsrfdata, 'soil_tkdry', SITE_soil_tkdry)
         ELSE
            allocate (SITE_soil_tkdry (8))
            DO nsl = 1, 8
               write(c,'(i1)') nsl
               filename = trim(DEF_dir_rawdata)//'/soil/tkdry.nc'
               CALL read_point_var_2d_real8 (gridsoil, filename, 'tkdry_l'//trim(c), &
                  SITE_lon_location, SITE_lat_location, SITE_soil_tkdry(nsl))
            ENDDO
         ENDIF

         u_site_k_solids = (USE_SITE_soilparameters) .and. ncio_var_exist(fsrfdata,'soil_k_solids',USE_SITE_soilparameters)
         IF (u_site_k_solids) THEN
            CALL ncio_read_serial (fsrfdata, 'soil_k_solids', SITE_soil_k_solids)
         ELSE
            allocate (SITE_soil_k_solids (8))
            DO nsl = 1, 8
               write(c,'(i1)') nsl
               filename = trim(DEF_dir_rawdata)//'/soil/k_solids.nc'
               CALL read_point_var_2d_real8 (gridsoil, filename, 'k_solids_l'//trim(c), &
                  SITE_lon_location, SITE_lat_location, SITE_soil_k_solids(nsl))
            ENDDO
         ENDIF

         u_site_psi_s = (USE_SITE_soilparameters) .and. ncio_var_exist(fsrfdata,'soil_psi_s',USE_SITE_soilparameters)
         IF (u_site_psi_s) THEN
            CALL ncio_read_serial (fsrfdata, 'soil_psi_s', SITE_soil_psi_s)
         ELSE
            allocate (SITE_soil_psi_s (8))
            DO nsl = 1, 8
               write(c,'(i1)') nsl
               filename = trim(DEF_dir_rawdata)//'/soil/psi_s.nc'
               CALL read_point_var_2d_real8 (gridsoil, filename, 'psi_s_l'//trim(c), &
                  SITE_lon_location, SITE_lat_location, SITE_soil_psi_s(nsl))
            ENDDO
         ENDIF

         u_site_lambda = (USE_SITE_soilparameters) .and. ncio_var_exist(fsrfdata,'soil_lambda',USE_SITE_soilparameters)
         IF (u_site_lambda) THEN
            CALL ncio_read_serial (fsrfdata, 'soil_lambda', SITE_soil_lambda)
         ELSE
            allocate (SITE_soil_lambda (8))
            DO nsl = 1, 8
               write(c,'(i1)') nsl
               filename = trim(DEF_dir_rawdata)//'/soil/lambda.nc'
               CALL read_point_var_2d_real8 (gridsoil, filename, 'lambda_l'//trim(c), &
                  SITE_lon_location, SITE_lat_location, SITE_soil_lambda(nsl))
            ENDDO
         ENDIF

#ifdef vanGenuchten_Mualem_SOIL_MODEL
         u_site_theta_r = (USE_SITE_soilparameters) .and. ncio_var_exist(fsrfdata,'soil_theta_r',USE_SITE_soilparameters)
         IF (u_site_theta_r) THEN
            CALL ncio_read_serial (fsrfdata, 'soil_theta_r', SITE_soil_theta_r)
         ELSE
            allocate (SITE_soil_theta_r (8))
            DO nsl = 1, 8
               write(c,'(i1)') nsl
               filename = trim(DEF_dir_rawdata)//'/soil/VGM_theta_r.nc'
               CALL read_point_var_2d_real8 (gridsoil, filename, 'VGM_theta_r_l'//trim(c), &
                  SITE_lon_location, SITE_lat_location, SITE_soil_theta_r(nsl))
            ENDDO
         ENDIF

         u_site_alpha_vgm = (USE_SITE_soilparameters) .and. ncio_var_exist(fsrfdata,'soil_alpha_vgm',USE_SITE_soilparameters)
         IF (u_site_alpha_vgm) THEN
            CALL ncio_read_serial (fsrfdata, 'soil_alpha_vgm', SITE_soil_alpha_vgm)
         ELSE
            allocate (SITE_soil_alpha_vgm (8))
            DO nsl = 1, 8
               write(c,'(i1)') nsl
               filename = trim(DEF_dir_rawdata)//'/soil/VGM_alpha.nc'
               CALL read_point_var_2d_real8 (gridsoil, filename, 'VGM_alpha_l'//trim(c), &
                  SITE_lon_location, SITE_lat_location, SITE_soil_alpha_vgm(nsl))
            ENDDO
         ENDIF

         u_site_L_vgm = (USE_SITE_soilparameters) .and. ncio_var_exist(fsrfdata,'soil_L_vgm',USE_SITE_soilparameters)
         IF (u_site_L_vgm) THEN
            CALL ncio_read_serial (fsrfdata, 'soil_L_vgm', SITE_soil_L_vgm)
         ELSE
            allocate (SITE_soil_L_vgm (8))
            DO nsl = 1, 8
               write(c,'(i1)') nsl
               filename = trim(DEF_dir_rawdata)//'/soil/VGM_L.nc'
               CALL read_point_var_2d_real8 (gridsoil, filename, 'VGM_L_l'//trim(c), &
                  SITE_lon_location, SITE_lat_location, SITE_soil_L_vgm(nsl))
            ENDDO
         ENDIF

         u_site_n_vgm = (USE_SITE_soilparameters) .and. ncio_var_exist(fsrfdata,'soil_n_vgm',USE_SITE_soilparameters)
         IF (u_site_n_vgm) THEN
            CALL ncio_read_serial (fsrfdata, 'soil_n_vgm', SITE_soil_n_vgm)
         ELSE
            allocate (SITE_soil_n_vgm (8))
            DO nsl = 1, 8
               write(c,'(i1)') nsl
               filename = trim(DEF_dir_rawdata)//'/soil/VGM_n.nc'
               CALL read_point_var_2d_real8 (gridsoil, filename, 'VGM_n_l'//trim(c), &
                  SITE_lon_location, SITE_lat_location, SITE_soil_n_vgm(nsl))
            ENDDO
         ENDIF
#endif

         u_site_BA_alpha = .false.
         u_site_BA_beta  = .false.
         allocate (SITE_soil_BA_alpha (8))
         allocate (SITE_soil_BA_beta  (8))
         DO nsl = 1, 8
            IF (SITE_soil_vf_gravels(nsl) + SITE_soil_vf_sand(nsl) > 0.4) THEN
               SITE_soil_BA_alpha(nsl) = 0.38
               SITE_soil_BA_beta (nsl) = 35.0
            ELSEIF (SITE_soil_vf_gravels(nsl) + SITE_soil_vf_sand(nsl) > 0.25) THEN
               SITE_soil_BA_alpha(nsl) = 0.24
               SITE_soil_BA_beta (nsl) = 26.0
            ELSE
               SITE_soil_BA_alpha(nsl) = 0.20
               SITE_soil_BA_beta (nsl) = 10.0
            ENDIF
         ENDDO

         IF (DEF_Runoff_SCHEME == 3) THEN ! for Simple VIC
            u_site_soil_texture = (USE_SITE_soilparameters) .and. ncio_var_exist(fsrfdata,'soil_texture',USE_SITE_soilparameters)
            IF (u_site_soil_texture) THEN
               CALL ncio_read_serial (fsrfdata, 'soil_texture', SITE_soil_texture)
            ELSE
               filename = trim(DEF_dir_rawdata)//'/soil/soiltexture_0cm-60cm_mean.nc'
               CALL read_point_var_2d_int32 (gridsoil, filename, 'soiltexture', &
                  SITE_lon_location, SITE_lat_location, SITE_soil_texture)
            ENDIF
         ENDIF

         write(*,'(A,8ES10.2,3A)') 'soil_vf_quartz_mineral : ', SITE_soil_vf_quartz_mineral(1:8), ' (from ',trim(datasource(u_site_vf_quartz_mineral)),')'
         write(*,'(A,8ES10.2,3A)') 'soil_vf_gravels        : ', SITE_soil_vf_gravels       (1:8), ' (from ',trim(datasource(u_site_vf_gravels       )),')'
         write(*,'(A,8ES10.2,3A)') 'soil_vf_sand           : ', SITE_soil_vf_sand          (1:8), ' (from ',trim(datasource(u_site_vf_sand          )),')'
         write(*,'(A,8ES10.2,3A)') 'soil_vf_clay           : ', SITE_soil_vf_clay          (1:8), ' (from ',trim(datasource(u_site_vf_clay          )),')'
         write(*,'(A,8ES10.2,3A)') 'soil_vf_om             : ', SITE_soil_vf_om            (1:8), ' (from ',trim(datasource(u_site_vf_om            )),')'
         write(*,'(A,8ES10.2,3A)') 'soil_wf_gravels        : ', SITE_soil_wf_gravels       (1:8), ' (from ',trim(datasource(u_site_wf_gravels       )),')'
         write(*,'(A,8ES10.2,3A)') 'soil_wf_sand           : ', SITE_soil_wf_sand          (1:8), ' (from ',trim(datasource(u_site_wf_sand          )),')'
         write(*,'(A,8ES10.2,3A)') 'soil_OM_density        : ', SITE_soil_OM_density       (1:8), ' (from ',trim(datasource(u_site_OM_density       )),')'
         write(*,'(A,8ES10.2,3A)') 'soil_BD_all            : ', SITE_soil_BD_all           (1:8), ' (from ',trim(datasource(u_site_BD_all           )),')'
         write(*,'(A,8ES10.2,3A)') 'soil_theta_s           : ', SITE_soil_theta_s          (1:8), ' (from ',trim(datasource(u_site_theta_s          )),')'
         write(*,'(A,8ES10.2,3A)') 'soil_k_s               : ', SITE_soil_k_s              (1:8), ' (from ',trim(datasource(u_site_k_s              )),')'
         write(*,'(A,8ES10.2,3A)') 'soil_csol              : ', SITE_soil_csol             (1:8), ' (from ',trim(datasource(u_site_csol             )),')'
         write(*,'(A,8ES10.2,3A)') 'soil_tksatu            : ', SITE_soil_tksatu           (1:8), ' (from ',trim(datasource(u_site_tksatu           )),')'
         write(*,'(A,8ES10.2,3A)') 'soil_tksatf            : ', SITE_soil_tksatf           (1:8), ' (from ',trim(datasource(u_site_tksatf           )),')'
         write(*,'(A,8ES10.2,3A)') 'soil_tkdry             : ', SITE_soil_tkdry            (1:8), ' (from ',trim(datasource(u_site_tkdry            )),')'
         write(*,'(A,8ES10.2,3A)') 'soil_k_solids          : ', SITE_soil_k_solids         (1:8), ' (from ',trim(datasource(u_site_k_solids         )),')'
         write(*,'(A,8ES10.2,3A)') 'soil_psi_s             : ', SITE_soil_psi_s            (1:8), ' (from ',trim(datasource(u_site_psi_s            )),')'
         write(*,'(A,8ES10.2,3A)') 'soil_lambda            : ', SITE_soil_lambda           (1:8), ' (from ',trim(datasource(u_site_lambda           )),')'
#ifdef vanGenuchten_Mualem_SOIL_MODEL
         write(*,'(A,8ES10.2,3A)') 'soil_theta_r           : ', SITE_soil_theta_r          (1:8), ' (from ',trim(datasource(u_site_theta_r          )),')'
         write(*,'(A,8ES10.2,3A)') 'soil_alpha_vgm         : ', SITE_soil_alpha_vgm        (1:8), ' (from ',trim(datasource(u_site_alpha_vgm        )),')'
         write(*,'(A,8ES10.2,3A)') 'soil_L_vgm             : ', SITE_soil_L_vgm            (1:8), ' (from ',trim(datasource(u_site_L_vgm            )),')'
         write(*,'(A,8ES10.2,3A)') 'soil_n_vgm             : ', SITE_soil_n_vgm            (1:8), ' (from ',trim(datasource(u_site_n_vgm            )),')'
#endif
         write(*,'(A,8ES10.2,3A)') 'soil_BA_alpha          : ', SITE_soil_BA_alpha         (1:8), ' (from ',trim(datasource(u_site_BA_alpha         )),')'
         write(*,'(A,8ES10.2,3A)') 'soil_BA_beta           : ', SITE_soil_BA_beta          (1:8), ' (from ',trim(datasource(u_site_BA_beta          )),')'

         IF (DEF_Runoff_SCHEME == 3) THEN ! for Simple VIC
            write(*,'(A,I3,3A)') 'soil texture           : ', SITE_soil_texture, ' (from ',trim(datasource(u_site_soil_texture)),')'
         ENDIF

         ! (9) depth to bedrock
         IF (DEF_USE_BEDROCK) THEN
            u_site_dbedrock = (USE_SITE_dbedrock) .and. ncio_var_exist (fsrfdata, 'depth_to_bedrock',USE_SITE_dbedrock)
            IF (u_site_dbedrock) THEN
               CALL ncio_read_serial (fsrfdata, 'depth_to_bedrock', SITE_dbedrock)
            ELSE
               CALL gridrock%define_by_name ('colm_500m')
               filename = trim(DEF_dir_rawdata)//'/bedrock.nc'
               CALL read_point_var_2d_real8 (gridrock, filename, 'dbedrock', &
                  SITE_lon_location, SITE_lat_location, SITE_dbedrock)
            ENDIF

            write(*,'(A,F8.2,3A)') 'Depth to bedrock : ', SITE_dbedrock, ' (from ',datasource(u_site_dbedrock),')'
         ENDIF

         ! (10) topography
         u_site_elevation = (USE_SITE_topography) .and. ncio_var_exist (fsrfdata, 'elevation',USE_SITE_topography)
         IF (u_site_elevation) THEN
            CALL ncio_read_serial (fsrfdata, 'elevation', SITE_elevation)
         ELSE
            CALL gridelv%define_by_name ('colm_500m')
            filename = trim(DEF_dir_rawdata)//'/elevation.nc'
            CALL read_point_var_2d_real8 (gridelv, filename, 'elevation', &
               SITE_lon_location, SITE_lat_location, SITE_elevation)
         ENDIF

         u_site_elvstd = (USE_SITE_topography) .and. ncio_var_exist (fsrfdata, 'elvstd',USE_SITE_topography)
         IF (u_site_elvstd) THEN
            CALL ncio_read_serial (fsrfdata, 'elvstd', SITE_elvstd)
         ELSE
            SITE_elvstd = 0.
         ENDIF

         IF (DEF_USE_Forcing_Downscaling) THEN

            filename = trim(DEF_DS_HiresTopographyDataDir)//"/slope.nc"
            IF (ncio_var_exist(filename,'lat') .and. ncio_var_exist(filename,'lon')) THEN
               CALL grid_topo_factor%define_from_file (filename, "lat", "lon")
            ENDIF

            u_site_svf = (USE_SITE_topography) .and. ncio_var_exist (fsrfdata, 'SITE_svf',USE_SITE_topography)
            IF (u_site_svf) THEN
               CALL ncio_read_serial (fsrfdata, 'SITE_svf' , SITE_svf)
            ELSE
               filename = trim(DEF_DS_HiresTopographyDataDir)//"/sky_view_factor.nc"
               CALL read_point_var_2d_real8 (grid_topo_factor, filename, 'svf', &
                  SITE_lon_location, SITE_lat_location, SITE_svf)
            ENDIF

            u_site_cur = (USE_SITE_topography) .and. ncio_var_exist (fsrfdata, 'SITE_cur',USE_SITE_topography)
            IF (u_site_cur) THEN
               CALL ncio_read_serial (fsrfdata, 'SITE_cur' , SITE_cur)
            ELSE
               filename = trim(DEF_DS_HiresTopographyDataDir)//"/curvature.nc"
               CALL read_point_var_2d_real8 (grid_topo_factor, filename, 'curvature', &
                  SITE_lon_location, SITE_lat_location, SITE_cur)
            ENDIF

            u_site_slp_type = (USE_SITE_topography) &
               .and. ncio_var_exist (fsrfdata, 'SITE_slp_type' ,USE_SITE_topography) &
               .and. ncio_var_exist (fsrfdata, 'SITE_asp_type' ,USE_SITE_topography) &
               .and. ncio_var_exist (fsrfdata, 'SITE_area_type',USE_SITE_topography)
            u_site_asp_type  = u_site_slp_type
            u_site_area_type = u_site_slp_type

            IF (u_site_slp_type) THEN
               CALL ncio_read_serial (fsrfdata, 'SITE_slp_type' , SITE_slp_type  )
               CALL ncio_read_serial (fsrfdata, 'SITE_asp_type' , SITE_asp_type  )
               CALL ncio_read_serial (fsrfdata, 'SITE_area_type', SITE_area_type )
            ELSE
               filename = trim(DEF_DS_HiresTopographyDataDir)//"/slope.nc"
               CALL read_point_var_2d_real8 (grid_topo_factor, filename, 'slope', &
                  SITE_lon_location, SITE_lat_location, slp)

               filename = trim(DEF_DS_HiresTopographyDataDir)//"/aspect.nc"
               CALL read_point_var_2d_real8 (grid_topo_factor, filename, 'aspect', &
                  SITE_lon_location, SITE_lat_location, asp)

               allocate (SITE_slp_type  (num_slope_type)); SITE_slp_type (:) = 0.
               allocate (SITE_asp_type  (num_slope_type)); SITE_asp_type (:) = 0.
               allocate (SITE_area_type (num_slope_type)); SITE_area_type(:) = 0.

               IF ((asp.ge.0 .and. asp.le.90*pi/180) .or. (asp.ge.270*pi/180 .and. asp.le.360*pi/180)) THEN
                  IF ((slp.ge.15*pi/180)) THEN  ! north abrupt slope
                     typ = 1
                  ELSE                          ! north gentle slope
                     typ = 2
                  ENDIF
               ELSE
                  IF ((slp.ge.15*pi/180)) THEN  ! south abrupt slope
                     typ = 3
                  ELSE                          ! south gentle slope
                     typ = 4
                  ENDIF
               ENDIF

               SITE_slp_type (typ) = slp
               SITE_asp_type (typ) = asp
               SITE_area_type(typ) = 1.

            ENDIF

            u_site_sf_lut = (USE_SITE_topography) .and. ncio_var_exist (fsrfdata, 'SITE_sf_lut',USE_SITE_topography)
            IF (u_site_sf_lut) THEN
               CALL ncio_read_serial (fsrfdata, 'SITE_sf_lut', SITE_sf_lut)
            ELSE
               filename = trim(DEF_DS_HiresTopographyDataDir)//"/terrain_elev_angle_front.nc"
               CALL read_point_var_3d_first_real8 (grid_topo_factor, filename, 'tea_front', &
                  SITE_lon_location, SITE_lat_location, num_azimuth, tea_f)

               filename = trim(DEF_DS_HiresTopographyDataDir)//"/terrain_elev_angle_back.nc"
               CALL read_point_var_3d_first_real8 (grid_topo_factor, filename, 'tea_back', &
                  SITE_lon_location, SITE_lat_location, num_azimuth, tea_b)

               allocate (SITE_sf_lut (num_azimuth, num_zenith))

               DO a = 1, num_azimuth

                  tea_f(a) = asin(max(min(tea_f(a),1.),-1.))
                  tea_b(a) = asin(max(min(tea_b(a),1.),-1.))

                  IF (tea_f(a) <= tea_b(a)) tea_f(a) = tea_b(a) + 0.001

                  DO z = 1, num_zenith
                     zenith_angle = pi/(2*num_zenith)*(z-1)

                     IF (pi*0.5 - zenith_angle < tea_b(a)) THEN
                        SITE_sf_lut(a,z) = 0
                     ELSE IF (pi*0.5 - zenith_angle > tea_f(a)) THEN
                        SITE_sf_lut(a,z) = 1
                     ELSE
                        SITE_sf_lut(a,z) = (0.5*pi - zenith_angle - tea_b(a))/(tea_f(a) - tea_b(a))
                     ENDIF

                  ENDDO
               ENDDO

            ENDIF
         ENDIF

         write(*,'(A,F8.2,3A)') 'Elevation : ', SITE_elevation, ' (from ',datasource(u_site_elevation),')'
         write(*,'(A,F8.2,3A)') 'Elv std   : ', SITE_elvstd,    ' (from ',datasource(u_site_elvstd),')'

         IF (DEF_USE_Forcing_Downscaling) THEN
            write(*,'(A,F8.2,3A)') 'Sky view factor : ', SITE_svf, ' (from ',datasource(u_site_svf),')'
            write(*,'(A,F8.2,3A)') 'Curvature       : ', SITE_cur, ' (from ',datasource(u_site_cur),')'
            write(c,'(I0)') num_slope_type
            write(*,'(A,'//trim(c)//'F8.2,3A)') 'Slope  type     : ', SITE_slp_type,  ' (from ',datasource(u_site_slp_type),')'
            write(*,'(A,'//trim(c)//'F8.2,3A)') 'Aspect type     : ', SITE_asp_type,  ' (from ',datasource(u_site_slp_type),')'
            write(*,'(A,'//trim(c)//'F8.2,3A)') 'Slope type area : ', SITE_area_type, ' (from ',datasource(u_site_slp_type),')'
            write(c,'(I0)') num_azimuth*num_zenith
            write(*,'(A,A,I3,A,I3,A,'//trim(c)//'F8.2,3A)') 'Shadow lookup table    : ', &
               '(', num_azimuth, ' in azimuth,', num_zenith, ' in zenith)', &
               SITE_sf_lut , ' (from ',datasource(u_site_sf_lut),')'
         ENDIF

      ELSE
         CALL ncio_read_serial (fsrfdata, 'LAI_year'      , SITE_LAI_year   )
         CALL ncio_read_serial (fsrfdata, 'TREE_LAI'      , SITE_LAI_monthly)
         CALL ncio_read_serial (fsrfdata, 'TREE_SAI'      , SITE_SAI_monthly)

         CALL ncio_read_serial (fsrfdata, 'URBAN_TYPE'    , SITE_urbtyp     )
         CALL ncio_read_serial (fsrfdata, 'LUCY_id'       , SITE_lucyid     )
         CALL ncio_read_serial (fsrfdata, 'PCT_Tree'      , SITE_fveg_urb   )
         CALL ncio_read_serial (fsrfdata, 'URBAN_TREE_TOP', SITE_htop_urb   )
         CALL ncio_read_serial (fsrfdata, 'PCT_Water'     , SITE_flake_urb  )
         CALL ncio_read_serial (fsrfdata, 'WT_ROOF'       , SITE_froof      )
         CALL ncio_read_serial (fsrfdata, 'HT_ROOF'       , SITE_hroof      )
         CALL ncio_read_serial (fsrfdata, 'WTROAD_PERV'   , SITE_fgper      )
         CALL ncio_read_serial (fsrfdata, 'BUILDING_HLR'  , SITE_hlr        )
         CALL ncio_read_serial (fsrfdata, 'POP_DEN'       , SITE_popden     )

         CALL ncio_read_serial (fsrfdata, 'EM_ROOF'       , SITE_em_roof    )
         CALL ncio_read_serial (fsrfdata, 'EM_WALL'       , SITE_em_wall    )
         CALL ncio_read_serial (fsrfdata, 'EM_IMPROAD'    , SITE_em_gimp    )
         CALL ncio_read_serial (fsrfdata, 'EM_PERROAD'    , SITE_em_gper    )
         CALL ncio_read_serial (fsrfdata, 'T_BUILDING_MAX', SITE_t_roommax  )
         CALL ncio_read_serial (fsrfdata, 'T_BUILDING_MIN', SITE_t_roommin  )
         CALL ncio_read_serial (fsrfdata, 'THICK_ROOF'    , SITE_thickroof  )
         CALL ncio_read_serial (fsrfdata, 'THICK_WALL'    , SITE_thickwall  )

         CALL ncio_read_serial (fsrfdata, 'ALB_ROOF'      , SITE_alb_roof   )
         CALL ncio_read_serial (fsrfdata, 'ALB_WALL'      , SITE_alb_wall   )
         CALL ncio_read_serial (fsrfdata, 'ALB_IMPROAD'   , SITE_alb_gimp   )
         CALL ncio_read_serial (fsrfdata, 'ALB_PERROAD'   , SITE_alb_gper   )

         CALL ncio_read_serial (fsrfdata, 'CV_ROOF'       , SITE_cv_roof    )
         CALL ncio_read_serial (fsrfdata, 'CV_WALL'       , SITE_cv_wall    )
         CALL ncio_read_serial (fsrfdata, 'CV_IMPROAD'    , SITE_cv_gimp    )
         CALL ncio_read_serial (fsrfdata, 'TK_ROOF'       , SITE_tk_roof    )
         CALL ncio_read_serial (fsrfdata, 'TK_WALL'       , SITE_tk_wall    )
         CALL ncio_read_serial (fsrfdata, 'TK_IMPROAD'    , SITE_tk_gimp    )

         CALL ncio_read_serial (fsrfdata, 'lakedepth'     , SITE_lakedepth  )

         CALL ncio_read_serial (fsrfdata, 'soil_s_v_alb'  , SITE_soil_s_v_alb)
         CALL ncio_read_serial (fsrfdata, 'soil_d_v_alb'  , SITE_soil_d_v_alb)
         CALL ncio_read_serial (fsrfdata, 'soil_s_n_alb'  , SITE_soil_s_n_alb)
         CALL ncio_read_serial (fsrfdata, 'soil_d_n_alb'  , SITE_soil_d_n_alb)

         CALL ncio_read_serial (fsrfdata, 'soil_vf_quartz_mineral', SITE_soil_vf_quartz_mineral)
         CALL ncio_read_serial (fsrfdata, 'soil_vf_gravels'       , SITE_soil_vf_gravels       )
         CALL ncio_read_serial (fsrfdata, 'soil_vf_sand'          , SITE_soil_vf_sand          )
         CALL ncio_read_serial (fsrfdata, 'soil_vf_clay'          , SITE_soil_vf_clay          )
         CALL ncio_read_serial (fsrfdata, 'soil_vf_om'            , SITE_soil_vf_om            )
         CALL ncio_read_serial (fsrfdata, 'soil_wf_gravels'       , SITE_soil_wf_gravels       )
         CALL ncio_read_serial (fsrfdata, 'soil_wf_sand'          , SITE_soil_wf_sand          )

         CALL ncio_read_serial (fsrfdata, 'soil_OM_density'       , SITE_soil_OM_density)
         CALL ncio_read_serial (fsrfdata, 'soil_BD_all'           , SITE_soil_BD_all    )
         CALL ncio_read_serial (fsrfdata, 'soil_theta_s'          , SITE_soil_theta_s   )
         CALL ncio_read_serial (fsrfdata, 'soil_k_s'              , SITE_soil_k_s       )
         CALL ncio_read_serial (fsrfdata, 'soil_csol'             , SITE_soil_csol      )
         CALL ncio_read_serial (fsrfdata, 'soil_tksatu'           , SITE_soil_tksatu    )
         CALL ncio_read_serial (fsrfdata, 'soil_tksatf'           , SITE_soil_tksatf    )
         CALL ncio_read_serial (fsrfdata, 'soil_tkdry'            , SITE_soil_tkdry     )
         CALL ncio_read_serial (fsrfdata, 'soil_k_solids'         , SITE_soil_k_solids  )
         CALL ncio_read_serial (fsrfdata, 'soil_lambda'           , SITE_soil_lambda    )
         CALL ncio_read_serial (fsrfdata, 'soil_psi_s'            , SITE_soil_psi_s     )

#ifdef vanGenuchten_Mualem_SOIL_MODEL
         CALL ncio_read_serial (fsrfdata, 'soil_theta_r'  , SITE_soil_theta_r  )
         CALL ncio_read_serial (fsrfdata, 'soil_alpha_vgm', SITE_soil_alpha_vgm)
         CALL ncio_read_serial (fsrfdata, 'soil_L_vgm'    , SITE_soil_L_vgm    )
         CALL ncio_read_serial (fsrfdata, 'soil_n_vgm'    , SITE_soil_n_vgm    )
#endif

         CALL ncio_read_serial (fsrfdata, 'soil_BA_alpha', SITE_soil_BA_alpha)
         CALL ncio_read_serial (fsrfdata, 'soil_BA_beta' , SITE_soil_BA_beta )

         IF (DEF_Runoff_SCHEME == 3) THEN ! for Simple VIC
            CALL ncio_read_serial (fsrfdata, 'soil_texture', SITE_soil_texture)
         ENDIF

         IF(DEF_USE_BEDROCK)THEN
            CALL ncio_read_serial (fsrfdata, 'depth_to_bedrock', SITE_dbedrock)
         ENDIF

         CALL ncio_read_serial (fsrfdata, 'elevation', SITE_elevation)
         CALL ncio_read_serial (fsrfdata, 'elvstd'   , SITE_elvstd   )

         ! used for downscaling
         IF (DEF_USE_Forcing_Downscaling) THEN
            CALL ncio_read_serial (fsrfdata, 'SITE_svf'      , SITE_svf      )
            CALL ncio_read_serial (fsrfdata, 'SITE_cur'      , SITE_cur      )
            CALL ncio_read_serial (fsrfdata, 'SITE_sf_lut'   , SITE_sf_lut   )
            CALL ncio_read_serial (fsrfdata, 'SITE_slp_type' , SITE_slp_type )
            CALL ncio_read_serial (fsrfdata, 'SITE_asp_type' , SITE_asp_type )
            CALL ncio_read_serial (fsrfdata, 'SITE_area_type', SITE_area_type)
         ENDIF
      ENDIF

      IF (.not. mksrfdata) THEN

         landpatch%nset = numpatch

         allocate (landpatch%settyp (numpatch)); landpatch%settyp = SITE_landtype

         landpatch%nblkgrp = 1
         allocate (landpatch%xblkgrp(1));       landpatch%xblkgrp(1) = 1
         allocate (landpatch%yblkgrp(1));       landpatch%yblkgrp(1) = 1

         allocate (landpatch%vecgs%vlen(1,1));  landpatch%vecgs%vlen(1,1) = numpatch
         allocate (landpatch%vecgs%vstt(1,1));  landpatch%vecgs%vstt(1,1) = 1
         allocate (landpatch%vecgs%vend(1,1));  landpatch%vecgs%vend(1,1) = numpatch

         landurban%nset = numurban

         allocate (landurban%settyp (numurban)); landurban%settyp = SITE_urbtyp

         landurban%nblkgrp = 1
         allocate (landurban%xblkgrp(1));       landurban%xblkgrp(1) = 1
         allocate (landurban%yblkgrp(1));       landurban%yblkgrp(1) = 1

         allocate (landurban%vecgs%vlen(1,1));  landurban%vecgs%vlen(1,1) = numurban
         allocate (landurban%vecgs%vstt(1,1));  landurban%vecgs%vstt(1,1) = 1
         allocate (landurban%vecgs%vend(1,1));  landurban%vecgs%vend(1,1) = numurban

         allocate (patch2urban (numurban));     patch2urban(1) = 1
         allocate (urban2patch (numurban));     urban2patch(1) = 1
      ENDIF

   END SUBROUTINE read_urban_surface_data_single


!-----------------------------------------------------------------------
   SUBROUTINE write_surface_data_single (numpatch, numpft)

   USE MOD_NetCDFSerial
   USE MOD_Namelist
   USE MOD_Const_LC
   IMPLICIT NONE

   integer, intent(in) :: numpatch
   integer, intent(in), optional :: numpft

   ! Local Variables
   character(len=256) :: fsrfdata
   integer :: ipft, iyear, itime
   character(len=18)   :: source

      fsrfdata = trim(DEF_dir_landdata) // '/srfdata.nc'

      CALL ncio_create_file (fsrfdata)

      CALL ncio_define_dimension (fsrfdata, 'patch', numpatch)
#if (defined LULC_IGBP_PFT || defined LULC_IGBP_PC)
      IF (numpft > 0) THEN
         CALL ncio_define_dimension (fsrfdata, 'pft', numpft)
      ENDIF
#endif

      CALL ncio_define_dimension (fsrfdata, 'LAI_year', size(SITE_LAI_year))
      IF (DEF_LAI_MONTHLY) THEN
         CALL ncio_define_dimension (fsrfdata, 'month', 12)
      ELSE
         CALL ncio_define_dimension (fsrfdata, 'J8day', 46)
      ENDIF

      CALL ncio_define_dimension (fsrfdata, 'soil', 8)

      IF (DEF_USE_Forcing_Downscaling) THEN
         CALL ncio_define_dimension (fsrfdata, 'slope_type', num_slope_type)
         CALL ncio_define_dimension (fsrfdata, 'azi', num_azimuth)
         CALL ncio_define_dimension (fsrfdata, 'zen', num_zenith)
      ENDIF


      CALL ncio_write_serial (fsrfdata, 'latitude',  SITE_lat_location)
      CALL ncio_put_attr     (fsrfdata, 'latitude', 'units', 'degrees_north')

      CALL ncio_write_serial (fsrfdata, 'longitude', SITE_lon_location)
      CALL ncio_put_attr     (fsrfdata, 'longitude','units', 'degrees_east')

#ifdef LULC_USGS
      CALL ncio_write_serial (fsrfdata, 'USGS_classification', SITE_landtype)
      CALL ncio_put_attr     (fsrfdata, 'USGS_classification', 'source', trim(datasource(u_site_landtype)))
      CALL ncio_put_attr     (fsrfdata, 'USGS_classification', 'long_name', 'GLCC USGS Land Use/Land Cover')
#else
      CALL ncio_write_serial (fsrfdata, 'IGBP_classification', SITE_landtype)
      CALL ncio_put_attr     (fsrfdata, 'IGBP_classification', 'source', trim(datasource(u_site_landtype)))
      CALL ncio_put_attr     (fsrfdata, 'IGBP_classification', 'long_name', 'MODIS IGBP Land Use/Land Cover')
#endif

#if (defined LULC_IGBP_PFT || defined LULC_IGBP_PC)
      IF (numpft > 0) THEN
         CALL ncio_write_serial (fsrfdata, 'pfttyp',  SITE_pfttyp,  'pft')
         CALL ncio_put_attr     (fsrfdata, 'pfttyp',  'source', trim(datasource(u_site_pfts)))
         CALL ncio_put_attr     (fsrfdata, 'pfttyp',  'long_name', 'plant functional type')

         CALL ncio_write_serial (fsrfdata, 'pctpfts', SITE_pctpfts, 'pft')
         CALL ncio_put_attr     (fsrfdata, 'pctpfts', 'source', trim(datasource(u_site_pfts)))
         CALL ncio_put_attr     (fsrfdata, 'pctpfts', 'long_name', 'fraction of plant functional type')
      ENDIF
#endif
#if (defined CROP)
      IF (SITE_landtype == CROPLAND) THEN
         CALL ncio_write_serial (fsrfdata, 'croptyp', SITE_croptyp, 'patch')
         CALL ncio_put_attr     (fsrfdata, 'croptyp', 'source', trim(datasource(u_site_crop)))
         CALL ncio_put_attr     (fsrfdata, 'croptyp', 'long_name', 'crop type')

         CALL ncio_write_serial (fsrfdata, 'pctcrop', SITE_pctcrop, 'patch')
         CALL ncio_put_attr     (fsrfdata, 'pctcrop', 'source', trim(datasource(u_site_crop)))
         CALL ncio_put_attr     (fsrfdata, 'pctcrop', 'long_name', 'fraction of crop type')
      ENDIF
#endif

      CALL ncio_write_serial (fsrfdata, 'canopy_height', SITE_htop)
      CALL ncio_put_attr     (fsrfdata, 'canopy_height', 'source', trim(datasource(u_site_htop)))
      CALL ncio_put_attr     (fsrfdata, 'canopy_height', 'long_name', 'canopy height')
      CALL ncio_put_attr     (fsrfdata, 'canopy_height', 'units', 'm')
#if (defined LULC_IGBP_PFT || defined LULC_IGBP_PC)
      IF (numpft > 0) THEN
         CALL ncio_write_serial (fsrfdata, 'canopy_height_pfts', SITE_htop_pfts, 'pft')
         CALL ncio_put_attr     (fsrfdata, 'canopy_height_pfts', 'source', trim(datasource(u_site_htop)))
         CALL ncio_put_attr     (fsrfdata, 'canopy_height_pfts', 'long_name', 'canopy height')
         CALL ncio_put_attr     (fsrfdata, 'canopy_height_pfts', 'units', 'm')
      ENDIF
#endif

      source = trim(datasource(u_site_lai))
      CALL ncio_write_serial (fsrfdata, 'LAI_year', SITE_LAI_year, 'LAI_year')
#if (defined LULC_IGBP_PFT || defined LULC_IGBP_PC)
      IF (numpft > 0) THEN
         CALL ncio_write_serial (fsrfdata, 'LAI_pfts_monthly', SITE_LAI_pfts_monthly, 'pft', 'month', 'LAI_year')
         CALL ncio_put_attr     (fsrfdata, 'LAI_pfts_monthly', 'source', source)
         CALL ncio_put_attr     (fsrfdata, 'LAI_pfts_monthly', 'long_name', 'monthly leaf area index associated with PFT')

         CALL ncio_write_serial (fsrfdata, 'SAI_pfts_monthly', SITE_SAI_pfts_monthly, 'pft', 'month', 'LAI_year')
         CALL ncio_put_attr     (fsrfdata, 'SAI_pfts_monthly', 'source', source)
         CALL ncio_put_attr     (fsrfdata, 'SAI_pfts_monthly', 'long_name', 'monthly stem area index associated with PFT')
      ELSE
         CALL ncio_write_serial (fsrfdata, 'LAI_monthly', SITE_LAI_monthly, 'month', 'LAI_year')
         CALL ncio_put_attr     (fsrfdata, 'LAI_monthly', 'source', source)
         CALL ncio_put_attr     (fsrfdata, 'LAI_monthly', 'long_name', 'monthly leaf area index')

         CALL ncio_write_serial (fsrfdata, 'SAI_monthly', SITE_SAI_monthly, 'month', 'LAI_year')
         CALL ncio_put_attr     (fsrfdata, 'SAI_monthly', 'source', source)
         CALL ncio_put_attr     (fsrfdata, 'SAI_monthly', 'long_name', 'monthly stem area index')
      ENDIF
#else
      IF (DEF_LAI_MONTHLY) THEN
         CALL ncio_write_serial (fsrfdata, 'LAI_monthly', SITE_LAI_monthly, 'month', 'LAI_year')
         CALL ncio_put_attr     (fsrfdata, 'LAI_monthly', 'source', source)
         CALL ncio_put_attr     (fsrfdata, 'LAI_monthly', 'long_name', 'monthly leaf area index')

         CALL ncio_write_serial (fsrfdata, 'SAI_monthly', SITE_SAI_monthly, 'month', 'LAI_year')
         CALL ncio_put_attr     (fsrfdata, 'SAI_monthly', 'source', source)
         CALL ncio_put_attr     (fsrfdata, 'SAI_monthly', 'long_name', 'monthly stem area index')
      ELSE
         CALL ncio_write_serial (fsrfdata, 'LAI_8day', SITE_LAI_8day, 'J8day', 'LAI_year')
         CALL ncio_put_attr     (fsrfdata, 'LAI_8day', 'source', source)
         CALL ncio_put_attr     (fsrfdata, 'LAI_8day', 'long_name', '8-day leaf area index')
      ENDIF
#endif

      CALL ncio_write_serial (fsrfdata, 'lakedepth', SITE_lakedepth)
      CALL ncio_put_attr     (fsrfdata, 'lakedepth', 'source', trim(datasource(u_site_lakedepth)))
      CALL ncio_put_attr     (fsrfdata, 'lakedepth', 'long_name', 'lake depth')
      CALL ncio_put_attr     (fsrfdata, 'lakedepth', 'units', 'm')

      CALL ncio_write_serial (fsrfdata, 'soil_s_v_alb', SITE_soil_s_v_alb)
      CALL ncio_put_attr     (fsrfdata, 'soil_s_v_alb', 'source', trim(datasource(u_site_soil_bright)))
      CALL ncio_put_attr     (fsrfdata, 'soil_s_v_alb', 'long_name', 'albedo of visible of the saturated soil')

      CALL ncio_write_serial (fsrfdata, 'soil_d_v_alb', SITE_soil_d_v_alb)
      CALL ncio_put_attr     (fsrfdata, 'soil_d_v_alb', 'source', trim(datasource(u_site_soil_bright)))
      CALL ncio_put_attr     (fsrfdata, 'soil_d_v_alb', 'long_name', 'albedo of visible of the dry soil')

      CALL ncio_write_serial (fsrfdata, 'soil_s_n_alb', SITE_soil_s_n_alb)
      CALL ncio_put_attr     (fsrfdata, 'soil_s_n_alb', 'source', trim(datasource(u_site_soil_bright)))
      CALL ncio_put_attr     (fsrfdata, 'soil_s_n_alb', 'long_name', 'albedo of near infrared of the saturated soil')

      CALL ncio_write_serial (fsrfdata, 'soil_d_n_alb', SITE_soil_d_n_alb)
      CALL ncio_put_attr     (fsrfdata, 'soil_d_n_alb', 'source', trim(datasource(u_site_soil_bright)))
      CALL ncio_put_attr     (fsrfdata, 'soil_d_n_alb', 'long_name', 'albedo of near infrared of the dry soil')

      CALL ncio_write_serial (fsrfdata, 'soil_vf_quartz_mineral', SITE_soil_vf_quartz_mineral(1:8), 'soil')
      CALL ncio_put_attr     (fsrfdata, 'soil_vf_quartz_mineral', 'source', trim(datasource(u_site_vf_quartz_mineral)))
      CALL ncio_put_attr     (fsrfdata, 'soil_vf_quartz_mineral', 'long_name', 'volumetric fraction of quartz within mineral soil')

      CALL ncio_write_serial (fsrfdata, 'soil_vf_gravels', SITE_soil_vf_gravels(1:8), 'soil')
      CALL ncio_put_attr     (fsrfdata, 'soil_vf_gravels', 'source', trim(datasource(u_site_vf_gravels)))
      CALL ncio_put_attr     (fsrfdata, 'soil_vf_gravels', 'long_name', 'volumetric fraction of gravels')

      CALL ncio_write_serial (fsrfdata, 'soil_vf_sand', SITE_soil_vf_sand(1:8), 'soil')
      CALL ncio_put_attr     (fsrfdata, 'soil_vf_sand', 'source', trim(datasource(u_site_vf_sand)))
      CALL ncio_put_attr     (fsrfdata, 'soil_vf_sand', 'long_name', 'volumetric fraction of sand')

      CALL ncio_write_serial (fsrfdata, 'soil_vf_clay', SITE_soil_vf_clay(1:8), 'soil')
      CALL ncio_put_attr     (fsrfdata, 'soil_vf_clay', 'source', trim(datasource(u_site_vf_clay)))
      CALL ncio_put_attr     (fsrfdata, 'soil_vf_clay', 'long_name', 'volumetric fraction of clay')

      CALL ncio_write_serial (fsrfdata, 'soil_vf_om', SITE_soil_vf_om(1:8), 'soil')
      CALL ncio_put_attr     (fsrfdata, 'soil_vf_om', 'source', trim(datasource(u_site_vf_om)))
      CALL ncio_put_attr     (fsrfdata, 'soil_vf_om', 'long_name', 'volumetric fraction of organic matter')

      CALL ncio_write_serial (fsrfdata, 'soil_wf_gravels', SITE_soil_wf_gravels(1:8), 'soil')
      CALL ncio_put_attr     (fsrfdata, 'soil_wf_gravels', 'source', trim(datasource(u_site_wf_gravels)))
      CALL ncio_put_attr     (fsrfdata, 'soil_wf_gravels', 'long_name', 'gravimetric fraction of gravels')

      CALL ncio_write_serial (fsrfdata, 'soil_wf_sand', SITE_soil_wf_sand(1:8), 'soil')
      CALL ncio_put_attr     (fsrfdata, 'soil_wf_sand', 'source', trim(datasource(u_site_wf_sand)))
      CALL ncio_put_attr     (fsrfdata, 'soil_wf_sand', 'long_name', 'gravimetric fraction of sand')

      CALL ncio_write_serial (fsrfdata, 'soil_wf_om', SITE_soil_wf_om(1:8), 'soil')
      CALL ncio_put_attr     (fsrfdata, 'soil_wf_om', 'source', trim(datasource(u_site_wf_om)))
      CALL ncio_put_attr     (fsrfdata, 'soil_wf_om', 'long_name', 'gravimetric fraction of om')

      CALL ncio_write_serial (fsrfdata, 'soil_wf_clay', SITE_soil_wf_clay(1:8), 'soil')
      CALL ncio_put_attr     (fsrfdata, 'soil_wf_clay', 'source', trim(datasource(u_site_wf_clay)))
      CALL ncio_put_attr     (fsrfdata, 'soil_wf_clay', 'long_name', 'gravimetric fraction of clay')

      CALL ncio_write_serial (fsrfdata, 'soil_OM_density', SITE_soil_OM_density(1:8), 'soil')
      CALL ncio_put_attr     (fsrfdata, 'soil_OM_density', 'source', trim(datasource(u_site_OM_density)))
      CALL ncio_put_attr     (fsrfdata, 'soil_OM_density', 'long_name', 'OM density')
      CALL ncio_put_attr     (fsrfdata, 'soil_OM_density', 'units', 'kg/m3')

      CALL ncio_write_serial (fsrfdata, 'soil_BD_all', SITE_soil_BD_all(1:8), 'soil')
      CALL ncio_put_attr     (fsrfdata, 'soil_BD_all', 'source', trim(datasource(u_site_BD_all)))
      CALL ncio_put_attr     (fsrfdata, 'soil_BD_all', 'long_name', 'bulk density of soil (GRAVELS + OM + mineral soils)')
      CALL ncio_put_attr     (fsrfdata, 'soil_BD_all', 'units', 'kg/m3')

      CALL ncio_write_serial (fsrfdata, 'soil_theta_s', SITE_soil_theta_s(1:8), 'soil')
      CALL ncio_put_attr     (fsrfdata, 'soil_theta_s', 'source', trim(datasource(u_site_theta_s)))
      CALL ncio_put_attr     (fsrfdata, 'soil_theta_s', 'long_name', 'saturated water content')
      CALL ncio_put_attr     (fsrfdata, 'soil_theta_s', 'units', 'cm3/cm3')

      CALL ncio_write_serial (fsrfdata, 'soil_k_s', SITE_soil_k_s(1:8), 'soil')
      CALL ncio_put_attr     (fsrfdata, 'soil_k_s', 'source', trim(datasource(u_site_k_s)))
      CALL ncio_put_attr     (fsrfdata, 'soil_k_s', 'long_name', 'saturated hydraulic conductivity')
      CALL ncio_put_attr     (fsrfdata, 'soil_k_s', 'units', 'cm/day')

      CALL ncio_write_serial (fsrfdata, 'soil_csol', SITE_soil_csol(1:8), 'soil')
      CALL ncio_put_attr     (fsrfdata, 'soil_csol', 'source', trim(datasource(u_site_csol)))
      CALL ncio_put_attr     (fsrfdata, 'soil_csol', 'long_name', 'heat capacity of soil solids')
      CALL ncio_put_attr     (fsrfdata, 'soil_csol', 'units', 'J/(m3 K)')

      CALL ncio_write_serial (fsrfdata, 'soil_tksatu', SITE_soil_tksatu(1:8), 'soil')
      CALL ncio_put_attr     (fsrfdata, 'soil_tksatu', 'source', trim(datasource(u_site_tksatu)))
      CALL ncio_put_attr     (fsrfdata, 'soil_tksatu', 'long_name', 'thermal conductivity of saturated unfrozen soil')
      CALL ncio_put_attr     (fsrfdata, 'soil_tksatu', 'units', 'W/m-K')

      CALL ncio_write_serial (fsrfdata, 'soil_tksatf', SITE_soil_tksatf(1:8), 'soil')
      CALL ncio_put_attr     (fsrfdata, 'soil_tksatf', 'source', trim(datasource(u_site_tksatf)))
      CALL ncio_put_attr     (fsrfdata, 'soil_tksatf', 'long_name', 'thermal conductivity of saturated frozen soil')
      CALL ncio_put_attr     (fsrfdata, 'soil_tksatf', 'units', 'W/m-K')

      CALL ncio_write_serial (fsrfdata, 'soil_tkdry', SITE_soil_tkdry(1:8), 'soil')
      CALL ncio_put_attr     (fsrfdata, 'soil_tkdry', 'source', trim(datasource(u_site_tkdry)))
      CALL ncio_put_attr     (fsrfdata, 'soil_tkdry', 'long_name', 'thermal conductivity for dry soil')
      CALL ncio_put_attr     (fsrfdata, 'soil_tkdry', 'units', 'W/(m-K)')

      CALL ncio_write_serial (fsrfdata, 'soil_k_solids', SITE_soil_k_solids(1:8), 'soil')
      CALL ncio_put_attr     (fsrfdata, 'soil_k_solids', 'source', trim(datasource(u_site_k_solids)))
      CALL ncio_put_attr     (fsrfdata, 'soil_k_solids', 'long_name', 'thermal conductivity of minerals soil')
      CALL ncio_put_attr     (fsrfdata, 'soil_k_solids', 'units', 'W/m-K')

      CALL ncio_write_serial (fsrfdata, 'soil_lambda', SITE_soil_lambda(1:8), 'soil')
      CALL ncio_put_attr     (fsrfdata, 'soil_lambda', 'source', trim(datasource(u_site_lambda)))
      CALL ncio_put_attr     (fsrfdata, 'soil_lambda', 'long_name', 'pore size distribution index (dimensionless)')

      CALL ncio_write_serial (fsrfdata, 'soil_psi_s', SITE_soil_psi_s(1:8), 'soil')
      CALL ncio_put_attr     (fsrfdata, 'soil_psi_s ', 'source', trim(datasource(u_site_psi_s)))
      CALL ncio_put_attr     (fsrfdata, 'soil_psi_s ', 'long_name', 'matric potential at saturation')
      CALL ncio_put_attr     (fsrfdata, 'soil_psi_s ', 'units', 'cm')

#ifdef vanGenuchten_Mualem_SOIL_MODEL
      CALL ncio_write_serial (fsrfdata, 'soil_theta_r', SITE_soil_theta_r(1:8), 'soil')
      CALL ncio_put_attr     (fsrfdata, 'soil_theta_r', 'source', trim(datasource(u_site_theta_r)))
      CALL ncio_put_attr     (fsrfdata, 'soil_theta_r', 'long_name', 'residual water content')
      CALL ncio_put_attr     (fsrfdata, 'soil_theta_r', 'units', 'cm3/cm3')

      CALL ncio_write_serial (fsrfdata, 'soil_alpha_vgm', SITE_soil_alpha_vgm(1:8), 'soil')
      CALL ncio_put_attr     (fsrfdata, 'soil_alpha_vgm', 'source', trim(datasource(u_site_alpha_vgm)))
      CALL ncio_put_attr     (fsrfdata, 'soil_alpha_vgm', 'long_name', 'a parameter corresponding approximately to the inverse of the air-entry value')

      CALL ncio_write_serial (fsrfdata, 'soil_L_vgm', SITE_soil_L_vgm(1:8), 'soil')
      CALL ncio_put_attr     (fsrfdata, 'soil_L_vgm', 'source', trim(datasource(u_site_L_vgm)))
      CALL ncio_put_attr     (fsrfdata, 'soil_L_vgm', 'long_name', 'pore-connectivity parameter [dimensionless]')

      CALL ncio_write_serial (fsrfdata, 'soil_n_vgm', SITE_soil_n_vgm(1:8), 'soil')
      CALL ncio_put_attr     (fsrfdata, 'soil_n_vgm', 'source', trim(datasource(u_site_n_vgm)))
      CALL ncio_put_attr     (fsrfdata, 'soil_n_vgm', 'long_name', 'a shape parameter [dimensionless]')

#endif

      CALL ncio_write_serial (fsrfdata, 'soil_BA_alpha', SITE_soil_BA_alpha(1:8), 'soil')
      CALL ncio_put_attr     (fsrfdata, 'soil_BA_alpha', 'source', trim(datasource(u_site_BA_alpha)))
      CALL ncio_put_attr     (fsrfdata, 'soil_BA_alpha', 'long_name', 'alpha in Balland and Arp(2005) thermal conductivity scheme')

      CALL ncio_write_serial (fsrfdata, 'soil_BA_beta', SITE_soil_BA_beta(1:8), 'soil')
      CALL ncio_put_attr     (fsrfdata, 'soil_BA_beta', 'source', trim(datasource(u_site_BA_beta)))
      CALL ncio_put_attr     (fsrfdata, 'soil_BA_beta', 'long_name', 'beta in Balland and Arp(2005) thermal conductivity scheme')

      IF (DEF_Runoff_SCHEME == 3) THEN ! for Simple VIC
         CALL ncio_write_serial (fsrfdata, 'soil_texture ', SITE_soil_texture)
         CALL ncio_put_attr     (fsrfdata, 'soil_texture ', 'source', trim(datasource(u_site_soil_texture)))
         CALL ncio_put_attr     (fsrfdata, 'soil_texture ', 'long_name', 'USDA soil texture')
      ENDIF

      IF(DEF_USE_BEDROCK)THEN
         CALL ncio_write_serial (fsrfdata, 'depth_to_bedrock', SITE_dbedrock)
         CALL ncio_put_attr     (fsrfdata, 'depth_to_bedrock', 'source', trim(datasource(u_site_dbedrock)))
      ENDIF

      CALL ncio_write_serial (fsrfdata, 'elevation', SITE_elevation)
      CALL ncio_put_attr     (fsrfdata, 'elevation', 'source', trim(datasource(u_site_elevation)))

      CALL ncio_write_serial (fsrfdata, 'elvstd', SITE_elvstd)
      CALL ncio_put_attr     (fsrfdata, 'elvstd', 'source', trim(datasource(u_site_elvstd)))
      CALL ncio_put_attr     (fsrfdata, 'elvstd', 'long_name', 'standard deviation of elevation')

      ! used for downscaling
      IF (DEF_USE_Forcing_Downscaling) THEN
         CALL ncio_write_serial (fsrfdata, 'SITE_svf', SITE_svf)
         CALL ncio_put_attr     (fsrfdata, 'SITE_svf','source', trim(datasource(u_site_svf)))
         CALL ncio_put_attr     (fsrfdata, 'SITE_svf','long_name', 'sky view factor')

         CALL ncio_write_serial (fsrfdata, 'SITE_cur', SITE_cur)
         CALL ncio_put_attr     (fsrfdata, 'SITE_cur','source', trim(datasource(u_site_cur)))
         CALL ncio_put_attr     (fsrfdata, 'SITE_cur','long_name', 'curvature')

         CALL ncio_write_serial (fsrfdata, 'SITE_sf_lut', SITE_sf_lut, 'azi', 'zen')
         CALL ncio_put_attr     (fsrfdata, 'SITE_sf_lut','source', trim(datasource(u_site_sf_lut)))
         CALL ncio_put_attr     (fsrfdata, 'SITE_sf_lut','long_name', 'look up table of shadow factor')

         CALL ncio_write_serial (fsrfdata, 'SITE_slp_type' , SITE_slp_type , 'type')
         CALL ncio_put_attr     (fsrfdata, 'SITE_slp_type','source', trim(datasource(u_site_slp_type)))
         CALL ncio_put_attr     (fsrfdata, 'SITE_slp_type','long_name', 'topographic slope of each character')

         CALL ncio_write_serial (fsrfdata, 'SITE_asp_type' , SITE_asp_type , 'type')
         CALL ncio_put_attr     (fsrfdata, 'SITE_asp_type','source', trim(datasource(u_site_asp_type)))
         CALL ncio_put_attr     (fsrfdata, 'SITE_asp_type','long_name', 'topographic aspect of each character')

         CALL ncio_write_serial (fsrfdata, 'SITE_area_type', SITE_area_type, 'type')
         CALL ncio_put_attr     (fsrfdata, 'SITE_area_type','source', trim(datasource(u_site_area_type)))
         CALL ncio_put_attr     (fsrfdata, 'SITE_area_type','long_name', 'area percentage of each character')
      ENDIF

   END SUBROUTINE write_surface_data_single


!-----------------------------------------------------------------------
   SUBROUTINE write_urban_surface_data_single (numurban)

   USE MOD_NetCDFSerial
   USE MOD_Namelist
   USE MOD_Const_LC
   IMPLICIT NONE

   integer, intent(in) :: numurban

   ! Local Variables
   character(len=256) :: fsrfdata
   integer :: iyear, itime
   character(len=8)   :: source

      fsrfdata = trim(DEF_dir_landdata) // '/srfdata.nc'

      SITE_fgper     = 1 - (SITE_fgimp-SITE_froof)/(1-SITE_froof-SITE_flake_urb)
      SITE_froof     = SITE_froof/(1-SITE_flake_urb)
      SITE_fveg_urb  = SITE_fveg_urb  * 100
      SITE_flake_urb = SITE_flake_urb * 100

      CALL ncio_create_file (fsrfdata)

      CALL ncio_define_dimension (fsrfdata, 'soil', 8)

      CALL ncio_define_dimension (fsrfdata, 'azi', num_azimuth)
      CALL ncio_define_dimension (fsrfdata, 'zen', num_zenith)
      CALL ncio_define_dimension (fsrfdata, 'slope_type', num_slope_type)

      CALL ncio_define_dimension (fsrfdata, 'patch', numurban)

      CALL ncio_define_dimension (fsrfdata, 'LAI_year', size(SITE_LAI_year))
      CALL ncio_define_dimension (fsrfdata, 'month', 12)

      CALL ncio_define_dimension (fsrfdata, 'ulev'    , 10)
      CALL ncio_define_dimension (fsrfdata, 'numsolar', 2 )
      CALL ncio_define_dimension (fsrfdata, 'numrad'  , 2 )

      CALL ncio_write_serial (fsrfdata, 'latitude' , SITE_lat_location)
      CALL ncio_write_serial (fsrfdata, 'longitude', SITE_lon_location)

      CALL ncio_write_serial (fsrfdata, 'LAI_year', SITE_LAI_year, 'LAI_year')
      CALL ncio_write_serial (fsrfdata, 'TREE_LAI', SITE_LAI_monthly, 'month', 'LAI_year')
      CALL ncio_write_serial (fsrfdata, 'TREE_SAI', SITE_SAI_monthly, 'month', 'LAI_year')
      CALL ncio_put_attr     (fsrfdata, 'TREE_LAI', 'source', trim(datasource(u_site_urblai)))
      CALL ncio_put_attr     (fsrfdata, 'TREE_SAI', 'source', trim(datasource(u_site_urbsai)))

      CALL ncio_write_serial (fsrfdata, 'URBAN_TYPE'    , SITE_urbtyp     )
      CALL ncio_write_serial (fsrfdata, 'LUCY_id'       , SITE_lucyid     )
      CALL ncio_write_serial (fsrfdata, 'PCT_Tree'      , SITE_fveg_urb   )
      CALL ncio_write_serial (fsrfdata, 'URBAN_TREE_TOP', SITE_htop_urb   )
      CALL ncio_write_serial (fsrfdata, 'PCT_Water'     , SITE_flake_urb  )
      CALL ncio_write_serial (fsrfdata, 'WT_ROOF'       , SITE_froof      )
      CALL ncio_write_serial (fsrfdata, 'HT_ROOF'       , SITE_hroof      )
      CALL ncio_write_serial (fsrfdata, 'WTROAD_PERV'   , SITE_fgper      )
      CALL ncio_write_serial (fsrfdata, 'BUILDING_HLR'  , SITE_hlr        )
      CALL ncio_write_serial (fsrfdata, 'POP_DEN'       , SITE_popden     )

      CALL ncio_put_attr     (fsrfdata, 'PCT_Tree'      , 'source', trim(datasource(u_site_fveg )))
      CALL ncio_put_attr     (fsrfdata, 'URBAN_TREE_TOP', 'source', trim(datasource(u_site_htopu)))
      CALL ncio_put_attr     (fsrfdata, 'PCT_Water'     , 'source', trim(datasource(u_site_flake)))
      CALL ncio_put_attr     (fsrfdata, 'WT_ROOF'       , 'source', trim(datasource(u_site_froof)))
      CALL ncio_put_attr     (fsrfdata, 'HT_ROOF'       , 'source', trim(datasource(u_site_hroof)))
      CALL ncio_put_attr     (fsrfdata, 'WTROAD_PERV'   , 'source', trim(datasource(u_site_fgper)))
      CALL ncio_put_attr     (fsrfdata, 'BUILDING_HLR'  , 'source', trim(datasource(u_site_hlr  )))
      CALL ncio_put_attr     (fsrfdata, 'POP_DEN'       , 'source', trim(datasource(u_site_pop  )))

      CALL ncio_write_serial (fsrfdata, 'EM_ROOF'       , SITE_em_roof   )
      CALL ncio_write_serial (fsrfdata, 'EM_WALL'       , SITE_em_wall   )
      CALL ncio_write_serial (fsrfdata, 'EM_IMPROAD'    , SITE_em_gimp   )
      CALL ncio_write_serial (fsrfdata, 'EM_PERROAD'    , SITE_em_gper   )
      CALL ncio_write_serial (fsrfdata, 'T_BUILDING_MAX', SITE_t_roommax )
      CALL ncio_write_serial (fsrfdata, 'T_BUILDING_MIN', SITE_t_roommin )
      CALL ncio_write_serial (fsrfdata, 'THICK_ROOF'    , SITE_thickroof )
      CALL ncio_write_serial (fsrfdata, 'THICK_WALL'    , SITE_thickwall )

      CALL ncio_put_attr     (fsrfdata, 'EM_ROOF'       , 'source', trim(datasource(u_site_emr   )))
      CALL ncio_put_attr     (fsrfdata, 'EM_WALL'       , 'source', trim(datasource(u_site_emw   )))
      CALL ncio_put_attr     (fsrfdata, 'EM_IMPROAD'    , 'source', trim(datasource(u_site_emgimp)))
      CALL ncio_put_attr     (fsrfdata, 'EM_PERROAD'    , 'source', trim(datasource(u_site_emgper)))
      CALL ncio_put_attr     (fsrfdata, 'T_BUILDING_MAX', 'source', trim(datasource(u_site_tbmax )))
      CALL ncio_put_attr     (fsrfdata, 'T_BUILDING_MIN', 'source', trim(datasource(u_site_tbmin )))
      CALL ncio_put_attr     (fsrfdata, 'THICK_ROOF'    , 'source', trim(datasource(u_site_thickr)))
      CALL ncio_put_attr     (fsrfdata, 'THICK_WALL'    , 'source', trim(datasource(u_site_thickw)))

      CALL ncio_write_serial (fsrfdata, 'ALB_ROOF'      , SITE_alb_roof   , 'numrad', 'numsolar')
      CALL ncio_write_serial (fsrfdata, 'ALB_WALL'      , SITE_alb_wall   , 'numrad', 'numsolar')
      CALL ncio_write_serial (fsrfdata, 'ALB_IMPROAD'   , SITE_alb_gimp   , 'numrad', 'numsolar')
      CALL ncio_write_serial (fsrfdata, 'ALB_PERROAD'   , SITE_alb_gper   , 'numrad', 'numsolar')

      CALL ncio_put_attr     (fsrfdata, 'ALB_ROOF'      , 'source', trim(datasource(u_site_albr   )))
      CALL ncio_put_attr     (fsrfdata, 'ALB_WALL'      , 'source', trim(datasource(u_site_albw   )))
      CALL ncio_put_attr     (fsrfdata, 'ALB_IMPROAD'   , 'source', trim(datasource(u_site_albgimp)))
      CALL ncio_put_attr     (fsrfdata, 'ALB_PERROAD'   , 'source', trim(datasource(u_site_albgper)))

      CALL ncio_write_serial (fsrfdata, 'CV_ROOF'       , SITE_cv_roof    , 'ulev')
      CALL ncio_write_serial (fsrfdata, 'CV_WALL'       , SITE_cv_wall    , 'ulev')
      CALL ncio_write_serial (fsrfdata, 'CV_IMPROAD'    , SITE_cv_gimp    , 'ulev')
      CALL ncio_write_serial (fsrfdata, 'TK_ROOF'       , SITE_tk_roof    , 'ulev')
      CALL ncio_write_serial (fsrfdata, 'TK_WALL'       , SITE_tk_wall    , 'ulev')
      CALL ncio_write_serial (fsrfdata, 'TK_IMPROAD'    , SITE_tk_gimp    , 'ulev')

      CALL ncio_put_attr     (fsrfdata, 'CV_ROOF'       , 'source', trim(datasource(u_site_cvr   )))
      CALL ncio_put_attr     (fsrfdata, 'CV_WALL'       , 'source', trim(datasource(u_site_cvw   )))
      CALL ncio_put_attr     (fsrfdata, 'CV_IMPROAD'    , 'source', trim(datasource(u_site_cvgimp)))
      CALL ncio_put_attr     (fsrfdata, 'TK_ROOF'       , 'source', trim(datasource(u_site_tkr   )))
      CALL ncio_put_attr     (fsrfdata, 'TK_WALL'       , 'source', trim(datasource(u_site_tkw   )))
      CALL ncio_put_attr     (fsrfdata, 'TK_IMPROAD'    , 'source', trim(datasource(u_site_tkgimp)))

      CALL ncio_write_serial (fsrfdata, 'lakedepth', SITE_lakedepth)
      CALL ncio_put_attr     (fsrfdata, 'lakedepth', 'source', trim(datasource(u_site_lakedepth)))
      CALL ncio_put_attr     (fsrfdata, 'lakedepth', 'long_name', 'lake depth')
      CALL ncio_put_attr     (fsrfdata, 'lakedepth', 'units', 'm')

      CALL ncio_write_serial (fsrfdata, 'soil_s_v_alb', SITE_soil_s_v_alb)
      CALL ncio_put_attr     (fsrfdata, 'soil_s_v_alb', 'source', trim(datasource(u_site_soil_bright)))
      CALL ncio_put_attr     (fsrfdata, 'soil_s_v_alb', 'long_name', 'albedo of visible of the saturated soil')

      CALL ncio_write_serial (fsrfdata, 'soil_d_v_alb', SITE_soil_d_v_alb)
      CALL ncio_put_attr     (fsrfdata, 'soil_d_v_alb', 'source', trim(datasource(u_site_soil_bright)))
      CALL ncio_put_attr     (fsrfdata, 'soil_d_v_alb', 'long_name', 'albedo of visible of the dry soil')

      CALL ncio_write_serial (fsrfdata, 'soil_s_n_alb', SITE_soil_s_n_alb)
      CALL ncio_put_attr     (fsrfdata, 'soil_s_n_alb', 'source', trim(datasource(u_site_soil_bright)))
      CALL ncio_put_attr     (fsrfdata, 'soil_s_n_alb', 'long_name', 'albedo of near infrared of the saturated soil')

      CALL ncio_write_serial (fsrfdata, 'soil_d_n_alb', SITE_soil_d_n_alb)
      CALL ncio_put_attr     (fsrfdata, 'soil_d_n_alb', 'source', trim(datasource(u_site_soil_bright)))
      CALL ncio_put_attr     (fsrfdata, 'soil_d_n_alb', 'long_name', 'albedo of near infrared of the dry soil')

      CALL ncio_write_serial (fsrfdata, 'soil_vf_quartz_mineral', SITE_soil_vf_quartz_mineral(1:8), 'soil')
      CALL ncio_put_attr     (fsrfdata, 'soil_vf_quartz_mineral', 'source', trim(datasource(u_site_vf_quartz_mineral)))
      CALL ncio_put_attr     (fsrfdata, 'soil_vf_quartz_mineral', 'long_name', 'volumetric fraction of quartz within mineral soil')

      CALL ncio_write_serial (fsrfdata, 'soil_vf_gravels', SITE_soil_vf_gravels(1:8), 'soil')
      CALL ncio_put_attr     (fsrfdata, 'soil_vf_gravels', 'source', trim(datasource(u_site_vf_gravels)))
      CALL ncio_put_attr     (fsrfdata, 'soil_vf_gravels', 'long_name', 'volumetric fraction of gravels')

      CALL ncio_write_serial (fsrfdata, 'soil_vf_sand', SITE_soil_vf_sand(1:8), 'soil')
      CALL ncio_put_attr     (fsrfdata, 'soil_vf_sand', 'source', trim(datasource(u_site_vf_sand)))
      CALL ncio_put_attr     (fsrfdata, 'soil_vf_sand', 'long_name', 'volumetric fraction of sand')

      CALL ncio_write_serial (fsrfdata, 'soil_vf_clay', SITE_soil_vf_clay(1:8), 'soil')
      CALL ncio_put_attr     (fsrfdata, 'soil_vf_clay', 'source', trim(datasource(u_site_vf_clay)))
      CALL ncio_put_attr     (fsrfdata, 'soil_vf_clay', 'long_name', 'volumetric fraction of clay')

      CALL ncio_write_serial (fsrfdata, 'soil_vf_om', SITE_soil_vf_om(1:8), 'soil')
      CALL ncio_put_attr     (fsrfdata, 'soil_vf_om', 'source', trim(datasource(u_site_vf_om)))
      CALL ncio_put_attr     (fsrfdata, 'soil_vf_om', 'long_name', 'volumetric fraction of organic matter')

      CALL ncio_write_serial (fsrfdata, 'soil_wf_gravels', SITE_soil_wf_gravels(1:8), 'soil')
      CALL ncio_put_attr     (fsrfdata, 'soil_wf_gravels', 'source', trim(datasource(u_site_wf_gravels)))
      CALL ncio_put_attr     (fsrfdata, 'soil_wf_gravels', 'long_name', 'gravimetric fraction of gravels')

      CALL ncio_write_serial (fsrfdata, 'soil_wf_sand', SITE_soil_wf_sand(1:8), 'soil')
      CALL ncio_put_attr     (fsrfdata, 'soil_wf_sand', 'source', trim(datasource(u_site_wf_sand)))
      CALL ncio_put_attr     (fsrfdata, 'soil_wf_sand', 'long_name', 'gravimetric fraction of sand')

      CALL ncio_write_serial (fsrfdata, 'soil_OM_density', SITE_soil_OM_density(1:8), 'soil')
      CALL ncio_put_attr     (fsrfdata, 'soil_OM_density', 'source', trim(datasource(u_site_OM_density)))
      CALL ncio_put_attr     (fsrfdata, 'soil_OM_density', 'long_name', 'OM density')
      CALL ncio_put_attr     (fsrfdata, 'soil_OM_density', 'units', 'kg/m3')

      CALL ncio_write_serial (fsrfdata, 'soil_BD_all', SITE_soil_BD_all(1:8), 'soil')
      CALL ncio_put_attr     (fsrfdata, 'soil_BD_all', 'source', trim(datasource(u_site_BD_all)))
      CALL ncio_put_attr     (fsrfdata, 'soil_BD_all', 'long_name', 'bulk density of soil (GRAVELS + OM + mineral soils)')
      CALL ncio_put_attr     (fsrfdata, 'soil_BD_all', 'units', 'kg/m3')

      CALL ncio_write_serial (fsrfdata, 'soil_theta_s', SITE_soil_theta_s(1:8), 'soil')
      CALL ncio_put_attr     (fsrfdata, 'soil_theta_s', 'source', trim(datasource(u_site_theta_s)))
      CALL ncio_put_attr     (fsrfdata, 'soil_theta_s', 'long_name', 'saturated water content')
      CALL ncio_put_attr     (fsrfdata, 'soil_theta_s', 'units', 'cm3/cm3')

      CALL ncio_write_serial (fsrfdata, 'soil_k_s', SITE_soil_k_s(1:8), 'soil')
      CALL ncio_put_attr     (fsrfdata, 'soil_k_s', 'source', trim(datasource(u_site_k_s)))
      CALL ncio_put_attr     (fsrfdata, 'soil_k_s', 'long_name', 'saturated hydraulic conductivity')
      CALL ncio_put_attr     (fsrfdata, 'soil_k_s', 'units', 'cm/day')

      CALL ncio_write_serial (fsrfdata, 'soil_csol', SITE_soil_csol(1:8), 'soil')
      CALL ncio_put_attr     (fsrfdata, 'soil_csol', 'source', trim(datasource(u_site_csol)))
      CALL ncio_put_attr     (fsrfdata, 'soil_csol', 'long_name', 'heat capacity of soil solids')
      CALL ncio_put_attr     (fsrfdata, 'soil_csol', 'units', 'J/(m3 K)')

      CALL ncio_write_serial (fsrfdata, 'soil_tksatu', SITE_soil_tksatu(1:8), 'soil')
      CALL ncio_put_attr     (fsrfdata, 'soil_tksatu', 'source', trim(datasource(u_site_tksatu)))
      CALL ncio_put_attr     (fsrfdata, 'soil_tksatu', 'long_name', 'thermal conductivity of saturated unfrozen soil')
      CALL ncio_put_attr     (fsrfdata, 'soil_tksatu', 'units', 'W/m-K')

      CALL ncio_write_serial (fsrfdata, 'soil_tksatf', SITE_soil_tksatf(1:8), 'soil')
      CALL ncio_put_attr     (fsrfdata, 'soil_tksatf', 'source', trim(datasource(u_site_tksatf)))
      CALL ncio_put_attr     (fsrfdata, 'soil_tksatf', 'long_name', 'thermal conductivity of saturated frozen soil')
      CALL ncio_put_attr     (fsrfdata, 'soil_tksatf', 'units', 'W/m-K')

      CALL ncio_write_serial (fsrfdata, 'soil_tkdry', SITE_soil_tkdry(1:8), 'soil')
      CALL ncio_put_attr     (fsrfdata, 'soil_tkdry', 'source', trim(datasource(u_site_tkdry)))
      CALL ncio_put_attr     (fsrfdata, 'soil_tkdry', 'long_name', 'thermal conductivity for dry soil')
      CALL ncio_put_attr     (fsrfdata, 'soil_tkdry', 'units', 'W/(m-K)')

      CALL ncio_write_serial (fsrfdata, 'soil_k_solids', SITE_soil_k_solids(1:8), 'soil')
      CALL ncio_put_attr     (fsrfdata, 'soil_k_solids', 'source', trim(datasource(u_site_k_solids)))
      CALL ncio_put_attr     (fsrfdata, 'soil_k_solids', 'long_name', 'thermal conductivity of minerals soil')
      CALL ncio_put_attr     (fsrfdata, 'soil_k_solids', 'units', 'W/m-K')

      CALL ncio_write_serial (fsrfdata, 'soil_lambda', SITE_soil_lambda(1:8), 'soil')
      CALL ncio_put_attr     (fsrfdata, 'soil_lambda', 'source', trim(datasource(u_site_lambda)))
      CALL ncio_put_attr     (fsrfdata, 'soil_lambda', 'long_name', 'pore size distribution index (dimensionless)')

      CALL ncio_write_serial (fsrfdata, 'soil_psi_s', SITE_soil_psi_s(1:8), 'soil')
      CALL ncio_put_attr     (fsrfdata, 'soil_psi_s ', 'source', trim(datasource(u_site_psi_s)))
      CALL ncio_put_attr     (fsrfdata, 'soil_psi_s ', 'long_name', 'matric potential at saturation')
      CALL ncio_put_attr     (fsrfdata, 'soil_psi_s ', 'units', 'cm')

#ifdef vanGenuchten_Mualem_SOIL_MODEL
      CALL ncio_write_serial (fsrfdata, 'soil_theta_r', SITE_soil_theta_r(1:8), 'soil')
      CALL ncio_put_attr     (fsrfdata, 'soil_theta_r', 'source', trim(datasource(u_site_theta_r)))
      CALL ncio_put_attr     (fsrfdata, 'soil_theta_r', 'long_name', 'residual water content')
      CALL ncio_put_attr     (fsrfdata, 'soil_theta_r', 'units', 'cm3/cm3')

      CALL ncio_write_serial (fsrfdata, 'soil_alpha_vgm', SITE_soil_alpha_vgm(1:8), 'soil')
      CALL ncio_put_attr     (fsrfdata, 'soil_alpha_vgm', 'source', trim(datasource(u_site_alpha_vgm)))
      CALL ncio_put_attr     (fsrfdata, 'soil_alpha_vgm', 'long_name', 'a parameter corresponding approximately to the inverse of the air-entry value')

      CALL ncio_write_serial (fsrfdata, 'soil_L_vgm', SITE_soil_L_vgm(1:8), 'soil')
      CALL ncio_put_attr     (fsrfdata, 'soil_L_vgm', 'source', trim(datasource(u_site_L_vgm)))
      CALL ncio_put_attr     (fsrfdata, 'soil_L_vgm', 'long_name', 'pore-connectivity parameter [dimensionless]')

      CALL ncio_write_serial (fsrfdata, 'soil_n_vgm', SITE_soil_n_vgm(1:8), 'soil')
      CALL ncio_put_attr     (fsrfdata, 'soil_n_vgm', 'source', trim(datasource(u_site_n_vgm)))
      CALL ncio_put_attr     (fsrfdata, 'soil_n_vgm', 'long_name', 'a shape parameter [dimensionless]')

#endif

      CALL ncio_write_serial (fsrfdata, 'soil_BA_alpha', SITE_soil_BA_alpha(1:8), 'soil')
      CALL ncio_put_attr     (fsrfdata, 'soil_BA_alpha', 'source', trim(datasource(u_site_BA_alpha)))
      CALL ncio_put_attr     (fsrfdata, 'soil_BA_alpha', 'long_name', 'alpha in Balland and Arp(2005) thermal conductivity scheme')

      CALL ncio_write_serial (fsrfdata, 'soil_BA_beta', SITE_soil_BA_beta(1:8), 'soil')
      CALL ncio_put_attr     (fsrfdata, 'soil_BA_beta', 'source', trim(datasource(u_site_BA_beta)))
      CALL ncio_put_attr     (fsrfdata, 'soil_BA_beta', 'long_name', 'beta in Balland and Arp(2005) thermal conductivity scheme')

      IF (DEF_Runoff_SCHEME == 3) THEN ! for Simple VIC
         CALL ncio_write_serial (fsrfdata, 'soil_texture ', SITE_soil_texture)
         CALL ncio_put_attr     (fsrfdata, 'soil_texture ', 'source', trim(datasource(u_site_soil_texture)))
         CALL ncio_put_attr     (fsrfdata, 'soil_texture ', 'long_name', 'USDA soil texture')
      ENDIF

      IF(DEF_USE_BEDROCK)THEN
         CALL ncio_write_serial (fsrfdata, 'depth_to_bedrock', SITE_dbedrock)
         CALL ncio_put_attr     (fsrfdata, 'depth_to_bedrock', 'source', trim(datasource(u_site_dbedrock)))
      ENDIF

      CALL ncio_write_serial (fsrfdata, 'elevation', SITE_elevation)
      CALL ncio_put_attr     (fsrfdata, 'elevation', 'source', trim(datasource(u_site_elevation)))

      CALL ncio_write_serial (fsrfdata, 'elvstd', SITE_elvstd)
      CALL ncio_put_attr     (fsrfdata, 'elvstd', 'source', trim(datasource(u_site_elvstd)))
      CALL ncio_put_attr     (fsrfdata, 'elvstd', 'long_name', 'standard deviation of elevation')

      ! used for downscaling
      IF (DEF_USE_Forcing_Downscaling) THEN
         CALL ncio_write_serial (fsrfdata, 'SITE_svf', SITE_svf)
         CALL ncio_put_attr     (fsrfdata, 'SITE_svf','source', trim(datasource(u_site_svf)))
         CALL ncio_put_attr     (fsrfdata, 'SITE_svf','long_name', 'sky view factor')

         CALL ncio_write_serial (fsrfdata, 'SITE_cur', SITE_cur)
         CALL ncio_put_attr     (fsrfdata, 'SITE_cur','source', trim(datasource(u_site_cur)))
         CALL ncio_put_attr     (fsrfdata, 'SITE_cur','long_name', 'curvature')

         CALL ncio_write_serial (fsrfdata, 'SITE_sf_lut', SITE_sf_lut, 'azi', 'zen')
         CALL ncio_put_attr     (fsrfdata, 'SITE_sf_lut','source', trim(datasource(u_site_sf_lut)))
         CALL ncio_put_attr     (fsrfdata, 'SITE_sf_lut','long_name', 'look up table of shadow factor')

         CALL ncio_write_serial (fsrfdata, 'SITE_slp_type' , SITE_slp_type , 'type')
         CALL ncio_put_attr     (fsrfdata, 'SITE_slp_type','source', trim(datasource(u_site_slp_type)))
         CALL ncio_put_attr     (fsrfdata, 'SITE_slp_type','long_name', 'topographic slope of each character')

         CALL ncio_write_serial (fsrfdata, 'SITE_asp_type' , SITE_asp_type , 'type')
         CALL ncio_put_attr     (fsrfdata, 'SITE_asp_type','source', trim(datasource(u_site_asp_type)))
         CALL ncio_put_attr     (fsrfdata, 'SITE_asp_type','long_name', 'topographic aspect of each character')

         CALL ncio_write_serial (fsrfdata, 'SITE_area_type', SITE_area_type, 'type')
         CALL ncio_put_attr     (fsrfdata, 'SITE_area_type','source', trim(datasource(u_site_area_type)))
         CALL ncio_put_attr     (fsrfdata, 'SITE_area_type','long_name', 'area percentage of each character')
      ENDIF

   END SUBROUTINE write_urban_surface_data_single


!-----------------------------------------------------------------------
   character(len=18) FUNCTION datasource (is_site)

   IMPLICIT NONE
   logical, intent(in) :: is_site

      IF (is_site) THEN
         datasource = 'SITE'
      ELSE
         datasource = 'CoLM 2024 raw data'
      ENDIF

   END FUNCTION datasource


!-----------------------------------------------------------------------
   SUBROUTINE single_srfdata_final ()

   IMPLICIT NONE

#if (defined LULC_IGBP_PFT || defined LULC_IGBP_PC)
      IF (allocated(SITE_pfttyp )) deallocate(SITE_pfttyp )
      IF (allocated(SITE_pctpfts)) deallocate(SITE_pctpfts)
#endif

#ifdef CROP
      IF (allocated(SITE_croptyp)) deallocate(SITE_croptyp)
      IF (allocated(SITE_pctcrop)) deallocate(SITE_pctcrop)
#endif

#if (defined LULC_IGBP_PFT || defined LULC_IGBP_PC)
      IF (allocated(SITE_htop_pfts)) deallocate(SITE_htop_pfts)
#endif

      IF (allocated(SITE_LAI_monthly)) deallocate(SITE_LAI_monthly)
      IF (allocated(SITE_SAI_monthly)) deallocate(SITE_SAI_monthly)
#if (defined LULC_IGBP_PFT || defined LULC_IGBP_PC)
      IF (allocated(SITE_LAI_pfts_monthly)) deallocate(SITE_LAI_pfts_monthly)
      IF (allocated(SITE_SAI_pfts_monthly)) deallocate(SITE_SAI_pfts_monthly)
#endif

      IF (allocated(SITE_LAI_year)) deallocate(SITE_LAI_year)
      IF (allocated(SITE_LAI_8day)) deallocate(SITE_LAI_8day)

      IF (allocated(SITE_soil_vf_quartz_mineral)) deallocate(SITE_soil_vf_quartz_mineral)
      IF (allocated(SITE_soil_vf_gravels       )) deallocate(SITE_soil_vf_gravels       )
      IF (allocated(SITE_soil_vf_sand          )) deallocate(SITE_soil_vf_sand          )
      IF (allocated(SITE_soil_vf_clay          )) deallocate(SITE_soil_vf_clay          )
      IF (allocated(SITE_soil_vf_om            )) deallocate(SITE_soil_vf_om            )
      IF (allocated(SITE_soil_wf_gravels       )) deallocate(SITE_soil_wf_gravels       )
      IF (allocated(SITE_soil_wf_sand          )) deallocate(SITE_soil_wf_sand          )
      IF (allocated(SITE_soil_wf_om            )) deallocate(SITE_soil_wf_om            )
      IF (allocated(SITE_soil_wf_clay          )) deallocate(SITE_soil_wf_clay          )
      IF (allocated(SITE_soil_OM_density       )) deallocate(SITE_soil_OM_density       )
      IF (allocated(SITE_soil_BD_all           )) deallocate(SITE_soil_BD_all           )
      IF (allocated(SITE_soil_theta_s          )) deallocate(SITE_soil_theta_s          )
      IF (allocated(SITE_soil_k_s              )) deallocate(SITE_soil_k_s              )
      IF (allocated(SITE_soil_csol             )) deallocate(SITE_soil_csol             )
      IF (allocated(SITE_soil_tksatu           )) deallocate(SITE_soil_tksatu           )
      IF (allocated(SITE_soil_tksatf           )) deallocate(SITE_soil_tksatf           )
      IF (allocated(SITE_soil_tkdry            )) deallocate(SITE_soil_tkdry            )
      IF (allocated(SITE_soil_k_solids         )) deallocate(SITE_soil_k_solids         )
      IF (allocated(SITE_soil_psi_s            )) deallocate(SITE_soil_psi_s            )
      IF (allocated(SITE_soil_lambda           )) deallocate(SITE_soil_lambda           )
      IF (allocated(SITE_soil_theta_r          )) deallocate(SITE_soil_theta_r          )
#ifdef vanGenuchten_Mualem_SOIL_MODEL
      IF (allocated(SITE_soil_alpha_vgm        )) deallocate(SITE_soil_alpha_vgm        )
      IF (allocated(SITE_soil_L_vgm            )) deallocate(SITE_soil_L_vgm            )
      IF (allocated(SITE_soil_n_vgm            )) deallocate(SITE_soil_n_vgm            )
#endif
      IF (allocated(SITE_soil_BA_alpha         )) deallocate(SITE_soil_BA_alpha         )
      IF (allocated(SITE_soil_BA_beta          )) deallocate(SITE_soil_BA_beta          )

      IF (allocated(SITE_sf_lut                )) deallocate(SITE_sf_lut                )
      IF (allocated(SITE_slp_type              )) deallocate(SITE_slp_type              )
      IF (allocated(SITE_asp_type              )) deallocate(SITE_asp_type              )
      IF (allocated(SITE_area_type             )) deallocate(SITE_area_type             )

   END SUBROUTINE single_srfdata_final

END MODULE MOD_SingleSrfdata
#endif<|MERGE_RESOLUTION|>--- conflicted
+++ resolved
@@ -849,9 +849,8 @@
          ENDDO
       ENDIF
 
-<<<<<<< HEAD
-      u_site_wf_om = ((.not. mksrfdata) .or. USE_SITE_soilparameters) &
-         .and. ncio_var_exist(fsrfdata,'soil_wf_om') 
+      u_site_wf_om = readflag &
+         .and. ncio_var_exist(fsrfdata,'soil_wf_om',readflag)
       IF (u_site_wf_om) THEN
          CALL ncio_read_serial (fsrfdata, 'soil_wf_om', SITE_soil_wf_om)
       ELSE
@@ -864,8 +863,8 @@
          ENDDO
       ENDIF
 
-      u_site_wf_clay = ((.not. mksrfdata) .or. USE_SITE_soilparameters) &
-         .and. ncio_var_exist(fsrfdata,'soil_wf_clay') 
+      u_site_wf_clay = readflag &
+         .and. ncio_var_exist(fsrfdata,'soil_wf_clay',readflag)
       IF (u_site_wf_clay) THEN
          CALL ncio_read_serial (fsrfdata, 'soil_wf_clay', SITE_soil_wf_clay)
       ELSE
@@ -878,12 +877,8 @@
          ENDDO
       ENDIF
 
-      u_site_OM_density = ((.not. mksrfdata) .or. USE_SITE_soilparameters) &
-         .and. ncio_var_exist(fsrfdata,'soil_OM_density') 
-=======
       u_site_OM_density = readflag &
          .and. ncio_var_exist(fsrfdata,'soil_OM_density',readflag)
->>>>>>> cf8472f7
       IF (u_site_OM_density) THEN
          CALL ncio_read_serial (fsrfdata, 'soil_OM_density', SITE_soil_OM_density)
       ELSE
