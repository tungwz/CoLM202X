#include <define.h>

#ifdef URBAN_MODEL

MODULE mod_landurban

<<<<<<< HEAD
   USE MOD_Grid
   USE MOD_Pixelset
   USE GlobalVars, only: N_URB
=======
   USE mod_grid
   USE mod_pixelset
   USE MOD_Vars_Global, only: N_URB
>>>>>>> 3e1016d9
   IMPLICIT NONE

   ! ---- Instance ----
   TYPE(grid_type) :: gurban

   INTEGER :: numurban
   TYPE(pixelset_type) :: landurban

   INTEGER , allocatable :: urban_reg   (:)  !region index of a urban
   INTEGER , allocatable :: urban2patch (:)  !patch index of a urban
   INTEGER , allocatable :: patch2urban (:)  !urban index of a patch

   ! ---- PUBLIC routines ----
   PUBLIC :: landurban_build
   PUBLIC :: map_patch_to_urban

CONTAINS

   ! -------------------------------
   SUBROUTINE landurban_build ()

      USE MOD_Precision
      USE MOD_SPMD_Task
      USE MOD_Grid
      USE MOD_DataType
      USE MOD_Namelist
      USE MOD_5x5DataReadin
      USE MOD_Mesh
      USE mod_landpatch
      USE mod_aggregation
      USE MOD_Utils

      IMPLICIT NONE

      ! Local Variables
      CHARACTER(len=256) :: dir_urban
      TYPE (block_data_int32_2d) :: data_urb_class ! urban type index

      ! local vars
      INTEGER, allocatable :: ibuff(:), types(:), order(:)

      ! index
      INTEGER :: ipatch, jpatch, iurban
      INTEGER :: ie, ipxstt, ipxend, npxl, ipxl
      INTEGER :: nurb_glb

      ! local vars for landpath and landurban
      INTEGER :: numpatch_
      INTEGER, allocatable :: eindex_(:)
      INTEGER, allocatable :: ipxstt_(:)
      INTEGER, allocatable :: ipxend_(:)
      INTEGER, allocatable :: settyp_(:)
      INTEGER, allocatable :: ielm_  (:)

      INTEGER :: numurban_
      INTEGER, allocatable :: urbclass (:)

      CHARACTER(len=256) :: suffix, cyear

      IF (p_is_master) THEN
         write(*,'(A)') 'Making urban type tiles :'
      ENDIF

#ifdef USEMPI
      CALL mpi_barrier (p_comm_glb, p_err)
#endif

      ! allocate and read the grided LCZ/NCAR urban type
      ! TODO: use dominant type of LCZ
      if (p_is_io) then

         dir_urban = trim(DEF_dir_rawdata) // '/urban'

         !???怎么知道分配多大
         CALL allocate_block_data (gurban, data_urb_class)
         CALL flush_block_data (data_urb_class, 0)

         write(cyear,'(i4.4)') DEF_LC_YEAR
         suffix = 'URB'//trim(cyear)
#ifdef URBAN_LCZ
         CALL read_5x5_data (dir_urban, suffix, gurban, 'LCZ', data_urb_class)
#else
         ! NOTE!!!
         ! region id is assigned in aggreagation_urban.F90 now
         CALL read_5x5_data (dir_urban, suffix, gurban, 'URBAN_DENSITY_CLASS', data_urb_class)
#endif

#ifdef USEMPI
         CALL aggregation_data_daemon (gurban, data_i4_2d_in1 = data_urb_class)
#endif
      end if

      if (p_is_worker) then

         ! a temporary numpatch with max urban patch
         numpatch_ = numpatch + count(landpatch%settyp == 13) * (N_URB-1)

         allocate (eindex_(numpatch_))
         allocate (ipxstt_(numpatch_))
         allocate (ipxend_(numpatch_))
         allocate (settyp_(numpatch_))
         allocate (ielm_  (numpatch_))

         ! max urban patch number
         numurban_ = count(landpatch%settyp == 13) * N_URB
         IF (numurban_ > 0) THEN
            allocate (urbclass(numurban_))
         ENDIF

         jpatch = 0
         iurban = 0

         ! loop for temporary numpatch to filter duplicate urban patch
         DO ipatch = 1, numpatch
            IF (landpatch%settyp(ipatch) == 13) THEN

               !???
               ie     = landpatch%ielm  (ipatch)
               ipxstt = landpatch%ipxstt(ipatch)
               ipxend = landpatch%ipxend(ipatch)

               CALL aggregation_request_data (landpatch, ipatch, gurban, &
                  data_i4_2d_in1 = data_urb_class, data_i4_2d_out1 = ibuff)

#ifndef URBAN_LCZ
               ! Some urban patches and NCAR data are inconsistent (NCAR has no urban ID),
               ! so the these points are assigned by the 3(medium density), or can define by ueser
               where (ibuff < 1 .or. ibuff > 3)
                  ibuff = 3
               END where
#else
               ! Same for NCAR, fill the gap LCZ class of urban patch if LCZ data is non-urban
               where (ibuff > 10)
                  ibuff = 9
               END where
#endif

               npxl = ipxend - ipxstt + 1

               allocate (types (ipxstt:ipxend))

               types(:) = ibuff

               deallocate (ibuff)

               allocate (order (ipxstt:ipxend))
               order = (/ (ipxl, ipxl = ipxstt, ipxend) /)

               !???may have bugs below
               ! change order vars, types->regid, why?
               ! add region information, because urban type may be same,
               ! but from different region in this urban patch
               ! relative code is changed
               CALL quicksort (npxl, types, order)

               !???may have bugs below
               mesh(ie)%ilon(ipxstt:ipxend) = mesh(ie)%ilon(order)
               mesh(ie)%ilat(ipxstt:ipxend) = mesh(ie)%ilat(order)

               !???
               DO ipxl = ipxstt, ipxend
                  IF (ipxl /= ipxstt) THEN
                     IF (types(ipxl) /= types(ipxl-1)) THEN
                        ipxend_(jpatch) = ipxl - 1
                     ELSE
                        cycle
                     ENDIF
                  ENDIF

                  jpatch = jpatch + 1
                  eindex_(jpatch) = mesh(ie)%indx
                  settyp_(jpatch) = 13
                  ipxstt_(jpatch) = ipxl
                  ielm_  (jpatch) = ie

                  iurban = iurban + 1
                  urbclass(iurban) = types(ipxl)
               ENDDO
               ! correct, should be ipxend
               ipxend_(jpatch) = ipxend

               deallocate (types)
               deallocate (order)

            ELSE
               jpatch = jpatch + 1
               eindex_(jpatch) = landpatch%eindex(ipatch)
               ipxstt_(jpatch) = landpatch%ipxstt(ipatch)
               ipxend_(jpatch) = landpatch%ipxend(ipatch)
               settyp_(jpatch) = landpatch%settyp(ipatch)
               ielm_  (jpatch) = landpatch%ielm  (ipatch)
            ENDIF
         ENDDO

#ifdef USEMPI
         CALL aggregation_worker_done ()
#endif

         numpatch = jpatch

         ! update landpath with new patch number
         ! all urban type patch are included
         IF (allocated (landpatch%eindex)) deallocate (landpatch%eindex)
         IF (allocated (landpatch%ipxstt)) deallocate (landpatch%ipxstt)
         IF (allocated (landpatch%ipxend)) deallocate (landpatch%ipxend)
         IF (allocated (landpatch%settyp)) deallocate (landpatch%settyp)
         IF (allocated (landpatch%ielm  )) deallocate (landpatch%ielm  )

         allocate (landpatch%eindex (numpatch))
         allocate (landpatch%ipxstt (numpatch))
         allocate (landpatch%ipxend (numpatch))
         allocate (landpatch%settyp (numpatch))
         allocate (landpatch%ielm   (numpatch))

         ! update all information of landpatch
         landpatch%eindex = eindex_(1:jpatch)
         landpatch%ipxstt = ipxstt_(1:jpatch)
         landpatch%ipxend = ipxend_(1:jpatch)
         landpatch%settyp = settyp_(1:jpatch)
         landpatch%ielm   = ielm_  (1:jpatch)

         ! update urban patch number
         IF (numpatch > 0) THEN
            numurban = count(landpatch%settyp == 13)
         ELSE
            numurban = 0
         ENDIF

         IF (numurban > 0) THEN
            allocate (landurban%eindex (numurban))
            allocate (landurban%settyp (numurban))
            allocate (landurban%ipxstt (numurban))
            allocate (landurban%ipxend (numurban))
            allocate (landurban%ielm   (numurban))

            ! copy urban path information from landpatch for landurban
            landurban%eindex = pack(landpatch%eindex, landpatch%settyp == 13)
            landurban%ipxstt = pack(landpatch%ipxstt, landpatch%settyp == 13)
            landurban%ipxend = pack(landpatch%ipxend, landpatch%settyp == 13)
            landurban%ielm   = pack(landpatch%ielm  , landpatch%settyp == 13)

            ! assign urban region id and type for each urban patch
            landurban%settyp = urbclass(1:numurban)
         ENDIF

         ! update land patch with urban type patch
         ! set numurban
         landurban%nset = numurban
         landpatch%nset = numpatch
      ENDIF

      CALL landpatch%set_vecgs
      CALL landurban%set_vecgs

      CALL map_patch_to_urban

#ifdef USEMPI
      IF (p_is_worker) THEN
         CALL mpi_reduce (numurban, nurb_glb, 1, MPI_INTEGER, MPI_SUM, p_root, p_comm_worker, p_err)
         IF (p_iam_worker == 0) THEN
            write(*,'(A,I12,A)') 'Total: ', nurb_glb, ' urban tiles.'
         ENDIF
      ENDIF

      CALL mpi_barrier (p_comm_glb, p_err)
#else
      write(*,'(A,I12,A)') 'Total: ', numurban, ' urban tiles.'
#endif

      IF (allocated(ibuff)) deallocate (ibuff)
      IF (allocated(types)) deallocate (types)
      IF (allocated(order)) deallocate (order)

      IF (allocated(eindex_)) deallocate (eindex_)
      IF (allocated(ipxstt_)) deallocate (ipxstt_)
      IF (allocated(ipxend_)) deallocate (ipxend_)
      IF (allocated(settyp_)) deallocate (settyp_)
      IF (allocated(ielm_  )) deallocate (ielm_  )

      IF (allocated(urbclass)) deallocate (urbclass)

   END SUBROUTINE landurban_build

   ! ----------------------
   SUBROUTINE map_patch_to_urban

      USE MOD_SPMD_Task
      USE mod_landpatch
      IMPLICIT NONE

      INTEGER :: ipatch, iurban

      IF (p_is_worker) THEN

         IF ((numpatch <= 0) .or. (numurban <= 0)) return

         allocate (patch2urban (numpatch))
         allocate (urban2patch (numurban))

         iurban = 0
         DO ipatch = 1, numpatch
            IF (landpatch%settyp(ipatch) == 13) THEN
               iurban = iurban + 1
               patch2urban(ipatch) = iurban
               urban2patch(iurban) = ipatch
            ELSE
               patch2urban(ipatch) = -1
            ENDIF
         ENDDO

      ENDIF

   END SUBROUTINE map_patch_to_urban

END MODULE mod_landurban
#endif<|MERGE_RESOLUTION|>--- conflicted
+++ resolved
@@ -4,15 +4,9 @@
 
 MODULE mod_landurban
 
-<<<<<<< HEAD
    USE MOD_Grid
    USE MOD_Pixelset
-   USE GlobalVars, only: N_URB
-=======
-   USE mod_grid
-   USE mod_pixelset
    USE MOD_Vars_Global, only: N_URB
->>>>>>> 3e1016d9
    IMPLICIT NONE
 
    ! ---- Instance ----
