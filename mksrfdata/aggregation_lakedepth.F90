#include <define.h>

SUBROUTINE aggregation_lakedepth ( &
      gland, dir_rawdata, dir_model_landdata)

   ! ----------------------------------------------------------------------
   ! DESCRIPTION:
   ! Aggregate lake depth of multiple pixels within a lake patch based on Global land cover types
   ! (updated with the specific dataset)
   !
   ! Global Lake Coverage and Lake Depth (1km resolution)
   !   (http://nwpi.krc.karelia.run/flake/)
   !    Lake depth data legend
   !    Value   Description
   ! 0       no lake indicated in this pixel
   ! 1       no any information about this lake and set the default value of 10 m
   ! 2       no information about depth for this lake and set the default value of 10 m
   ! 3       have the information about lake depth in this pixel
   ! 4       this is the river pixel according to our map, set the default value of 3 m
   !
   ! REFERENCE:
   ! Kourzeneva, E., H. Asensio, E. Martin, and S. Faroux, 2012: Global gridded dataset of lake coverage and lake depth
   ! for USE in numerical weather prediction and climate modelling. Tellus A, 64, 15640.
   !
   ! Created by Yongjiu Dai, 02/2014
   ! ----------------------------------------------------------------------
   USE precision
   USE mod_namelist
   USE spmd_task
   USE mod_grid
   USE mod_landpatch
   USE ncio_vector
   USE ncio_block
#ifdef CLMDEBUG
   USE mod_colm_debug
#endif

   USE mod_aggregation

   USE mod_utils
#ifdef SinglePoint
   USE mod_single_srfdata
#endif

#ifdef SrfdataDiag
   USE mod_srfdata_diag
#endif

   IMPLICIT NONE
   ! arguments:

   TYPE(grid_type),  intent(in) :: gland
   CHARACTER(LEN=*), intent(in) :: dir_rawdata
   CHARACTER(LEN=*), intent(in) :: dir_model_landdata

   ! local variables:
   ! ---------------------------------------------------------------
   CHARACTER(len=256) :: landdir, lndname
   INTEGER :: L, ipatch

   TYPE (block_data_real8_2d) :: lakedepth
   REAL(r8), allocatable :: lakedepth_patches(:), lakedepth_one(:)
#ifdef SrfdataDiag
<<<<<<< HEAD
   INTEGER :: typlake(1) = (/17/)   
=======
   INTEGER :: typindex(1) = (/17/)
>>>>>>> 3e2eda21
#endif

   landdir = trim(dir_model_landdata) // '/lakedepth/'

#ifdef USEMPI
   CALL mpi_barrier (p_comm_glb, p_err)
#endif
   IF (p_is_master) THEN
      write(*,'(/, A)') 'Aggregate lake depth ...'
      CALL system('mkdir -p ' // trim(adjustl(landdir)))
   ENDIF
#ifdef USEMPI
   CALL mpi_barrier (p_comm_glb, p_err)
#endif

#ifdef SinglePoint
   IF (USE_SITE_lakedepth) THEN
      RETURN
   ENDIF
#endif

   ! ................................................
   ! ... (2) global lake coverage and lake depth
   ! ................................................
   lndname = trim(dir_rawdata)//'/lake_depth.nc'

   IF (p_is_io) THEN
      CALL allocate_block_data (gland, lakedepth)
      CALL ncio_read_block (lndname, 'lake_depth', gland, lakedepth)
      CALL block_data_linear_transform (lakedepth, scl = 0.1)

#ifdef USEMPI
      CALL aggregation_data_daemon (gland, data_r8_2d_in1 = lakedepth)
#endif
   ENDIF

   !   ---------------------------------------------------------------
   !   aggregate the lake depth from the resolution of raw data to modelling resolution
   !   ---------------------------------------------------------------

   IF (p_is_worker) THEN

      allocate (lakedepth_patches (numpatch))

      DO ipatch = 1, numpatch
         L = landpatch%settyp(ipatch)
#ifdef USGS_CLASSIFICATION
         IF(L==16)THEN  ! LAND WATER BODIES (16)
#endif
#ifdef IGBP_CLASSIFICATION
         IF(L==17)THEN  ! LAND WATER BODIES (17)
#endif
#ifdef PFT_CLASSIFICATION
         IF(L==17)THEN  ! LAND WATER BODIES (17)
#endif
#ifdef PC_CLASSIFICATION
         IF(L==17)THEN  ! LAND WATER BODIES (17)
#endif
            CALL aggregation_request_data (landpatch, ipatch, gland, &
               data_r8_2d_in1 = lakedepth, data_r8_2d_out1 = lakedepth_one)
            lakedepth_patches (ipatch) = median (lakedepth_one, size(lakedepth_one))
         ELSE
            lakedepth_patches (ipatch) = -1.0e36_r8
         ENDIF
      ENDDO

#ifdef USEMPI
      CALL aggregation_worker_done ()
#endif
   ENDIF

#ifdef USEMPI
   CALL mpi_barrier (p_comm_glb, p_err)
#endif

#ifdef CLMDEBUG
   CALL check_vector_data ('lakedepth_patches ', lakedepth_patches)
#endif

   ! Write-out the lake depth of the lake pacth in the gridcell
#ifndef SinglePoint
   lndname = trim(landdir)//'/lakedepth_patches.nc'
   CALL ncio_create_file_vector (lndname, landpatch)
   CALL ncio_define_dimension_vector (lndname, landpatch, 'patch')
   CALL ncio_write_vector (lndname, 'lakedepth_patches', 'patch', landpatch, lakedepth_patches, 1)

#ifdef SrfdataDiag
   lndname = trim(dir_model_landdata)//'/diag/lakedepth.nc'
   CALL srfdata_map_and_write (lakedepth_patches, landpatch%settyp, typlake, m_patch2diag, &
      -1.0e36_r8, lndname, 'lakedepth', compress = 1, write_mode = 'one')
#endif
#else
   SITE_lakedepth = lakedepth_patches(1)
#endif


   IF (p_is_worker) THEN
      deallocate ( lakedepth_patches )
   ENDIF

END SUBROUTINE aggregation_lakedepth<|MERGE_RESOLUTION|>--- conflicted
+++ resolved
@@ -61,11 +61,7 @@
    TYPE (block_data_real8_2d) :: lakedepth
    REAL(r8), allocatable :: lakedepth_patches(:), lakedepth_one(:)
 #ifdef SrfdataDiag
-<<<<<<< HEAD
    INTEGER :: typlake(1) = (/17/)   
-=======
-   INTEGER :: typindex(1) = (/17/)
->>>>>>> 3e2eda21
 #endif
 
    landdir = trim(dir_model_landdata) // '/lakedepth/'
