#include <define.h>

MODULE MOD_LandUrban

   !------------------------------------------------------------------------------------
   ! DESCRIPTION:
   !
   !    Build pixelset "landurban".
   !
   ! Original authors: Hua Yuan and Wenzong Dong, 2022, OpenMP version.
   !
   ! REVISIONS:
   ! Wenzong Dong, Hua Yuan, Shupeng Zhang, 05/2023: porting codes to MPI parallel version
   !------------------------------------------------------------------------------------

   USE MOD_Grid
   USE MOD_Pixelset
   USE MOD_Vars_Global, only: N_URB, URBAN
   IMPLICIT NONE

   ! ---- Instance ----
   TYPE(grid_type) :: gurban

   INTEGER :: numurban
   TYPE(pixelset_type) :: landurban

   INTEGER , allocatable :: urban_reg   (:)  !region index of a urban
   INTEGER , allocatable :: urban2patch (:)  !patch index of a urban
   INTEGER , allocatable :: patch2urban (:)  !urban index of a patch

   ! ---- PUBLIC routines ----
   PUBLIC :: landurban_build
   PUBLIC :: map_patch_to_urban

CONTAINS

   ! -------------------------------
   SUBROUTINE landurban_build (lc_year)

      USE MOD_Precision
      USE MOD_SPMD_Task
      USE MOD_NetCDFBlock
      USE MOD_Grid
      USE MOD_DataType
      USE MOD_Namelist
      USE MOD_5x5DataReadin
      USE MOD_Mesh
      USE MOD_LandElm
      USE MOD_LandPatch
<<<<<<< HEAD
=======
      USE MOD_LandElm
>>>>>>> d309204b
#ifdef CATCHMENT
      USE MOD_LandHRU
#endif
#if (defined CROP)
      USE MOD_PixelsetShadow
#endif
      USE MOD_AggregationRequestData
      USE MOD_Utils

      IMPLICIT NONE

      INTEGER, intent(in) :: lc_year
      ! Local Variables
      CHARACTER(len=256) :: dir_urban
      TYPE (block_data_int32_2d) :: data_urb_class ! urban type index

#if (defined CROP)
      TYPE(block_data_real8_3d) :: cropdata
      INTEGER            :: cropfilter(1)
      CHARACTER(len=256) :: file_patch
#endif
      ! local vars
      INTEGER, allocatable :: ibuff(:), types(:), order(:)

      ! index
      INTEGER :: ipatch, jpatch, iurban
      INTEGER :: ie, ipxstt, ipxend, npxl, ipxl
      INTEGER :: nurb_glb, npatch_glb

      ! local vars for landpath and landurban
      INTEGER :: numpatch_
      INTEGER, allocatable :: eindex_(:)
      INTEGER, allocatable :: ipxstt_(:)
      INTEGER, allocatable :: ipxend_(:)
      INTEGER, allocatable :: settyp_(:)
      INTEGER, allocatable :: ielm_  (:)

      INTEGER :: numurban_
      INTEGER, allocatable :: urbclass (:)

      CHARACTER(len=256) :: suffix, cyear

      IF (p_is_master) THEN
         write(*,'(A)') 'Making urban type tiles :'
      ENDIF

#ifdef USEMPI
      CALL mpi_barrier (p_comm_glb, p_err)
#endif

      ! allocate and read the grided LCZ/NCAR urban type
      if (p_is_io) then

         dir_urban = trim(DEF_dir_rawdata) // '/urban'

         CALL allocate_block_data (gurban, data_urb_class)
         CALL flush_block_data (data_urb_class, 0)

         write(cyear,'(i4.4)') lc_year
         suffix = 'URB'//trim(cyear)
#ifdef URBAN_LCZ
         CALL read_5x5_data (dir_urban, suffix, gurban, 'LCZ', data_urb_class)
#else
         ! NOTE!!!
         ! region id is assigned in aggreagation_urban.F90 now
         CALL read_5x5_data (dir_urban, suffix, gurban, 'URBAN_DENSITY_CLASS', data_urb_class)
#endif

#ifdef USEMPI
         CALL aggregation_data_daemon (gurban, data_i4_2d_in1 = data_urb_class)
#endif
      end if

      if (p_is_worker) then

         ! a temporary numpatch with max urban patch
         numpatch_ = numpatch + count(landpatch%settyp == URBAN) * (N_URB-1)

         allocate (eindex_(numpatch_))
         allocate (ipxstt_(numpatch_))
         allocate (ipxend_(numpatch_))
         allocate (settyp_(numpatch_))
         allocate (ielm_  (numpatch_))

         ! max urban patch number
         numurban_ = count(landpatch%settyp == URBAN) * N_URB
         IF (numurban_ > 0) THEN
            allocate (urbclass(numurban_))
         ENDIF

         jpatch = 0
         iurban = 0

         ! loop for temporary numpatch to filter duplicate urban patch
         DO ipatch = 1, numpatch
            IF (landpatch%settyp(ipatch) == URBAN) THEN

               !???
               ie     = landpatch%ielm  (ipatch)
               ipxstt = landpatch%ipxstt(ipatch)
               ipxend = landpatch%ipxend(ipatch)

               CALL aggregation_request_data (landpatch, ipatch, gurban, &
                  data_i4_2d_in1 = data_urb_class, data_i4_2d_out1 = ibuff)

#ifndef URBAN_LCZ
               ! Some urban patches and NCAR data are inconsistent (NCAR has no urban ID),
               ! so the these points are assigned by the 3(medium density), or can define by ueser
               where (ibuff < 1 .or. ibuff > 3)
                  ibuff = 3
               END where
#else
               ! Same for NCAR, fill the gap LCZ class of urban patch if LCZ data is non-urban
               where (ibuff > 10)
                  ibuff = 9
               END where
#endif

               npxl = ipxend - ipxstt + 1

               allocate (types (ipxstt:ipxend))

               types(:) = ibuff

               deallocate (ibuff)

               allocate (order (ipxstt:ipxend))
               order = (/ (ipxl, ipxl = ipxstt, ipxend) /)

               ! change order vars, types->regid
               ! add region information, because urban type may be same,
               ! but from different region in this urban patch
               ! relative code is changed
               CALL quicksort (npxl, types, order)

               mesh(ie)%ilon(ipxstt:ipxend) = mesh(ie)%ilon(order)
               mesh(ie)%ilat(ipxstt:ipxend) = mesh(ie)%ilat(order)

               DO ipxl = ipxstt, ipxend
                  IF (ipxl /= ipxstt) THEN
                     IF (types(ipxl) /= types(ipxl-1)) THEN
                        ipxend_(jpatch) = ipxl - 1
                     ELSE
                        cycle
                     ENDIF
                  ENDIF

                  jpatch = jpatch + 1
                  eindex_(jpatch) = mesh(ie)%indx
                  settyp_(jpatch) = URBAN
                  ipxstt_(jpatch) = ipxl
                  ielm_  (jpatch) = ie

                  iurban = iurban + 1
                  urbclass(iurban) = types(ipxl)
               ENDDO

               ipxend_(jpatch) = ipxend

               deallocate (types)
               deallocate (order)

            ELSE
               jpatch = jpatch + 1
               eindex_(jpatch) = landpatch%eindex(ipatch)
               ipxstt_(jpatch) = landpatch%ipxstt(ipatch)
               ipxend_(jpatch) = landpatch%ipxend(ipatch)
               settyp_(jpatch) = landpatch%settyp(ipatch)
               ielm_  (jpatch) = landpatch%ielm  (ipatch)
            ENDIF
         ENDDO

#ifdef USEMPI
         CALL aggregation_worker_done ()
#endif

         numpatch = jpatch

         ! update landpath with new patch number
         ! all urban type patch are included
         IF (allocated (landpatch%eindex)) deallocate (landpatch%eindex)
         IF (allocated (landpatch%ipxstt)) deallocate (landpatch%ipxstt)
         IF (allocated (landpatch%ipxend)) deallocate (landpatch%ipxend)
         IF (allocated (landpatch%settyp)) deallocate (landpatch%settyp)
         IF (allocated (landpatch%ielm  )) deallocate (landpatch%ielm  )

         allocate (landpatch%eindex (numpatch))
         allocate (landpatch%ipxstt (numpatch))
         allocate (landpatch%ipxend (numpatch))
         allocate (landpatch%settyp (numpatch))
         allocate (landpatch%ielm   (numpatch))

         ! update all information of landpatch
         landpatch%eindex = eindex_(1:jpatch)
         landpatch%ipxstt = ipxstt_(1:jpatch)
         landpatch%ipxend = ipxend_(1:jpatch)
         landpatch%settyp = settyp_(1:jpatch)
         landpatch%ielm   = ielm_  (1:jpatch)

         ! update urban patch number
         IF (numpatch > 0) THEN
            numurban = count(landpatch%settyp == URBAN)
         ELSE
            numurban = 0
         ENDIF

         IF (numurban > 0) THEN
            allocate (landurban%eindex (numurban))
            allocate (landurban%settyp (numurban))
            allocate (landurban%ipxstt (numurban))
            allocate (landurban%ipxend (numurban))
            allocate (landurban%ielm   (numurban))

            ! copy urban path information from landpatch for landurban
            landurban%eindex = pack(landpatch%eindex, landpatch%settyp == URBAN)
            landurban%ipxstt = pack(landpatch%ipxstt, landpatch%settyp == URBAN)
            landurban%ipxend = pack(landpatch%ipxend, landpatch%settyp == URBAN)
            landurban%ielm   = pack(landpatch%ielm  , landpatch%settyp == URBAN)

            ! assign urban region id and type for each urban patch
            landurban%settyp = urbclass(1:numurban)
         ENDIF

         ! update land patch with urban type patch
         ! set numurban
         landurban%nset = numurban
         landpatch%nset = numpatch
      ENDIF

      CALL landpatch%set_vecgs
      CALL landurban%set_vecgs

      CALL map_patch_to_urban

#ifdef USEMPI
      IF (p_is_worker) THEN
         CALL mpi_reduce (numurban, nurb_glb, 1, MPI_INTEGER, MPI_SUM, p_root, p_comm_worker, p_err)
         IF (p_iam_worker == 0) THEN
            write(*,'(A,I12,A)') 'Total: ', nurb_glb, ' urban tiles.'
         ENDIF
      ENDIF

      CALL mpi_barrier (p_comm_glb, p_err)
#else
      write(*,'(A,I12,A)') 'Total: ', numurban, ' urban tiles.'
#endif

#if (defined CROP)
      IF (p_is_io) THEN
         !file_patch = trim(DEF_dir_rawdata) // '/global_0.5x0.5.MOD2005_V4.5_CFT_mergetoclmpft.nc'
         file_patch = trim(DEF_dir_rawdata) // '/global_0.5x0.5.MOD2005_V4.5_CFT_lf-merged-20220930.nc'
         CALL allocate_block_data (gcrop, cropdata, N_CFT)
         CALL ncio_read_block (file_patch, 'PCT_CFT', gcrop, N_CFT, cropdata)
      ENDIF

      cropfilter = (/ CROPLAND /)

      CALL pixelsetshadow_build (landpatch, gcrop, cropdata, N_CFT, cropfilter, &
         pctcrop, cropclass)

      numpatch = landpatch%nset
#endif

#ifdef USEMPI
      IF (p_is_worker) THEN
         CALL mpi_reduce (numpatch, npatch_glb, 1, MPI_INTEGER, MPI_SUM, p_root, p_comm_worker, p_err)
         IF (p_iam_worker == 0) THEN
            write(*,'(A,I12,A)') 'Total: ', npatch_glb, ' patches.'
         ENDIF
      ENDIF

      CALL mpi_barrier (p_comm_glb, p_err)
#else
      write(*,'(A,I12,A)') 'Total: ', numpatch, ' patches.'
#endif

#if (defined CROP)
      CALL elm_patch%build (landelm, landpatch, use_frac = .true., shadowfrac = pctcrop)
#else
      CALL elm_patch%build (landelm, landpatch, use_frac = .true.)
#endif

#ifdef CATCHMENT
#if (defined CROP)
      CALL hru_patch%build (landhru, landpatch, use_frac = .true., shadowfrac = pctcrop)
#else
      CALL hru_patch%build (landhru, landpatch, use_frac = .true.)
#endif
#endif

      CALL write_patchfrac (DEF_dir_landdata, lc_year)

      IF (allocated(ibuff)) deallocate (ibuff)
      IF (allocated(types)) deallocate (types)
      IF (allocated(order)) deallocate (order)

      IF (allocated(eindex_)) deallocate (eindex_)
      IF (allocated(ipxstt_)) deallocate (ipxstt_)
      IF (allocated(ipxend_)) deallocate (ipxend_)
      IF (allocated(settyp_)) deallocate (settyp_)
      IF (allocated(ielm_  )) deallocate (ielm_  )

      IF (allocated(urbclass)) deallocate (urbclass)

   END SUBROUTINE landurban_build

   ! ----------------------
   SUBROUTINE map_patch_to_urban

      USE MOD_SPMD_Task
      USE MOD_LandPatch
      IMPLICIT NONE

      INTEGER :: ipatch, iurban

      IF (p_is_worker) THEN

         IF ((numpatch <= 0) .or. (numurban <= 0)) return

         IF (allocated(patch2urban)) deallocate(patch2urban)
         IF (allocated(urban2patch)) deallocate(urban2patch)
         allocate (patch2urban (numpatch))
         allocate (urban2patch (numurban))

         iurban = 0
         DO ipatch = 1, numpatch
            IF (landpatch%settyp(ipatch) == URBAN) THEN
               iurban = iurban + 1
               patch2urban(ipatch) = iurban
               urban2patch(iurban) = ipatch
            ELSE
               patch2urban(ipatch) = -1
            ENDIF
         ENDDO

      ENDIF

   END SUBROUTINE map_patch_to_urban

END MODULE MOD_LandUrban<|MERGE_RESOLUTION|>--- conflicted
+++ resolved
@@ -47,10 +47,7 @@
       USE MOD_Mesh
       USE MOD_LandElm
       USE MOD_LandPatch
-<<<<<<< HEAD
-=======
       USE MOD_LandElm
->>>>>>> d309204b
 #ifdef CATCHMENT
       USE MOD_LandHRU
 #endif
