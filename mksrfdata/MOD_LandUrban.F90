#include <define.h>

MODULE MOD_LandUrban
!-----------------------------------------------------------------------
!
! !DESCRIPTION:
!
!  Build pixelset "landurban".
!
!  Original authors: Hua Yuan and Wenzong Dong, 2021, OpenMP version.
!
!
! !REVISIONS:
!
!  05/2023, Wenzong Dong, Hua Yuan, Shupeng Zhang: porting codes to MPI
!           parallel version.
!
!-----------------------------------------------------------------------

   USE MOD_Grid
   USE MOD_Pixelset
   USE MOD_Vars_Global, only: N_URB, URBAN
#ifdef SinglePoint
   USE MOD_SingleSrfdata
#endif

   IMPLICIT NONE

   ! ---- Instance ----
   type(grid_type) :: gurban

   integer :: numurban
   type(pixelset_type) :: landurban

   integer , allocatable :: urban_reg   (:)  !region index of a urban
   integer , allocatable :: urban2patch (:)  !patch index of a urban
   integer , allocatable :: patch2urban (:)  !urban index of a patch

   ! ---- PUBLIC routines ----
   PUBLIC :: landurban_build
   PUBLIC :: map_patch_to_urban

CONTAINS

   ! -------------------------------
   SUBROUTINE landurban_build (lc_year)

   USE MOD_Precision
   USE MOD_Vars_Global
   USE MOD_SPMD_Task
   USE MOD_NetCDFBlock
   USE MOD_Grid
   USE MOD_DataType
   USE MOD_Namelist
   USE MOD_5x5DataReadin
   USE MOD_Mesh
   USE MOD_LandPatch
   USE MOD_LandElm
#ifdef CATCHMENT
   USE MOD_LandHRU
#endif
   USE MOD_AggregationRequestData
   USE MOD_Utils

   IMPLICIT NONE

   integer, intent(in) :: lc_year
   ! Local Variables
   character(len=256) :: dir_urban
   type (block_data_int32_2d) :: data_urb_class ! urban type index

   ! local vars
   integer, allocatable :: ibuff(:), types(:), order(:)

   ! index
   integer :: ipatch, jpatch, iurban
   integer :: ie, ipxstt, ipxend, npxl, ipxl
   integer :: nurb_glb, npatch_glb

   ! local vars for landpath and landurban
   integer :: numpatch_
   integer*8, allocatable :: eindex_(:)
   integer,   allocatable :: ipxstt_(:)
   integer,   allocatable :: ipxend_(:)
   integer,   allocatable :: settyp_(:)
   integer,   allocatable :: ielm_  (:)

   integer  :: numurban_
   integer  :: iurb, ib, imiss
   integer  :: buff_count(N_URB)
   real(r8) :: buff_p(N_URB)

   integer , allocatable :: urbclass (:)
   real(r8), allocatable :: area_one (:)

   character(len=256) :: suffix, cyear

      IF (p_is_master) THEN
         write(*,'(A)') 'Making urban type tiles :'
      ENDIF

#ifdef USEMPI
      CALL mpi_barrier (p_comm_glb, p_err)
#endif

      ! allocate and read the grided LCZ/NCAR urban type
      IF (p_is_io) THEN

         dir_urban = trim(DEF_dir_rawdata) // '/urban_type'

         CALL allocate_block_data (gurban, data_urb_class)
         CALL flush_block_data (data_urb_class, 0)

<<<<<<< HEAD
=======
         ! read urban type data
>>>>>>> 600fb782
         suffix = 'URBTYP'
IF (DEF_URBAN_type_scheme == 1) THEN
         CALL read_5x5_data (dir_urban, suffix, gurban, 'URBAN_DENSITY_CLASS', data_urb_class)
ELSE IF (DEF_URBAN_type_scheme == 2) THEN
         CALL read_5x5_data (dir_urban, suffix, gurban, 'LCZ_DOM', data_urb_class)
ENDIF

#ifdef USEMPI
         CALL aggregation_data_daemon (gurban, data_i4_2d_in1 = data_urb_class)
#endif
      ENDIF

      IF (p_is_worker) THEN

         IF (numpatch > 0) THEN
            ! a temporary numpatch with max urban patch number
            numpatch_ = numpatch + count(landpatch%settyp == URBAN) * (N_URB-1)

            allocate (eindex_ (numpatch_ ))
            allocate (ipxstt_ (numpatch_ ))
            allocate (ipxend_ (numpatch_ ))
            allocate (settyp_ (numpatch_ ))
            allocate (ielm_   (numpatch_ ))

            ! max urban patch number (temporary)
            numurban_ = count(landpatch%settyp == URBAN) * N_URB
            IF (numurban_ > 0) THEN
               allocate (urbclass(numurban_))
            ENDIF
         ENDIF

         jpatch = 0
         iurban = 0

         ! loop for temporary numpatch to filter duplicate urban patch
         DO ipatch = 1, numpatch
            IF (landpatch%settyp(ipatch) == URBAN) THEN

               ie     = landpatch%ielm  (ipatch)
               ipxstt = landpatch%ipxstt(ipatch)
               ipxend = landpatch%ipxend(ipatch)

               CALL aggregation_request_data (landpatch, ipatch, gurban, zip = .false., area = area_one, &
                  data_i4_2d_in1 = data_urb_class, data_i4_2d_out1 = ibuff)

<<<<<<< HEAD
=======
               ! when there is missing urban types
               !NOTE@tungwz: need duoble check below and add appropriate annotations
>>>>>>> 600fb782
               imiss = count(ibuff<1 .or. ibuff>N_URB)
               IF (imiss > 0) THEN
                  WHERE (ibuff<1 .or. ibuff>N_URB)
                     area_one = 0
                  END WHERE

                  buff_p = 0
                  IF (sum(area_one) > 0) THEN
                     DO ib = 1, size(area_one)
                        IF (ibuff(ib)>1 .and. ibuff(ib)<N_URB) THEN
<<<<<<< HEAD
                           iurb        = ibuff(ib)
                           buff_p(iurb)= buff_p(iurb) + area_one(ib)
                        ENDIF
                     ENDDO 
=======
                           iurb         = ibuff(ib)
                           buff_p(iurb) = buff_p(iurb) + area_one(ib)
                        ENDIF
                     ENDDO
>>>>>>> 600fb782
                     buff_p(:) = buff_p(:)/sum(area_one)
                  ENDIF

                  DO iurb = 1, N_URB-1
                     buff_count(iurb) = int(buff_p(iurb)*imiss)
                  ENDDO
<<<<<<< HEAD
                  buff_count(N_URB) =  imiss - sum(buff_count(1:N_URB-1)) 
=======
                  buff_count(N_URB) = imiss - sum(buff_count(1:N_URB-1))
>>>>>>> 600fb782

                  ! Some urban patches and NCAR/LCZ data are inconsistent (NCAR/LCZ has no urban ID),
                  ! so the these points are assigned
                  IF (all(buff_count==0)) THEN
                     IF (DEF_URBAN_type_scheme == 1) THEN
                        ibuff = 3
                     ELSEIF (DEF_URBAN_type_scheme == 2) THEN
                        ibuff = 9
                     ENDIF
                  ELSE
                     DO ib = 1, size(ibuff)
                        IF (ibuff(ib)<1 .or. ibuff(ib)>N_URB) THEN
                           type_loop: DO iurb = 1, N_URB
                              IF (buff_count(iurb) > 0) THEN
<<<<<<< HEAD
                                 ibuff(ib)                = iurb
=======
                                 ibuff(ib)        = iurb
>>>>>>> 600fb782
                                 buff_count(iurb) = buff_count(iurb) - 1
                                 EXIT type_loop
                              ENDIF
                           ENDDO type_loop
                        ENDIF
                     ENDDO
                  ENDIF
               ENDIF

               npxl = ipxend - ipxstt + 1

               allocate (types (ipxstt:ipxend))

               types(:) = ibuff

               deallocate (ibuff)

               allocate (order (ipxstt:ipxend))
               order = (/ (ipxl, ipxl = ipxstt, ipxend) /)

               ! change order vars, types->regid ? still types below
               ! add region information, because urban type may be same,
               ! but from different region in this urban patch
               ! relative code is changed
               CALL quicksort (npxl, types, order)

               mesh(ie)%ilon(ipxstt:ipxend) = mesh(ie)%ilon(order)
               mesh(ie)%ilat(ipxstt:ipxend) = mesh(ie)%ilat(order)

               DO ipxl = ipxstt, ipxend
                  IF (ipxl /= ipxstt) THEN
                     IF (types(ipxl) /= types(ipxl-1)) THEN
                        ipxend_(jpatch) = ipxl - 1
                     ELSE
                        CYCLE
                     ENDIF
                  ENDIF

                  jpatch = jpatch + 1
                  eindex_(jpatch) = mesh(ie)%indx
                  settyp_(jpatch) = URBAN
                  ipxstt_(jpatch) = ipxl
                  ielm_  (jpatch) = ie

                  iurban = iurban + 1
                  urbclass(iurban) = types(ipxl)
               ENDDO

               ipxend_(jpatch) = ipxend

               deallocate (types)
               deallocate (order)

            ELSE
               jpatch = jpatch + 1
               eindex_(jpatch) = landpatch%eindex(ipatch)
               ipxstt_(jpatch) = landpatch%ipxstt(ipatch)
               ipxend_(jpatch) = landpatch%ipxend(ipatch)
               settyp_(jpatch) = landpatch%settyp(ipatch)
               ielm_  (jpatch) = landpatch%ielm  (ipatch)
            ENDIF
         ENDDO

#ifdef USEMPI
         CALL aggregation_worker_done ()
#endif

         numpatch = jpatch

         IF (numpatch > 0) THEN
            ! update landpath with new patch number
            ! all urban type patch are included
            IF (allocated (landpatch%eindex)) deallocate (landpatch%eindex)
            IF (allocated (landpatch%ipxstt)) deallocate (landpatch%ipxstt)
            IF (allocated (landpatch%ipxend)) deallocate (landpatch%ipxend)
            IF (allocated (landpatch%settyp)) deallocate (landpatch%settyp)
            IF (allocated (landpatch%ielm  )) deallocate (landpatch%ielm  )

            allocate (landpatch%eindex (numpatch))
            allocate (landpatch%ipxstt (numpatch))
            allocate (landpatch%ipxend (numpatch))
            allocate (landpatch%settyp (numpatch))
            allocate (landpatch%ielm   (numpatch))

            ! update all information of landpatch
            landpatch%eindex = eindex_(1:jpatch)
            landpatch%ipxstt = ipxstt_(1:jpatch)
            landpatch%ipxend = ipxend_(1:jpatch)
            landpatch%settyp = settyp_(1:jpatch)
            landpatch%ielm   = ielm_  (1:jpatch)
         ENDIF

         ! update urban patch number
         IF (numpatch > 0) THEN
            numurban = count(landpatch%settyp == URBAN)
         ELSE
            numurban = 0
         ENDIF

         IF (numurban > 0) THEN
            allocate (landurban%eindex (numurban))
            allocate (landurban%settyp (numurban))
            allocate (landurban%ipxstt (numurban))
            allocate (landurban%ipxend (numurban))
            allocate (landurban%ielm   (numurban))

            ! copy urban path information from landpatch for landurban
            landurban%eindex = pack(landpatch%eindex, landpatch%settyp == URBAN)
            landurban%ipxstt = pack(landpatch%ipxstt, landpatch%settyp == URBAN)
            landurban%ipxend = pack(landpatch%ipxend, landpatch%settyp == URBAN)
            landurban%ielm   = pack(landpatch%ielm  , landpatch%settyp == URBAN)

            ! assign urban region id and type for each urban patch
            landurban%settyp = urbclass(1:numurban)
         ENDIF

         ! update land patch with urban type patch
         ! set numurban
         landurban%nset = numurban
         landpatch%nset = numpatch
      ENDIF

      CALL landpatch%set_vecgs
      CALL landurban%set_vecgs

      CALL map_patch_to_urban

#ifdef USEMPI
      IF (p_is_worker) THEN
         CALL mpi_reduce (numurban, nurb_glb, 1, MPI_INTEGER, MPI_SUM, p_root, p_comm_worker, p_err)
         IF (p_iam_worker == 0) THEN
            write(*,'(A,I12,A)') 'Total: ', nurb_glb, ' urban tiles.'
         ENDIF
      ENDIF

      CALL mpi_barrier (p_comm_glb, p_err)
#else
      write(*,'(A,I12,A)') 'Total: ', numurban, ' urban tiles.'
#endif

#ifdef SinglePoint

      allocate  ( SITE_urbtyp    (numurban) )
      allocate  ( SITE_lucyid    (numurban) )

IF (.not. USE_SITE_urban_paras) THEN
      allocate  ( SITE_fveg_urb  (numurban) )
      allocate  ( SITE_htop_urb  (numurban) )
      allocate  ( SITE_flake_urb (numurban) )

      allocate  ( SITE_popden    (numurban) )
      allocate  ( SITE_froof     (numurban) )
      allocate  ( SITE_hroof     (numurban) )
      allocate  ( SITE_hwr       (numurban) )
      allocate  ( SITE_fgper     (numurban) )
      allocate  ( SITE_fgimp     (numurban) )
ENDIF

      allocate  ( SITE_em_roof   (numurban) )
      allocate  ( SITE_em_wall   (numurban) )
      allocate  ( SITE_em_gimp   (numurban) )
      allocate  ( SITE_em_gper   (numurban) )
      allocate  ( SITE_t_roommax (numurban) )
      allocate  ( SITE_t_roommin (numurban) )
      allocate  ( SITE_thickroof (numurban) )
      allocate  ( SITE_thickwall (numurban) )

      allocate  ( SITE_cv_roof   (nl_roof)  )
      allocate  ( SITE_cv_wall   (nl_wall)  )
      allocate  ( SITE_cv_gimp   (nl_soil)  )
      allocate  ( SITE_tk_roof   (nl_roof)  )
      allocate  ( SITE_tk_wall   (nl_wall)  )
      allocate  ( SITE_tk_gimp   (nl_soil)  )

      allocate  ( SITE_alb_roof  (2, 2)     )
      allocate  ( SITE_alb_wall  (2, 2)     )
      allocate  ( SITE_alb_gimp  (2, 2)     )
      allocate  ( SITE_alb_gper  (2, 2)     )

      SITE_urbtyp(:) = landurban%settyp
#endif

#ifndef CROP
#ifdef USEMPI
      IF (p_is_worker) THEN
         CALL mpi_reduce (numpatch, npatch_glb, 1, MPI_INTEGER, MPI_SUM, p_root, p_comm_worker, p_err)
         IF (p_iam_worker == 0) THEN
            write(*,'(A,I12,A)') 'Total: ', npatch_glb, ' patches.'
         ENDIF
      ENDIF

      CALL mpi_barrier (p_comm_glb, p_err)
#else
      write(*,'(A,I12,A)') 'Total: ', numpatch, ' patches.'
#endif

      CALL elm_patch%build (landelm, landpatch, use_frac = .true.)
#ifdef CATCHMENT
      CALL hru_patch%build (landhru, landpatch, use_frac = .true.)
#endif
      CALL write_patchfrac (DEF_dir_landdata, lc_year)
#endif

      IF (allocated (ibuff   )) deallocate (ibuff    )
      IF (allocated (types   )) deallocate (types    )
      IF (allocated (order   )) deallocate (order    )

      IF (allocated (eindex_ )) deallocate (eindex_  )
      IF (allocated (ipxstt_ )) deallocate (ipxstt_  )
      IF (allocated (ipxend_ )) deallocate (ipxend_  )
      IF (allocated (settyp_ )) deallocate (settyp_  )
      IF (allocated (ielm_   )) deallocate (ielm_    )

<<<<<<< HEAD
      IF (allocated(urbclass)) deallocate (urbclass)
      IF (allocated(area_one)) deallocate (area_one)
=======
      IF (allocated (urbclass)) deallocate (urbclass )
      IF (allocated (area_one)) deallocate (area_one )
>>>>>>> 600fb782

   END SUBROUTINE landurban_build

   ! ----------------------
   SUBROUTINE map_patch_to_urban

   USE MOD_SPMD_Task
   USE MOD_LandPatch
   IMPLICIT NONE

   integer :: ipatch, iurban

      IF (p_is_worker) THEN

         IF ((numpatch <= 0) .or. (numurban <= 0)) RETURN

         IF (allocated(patch2urban)) deallocate(patch2urban)
         IF (allocated(urban2patch)) deallocate(urban2patch)
         allocate (patch2urban (numpatch))
         allocate (urban2patch (numurban))

         iurban = 0
         DO ipatch = 1, numpatch
            IF (landpatch%settyp(ipatch) == URBAN) THEN
               iurban = iurban + 1
               patch2urban(ipatch) = iurban
               urban2patch(iurban) = ipatch
            ELSE
               patch2urban(ipatch) = -1
            ENDIF
         ENDDO

      ENDIF

   END SUBROUTINE map_patch_to_urban

END MODULE MOD_LandUrban<|MERGE_RESOLUTION|>--- conflicted
+++ resolved
@@ -111,10 +111,7 @@
          CALL allocate_block_data (gurban, data_urb_class)
          CALL flush_block_data (data_urb_class, 0)
 
-<<<<<<< HEAD
-=======
          ! read urban type data
->>>>>>> 600fb782
          suffix = 'URBTYP'
 IF (DEF_URBAN_type_scheme == 1) THEN
          CALL read_5x5_data (dir_urban, suffix, gurban, 'URBAN_DENSITY_CLASS', data_urb_class)
@@ -160,11 +157,8 @@
                CALL aggregation_request_data (landpatch, ipatch, gurban, zip = .false., area = area_one, &
                   data_i4_2d_in1 = data_urb_class, data_i4_2d_out1 = ibuff)
 
-<<<<<<< HEAD
-=======
                ! when there is missing urban types
                !NOTE@tungwz: need duoble check below and add appropriate annotations
->>>>>>> 600fb782
                imiss = count(ibuff<1 .or. ibuff>N_URB)
                IF (imiss > 0) THEN
                   WHERE (ibuff<1 .or. ibuff>N_URB)
@@ -175,28 +169,17 @@
                   IF (sum(area_one) > 0) THEN
                      DO ib = 1, size(area_one)
                         IF (ibuff(ib)>1 .and. ibuff(ib)<N_URB) THEN
-<<<<<<< HEAD
-                           iurb        = ibuff(ib)
-                           buff_p(iurb)= buff_p(iurb) + area_one(ib)
-                        ENDIF
-                     ENDDO 
-=======
                            iurb         = ibuff(ib)
                            buff_p(iurb) = buff_p(iurb) + area_one(ib)
                         ENDIF
                      ENDDO
->>>>>>> 600fb782
                      buff_p(:) = buff_p(:)/sum(area_one)
                   ENDIF
 
                   DO iurb = 1, N_URB-1
                      buff_count(iurb) = int(buff_p(iurb)*imiss)
                   ENDDO
-<<<<<<< HEAD
-                  buff_count(N_URB) =  imiss - sum(buff_count(1:N_URB-1)) 
-=======
                   buff_count(N_URB) = imiss - sum(buff_count(1:N_URB-1))
->>>>>>> 600fb782
 
                   ! Some urban patches and NCAR/LCZ data are inconsistent (NCAR/LCZ has no urban ID),
                   ! so the these points are assigned
@@ -211,11 +194,7 @@
                         IF (ibuff(ib)<1 .or. ibuff(ib)>N_URB) THEN
                            type_loop: DO iurb = 1, N_URB
                               IF (buff_count(iurb) > 0) THEN
-<<<<<<< HEAD
-                                 ibuff(ib)                = iurb
-=======
                                  ibuff(ib)        = iurb
->>>>>>> 600fb782
                                  buff_count(iurb) = buff_count(iurb) - 1
                                  EXIT type_loop
                               ENDIF
@@ -429,13 +408,8 @@
       IF (allocated (settyp_ )) deallocate (settyp_  )
       IF (allocated (ielm_   )) deallocate (ielm_    )
 
-<<<<<<< HEAD
-      IF (allocated(urbclass)) deallocate (urbclass)
-      IF (allocated(area_one)) deallocate (area_one)
-=======
       IF (allocated (urbclass)) deallocate (urbclass )
       IF (allocated (area_one)) deallocate (area_one )
->>>>>>> 600fb782
 
    END SUBROUTINE landurban_build
 
