#include <define.h>

MODULE MOD_LandUrban

   !------------------------------------------------------------------------------------
   ! DESCRIPTION:
   !
   !    Build pixelset "landurban".
   !
   ! Original authors: Hua Yuan and Wenzong Dong, 2022, OpenMP version.
   !
   ! REVISIONS:
   ! Wenzong Dong, Hua Yuan, Shupeng Zhang, 05/2023: porting codes to MPI parallel version
   !------------------------------------------------------------------------------------

   USE MOD_Grid
   USE MOD_Pixelset
   USE MOD_Vars_Global, only: N_URB, URBAN
#ifdef SinglePoint
   USE MOD_SingleSrfdata
#endif

   IMPLICIT NONE

   ! ---- Instance ----
   TYPE(grid_type) :: gurban

   INTEGER :: numurban
   TYPE(pixelset_type) :: landurban

   INTEGER , allocatable :: urban_reg   (:)  !region index of a urban
   INTEGER , allocatable :: urban2patch (:)  !patch index of a urban
   INTEGER , allocatable :: patch2urban (:)  !urban index of a patch

   ! ---- PUBLIC routines ----
   PUBLIC :: landurban_build
   PUBLIC :: map_patch_to_urban

CONTAINS

   ! -------------------------------
   SUBROUTINE landurban_build (lc_year)

      USE MOD_Precision
      USE MOD_Vars_Global
      USE MOD_SPMD_Task
      USE MOD_NetCDFBlock
      USE MOD_Grid
      USE MOD_DataType
      USE MOD_Namelist
      USE MOD_5x5DataReadin
      USE MOD_Mesh
      USE MOD_LandPatch
      USE MOD_LandElm
#ifdef CATCHMENT
      USE MOD_LandHRU
#endif
#if (defined CROP)
      USE MOD_PixelsetShadow
#endif
      USE MOD_AggregationRequestData
      USE MOD_Utils

      IMPLICIT NONE

      INTEGER, intent(in) :: lc_year
      ! Local Variables
      CHARACTER(len=256) :: dir_urban
      TYPE (block_data_int32_2d) :: data_urb_class ! urban type index

#if (defined CROP)
      TYPE(block_data_real8_3d) :: cropdata
      INTEGER            :: cropfilter(1)
      CHARACTER(len=256) :: file_patch
#endif
      ! local vars
      INTEGER, allocatable :: ibuff(:), types(:), order(:)

      ! index
      INTEGER :: ipatch, jpatch, iurban
      INTEGER :: ie, ipxstt, ipxend, npxl, ipxl
      INTEGER :: nurb_glb, npatch_glb

      ! local vars for landpath and landurban
      INTEGER :: numpatch_
      INTEGER, allocatable :: eindex_(:)
      INTEGER, allocatable :: ipxstt_(:)
      INTEGER, allocatable :: ipxend_(:)
      INTEGER, allocatable :: settyp_(:)
      INTEGER, allocatable :: ielm_  (:)

      INTEGER :: numurban_
      INTEGER, allocatable :: urbclass (:)

      CHARACTER(len=256) :: suffix, cyear

      IF (p_is_master) THEN
         write(*,'(A)') 'Making urban type tiles :'
      ENDIF

#ifdef USEMPI
      CALL mpi_barrier (p_comm_glb, p_err)
#endif

      ! allocate and read the grided LCZ/NCAR urban type
      if (p_is_io) then

         dir_urban = trim(DEF_dir_rawdata) // '/urban_type'

         CALL allocate_block_data (gurban, data_urb_class)
         CALL flush_block_data (data_urb_class, 0)

         !write(cyear,'(i4.4)') int(lc_year/5)*5
         suffix = 'URBTYP'
IF (DEF_URBAN_type_scheme == 1) THEN
         ! NOTE!!!
         ! region id is assigned in aggreagation_urban.F90 now
         CALL read_5x5_data (dir_urban, suffix, gurban, 'URBAN_DENSITY_CLASS', data_urb_class)
ELSE IF (DEF_URBAN_type_scheme == 2) THEN
         CALL read_5x5_data (dir_urban, suffix, gurban, 'LCZ_DOM', data_urb_class)
ENDIF

#ifdef USEMPI
         CALL aggregation_data_daemon (gurban, data_i4_2d_in1 = data_urb_class)
#endif
      end if

      if (p_is_worker) then

         IF (numpatch > 0) THEN
            ! a temporary numpatch with max urban patch
            numpatch_ = numpatch + count(landpatch%settyp == URBAN) * (N_URB-1)

            allocate (eindex_(numpatch_))
            allocate (ipxstt_(numpatch_))
            allocate (ipxend_(numpatch_))
            allocate (settyp_(numpatch_))
            allocate (ielm_  (numpatch_))

            ! max urban patch number
            numurban_ = count(landpatch%settyp == URBAN) * N_URB
            IF (numurban_ > 0) THEN
               allocate (urbclass(numurban_))
            ENDIF
         ENDIF

         jpatch = 0
         iurban = 0

         ! loop for temporary numpatch to filter duplicate urban patch
         DO ipatch = 1, numpatch
            IF (landpatch%settyp(ipatch) == URBAN) THEN

               !???
               ie     = landpatch%ielm  (ipatch)
               ipxstt = landpatch%ipxstt(ipatch)
               ipxend = landpatch%ipxend(ipatch)

               CALL aggregation_request_data (landpatch, ipatch, gurban, zip = .false., &
                  data_i4_2d_in1 = data_urb_class, data_i4_2d_out1 = ibuff)

IF (DEF_URBAN_type_scheme == 1) THEN
               ! Some urban patches and NCAR data are inconsistent (NCAR has no urban ID),
               ! so the these points are assigned by the 3(medium density), or can define by ueser
               where (ibuff < 1 .or. ibuff > 3)
                  ibuff = 3
               END where
ELSE IF(DEF_URBAN_type_scheme == 2) THEN
               ! Same for NCAR, fill the gap LCZ class of urban patch if LCZ data is non-urban
               where (ibuff > 10 .or. ibuff == 0)
                  ibuff = 9
               END where
ENDIF

               npxl = ipxend - ipxstt + 1

               allocate (types (ipxstt:ipxend))

               types(:) = ibuff

               deallocate (ibuff)

               allocate (order (ipxstt:ipxend))
               order = (/ (ipxl, ipxl = ipxstt, ipxend) /)

               ! change order vars, types->regid
               ! add region information, because urban type may be same,
               ! but from different region in this urban patch
               ! relative code is changed
               CALL quicksort (npxl, types, order)

               mesh(ie)%ilon(ipxstt:ipxend) = mesh(ie)%ilon(order)
               mesh(ie)%ilat(ipxstt:ipxend) = mesh(ie)%ilat(order)

               DO ipxl = ipxstt, ipxend
                  IF (ipxl /= ipxstt) THEN
                     IF (types(ipxl) /= types(ipxl-1)) THEN
                        ipxend_(jpatch) = ipxl - 1
                     ELSE
                        cycle
                     ENDIF
                  ENDIF

                  jpatch = jpatch + 1
                  eindex_(jpatch) = mesh(ie)%indx
                  settyp_(jpatch) = URBAN
                  ipxstt_(jpatch) = ipxl
                  ielm_  (jpatch) = ie

                  iurban = iurban + 1
                  urbclass(iurban) = types(ipxl)
               ENDDO

               ipxend_(jpatch) = ipxend

               deallocate (types)
               deallocate (order)

            ELSE
               jpatch = jpatch + 1
               eindex_(jpatch) = landpatch%eindex(ipatch)
               ipxstt_(jpatch) = landpatch%ipxstt(ipatch)
               ipxend_(jpatch) = landpatch%ipxend(ipatch)
               settyp_(jpatch) = landpatch%settyp(ipatch)
               ielm_  (jpatch) = landpatch%ielm  (ipatch)
            ENDIF
         ENDDO

#ifdef USEMPI
         CALL aggregation_worker_done ()
#endif

         numpatch = jpatch

         IF (numpatch > 0) THEN
            ! update landpath with new patch number
            ! all urban type patch are included
            IF (allocated (landpatch%eindex)) deallocate (landpatch%eindex)
            IF (allocated (landpatch%ipxstt)) deallocate (landpatch%ipxstt)
            IF (allocated (landpatch%ipxend)) deallocate (landpatch%ipxend)
            IF (allocated (landpatch%settyp)) deallocate (landpatch%settyp)
            IF (allocated (landpatch%ielm  )) deallocate (landpatch%ielm  )

            allocate (landpatch%eindex (numpatch))
            allocate (landpatch%ipxstt (numpatch))
            allocate (landpatch%ipxend (numpatch))
            allocate (landpatch%settyp (numpatch))
            allocate (landpatch%ielm   (numpatch))

            ! update all information of landpatch
            landpatch%eindex = eindex_(1:jpatch)
            landpatch%ipxstt = ipxstt_(1:jpatch)
            landpatch%ipxend = ipxend_(1:jpatch)
            landpatch%settyp = settyp_(1:jpatch)
            landpatch%ielm   = ielm_  (1:jpatch)
         ENDIF

         ! update urban patch number
         IF (numpatch > 0) THEN
            numurban = count(landpatch%settyp == URBAN)
         ELSE
            numurban = 0
         ENDIF

         IF (numurban > 0) THEN
            allocate (landurban%eindex (numurban))
            allocate (landurban%settyp (numurban))
            allocate (landurban%ipxstt (numurban))
            allocate (landurban%ipxend (numurban))
            allocate (landurban%ielm   (numurban))

            ! copy urban path information from landpatch for landurban
            landurban%eindex = pack(landpatch%eindex, landpatch%settyp == URBAN)
            landurban%ipxstt = pack(landpatch%ipxstt, landpatch%settyp == URBAN)
            landurban%ipxend = pack(landpatch%ipxend, landpatch%settyp == URBAN)
            landurban%ielm   = pack(landpatch%ielm  , landpatch%settyp == URBAN)

            ! assign urban region id and type for each urban patch
            landurban%settyp = urbclass(1:numurban)
         ENDIF

         ! update land patch with urban type patch
         ! set numurban
         landurban%nset = numurban
         landpatch%nset = numpatch
      ENDIF

      CALL landpatch%set_vecgs
      CALL landurban%set_vecgs

      CALL map_patch_to_urban

#ifdef USEMPI
      IF (p_is_worker) THEN
         CALL mpi_reduce (numurban, nurb_glb, 1, MPI_INTEGER, MPI_SUM, p_root, p_comm_worker, p_err)
         IF (p_iam_worker == 0) THEN
            write(*,'(A,I12,A)') 'Total: ', nurb_glb, ' urban tiles.'
         ENDIF
      ENDIF

      CALL mpi_barrier (p_comm_glb, p_err)
#else
      write(*,'(A,I12,A)') 'Total: ', numurban, ' urban tiles.'
#endif

#ifdef SinglePoint
<<<<<<< HEAD
      allocate  ( SITE_urbtyp   (numurban) )
      allocate  ( SITE_lucyid   (numurban) )
      
      IF (.not. USE_SITE_urban_paras) THEN
         allocate  ( SITE_fveg_urb (numurban) )
         allocate  ( SITE_htop_urb (numurban) )
         allocate  ( SITE_flake_urb(numurban) )

         allocate  ( SITE_popden   (numurban) )
         allocate  ( SITE_froof    (numurban) )
         allocate  ( SITE_hroof    (numurban) )
         allocate  ( SITE_hwr      (numurban) )
         allocate  ( SITE_fgper    (numurban) )
         allocate  ( SITE_fgimp    (numurban) )
      ENDIF
      
=======

      allocate  ( SITE_urbtyp   (numurban) )
      allocate  ( SITE_lucyid   (numurban) )

IF (.not. USE_SITE_urban_paras) THEN
      allocate  ( SITE_fveg_urb (numurban) )
      allocate  ( SITE_htop_urb (numurban) )
      allocate  ( SITE_flake_urb(numurban) )

      allocate  ( SITE_popden   (numurban) )
      allocate  ( SITE_froof    (numurban) )
      allocate  ( SITE_hroof    (numurban) )
      allocate  ( SITE_hwr      (numurban) )
      allocate  ( SITE_fgper    (numurban) )
      allocate  ( SITE_fgimp    (numurban) )
ENDIF

>>>>>>> 49438503
      allocate  ( SITE_em_roof  (numurban) )
      allocate  ( SITE_em_wall  (numurban) )
      allocate  ( SITE_em_gimp  (numurban) )
      allocate  ( SITE_em_gper  (numurban) )
      allocate  ( SITE_t_roommax(numurban) )
      allocate  ( SITE_t_roommin(numurban) )
      allocate  ( SITE_thickroof(numurban) )
      allocate  ( SITE_thickwall(numurban) )

<<<<<<< HEAD
      allocate  ( SITE_cv_roof(10) )
      allocate  ( SITE_cv_wall(10) )
      allocate  ( SITE_cv_gimp(10) )
      allocate  ( SITE_tk_roof(10) )
      allocate  ( SITE_tk_wall(10) )
      allocate  ( SITE_tk_gimp(10) )

      allocate  ( SITE_alb_roof(2, 2) )
      allocate  ( SITE_alb_wall(2, 2) )
      allocate  ( SITE_alb_gimp(2, 2) )
      allocate  ( SITE_alb_gper(2, 2) )
=======
      allocate  ( SITE_cv_roof  (nl_roof) )
      allocate  ( SITE_cv_wall  (nl_wall) )
      allocate  ( SITE_cv_gimp  (nl_soil) )
      allocate  ( SITE_tk_roof  (nl_roof) )
      allocate  ( SITE_tk_wall  (nl_wall) )
      allocate  ( SITE_tk_gimp  (nl_soil) )

      allocate  ( SITE_alb_roof (2, 2) )
      allocate  ( SITE_alb_wall (2, 2) )
      allocate  ( SITE_alb_gimp (2, 2) )
      allocate  ( SITE_alb_gper (2, 2) )
>>>>>>> 49438503

      SITE_urbtyp(:) = landurban%settyp
#endif

#if (defined CROP)
      !TODO: need to be consistent with MOD_LandPatch.F90
      !NOTE: how to change automatically.
      IF (p_is_io) THEN
         file_patch = trim(DEF_dir_rawdata) // '/global_CFT_surface_data.nc'
         CALL allocate_block_data (gcrop, cropdata, N_CFT)
         CALL ncio_read_block (file_patch, 'PCT_CFT', gcrop, N_CFT, cropdata)
      ENDIF

      cropfilter = (/ CROPLAND /)

      CALL pixelsetshadow_build (landpatch, gcrop, cropdata, N_CFT, cropfilter, &
         pctcrop, cropclass)

      numpatch = landpatch%nset
#endif

#ifdef USEMPI
      IF (p_is_worker) THEN
         CALL mpi_reduce (numpatch, npatch_glb, 1, MPI_INTEGER, MPI_SUM, p_root, p_comm_worker, p_err)
         IF (p_iam_worker == 0) THEN
            write(*,'(A,I12,A)') 'Total: ', npatch_glb, ' patches.'
         ENDIF
      ENDIF

      CALL mpi_barrier (p_comm_glb, p_err)
#else
      write(*,'(A,I12,A)') 'Total: ', numpatch, ' patches.'
#endif

#if (defined CROP)
      CALL elm_patch%build (landelm, landpatch, use_frac = .true., shadowfrac = pctcrop)
#else
      CALL elm_patch%build (landelm, landpatch, use_frac = .true.)
#endif

#ifdef CATCHMENT
#if (defined CROP)
      CALL hru_patch%build (landhru, landpatch, use_frac = .true., shadowfrac = pctcrop)
#else
      CALL hru_patch%build (landhru, landpatch, use_frac = .true.)
#endif
#endif

      CALL write_patchfrac (DEF_dir_landdata, lc_year)

      IF (allocated(ibuff)) deallocate (ibuff)
      IF (allocated(types)) deallocate (types)
      IF (allocated(order)) deallocate (order)

      IF (allocated(eindex_)) deallocate (eindex_)
      IF (allocated(ipxstt_)) deallocate (ipxstt_)
      IF (allocated(ipxend_)) deallocate (ipxend_)
      IF (allocated(settyp_)) deallocate (settyp_)
      IF (allocated(ielm_  )) deallocate (ielm_  )

      IF (allocated(urbclass)) deallocate (urbclass)

   END SUBROUTINE landurban_build

   ! ----------------------
   SUBROUTINE map_patch_to_urban

      USE MOD_SPMD_Task
      USE MOD_LandPatch
      IMPLICIT NONE

      INTEGER :: ipatch, iurban

      IF (p_is_worker) THEN

         IF ((numpatch <= 0) .or. (numurban <= 0)) return

         IF (allocated(patch2urban)) deallocate(patch2urban)
         IF (allocated(urban2patch)) deallocate(urban2patch)
         allocate (patch2urban (numpatch))
         allocate (urban2patch (numurban))

         iurban = 0
         DO ipatch = 1, numpatch
            IF (landpatch%settyp(ipatch) == URBAN) THEN
               iurban = iurban + 1
               patch2urban(ipatch) = iurban
               urban2patch(iurban) = ipatch
            ELSE
               patch2urban(ipatch) = -1
            ENDIF
         ENDDO

      ENDIF

   END SUBROUTINE map_patch_to_urban

END MODULE MOD_LandUrban<|MERGE_RESOLUTION|>--- conflicted
+++ resolved
@@ -304,24 +304,6 @@
 #endif
 
 #ifdef SinglePoint
-<<<<<<< HEAD
-      allocate  ( SITE_urbtyp   (numurban) )
-      allocate  ( SITE_lucyid   (numurban) )
-      
-      IF (.not. USE_SITE_urban_paras) THEN
-         allocate  ( SITE_fveg_urb (numurban) )
-         allocate  ( SITE_htop_urb (numurban) )
-         allocate  ( SITE_flake_urb(numurban) )
-
-         allocate  ( SITE_popden   (numurban) )
-         allocate  ( SITE_froof    (numurban) )
-         allocate  ( SITE_hroof    (numurban) )
-         allocate  ( SITE_hwr      (numurban) )
-         allocate  ( SITE_fgper    (numurban) )
-         allocate  ( SITE_fgimp    (numurban) )
-      ENDIF
-      
-=======
 
       allocate  ( SITE_urbtyp   (numurban) )
       allocate  ( SITE_lucyid   (numurban) )
@@ -339,7 +321,6 @@
       allocate  ( SITE_fgimp    (numurban) )
 ENDIF
 
->>>>>>> 49438503
       allocate  ( SITE_em_roof  (numurban) )
       allocate  ( SITE_em_wall  (numurban) )
       allocate  ( SITE_em_gimp  (numurban) )
@@ -349,19 +330,6 @@
       allocate  ( SITE_thickroof(numurban) )
       allocate  ( SITE_thickwall(numurban) )
 
-<<<<<<< HEAD
-      allocate  ( SITE_cv_roof(10) )
-      allocate  ( SITE_cv_wall(10) )
-      allocate  ( SITE_cv_gimp(10) )
-      allocate  ( SITE_tk_roof(10) )
-      allocate  ( SITE_tk_wall(10) )
-      allocate  ( SITE_tk_gimp(10) )
-
-      allocate  ( SITE_alb_roof(2, 2) )
-      allocate  ( SITE_alb_wall(2, 2) )
-      allocate  ( SITE_alb_gimp(2, 2) )
-      allocate  ( SITE_alb_gper(2, 2) )
-=======
       allocate  ( SITE_cv_roof  (nl_roof) )
       allocate  ( SITE_cv_wall  (nl_wall) )
       allocate  ( SITE_cv_gimp  (nl_soil) )
@@ -373,7 +341,6 @@
       allocate  ( SITE_alb_wall (2, 2) )
       allocate  ( SITE_alb_gimp (2, 2) )
       allocate  ( SITE_alb_gper (2, 2) )
->>>>>>> 49438503
 
       SITE_urbtyp(:) = landurban%settyp
 #endif
