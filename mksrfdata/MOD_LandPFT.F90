--- conflicted
+++ resolved
@@ -68,11 +68,6 @@
       LOGICAL, allocatable :: patchmask (:)
       INTEGER  :: npft_glb
 
-<<<<<<< HEAD
-      ! add parameter input for time year
-      write(cyear,'(i4.4)') lc_year
-=======
->>>>>>> d309204b
       IF (p_is_master) THEN
          write(*,'(A)') 'Making land plant function type tiles :'
       ENDIF
