--- conflicted
+++ resolved
@@ -162,7 +162,7 @@
    ! 8-day LAI
    ELSE
       start_year = simulation_lai_year_start
-      end_year   = simulation_lai_year_end  
+      end_year   = simulation_lai_year_end
       ntime      = 46
    ENDIF
 
@@ -391,7 +391,7 @@
    ! if not use lai change, only make LAI data of defined lc year
    IF (DEF_LAI_CHANGE_YEARLY) THEN
       start_year = simulation_lai_year_start
-      end_year   = simulation_lai_year_end  
+      end_year   = simulation_lai_year_end
       ntime      = 12
    ELSE
       start_year = lc_year
@@ -681,242 +681,4 @@
    ENDIF
 #endif
 
-<<<<<<< HEAD
-=======
-! PC LAI!!!!!!!!
-#ifdef LULC_IGBP_PC
-   ! add time variation of LAI
-   ! monthly average LAI
-   ! if use lai change, LAI data of simulation start year and end year will be made
-   ! if not use lai change, only make LAI data of defined lc year
-   IF (DEF_LAI_CHANGE_YEARLY) THEN
-      start_year = simulation_lai_year_start 
-      end_year   = simulation_lai_year_end  
-      ntime      = 12
-   ELSE
-      start_year = lc_year
-      end_year   = lc_year
-      ntime      = 12
-   ENDIF
-
-   IF (p_is_io) THEN
-      CALL allocate_block_data (gridlai, pftLSAI, N_PFT_modis, lb1 = 0)
-      CALL allocate_block_data (gridlai, pftPCT,  N_PFT_modis, lb1 = 0)
-   ENDIF
-
-   IF (p_is_worker) THEN
-      allocate(LAI_patches (numpatch))
-      allocate(LAI_pcs (0:N_PFT-1, numpc))
-      allocate(SAI_patches (numpatch))
-      allocate(SAI_pcs (0:N_PFT-1, numpc))
-   ENDIF
-
-#ifdef SinglePoint
-   allocate (SITE_LAI_year (start_year:end_year))
-   SITE_LAI_year = (/(iy, iy = start_year, end_year)/)
-
-   !TODO-yuan-done: for multiple years
-   allocate (SITE_LAI_pfts_monthly (0:N_PFT-1,12,start_year:end_year))
-   allocate (SITE_SAI_pfts_monthly (0:N_PFT-1,12,start_year:end_year))
-#endif
-
-   dir_5x5 = trim(dir_rawdata) // '/plant_15s'
-   DO iy = start_year, end_year
-      write(cyear,'(i4.4)') iy
-      suffix  = 'MOD'//trim(cyear)
-      CALL system('mkdir -p ' // trim(landdir) // trim(cyear))
-
-      IF (p_is_io) THEN
-         CALL read_5x5_data_pft (dir_5x5, suffix, gridlai, 'PCT_PFT', pftPCT)
-      ENDIF
-
-      DO month = 1, 12
-         IF (p_is_io) THEN
-            ! change var name to MONTHLY_PFT_LAI
-            CALL read_5x5_data_pft_time (dir_5x5, suffix, gridlai, 'MONTHLY_PFT_LAI', month, pftLSAI)
-#ifdef USEMPI
-            CALL aggregation_data_daemon (gridlai, &
-               data_r8_3d_in1 = pftPCT,  n1_r8_3d_in1 = 16, &
-               data_r8_3d_in2 = pftLSAI, n1_r8_3d_in2 = 16)
-#endif
-         ENDIF
-
-         ! ---------------------------------------------------------------
-         ! aggregate the plant leaf area index from the resolution of raw data to modelling resolution
-         ! ---------------------------------------------------------------
-
-         IF (p_is_worker) THEN
-            DO ipatch = 1, numpatch
-               CALL aggregation_request_data (landpatch, ipatch, gridlai, area = area_one, &
-                  data_r8_3d_in1 = pftPCT,  data_r8_3d_out1 = pct_pft_one, n1_r8_3d_in1 = 16, lb1_r8_3d_in1 = 0, &
-                  data_r8_3d_in2 = pftLSAI, data_r8_3d_out2 = lai_pft_one, n1_r8_3d_in2 = 16, lb1_r8_3d_in2 = 0)
-
-               IF (allocated(lai_one)) deallocate(lai_one)
-               allocate(lai_one(size(area_one)))
-
-               IF (allocated(pct_one)) deallocate(pct_one)
-               allocate(pct_one(size(area_one)))
-
-               pct_one = sum(pct_pft_one,dim=1)
-               pct_one = max(pct_one, 1.0e-6)
-
-               lai_one = sum(lai_pft_one * pct_pft_one, dim=1) / pct_one
-               LAI_patches(ipatch) = sum(lai_one * area_one) / sum(area_one)
-
-               IF (patchtypes(landpatch%settyp(ipatch)) == 0) THEN
-                  ipc = patch2pc(ipatch)
-                  DO ipft = 0, N_PFT-1
-                     sumarea = sum(pct_pft_one(ipft,:) * area_one)
-                     IF (sumarea > 0) THEN
-                        LAI_pcs(ipft,ipc) = sum(lai_pft_one(ipft,:) * pct_pft_one(ipft,:) * area_one) / sumarea
-                     ELSE
-                        ! 07/2023, yuan: bug may exist below
-                        !LAI_pcs(ipft,ipc) = LAI_patches(ipatch)
-                        LAI_pcs(ipft,ipc) = 0.
-                     ENDIF
-                  ENDDO
-               ENDIF
-            ENDDO
-
-#ifdef USEMPI
-            CALL aggregation_worker_done ()
-#endif
-         ENDIF
-
-      write(c2,'(i2.2)') month
-#ifdef RangeCheck
-      CALL check_vector_data ('LAI_patches ' // trim(c2), LAI_patches)
-      CALL check_vector_data ('LAI_pcs     ' // trim(c2), LAI_pcs   )
-#endif
-#ifdef USEMPI
-         CALL mpi_barrier (p_comm_glb, p_err)
-#endif
-
-         ! ---------------------------------------------------
-         ! write out the plant leaf area index of grid patches
-         ! ---------------------------------------------------
-#ifndef SinglePoint
-         lndname = trim(landdir)//trim(cyear)//'/LAI_patches'//trim(c2)//'.nc'
-         CALL ncio_create_file_vector (lndname, landpatch)
-         CALL ncio_define_dimension_vector (lndname, landpatch, 'patch')
-         CALL ncio_write_vector (lndname, 'LAI_patches', 'patch', landpatch, LAI_patches, 1)
-
-         lndname = trim(landdir)//trim(cyear)//'/LAI_pcs'//trim(c2)//'.nc'
-         CALL ncio_create_file_vector (lndname, landpc)
-         CALL ncio_define_dimension_vector (lndname, landpc, 'pc')
-         CALL ncio_define_dimension_vector (lndname, landpc, 'pft', N_PFT)
-         CALL ncio_write_vector (lndname, 'LAI_pcs', 'pft', N_PFT, 'pc', landpc, LAI_pcs, 1)
-#else
-         SITE_LAI_pfts_monthly(:,month,iy) = LAI_pcs(:,1)
-#endif
-      ! loop end of month
-      ENDDO
-
-      ! IF (p_is_worker) THEN
-      !    IF (allocated(LAI_patches)) deallocate(LAI_patches)
-      !    IF (allocated(LAI_pcs    )) deallocate(LAI_pcs    )
-      !    IF (allocated(lai_one    )) deallocate(lai_one    )
-      !    IF (allocated(pct_one    )) deallocate(pct_one    )
-      !    IF (allocated(pct_pft_one)) deallocate(pct_pft_one)
-      !    IF (allocated(area_one   )) deallocate(area_one   )
-      ! ENDIF
-
-      DO month = 1, 12
-         IF (p_is_io) THEN
-            ! change var name to MONTHLY_PFT_SAI
-            CALL read_5x5_data_pft_time (dir_5x5, suffix, gridlai, 'MONTHLY_PFT_SAI', month, pftLSAI)
-#ifdef USEMPI
-            CALL aggregation_data_daemon (gridlai, &
-               data_r8_3d_in1 = pftPCT,  n1_r8_3d_in1 = 16, &
-               data_r8_3d_in2 = pftLSAI, n1_r8_3d_in2 = 16)
-#endif
-         ENDIF
-
-         ! ---------------------------------------------------------------
-         ! aggregate the plant leaf area index from the resolution of raw data to modelling resolution
-         ! ---------------------------------------------------------------
-
-         IF (p_is_worker) THEN
-            DO ipatch = 1, numpatch
-
-               CALL aggregation_request_data (landpatch, ipatch, gridlai, area = area_one, &
-                  data_r8_3d_in1 = pftPCT,  data_r8_3d_out1 = pct_pft_one, n1_r8_3d_in1 = 16, lb1_r8_3d_in1 = 0, &
-                  data_r8_3d_in2 = pftLSAI, data_r8_3d_out2 = sai_pft_one, n1_r8_3d_in2 = 16, lb1_r8_3d_in2 = 0)
-
-               IF (allocated(sai_one)) deallocate(sai_one)
-               allocate(sai_one(size(area_one)))
-
-               IF (allocated(pct_one)) deallocate(pct_one)
-               allocate(pct_one(size(area_one)))
-
-               pct_one = sum(pct_pft_one,dim=1)
-               pct_one = max(pct_one, 1.0e-6)
-
-               sai_one = sum(sai_pft_one * pct_pft_one, dim=1) / pct_one
-               SAI_patches(ipatch) = sum(sai_one * area_one) / sum(area_one)
-
-               IF (patchtypes(landpatch%settyp(ipatch)) == 0) THEN
-                  ipc = patch2pc(ipatch)
-                  DO ipft = 0, N_PFT-1
-                     sumarea = sum(pct_pft_one(ipft,:) * area_one)
-                     IF (sumarea > 0) THEN
-                        SAI_pcs(ipft,ipc) = sum(sai_pft_one(ipft,:) * pct_pft_one(ipft,:) * area_one) / sumarea
-                     ELSE
-                        ! 07/2023, yuan: bug may exist below
-                        !SAI_pcs(ipft,ipc) = SAI_patches(ipatch)
-                        SAI_pcs(ipft,ipc) = 0.
-                     ENDIF
-                  ENDDO
-               ENDIF
-            ENDDO
-
-#ifdef USEMPI
-            CALL aggregation_worker_done ()
-#endif
-         ENDIF
-
-      write(c2,'(i2.2)') month
-#ifdef RangeCheck
-      CALL check_vector_data ('SAI_patches ' // trim(c2), SAI_patches)
-      CALL check_vector_data ('SAI_pcs     ' // trim(c2), SAI_pcs   )
-#endif
-#ifdef USEMPI
-      CALL mpi_barrier (p_comm_glb, p_err)
-#endif
-
-         ! ---------------------------------------------------
-         ! write out the plant stem area index of grid patches
-         ! ---------------------------------------------------
-#ifndef SinglePoint
-         lndname = trim(landdir)//trim(cyear)//'/SAI_patches'//trim(c2)//'.nc'
-         CALL ncio_create_file_vector (lndname, landpatch)
-         CALL ncio_define_dimension_vector (lndname, landpatch, 'patch')
-         CALL ncio_write_vector (lndname, 'SAI_patches', 'patch', landpatch, SAI_patches, 1)
-
-         lndname = trim(landdir)//trim(cyear)//'/SAI_pcs'//trim(c2)//'.nc'
-         CALL ncio_create_file_vector (lndname, landpc)
-         CALL ncio_define_dimension_vector (lndname, landpc, 'pc')
-         CALL ncio_define_dimension_vector (lndname, landpc, 'pft', N_PFT)
-         CALL ncio_write_vector (lndname, 'SAI_pcs', 'pft', N_PFT, 'pc', landpc, SAI_pcs, 1)
-#else
-         !TODO: single points
-         SITE_SAI_pfts_monthly(:,month,iy) = SAI_pcs(:,1)
-#endif
-      ! loop end of month
-      ENDDO
-   ENDDO
-   IF (p_is_worker) THEN
-      IF (allocated(LAI_patches)) deallocate(LAI_patches)
-      IF (allocated(LAI_pcs    )) deallocate(LAI_pcs    )
-      IF (allocated(lai_one    )) deallocate(lai_one    )
-      IF (allocated(SAI_patches)) deallocate(SAI_patches)
-      IF (allocated(SAI_pcs    )) deallocate(SAI_pcs    )
-      IF (allocated(sai_one    )) deallocate(sai_one    )
-      IF (allocated(pct_one    )) deallocate(pct_one    )
-      IF (allocated(pct_pft_one)) deallocate(pct_pft_one)
-      IF (allocated(area_one   )) deallocate(area_one   )
-   ENDIF
-#endif
-
->>>>>>> 8271fe7d
 END SUBROUTINE Aggregation_LAI