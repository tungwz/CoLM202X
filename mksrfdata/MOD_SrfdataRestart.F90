#include <define.h>

MODULE MOD_SrfdataRestart
   !------------------------------------------------------------------------------------
   ! DESCRIPTION:
   !
   !    This module includes subroutines to read/write data of mesh and pixelsets.
   ! 
   ! Created by Shupeng Zhang, May 2023
   !------------------------------------------------------------------------------------

   IMPLICIT NONE

   INTEGER, parameter, PRIVATE :: rcompress = 1

   ! ----- subroutines -----
   PUBLIC :: mesh_save_to_file
   PUBLIC :: mesh_load_from_file

   PUBLIC :: pixelset_save_to_file
   PUBLIC :: pixelset_load_from_file

CONTAINS

   ! -----------------------
<<<<<<< HEAD
   SUBROUTINE mesh_save_to_file (lc_year, dir_landdata)
=======
   SUBROUTINE mesh_save_to_file (dir_landdata, lc_year)
>>>>>>> d309204b

      USE MOD_SPMD_Task
      USE MOD_NetCDFSerial
      USE MOD_Mesh
      USE MOD_Block
      USE MOD_Utils
      IMPLICIT NONE

      INTEGER         , intent(in) :: lc_year
      CHARACTER(len=*), intent(in) :: dir_landdata
      INTEGER         , intent(in) :: lc_year

      ! Local variables
      CHARACTER(len=256) :: filename, fileblock, cyear
      INTEGER :: ie, je, nelm, elen, iblk, jblk, iworker, i
      INTEGER, allocatable :: nelm_worker(:), ndsp_worker(:)
      INTEGER, allocatable :: elmindx(:)
      INTEGER, allocatable :: npxlall(:)
      INTEGER, allocatable :: elmpixels(:,:,:)
      REAL(r8),allocatable :: lon(:), lat(:)

      ! add parameter input for time year
      write(cyear,'(i4.4)') lc_year
#ifdef USEMPI
      CALL mpi_barrier (p_comm_glb, p_err)
#endif
      IF (p_is_master) THEN
         write(*,*) 'Saving land elements ...'
         CALL system('mkdir -p ' // trim(dir_landdata) // '/mesh/' // trim(cyear))
      ENDIF
#ifdef USEMPI
      CALL mpi_barrier (p_comm_glb, p_err)
#endif

      filename = trim(dir_landdata) // '/mesh/' //trim(cyear) // '/mesh.nc'

      DO jblk = 1, gblock%nyblk
         DO iblk = 1, gblock%nxblk

#ifdef USEMPI
            IF (p_is_worker) THEN
               IF (gblock%pio(iblk,jblk) == p_address_io(p_my_group)) THEN
#endif
                  nelm = 0
                  elen = 0
                  DO ie = 1, numelm
                     IF ((mesh(ie)%xblk == iblk) .and. (mesh(ie)%yblk == jblk)) THEN
                        nelm = nelm + 1
                        elen = max(elen, mesh(ie)%npxl)
                     ENDIF
                  ENDDO

#ifdef USEMPI
                  CALL mpi_allreduce (MPI_IN_PLACE, elen, 1, MPI_INTEGER, MPI_MAX, p_comm_group, p_err)
#endif

                  IF (nelm > 0) THEN

                     allocate (elmindx (nelm))
                     allocate (npxlall (nelm))
                     allocate (elmpixels (2,elen,nelm))

                     je = 0
                     DO ie = 1, numelm
                        IF ((mesh(ie)%xblk == iblk) .and. (mesh(ie)%yblk == jblk)) THEN
                           je = je + 1
                           elmindx(je) = mesh(ie)%indx
                           npxlall(je) = mesh(ie)%npxl

                           elmpixels(1,1:npxlall(je),je) = mesh(ie)%ilon
                           elmpixels(2,1:npxlall(je),je) = mesh(ie)%ilat
                        ENDIF
                     ENDDO
                  ENDIF

#ifdef USEMPI
                  CALL mpi_gather (nelm, 1, MPI_INTEGER, &
                     MPI_INULL_P, 1, MPI_INTEGER, p_root, p_comm_group, p_err)

                  CALL mpi_gatherv (elmindx, nelm, MPI_INTEGER, &
                     MPI_INULL_P, MPI_INULL_P, MPI_INULL_P, MPI_INTEGER, & ! insignificant on workers
                     p_root, p_comm_group, p_err)

                  CALL mpi_gatherv (npxlall, nelm, MPI_INTEGER, &
                     MPI_INULL_P, MPI_INULL_P, MPI_INULL_P, MPI_INTEGER, & ! insignificant on workers
                     p_root, p_comm_group, p_err)

                  DO ie = 1, nelm
                     CALL mpi_send (elmpixels(:,:,ie), 2*elen, MPI_INTEGER, &
                        p_root, mpi_tag_data, p_comm_group, p_err)
                  ENDDO
               ENDIF
            ENDIF
#endif

#ifdef USEMPI
            IF (p_is_io) THEN
               IF (gblock%pio(iblk,jblk) == p_iam_glb) THEN

                  elen = 0
                  CALL mpi_allreduce (MPI_IN_PLACE, elen, 1, MPI_INTEGER, MPI_MAX, p_comm_group, p_err)

                  allocate (nelm_worker (0:p_np_group-1))
                  nelm_worker(0) = 0
                  CALL mpi_gather (MPI_IN_PLACE, 0, MPI_INTEGER, &
                     nelm_worker, 1, MPI_INTEGER, p_root, p_comm_group, p_err)

                  nelm = sum(nelm_worker)

                  allocate (ndsp_worker(0:p_np_group-1))
                  ndsp_worker(0) = 0
                  DO iworker = 1, p_np_group-1
                     ndsp_worker(iworker) = ndsp_worker(iworker-1) + nelm_worker(iworker-1)
                  ENDDO

                  allocate (elmindx (nelm))
                  CALL mpi_gatherv (MPI_IN_PLACE, 0, MPI_INTEGER, &
                     elmindx, nelm_worker(0:), ndsp_worker(0:), MPI_INTEGER, &
                     p_root, p_comm_group, p_err)

                  allocate (npxlall (nelm))
                  CALL mpi_gatherv (MPI_IN_PLACE, 0, MPI_INTEGER, &
                     npxlall, nelm_worker(0:), ndsp_worker(0:), MPI_INTEGER, &
                     p_root, p_comm_group, p_err)

                  allocate (elmpixels (2, elen, nelm))
                  DO iworker = 1, p_np_group-1
                     DO ie = ndsp_worker(iworker)+1, ndsp_worker(iworker)+nelm_worker(iworker)
                        CALL mpi_recv (elmpixels(:,:,ie), 2*elen, MPI_INTEGER, &
                           iworker, mpi_tag_data, p_comm_group, p_stat, p_err)
                     ENDDO
                  ENDDO
               ENDIF
            ENDIF
#endif

            IF (p_is_io) THEN
               IF (gblock%pio(iblk,jblk) == p_iam_glb) THEN
                  IF (nelm > 0) THEN
                     CALL get_filename_block (filename, iblk, jblk, fileblock)
                     CALL ncio_create_file (fileblock)

                     CALL ncio_define_dimension (fileblock, 'element',nelm)
                     CALL ncio_define_dimension (fileblock, 'np_max', elen)
                     CALL ncio_define_dimension (fileblock, 'ncoor',  2   )

                     CALL ncio_write_serial (fileblock, 'elmindex',  elmindx, 'element')
                     CALL ncio_write_serial (fileblock, 'elmnpxl',   npxlall, 'element')
                     CALL ncio_write_serial (fileblock, 'elmpixels', elmpixels, &
                        'ncoor', 'np_max', 'element', compress = 1)
                  ENDIF
               ENDIF
            ENDIF

            IF (allocated (elmindx))   deallocate(elmindx)
            IF (allocated (npxlall))   deallocate(npxlall)
            IF (allocated (elmpixels)) deallocate(elmpixels)

            IF (allocated (nelm_worker)) deallocate(nelm_worker)
            IF (allocated (ndsp_worker)) deallocate(ndsp_worker)

#ifdef USEMPI
            CALL mpi_barrier (p_comm_group, p_err)
#endif
         ENDDO
      ENDDO

      IF (p_is_master) THEN

         CALL ncio_create_file (filename)

         CALL ncio_define_dimension (filename, 'xblk', gblock%nxblk)
         CALL ncio_define_dimension (filename, 'yblk', gblock%nyblk)
         CALL ncio_write_serial (filename, 'nelm_blk', nelm_blk, 'xblk', 'yblk')

         CALL ncio_define_dimension (filename, 'longitude', gridmesh%nlon)
         CALL ncio_define_dimension (filename, 'latitude' , gridmesh%nlat)

         allocate (lon (gridmesh%nlon))
         allocate (lat (gridmesh%nlat))

         DO i = 1, gridmesh%nlon
            lon(i) = (gridmesh%lon_w(i) + gridmesh%lon_e(i)) * 0.5
            IF (gridmesh%lon_w(i) > gridmesh%lon_e(i)) THEN
               lon(i) = lon(i) + 180.0
               CALL normalize_longitude (lon(i))
            ENDIF
         ENDDO
         CALL ncio_write_serial (filename, 'longitude', lon, 'longitude')

         DO i = 1, gridmesh%nlat
            lat(i) = (gridmesh%lat_s(i) + gridmesh%lat_n(i)) * 0.5
         ENDDO
         CALL ncio_write_serial (filename, 'latitude', lat, 'latitude')

         deallocate (lon)
         deallocate (lat)

      ENDIF

#ifdef USEMPI
      CALL mpi_barrier (p_comm_glb, p_err)
#endif

      IF (p_is_master) write(*,*) 'SAVE land elements done.'

   END SUBROUTINE mesh_save_to_file

   !------------------------------------
<<<<<<< HEAD
   SUBROUTINE mesh_load_from_file (lc_year, dir_landdata)
=======
   SUBROUTINE mesh_load_from_file (dir_landdata, lc_year)
>>>>>>> d309204b

      USE MOD_SPMD_Task
      USE MOD_Namelist
      USE MOD_Block
      USE MOD_NetCDFSerial
      USE MOD_Mesh
      IMPLICIT NONE

      INTEGER         , intent(in) :: lc_year
      CHARACTER(len=*), intent(in) :: dir_landdata

      ! Local variables
      CHARACTER(len=256) :: filename, fileblock, cyear
      INTEGER :: iblkme, iblk, jblk, ie, nelm, ndsp
      INTEGER, allocatable :: elmindx(:), npxl(:), pixels(:,:,:)

#ifdef USEMPI
      CALL mpi_barrier (p_comm_glb, p_err)
#endif

      IF (p_is_master) THEN
         write(*,*) 'Loading land elements ...'
      ENDIF

      ! add parameter input for time year
      write(cyear,'(i4.4)') lc_year
      filename = trim(dir_landdata) // '/mesh/' // trim(cyear) // '/mesh.nc'
      CALL ncio_read_bcast_serial (filename, 'nelm_blk', nelm_blk)

      IF (p_is_io) THEN

         numelm = sum(nelm_blk, mask = gblock%pio == p_iam_glb)

         IF (numelm > 0) THEN

            allocate (mesh (numelm))

            ndsp = 0
            DO iblkme = 1, gblock%nblkme
               iblk = gblock%xblkme(iblkme)
               jblk = gblock%yblkme(iblkme)

               nelm = nelm_blk(iblk,jblk)

               IF (nelm > 0) THEN

                  CALL get_filename_block (filename, iblk, jblk, fileblock)
                  CALL ncio_read_serial (fileblock, 'elmindex',  elmindx)
                  CALL ncio_read_serial (fileblock, 'elmnpxl',   npxl   )
                  CALL ncio_read_serial (fileblock, 'elmpixels', pixels )

                  DO ie = 1, nelm
                     mesh(ie+ndsp)%indx = elmindx(ie)
                     mesh(ie+ndsp)%npxl = npxl(ie)
                     mesh(ie+ndsp)%xblk = iblk
                     mesh(ie+ndsp)%yblk = jblk

                     allocate (mesh(ie+ndsp)%ilon (npxl(ie)))
                     allocate (mesh(ie+ndsp)%ilat (npxl(ie)))

                     mesh(ie+ndsp)%ilon = pixels(1,1:npxl(ie),ie)
                     mesh(ie+ndsp)%ilat = pixels(2,1:npxl(ie),ie)
                  ENDDO

                  ndsp = ndsp + nelm
               ENDIF
            ENDDO
         ENDIF

         IF (allocated(elmindx)) deallocate(elmindx)
         IF (allocated(npxl  ))  deallocate(npxl   )
         IF (allocated(pixels))  deallocate(pixels )

      ENDIF

#ifdef CoLMDEBUG
      IF (p_is_io) write(*,'(I10,A,I4)') numelm, ' elements on group ', p_iam_io
#endif

#ifdef USEMPI
      CALL scatter_mesh_from_io_to_worker
      CALL mpi_barrier (p_comm_glb, p_err)
#endif

      IF (p_is_master) THEN
         write(*,*) 'Loading land elements done.'
      ENDIF

   END SUBROUTINE mesh_load_from_file

   !------------------------------------------------
<<<<<<< HEAD
   SUBROUTINE pixelset_save_to_file (lc_year, dir_landdata, psetname, pixelset)
=======
   SUBROUTINE pixelset_save_to_file (dir_landdata, psetname, pixelset, lc_year)
>>>>>>> d309204b

      USE MOD_SPMD_Task
      USE MOD_Block
      USE MOD_NetCDFVector
      USE MOD_Pixelset
      IMPLICIT NONE

      INTEGER         ,    intent(in) :: lc_year
      CHARACTER(len=*),    intent(in) :: dir_landdata
      CHARACTER(len=*),    intent(in) :: psetname
      TYPE(pixelset_type), intent(in) :: pixelset
      INTEGER         ,    intent(in) :: lc_year

      ! Local variables
      CHARACTER(len=256)   :: filename, cyear

      write(cyear,'(i4.4)') lc_year
#ifdef USEMPI
      CALL mpi_barrier (p_comm_glb, p_err)
#endif
      IF (p_is_master) THEN
         write(*,*) 'Saving Pixel Sets ' // trim(psetname) // ' ...'
         CALL system('mkdir -p ' // trim(dir_landdata) // '/' // trim(psetname) // '/' // trim(cyear))
      ENDIF
#ifdef USEMPI
      CALL mpi_barrier (p_comm_glb, p_err)
#endif

      filename = trim(dir_landdata) // '/' // trim(psetname) // '/' // trim(cyear) // '/' // trim(psetname) // '.nc'

      CALL ncio_create_file_vector (filename, pixelset)
      CALL ncio_define_dimension_vector (filename, pixelset, trim(psetname))

      CALL ncio_write_vector (filename, 'eindex', trim(psetname), pixelset, pixelset%eindex, rcompress)
      CALL ncio_write_vector (filename, 'ipxstt', trim(psetname), pixelset, pixelset%ipxstt, rcompress)
      CALL ncio_write_vector (filename, 'ipxend', trim(psetname), pixelset, pixelset%ipxend, rcompress)
      CALL ncio_write_vector (filename, 'settyp', trim(psetname), pixelset, pixelset%settyp, rcompress)

#ifdef USEMPI
      CALL mpi_barrier (p_comm_glb, p_err)
#endif

      IF (p_is_master) write(*,*) 'SAVE Pixel Sets ' // trim(psetname) // ' done.'

   END SUBROUTINE pixelset_save_to_file


   !---------------------------
<<<<<<< HEAD
   SUBROUTINE pixelset_load_from_file (lc_year, dir_landdata, psetname, pixelset, numset)
=======
   SUBROUTINE pixelset_load_from_file (dir_landdata, psetname, pixelset, numset, lc_year)
>>>>>>> d309204b

      USE MOD_SPMD_Task
      USE MOD_Block
      USE MOD_NetCDFSerial
      USE MOD_NetCDFVector
      USE MOD_Mesh
      USE MOD_Pixelset
      IMPLICIT NONE

      INTEGER         ,    intent(in) :: lc_year
      CHARACTER(len=*),    intent(in) :: dir_landdata
      CHARACTER(len=*),    intent(in) :: psetname
      TYPE(pixelset_type), intent(inout) :: pixelset
      INTEGER, intent(out) :: numset

      ! Local variables
      CHARACTER(len=256) :: filename, fileblock, cyear
      INTEGER :: iset, nset, ndsp, iblkme, iblk, jblk, ie, je, nave, nres, left, iproc
      INTEGER :: nsend, nrecv
      INTEGER, allocatable :: rbuff(:), iworker(:), sbuff(:)
      LOGICAL, allocatable :: msk(:)
      LOGICAL :: fexists

      write(cyear,'(i4.4)') lc_year
#ifdef USEMPI
      CALL mpi_barrier (p_comm_glb, p_err)
#endif

      IF (p_is_master) THEN
         write(*,*) 'Loading Pixel Sets ' // trim(psetname) // ' ...'
      ENDIF

      filename = trim(dir_landdata) // '/' // trim(psetname) // '/' // trim(cyear) // '/' // trim(psetname) // '.nc'

      IF (p_is_io) THEN

         pixelset%nset = 0

         DO iblkme = 1, gblock%nblkme
            iblk = gblock%xblkme(iblkme)
            jblk = gblock%yblkme(iblkme)

            CALL get_filename_block (filename, iblk, jblk, fileblock)

            inquire (file=trim(fileblock), exist=fexists)
            IF (fexists) THEN
               CALL ncio_inquire_length (fileblock, 'eindex', nset)
               pixelset%nset = pixelset%nset + nset
            ENDIF

         ENDDO

         IF (pixelset%nset > 0) THEN

            allocate (pixelset%eindex (pixelset%nset))

            ndsp = 0
            DO iblkme = 1, gblock%nblkme
               iblk = gblock%xblkme(iblkme)
               jblk = gblock%yblkme(iblkme)

               CALL get_filename_block (filename, iblk, jblk, fileblock)
               inquire (file=trim(fileblock), exist=fexists)
               IF (fexists) THEN

                  CALL ncio_read_serial (fileblock, 'eindex', rbuff)

                  nset = size(rbuff)
                  pixelset%eindex(ndsp+1:ndsp+nset) = rbuff

                  ndsp = ndsp + nset
               ENDIF

            ENDDO
         ENDIF
      ENDIF


#ifdef USEMPI
      IF (p_is_io) THEN
         IF (pixelset%nset > 0) THEN
            allocate (iworker (pixelset%nset))
            allocate (msk     (pixelset%nset))

            ie = 1
            je = 1
            iblk = mesh(ie)%xblk
            jblk = mesh(ie)%yblk
            DO iset = 1, pixelset%nset
               DO WHILE (pixelset%eindex(iset) /= mesh(ie)%indx)
                  ie = ie + 1
                  je = je + 1
                  IF ((mesh(ie)%xblk /= iblk) .or. (mesh(ie)%yblk /= jblk)) THEN
                     je = 1
                     iblk = mesh(ie)%xblk
                     jblk = mesh(ie)%yblk
                  ENDIF
               ENDDO

               nave = nelm_blk(iblk,jblk) / (p_np_group-1)
               nres = mod(nelm_blk(iblk,jblk), p_np_group-1)
               left = (nave+1) * nres
               IF (je <= left) THEN
                  iworker(iset) = (je-1) / (nave+1) + 1
               ELSE
                  iworker(iset) = (je-left-1) / nave + 1 + nres
               ENDIF
            ENDDO

            DO iproc = 1, p_np_group-1
               msk = (iworker == iproc)
               nsend = count(msk)
               CALL mpi_send (nsend, 1, MPI_INTEGER, iproc, mpi_tag_size, p_comm_group, p_err)

               IF (nsend > 0) THEN
                  allocate (sbuff(nsend))
                  sbuff = pack(pixelset%eindex, msk)
                  CALL mpi_send (sbuff, nsend, MPI_INTEGER, iproc, mpi_tag_data, p_comm_group, p_err)
                  deallocate (sbuff)
               ENDIF
            ENDDO
         ELSE
            DO iproc = 1, p_np_group-1
               nsend = 0
               CALL mpi_send (nsend, 1, MPI_INTEGER, iproc, mpi_tag_size, p_comm_group, p_err)
            ENDDO
         ENDIF

      ENDIF

      IF (p_is_worker) THEN

         CALL mpi_recv (nrecv, 1, MPI_INTEGER, p_root, mpi_tag_size, p_comm_group, p_stat, p_err)

         pixelset%nset = nrecv
         IF (nrecv > 0) THEN
            allocate (pixelset%eindex (nrecv))
            CALL mpi_recv (pixelset%eindex, nrecv, MPI_INTEGER, &
               p_root, mpi_tag_data, p_comm_group, p_stat, p_err)
         ENDIF
      ENDIF
#endif


      CALL pixelset%set_vecgs

      CALL ncio_read_vector (filename, 'ipxstt', pixelset, pixelset%ipxstt)
      CALL ncio_read_vector (filename, 'ipxend', pixelset, pixelset%ipxend)
      CALL ncio_read_vector (filename, 'settyp', pixelset, pixelset%settyp)

      IF (p_is_worker) THEN
         IF (pixelset%nset > 0) THEN

            allocate (pixelset%ielm (pixelset%nset))
            ie = 1
            DO iset = 1, pixelset%nset
               DO WHILE (pixelset%eindex(iset) /= mesh(ie)%indx)
                  ie = ie + 1
               ENDDO
               pixelset%ielm(iset) = ie
            ENDDO

         ENDIF
      ENDIF

      numset = pixelset%nset

#ifdef CoLMDEBUG
      IF (p_is_io)  write(*,*) numset, trim(psetname), ' on group', p_iam_io
#endif

   END SUBROUTINE pixelset_load_from_file

END MODULE MOD_SrfdataRestart<|MERGE_RESOLUTION|>--- conflicted
+++ resolved
@@ -23,11 +23,7 @@
 CONTAINS
 
    ! -----------------------
-<<<<<<< HEAD
-   SUBROUTINE mesh_save_to_file (lc_year, dir_landdata)
-=======
    SUBROUTINE mesh_save_to_file (dir_landdata, lc_year)
->>>>>>> d309204b
 
       USE MOD_SPMD_Task
       USE MOD_NetCDFSerial
@@ -237,11 +233,7 @@
    END SUBROUTINE mesh_save_to_file
 
    !------------------------------------
-<<<<<<< HEAD
-   SUBROUTINE mesh_load_from_file (lc_year, dir_landdata)
-=======
    SUBROUTINE mesh_load_from_file (dir_landdata, lc_year)
->>>>>>> d309204b
 
       USE MOD_SPMD_Task
       USE MOD_Namelist
@@ -333,11 +325,7 @@
    END SUBROUTINE mesh_load_from_file
 
    !------------------------------------------------
-<<<<<<< HEAD
-   SUBROUTINE pixelset_save_to_file (lc_year, dir_landdata, psetname, pixelset)
-=======
    SUBROUTINE pixelset_save_to_file (dir_landdata, psetname, pixelset, lc_year)
->>>>>>> d309204b
 
       USE MOD_SPMD_Task
       USE MOD_Block
@@ -386,11 +374,7 @@
 
 
    !---------------------------
-<<<<<<< HEAD
-   SUBROUTINE pixelset_load_from_file (lc_year, dir_landdata, psetname, pixelset, numset)
-=======
    SUBROUTINE pixelset_load_from_file (dir_landdata, psetname, pixelset, numset, lc_year)
->>>>>>> d309204b
 
       USE MOD_SPMD_Task
       USE MOD_Block
