--- conflicted
+++ resolved
@@ -19,28 +19,16 @@
    use MOD_SPMD_Task
    use MOD_Grid
    use mod_landpatch
-<<<<<<< HEAD
    use MOD_NetCDFVector
    use MOD_NetCDFBlock
 #ifdef CoLMDEBUG 
    use MOD_CoLMDebug
-=======
-   use ncio_vector
-   use ncio_block
-#ifdef CoLMDEBUG
-   use mod_colm_debug
->>>>>>> 3e1016d9
 #endif
    use mod_aggregation
    USE MOD_Utils
 
-<<<<<<< HEAD
-   USE LC_Const
+   USE MOD_Const_LC
    USE MOD_5x5DataReadin
-=======
-   USE MOD_Const_LC
-   USE mod_5x5_data
->>>>>>> 3e1016d9
 #ifdef PFT_CLASSIFICATION
    USE mod_landpft
 #endif
