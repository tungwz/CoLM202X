#include <define.h>

MODULE mod_landpatch

<<<<<<< HEAD
   USE MOD_Precision
   USE MOD_Grid
   USE MOD_Pixelset
   USE GlobalVars
   USE LC_Const
=======
   USE precision
   USE mod_grid
   USE mod_pixelset
   USE MOD_Vars_Global
   USE MOD_Const_LC
>>>>>>> 3e1016d9
#ifdef SinglePoint
   USE mod_single_srfdata
#endif
   IMPLICIT NONE

   ! ---- Instance ----
   INTEGER :: numpatch
   TYPE(grid_type)     :: gpatch
   TYPE(pixelset_type) :: landpatch

#if (defined CROP)
   TYPE(grid_type) :: gcrop
   REAL(r8), allocatable :: pctcrop   (:)
   INTEGER,  allocatable :: cropclass (:)
#endif

   TYPE(subset_type)   :: elm_patch
   TYPE(superset_type) :: patch2elm

#ifdef CATCHMENT
   TYPE(subset_type)   :: hru_patch
   TYPE(superset_type) :: patch2hru
#endif


CONTAINS

   ! -------------------------------
   SUBROUTINE landpatch_build ()

      USE MOD_Precision
      USE MOD_SPMD_Task
      USE MOD_Utils
      USE MOD_Grid
      USE MOD_DataType
      USE MOD_Mesh
      USE mod_landelm
#ifdef CATCHMENT
      USE mod_landhru
#endif
      USE MOD_Namelist
      USE MOD_NetCDFBlock
#if (defined CROP)
      USE MOD_Pixelsetshadow
#endif
      USE mod_aggregation

      IMPLICIT NONE

      ! Local Variables
      CHARACTER(len=256) :: file_patch
      CHARACTER(len=255) :: cyear
      TYPE (block_data_int32_2d) :: patchdata
      INTEGER :: iloc, npxl, ipxl, numset
      INTEGER :: ie, iset, ipxstt, ipxend
      INTEGER, allocatable :: types(:), order(:), ibuff(:)
      INTEGER, allocatable :: eindex_tmp(:), settyp_tmp(:), ipxstt_tmp(:), ipxend_tmp(:), ielm_tmp(:)
      LOGICAL, allocatable :: msk(:)
      INTEGER :: npatch_glb
#if (defined CROP)
      TYPE(block_data_real8_3d) :: cropdata
      INTEGER :: cropfilter(1)
#endif
      INTEGER :: dominant_type
      INTEGER, allocatable :: npxl_types (:)

      write(cyear,'(i4.4)') DEF_LC_YEAR
      IF (p_is_master) THEN
         write(*,'(A)') 'Making land patches :'
      ENDIF

#if (defined SinglePoint && defined PFT_CLASSIFICATION && defined CROP)
      IF ((SITE_landtype == CROPLAND) .and. (USE_SITE_pctcrop)) THEN

         numpatch = count(SITE_pctcrop > 0.)

         allocate (pctcrop  (numpatch))
         allocate (cropclass(numpatch))
         cropclass = pack(SITE_croptyp, SITE_pctcrop > 0.)
         pctcrop   = pack(SITE_pctcrop, SITE_pctcrop > 0.)

         pctcrop = pctcrop / sum(pctcrop)

         allocate (landpatch%eindex (numpatch))
         allocate (landpatch%ipxstt (numpatch))
         allocate (landpatch%ipxend (numpatch))
         allocate (landpatch%settyp (numpatch))
         allocate (landpatch%ielm   (numpatch))

         landpatch%eindex(:) = 1
         landpatch%ielm  (:) = 1
         landpatch%ipxstt(:) = 1
         landpatch%ipxend(:) = 1
         landpatch%settyp(:) = CROPLAND

         landpatch%nset = numpatch
         CALL landpatch%set_vecgs

         RETURN
      ENDIF
#endif

#ifdef USEMPI
      CALL mpi_barrier (p_comm_glb, p_err)
#endif

#ifndef SinglePoint
      IF (p_is_io) THEN
         CALL allocate_block_data (gpatch, patchdata)

#ifndef USGS_CLASSIFICATION
         !TODO-done: add parameter input for time year
         file_patch = trim(DEF_dir_rawdata)//'landtypes-modis-igbp-'//trim(cyear)//'.nc'
#else
         !TODO: need usgs land cover TYPE data
         !file_patch = trim(DEF_dir_rawdata) // '/landtype_update.nc'
#endif
         CALL ncio_read_block (file_patch, 'landtype', gpatch, patchdata)

#ifdef USEMPI
         CALL aggregation_data_daemon (gpatch, data_i4_2d_in1 = patchdata)
#endif
      ENDIF
#endif

      IF (p_is_worker) THEN

#ifdef CATCHMENT
         numset = numhru
#else
         numset = numelm
#endif

         IF (numset > 0) THEN
            allocate (eindex_tmp (numset*N_land_classification))
            allocate (settyp_tmp (numset*N_land_classification))
            allocate (ipxstt_tmp (numset*N_land_classification))
            allocate (ipxend_tmp (numset*N_land_classification))
            allocate (ielm_tmp   (numset*N_land_classification))
         ENDIF

         numpatch = 0

         DO iset = 1, numset
#ifdef CATCHMENT
            ie     = landhru%ielm  (iset)
            ipxstt = landhru%ipxstt(iset)
            ipxend = landhru%ipxend(iset)
#else
            ie     = landelm%ielm  (iset)
            ipxstt = landelm%ipxstt(iset)
            ipxend = landelm%ipxend(iset)
#endif

            npxl   = ipxend - ipxstt + 1

            allocate (types (ipxstt:ipxend))

#ifndef SinglePoint
#ifdef CATCHMENT
            CALL aggregation_request_data (landhru, iset, gpatch, &
#else
            CALL aggregation_request_data (landelm, iset, gpatch, &
#endif
               data_i4_2d_in1 = patchdata, data_i4_2d_out1 = ibuff)


            types(:) = ibuff
            deallocate (ibuff)
#else
            types(:) = SITE_landtype
#endif

#ifdef CATCHMENT
            IF (landhru%settyp(iset) == 0) THEN
               types(ipxstt:ipxend) = WATERBODY
            ENDIF
#endif

#ifdef PFT_CLASSIFICATION
            ! For classification of plant function types, merge all land types with soil ground
            DO ipxl = ipxstt, ipxend
               IF (types(ipxl) > 0) THEN
                  IF (patchtypes(types(ipxl)) == 0) THEN
#if (defined CROP)
                     !12  Croplands
                     !14  Cropland/Natural Vegetation Mosaics  ?
                     IF (types(ipxl) /= CROPLAND) THEN
                        types(ipxl) = 1
                     ENDIF
#else
                     types(ipxl) = 1
#endif
                  ENDIF
               ENDIF
            ENDDO
#endif

            allocate (order (ipxstt:ipxend))
            order = (/ (ipxl, ipxl = ipxstt, ipxend) /)

            CALL quicksort (npxl, types, order)

            mesh(ie)%ilon(ipxstt:ipxend) = mesh(ie)%ilon(order)
            mesh(ie)%ilat(ipxstt:ipxend) = mesh(ie)%ilat(order)

            IF (DEF_USE_DOMINANT_PATCHTYPE) THEN
               allocate (npxl_types (0:maxval(types)))
               npxl_types(:) = 0
               DO ipxl = ipxstt, ipxend
                  npxl_types(types(ipxl)) = npxl_types(types(ipxl)) + 1
               ENDDO

               IF (any(types > 0)) THEN
                  iloc = findloc(types > 0, .true., dim=1) + ipxstt - 1
                  dominant_type = maxloc(npxl_types(1:), dim=1)
                  types(iloc:ipxend) = dominant_type
               ENDIF

               deallocate(npxl_types)
            ENDIF

            DO ipxl = ipxstt, ipxend
               IF (ipxl == ipxstt) THEN
                  numpatch = numpatch + 1
                  eindex_tmp(numpatch) = mesh(ie)%indx
                  settyp_tmp(numpatch) = types(ipxl)
                  ipxstt_tmp(numpatch) = ipxl
                  ielm_tmp  (numpatch) = ie
               ELSEIF (types(ipxl) /= types(ipxl-1)) THEN
                  ipxend_tmp(numpatch) = ipxl - 1

                  numpatch = numpatch + 1
                  eindex_tmp(numpatch) = mesh(ie)%indx
                  settyp_tmp(numpatch) = types(ipxl)
                  ipxstt_tmp(numpatch) = ipxl
                  ielm_tmp  (numpatch) = ie
               ENDIF
            ENDDO
            ipxend_tmp(numpatch) = ipxend

            deallocate (types)
            deallocate (order)

         ENDDO

         IF (numpatch > 0) THEN
            allocate (landpatch%eindex (numpatch))
            allocate (landpatch%settyp (numpatch))
            allocate (landpatch%ipxstt (numpatch))
            allocate (landpatch%ipxend (numpatch))
            allocate (landpatch%ielm   (numpatch))

            landpatch%eindex = eindex_tmp(1:numpatch)
            landpatch%ipxstt = ipxstt_tmp(1:numpatch)
            landpatch%ipxend = ipxend_tmp(1:numpatch)
            landpatch%settyp = settyp_tmp(1:numpatch)
            landpatch%ielm   = ielm_tmp  (1:numpatch)
         ENDIF

         IF (numset > 0) THEN
            deallocate (eindex_tmp)
            deallocate (ipxstt_tmp)
            deallocate (ipxend_tmp)
            deallocate (settyp_tmp)
            deallocate (ielm_tmp  )
         ENDIF

#ifdef USEMPI
         CALL aggregation_worker_done ()
#endif

      ENDIF

      landpatch%nset = numpatch

      CALL landpatch%set_vecgs

      IF (DEF_LANDONLY) THEN
         IF ((p_is_worker) .and. (numpatch > 0)) THEN
            allocate(msk(numpatch))
            msk = (landpatch%settyp /= 0)
         ENDIF

         CALL landpatch%pset_pack (msk, numpatch)

         IF (allocated(msk)) deallocate(msk)
      ENDIF

#if (defined CROP)
      IF (p_is_io) THEN
!         file_patch = trim(DEF_dir_rawdata) // '/global_0.5x0.5.MOD2005_V4.5_CFT_mergetoclmpft.nc'
         file_patch = trim(DEF_dir_rawdata) // '/global_0.5x0.5.MOD2005_V4.5_CFT_lf-merged-20220930.nc'
         CALL allocate_block_data (gcrop, cropdata, N_CFT)
         CALL ncio_read_block (file_patch, 'PCT_CFT', gcrop, N_CFT, cropdata)
      ENDIF

      cropfilter = (/ CROPLAND /)

      CALL pixelsetshadow_build (landpatch, gcrop, cropdata, N_CFT, cropfilter, &
         pctcrop, cropclass)

      numpatch = landpatch%nset
#endif

#ifdef USEMPI
      IF (p_is_worker) THEN
         CALL mpi_reduce (numpatch, npatch_glb, 1, MPI_INTEGER, MPI_SUM, p_root, p_comm_worker, p_err)
         IF (p_iam_worker == 0) THEN
            write(*,'(A,I12,A)') 'Total: ', npatch_glb, ' patches.'
         ENDIF
      ENDIF

      CALL mpi_barrier (p_comm_glb, p_err)
#else
      write(*,'(A,I12,A)') 'Total: ', numpatch, ' patches.'
#endif

#if (defined CROP)
      CALL elm_patch%build (landelm, landpatch, use_frac = .true., shadowfrac = pctcrop)
#else
      CALL elm_patch%build (landelm, landpatch, use_frac = .true.)
#endif

#ifdef CATCHMENT
#if (defined CROP)
      CALL hru_patch%build (landhru, landpatch, use_frac = .true., shadowfrac = pctcrop)
#else
      CALL hru_patch%build (landhru, landpatch, use_frac = .true.)
#endif
#endif

      CALL write_patchfrac (DEF_dir_landdata)

   END SUBROUTINE landpatch_build

   ! -----
   SUBROUTINE write_patchfrac (dir_landdata)

      USE MOD_Namelist
      USE MOD_NetCDFVector
      IMPLICIT NONE

      CHARACTER(LEN=*), intent(in) :: dir_landdata
      CHARACTER(len=256) :: lndname, cyear

      write(cyear,'(i4.4)') DEF_LC_YEAR
      CALL system('mkdir -p ' // trim(dir_landdata) // '/landpatch/' // trim(cyear))

      lndname = trim(dir_landdata)//'/landpatch/'//trim(cyear)//'/patchfrac_elm.nc'
      CALL ncio_create_file_vector (lndname, landpatch)
      CALL ncio_define_dimension_vector (lndname, landpatch, 'patch')
      CALL ncio_write_vector (lndname, 'patchfrac_elm', 'patch', landpatch, elm_patch%subfrc, 1)

#ifdef CATCHMENT
      lndname = trim(dir_landdata)//'/landpatch/'//trim(cyear)//'patchfrac_hru.nc'
      CALL ncio_create_file_vector (lndname, landpatch)
      CALL ncio_define_dimension_vector (lndname, landpatch, 'patch')
      CALL ncio_write_vector (lndname, 'patchfrac_hru', 'patch', landpatch, hru_patch%subfrc, 1)
#endif

   END SUBROUTINE write_patchfrac

END MODULE mod_landpatch<|MERGE_RESOLUTION|>--- conflicted
+++ resolved
@@ -2,19 +2,11 @@
 
 MODULE mod_landpatch
 
-<<<<<<< HEAD
    USE MOD_Precision
    USE MOD_Grid
    USE MOD_Pixelset
-   USE GlobalVars
-   USE LC_Const
-=======
-   USE precision
-   USE mod_grid
-   USE mod_pixelset
    USE MOD_Vars_Global
    USE MOD_Const_LC
->>>>>>> 3e1016d9
 #ifdef SinglePoint
    USE mod_single_srfdata
 #endif
