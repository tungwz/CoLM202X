--- conflicted
+++ resolved
@@ -158,7 +158,7 @@
             allocate (types (ipxstt:ipxend))
 
 #ifndef SinglePoint
-#ifdef CATCHMENT         
+#ifdef CATCHMENT
             CALL aggregation_request_data (landhru, iset, gpatch, &
 #else
             CALL aggregation_request_data (landelm, iset, gpatch, &
@@ -328,13 +328,8 @@
 #endif
 
 #ifdef CATCHMENT
-<<<<<<< HEAD
-#if (defined CROP)
-      CALL hru_patch%build (landhru, landpatch, use_frac = .true., pctcrop)
-=======
-#if (defined CROP) 
+#if (defined CROP)
       CALL hru_patch%build (landhru, landpatch, use_frac = .true., shadowfrac = pctcrop)
->>>>>>> 3c0e1af6
 #else
       CALL hru_patch%build (landhru, landpatch, use_frac = .true.)
 #endif
