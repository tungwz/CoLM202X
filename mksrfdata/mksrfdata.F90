--- conflicted
+++ resolved
@@ -250,7 +250,6 @@
    ! ................................................................
    ! 3. Mapping land characteristic parameters to the model grids
    ! ................................................................
-<<<<<<< HEAD
 #ifdef BGC
    call aggregation_NDEP            (gndep, dir_rawdata, dir_landdata)
 #if (defined CROP)
@@ -260,13 +259,11 @@
    call aggregation_nitrif_parameters (gnitrif, dir_rawdata, dir_landdata)
 #endif
 #endif
-=======
 
    CALL aggregation_percentages     (gpatch,  dir_rawdata, dir_landdata)
    
    CALL aggregation_lakedepth       (gpatch,  dir_rawdata, dir_landdata)
    
->>>>>>> 35435985
    CALL aggregation_soil_parameters (gpatch, dir_rawdata, dir_landdata)
 
    CALL aggregation_soil_brightness (gpatch,  dir_rawdata, dir_landdata)
