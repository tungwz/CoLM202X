#include <define.h>

PROGRAM mksrfdata
   ! ======================================================================
   ! Surface grid edges: 
   ! The model domain was defined with the north, east, south, west edges:
   !          edgen: northern edge of grid : > -90 and <= 90 (degrees)
   !          edgee: eastern edge of grid  : > western edge and <= 180
   !          edges: southern edge of grid : >= -90  and <  90
   !          edgew: western edge of grid  : >= -180 and < 180
   !
   ! Region (global) latitude grid goes from:
   !                 NORTHERN edge (POLE) to SOUTHERN edge (POLE)
   ! Region (global) longitude grid starts at:
   !                 WESTERN edge (DATELINE with western edge)
   !                 West of Greenwich defined negative for global grids, 
   !                 the western edge of the longitude grid starts at the dateline 
   !
   ! Land characteristics at the 30 arc-seconds grid resolution (RAW DATA):
   !              1. Global Terrain Dataset (elevation height,...)
   !              2. Global Land Cover Characteristics (land cover TYPE, plant leaf area index, Forest Height, ...)
   !              3. Global Lakes and Wetlands Characteristics (lake and wetlands types, lake coverage and lake depth)
   !              4. Global Glacier Characteristics
   !              5. Global Urban Characteristics (urban extent, ...)
   !              6. Global Soil Characteristics (...)
   !              7. Global Cultural Characteristics (ON-GONG PROJECT)
   !
   ! Land charateristics at the model grid resolution (CREATED):
   !              1. Model grid (longitude, latitude)
   !              2. Fraction (area) of patches of grid (0-1)
   !                 2.1 Fraction of land water bodies (lake, reservoir, river) 
   !                 2.2 Fraction of wetland
   !                 2.3 Fraction of glacier
   !                 2.4 Fraction of urban and built-up
   !                 ......
   !              3. Plant leaf area index
   !              4. Tree height
   !              5. Lake depth
   !              6. Soil thermal and hydraulic parameters
   !
   ! Created by Yongjiu Dai, 02/2014
   !
   ! ________________
   ! REVISION HISTORY:
   !   /07/2014, Siguang Zhu & Xiangxiang Zhang: modifiy the aggregation_xxx
   !               interfaces for reading a user defined domain file.
   !
   ! ======================================================================
   USE precision
   USE spmd_task
   USE mod_namelist
   USE mod_block
   USE mod_pixel
   USE mod_grid
   USE mod_mesh
   USE mod_mesh_filter
   USE mod_landelm
#ifdef CATCHMENT
   USE mod_landhru
#endif
   USE mod_landpatch
   USE LC_Const
   USE mod_srfdata_restart
#ifdef PFT_CLASSIFICATION
   USE mod_landpft
#endif
#ifdef PC_CLASSIFICATION
   USE mod_landpc
#endif

   IMPLICIT NONE

   CHARACTER(len=256) :: nlfile

   CHARACTER(LEN=256) :: dir_rawdata
   CHARACTER(LEN=256) :: dir_landdata
   REAL(r8) :: edgen  ! northern edge of grid (degrees)
   REAL(r8) :: edgee  ! eastern edge of grid (degrees)
   REAL(r8) :: edges  ! southern edge of grid (degrees)
   REAL(r8) :: edgew  ! western edge of grid (degrees)

<<<<<<< HEAD
   TYPE (grid_type) :: gbasin, gridlai, gnitrif, gndep, gfire
=======
   TYPE (grid_type) :: gridlai
>>>>>>> c547814f

   INTEGER*8 :: start_time, end_time, c_per_sec, time_used


#ifdef USEMPI
   CALL spmd_init ()
#endif

   IF (p_is_master) THEN
      CALL system_clock (start_time)
   ENDIF

   CALL getarg(1, nlfile)

   CALL read_namelist (nlfile)
   
#ifdef SinglePoint
   CALL read_surface_data_single (SITE_fsrfdata, mksrfdata=.true.)
#endif

   dir_rawdata  = DEF_dir_rawdata
   dir_landdata = DEF_dir_landdata
   edges = DEF_domain%edges
   edgen = DEF_domain%edgen
   edgew = DEF_domain%edgew
   edgee = DEF_domain%edgee
   
   ! define blocks
   CALL gblock%set_by_size (DEF_nx_blocks, DEF_ny_blocks)
   ! CALL gblock%set_by_file (DEF_file_block)

   CAll Init_LC_Const

   ! ...........................................................................
   ! 1. Read in or create the modeling grids coordinates and related information
   ! ...........................................................................

   ! define domain in pixel coordinate
   CALL pixel%set_edges (edges, edgen, edgew, edgee) 
   CALL pixel%assimilate_gblock ()

   ! define grid coordinates of mesh
#ifdef GRIDBASED
   CALL gridmesh%define_from_file (DEF_file_mesh)
#endif
#ifdef CATCHMENT
   CALL gridmesh%define_by_name ('merit_90m')
#endif
#ifdef UNSTRUCTURED
   CALL gridmesh%define_from_file (DEF_file_mesh)
#endif
   
   ! define grid coordinates of mesh filter 
   has_mesh_filter = inquire_mesh_filter ()
   IF (has_mesh_filter) THEN
      CALL grid_filter%define_from_file (DEF_file_mesh_filter)
   ENDIF

   ! define grid coordinates of hydro units in catchment
#ifdef CATCHMENT
   CALL ghru%define_by_name ('merit_90m')
#endif

   ! define grid coordinates of land types
#ifdef USGS_CLASSIFICATION
   CALL gpatch%define_by_name ('colm_1km')
#endif
#ifdef IGBP_CLASSIFICATION
   CALL gpatch%define_by_name ('colm_500m')
#endif
#ifdef PFT_CLASSIFICATION
   CALL gpatch%define_by_name ('colm_500m')
#endif
#ifdef PC_CLASSIFICATION
   CALL gpatch%define_by_name ('colm_500m')
#endif
#ifdef BGC
#if (defined CROP) 
   ! define grid for crop parameters
   CALL gcrop%define_by_ndims (720,360)
#endif
#if (defined Fire)
   ! define grid for crop parameters
   CALL gfire%define_by_ndims (720,360)
#endif
#ifdef NITRIF
   CALL gnitrif%define_by_name ('nitrif_2deg')
#endif
   CALL gndep%define_by_name ('nitrif_2deg')
#endif

   ! define grid for land characteristics
   CALL gridlai%define_by_name ('colm_500m')

   ! assimilate grids to build pixels
#ifndef SinglePoint
   CALL pixel%assimilate_grid (gridmesh)
#endif
   IF (has_mesh_filter) THEN
      CALL pixel%assimilate_grid (grid_filter)
   ENDIF
#ifdef CATCHMENT
   CALL pixel%assimilate_grid (ghru)
#endif
   CALL pixel%assimilate_grid (gpatch)
   CALL pixel%assimilate_grid (gridlai)
#ifdef BGC
#if (defined CROP) 
   CALL pixel%assimilate_grid (gcrop )
#endif
#if (defined Fire)
   CALL pixel%assimilate_grid (gfire )
#endif
#ifdef NITRIF
   CALL pixel%assimilate_grid (gnitrif)
#endif
   CALL pixel%assimilate_grid (gndep)
#endif

   ! map pixels to grid coordinates
#ifndef SinglePoint
   CALL pixel%map_to_grid (gridmesh)
#endif
   IF (has_mesh_filter) THEN
      CALL pixel%map_to_grid (grid_filter)
   ENDIF
#ifdef CATCHMENT
   CALL pixel%map_to_grid (ghru)
#endif
   CALL pixel%map_to_grid (gpatch)
#if (defined CROP) 
   CALL pixel%map_to_grid (gcrop )
#endif
#if (defined Fire)
   CALL pixel%map_to_grid (gfire )
#endif
   CALL pixel%map_to_grid (gridlai)
#ifdef NITRIF
   CALL pixel%map_to_grid (gnitrif)
#endif
#ifdef BGC
   CALL pixel%map_to_grid (gndep)
#endif



   ! build land elms 
   CALL mesh_build ()

   ! Filtering pixels 
   IF (has_mesh_filter) THEN
      CALL mesh_filter ()
   ENDIF
   
   ! build hydro units 
   CALL landelm_build 

#ifdef CATCHMENT
   CALL landhru_build
#endif

   ! build land patches
   CALL landpatch_build

#ifdef PFT_CLASSIFICATION
   CALL landpft_build
#endif
   
#ifdef PC_CLASSIFICATION
   CALL landpc_build
#endif

   ! ................................................................
   ! 2. SAVE land surface tessellation information 
   ! ................................................................

   CALL gblock%save_to_file    (dir_landdata)
   
   CALL pixel%save_to_file     (dir_landdata)

   CALL mesh_save_to_file      (dir_landdata)

   CALL pixelset_save_to_file  (dir_landdata, 'landelm', landelm)
   
#ifdef CATCHMENT
   CALL pixelset_save_to_file  (dir_landdata, 'landhru', landhru)
#endif

   CALL pixelset_save_to_file  (dir_landdata, 'landpatch', landpatch)

#ifdef PFT_CLASSIFICATION
   CALL pixelset_save_to_file  (dir_landdata, 'landpft'  , landpft  )
#endif

#ifdef PC_CLASSIFICATION
   CALL pixelset_save_to_file  (dir_landdata, 'landpc'   , landpc   )
#endif

   ! ................................................................
   ! 3. Mapping land characteristic parameters to the model grids
   ! ................................................................
#ifdef BGC
   call aggregation_NDEP            (gndep, dir_rawdata, dir_landdata)
#if (defined CROP)
   call aggregation_crop_parameters (gcrop, dir_rawdata, dir_landdata)
#endif
#ifdef Fire
   call aggregation_fire            (gfire, dir_rawdata, dir_landdata)
#endif
#if (defined NITRIF)
   call aggregation_nitrif_parameters (gnitrif, dir_rawdata, dir_landdata)
#endif
#endif

   CALL aggregation_percentages     (gpatch,  dir_rawdata, dir_landdata)
   
   CALL aggregation_lakedepth       (gpatch,  dir_rawdata, dir_landdata)
   
   CALL aggregation_soil_parameters (gpatch, dir_rawdata, dir_landdata)

   CALL aggregation_soil_brightness (gpatch,  dir_rawdata, dir_landdata)

#ifdef USE_DEPTH_TO_BEDROCK
   CALL aggregation_dbedrock        (gpatch,  dir_rawdata, dir_landdata)
#endif

   CALL aggregation_LAI             (gridlai, dir_rawdata, dir_landdata)

   CALL aggregation_forest_height   (gpatch,  dir_rawdata, dir_landdata)

   ! ................................................................
   ! 4. Free memories. 
   ! ................................................................
   
#ifdef SinglePoint
#if (defined PFT_CLASSIFICATION)
   CALL write_surface_data_single (numpatch, numpft)
#else
   CALL write_surface_data_single (numpatch) 
#endif
   CALL single_srfdata_final ()
#endif

#ifdef USEMPI
   CALL mpi_barrier (p_comm_glb, p_err)
#endif
   
   IF (p_is_master) THEN
      CALL system_clock (end_time, count_rate = c_per_sec)
      time_used = (end_time - start_time) / c_per_sec
      IF (time_used >= 3600) THEN
         write(*,101) time_used/3600, mod(time_used,3600)/60, mod(time_used,60)
         101 format (/, 'Overall system time used:', I4, ' hours', I3, ' minutes', I3, ' seconds.')
      ELSEIF (time_used >= 60) THEN
         write(*,102) time_used/60, mod(time_used,60)
         102 format (/, 'Overall system time used:', I3, ' minutes', I3, ' seconds.')
      ELSE 
         write(*,103) time_used
         103 format (/, 'Overall system time used:', I3, ' seconds.')
      ENDIF

      write(*,*)  'Successful in surface data making.'
   ENDIF

#ifdef USEMPI
   CALL spmd_exit          
#endif

END PROGRAM mksrfdata
! ----------------------------------------------------------------------
! EOP<|MERGE_RESOLUTION|>--- conflicted
+++ resolved
@@ -79,11 +79,7 @@
    REAL(r8) :: edges  ! southern edge of grid (degrees)
    REAL(r8) :: edgew  ! western edge of grid (degrees)
 
-<<<<<<< HEAD
-   TYPE (grid_type) :: gbasin, gridlai, gnitrif, gndep, gfire
-=======
-   TYPE (grid_type) :: gridlai
->>>>>>> c547814f
+   TYPE (grid_type) :: gridlai, gnitrif, gndep, gfire
 
    INTEGER*8 :: start_time, end_time, c_per_sec, time_used
 
