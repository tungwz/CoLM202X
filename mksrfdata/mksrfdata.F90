--- conflicted
+++ resolved
@@ -229,18 +229,12 @@
 
    ! build land elms
    CALL mesh_build ()
-   CALL landelm_build 
+   CALL landelm_build
 
    ! Filtering pixels
    IF (has_mesh_filter) THEN
       CALL mesh_filter ()
    ENDIF
-<<<<<<< HEAD
-
-   ! build hydro units
-   CALL landelm_build
-=======
->>>>>>> 3c0e1af6
 
 #ifdef CATCHMENT
    CALL landhru_build
