--- conflicted
+++ resolved
@@ -25,7 +25,7 @@
 #ifdef CLMDEBUG
    USE mod_colm_debug
 #endif
-   
+
    USE mod_aggregation
 
    USE LC_Const
@@ -211,13 +211,8 @@
       ENDIF
 
 #ifdef USEMPI
-<<<<<<< HEAD
-      IF (p_is_io) THEN
-         CALL aggregation_lc_data_daemon (gridcrop, plantdate)
-=======
-      IF (p_is_io) THEN   
+      IF (p_is_io) THEN
          CALL aggregation_data_daemon (gridcrop, data_r8_2d_in1 = plantdate)
->>>>>>> 3c0e1af6
       ENDIF
 #endif
 
@@ -343,13 +338,8 @@
       ENDIF
 
 #ifdef USEMPI
-<<<<<<< HEAD
-      IF (p_is_io) THEN
-         CALL aggregation_lc_data_daemon (gridcrop, fertnitro, pct_cft)
-=======
-      IF (p_is_io) THEN   
+      IF (p_is_io) THEN
          CALL aggregation_data_daemon (gridcrop, data_r8_2d_in1 = fertnitro, data_r8_2d_in2 = pct_cft)
->>>>>>> 3c0e1af6
       ENDIF
 #endif
 
