#include <define.h>

#ifdef SinglePoint
MODULE mod_single_srfdata
<<<<<<< HEAD
   
   USE MOD_Precision, only: r8
   USE GlobalVars
   USE LC_Const
   USE MOD_Namelist
=======

   USE precision, only: r8
   USE MOD_Vars_Global
   USE MOD_Const_LC
   USE mod_namelist
>>>>>>> 3e1016d9
   IMPLICIT NONE
   SAVE

#if (defined PFT_CLASSIFICATION || defined PC_CLASSIFICATION)
   REAL(r8), allocatable :: SITE_pfttyp  (:)
   REAL(r8), allocatable :: SITE_pctpfts (:)
#endif

#ifdef CROP
   REAL(r8), allocatable :: SITE_croptyp (:)
   REAL(r8), allocatable :: SITE_pctcrop (:)
#endif

   REAL(r8) :: SITE_htop
#if (defined PFT_CLASSIFICATION || defined PC_CLASSIFICATION)
   REAL(r8), allocatable :: SITE_htop_pfts (:)
#endif

   REAL(r8), allocatable :: SITE_LAI_clim (:)
   REAL(r8), allocatable :: SITE_SAI_clim (:)
#if (defined PFT_CLASSIFICATION || defined PC_CLASSIFICATION)
   REAL(r8), allocatable :: SITE_LAI_pfts_clim (:,:)
   REAL(r8), allocatable :: SITE_SAI_pfts_clim (:,:)
#endif

   INTEGER,  allocatable :: SITE_LAI_year  (:)
   REAL(r8), allocatable :: SITE_LAI_modis (:,:)

   REAL(r8) :: SITE_lakedepth = 1.

   REAL(r8) :: SITE_soil_s_v_alb
   REAL(r8) :: SITE_soil_d_v_alb
   REAL(r8) :: SITE_soil_s_n_alb
   REAL(r8) :: SITE_soil_d_n_alb

   REAL(r8), allocatable :: SITE_soil_vf_quartz_mineral (:)
   REAL(r8), allocatable :: SITE_soil_vf_gravels        (:)
   REAL(r8), allocatable :: SITE_soil_vf_sand           (:)
   REAL(r8), allocatable :: SITE_soil_vf_om             (:)
   REAL(r8), allocatable :: SITE_soil_wf_gravels        (:)
   REAL(r8), allocatable :: SITE_soil_wf_sand           (:)
   REAL(r8), allocatable :: SITE_soil_OM_density        (:)
   REAL(r8), allocatable :: SITE_soil_BD_all            (:)
   REAL(r8), allocatable :: SITE_soil_theta_s           (:)
   REAL(r8), allocatable :: SITE_soil_k_s               (:)
   REAL(r8), allocatable :: SITE_soil_csol              (:)
   REAL(r8), allocatable :: SITE_soil_tksatu            (:)
   REAL(r8), allocatable :: SITE_soil_tksatf            (:)
   REAL(r8), allocatable :: SITE_soil_tkdry             (:)
   REAL(r8), allocatable :: SITE_soil_k_solids          (:)
   REAL(r8), allocatable :: SITE_soil_psi_s             (:)
   REAL(r8), allocatable :: SITE_soil_lambda            (:)
#ifdef vanGenuchten_Mualem_SOIL_MODEL
   REAL(r8), allocatable :: SITE_soil_theta_r           (:)
   REAL(r8), allocatable :: SITE_soil_alpha_vgm         (:)
   REAL(r8), allocatable :: SITE_soil_L_vgm             (:)
   REAL(r8), allocatable :: SITE_soil_n_vgm             (:)
#endif
#ifdef THERMAL_CONDUCTIVITY_SCHEME_4
   REAL(r8), allocatable :: SITE_soil_BA_alpha          (:)
   REAL(r8), allocatable :: SITE_soil_BA_beta           (:)
#endif

#ifdef USE_DEPTH_TO_BEDROCK
   REAL(r8) :: SITE_dbedrock = 1
#endif

CONTAINS

   ! -----
   SUBROUTINE read_surface_data_single (fsrfdata, mksrfdata)

      USE MOD_NetCDFSerial
      USE MOD_Namelist
      IMPLICIT NONE

      CHARACTER(len=*), intent(in) :: fsrfdata
      LOGICAL, intent(in) :: mksrfdata

      ! Local Variables
      INTEGER :: iyear, itime

#if (defined PFT_CLASSIFICATION)
      IF ((.not. mksrfdata) .or. USE_SITE_pctpfts) THEN
         CALL ncio_read_serial (fsrfdata, 'pfttyp ', SITE_pfttyp )
         ! otherwise, retrieve from database by mod_landpft.F90
      ENDIF
#endif
#if (defined PFT_CLASSIFICATION || defined PC_CLASSIFICATION)
      IF ((.not. mksrfdata) .or. USE_SITE_pctpfts) THEN
         CALL ncio_read_serial (fsrfdata, 'pctpfts', SITE_pctpfts)
         ! otherwise, retrieve from database by aggregation_percentages.F90
      ENDIF
#endif

#ifdef CROP
      IF ((.not. mksrfdata) .or. USE_SITE_pctcrop) THEN
         IF (SITE_landtype == 12) THEN
            CALL ncio_read_serial (fsrfdata, 'croptyp', SITE_croptyp)
            CALL ncio_read_serial (fsrfdata, 'pctcrop', SITE_pctcrop)
            ! otherwise, retrieve from database by mod_landpatch.F90
         ENDIF
      ENDIF
#endif

      IF ((.not. mksrfdata) .or. USE_SITE_htop) THEN
         ! otherwise, retrieve from database by aggregation_forest_height.F90
#if (defined PFT_CLASSIFICATION || defined PC_CLASSIFICATION)
         CALL ncio_read_serial (fsrfdata, 'canopy_height_pfts', SITE_htop_pfts)
#else
         CALL ncio_read_serial (fsrfdata, 'canopy_height', SITE_htop)
#endif
      ENDIF

      IF ((.not. mksrfdata) .or. USE_SITE_LAI) THEN
         ! otherwise, retrieve from database by aggregation_LAI.F90
#if (defined PFT_CLASSIFICATION || defined PC_CLASSIFICATION)
         IF (DEF_LAI_CLIM) THEN
            CALL ncio_read_serial (fsrfdata, 'LAI_pfts_clim', SITE_LAI_pfts_clim)
            CALL ncio_read_serial (fsrfdata, 'SAI_pfts_clim', SITE_SAI_pfts_clim)
         ENDIF
#else
         IF (DEF_LAI_CLIM) THEN
            CALL ncio_read_serial (fsrfdata, 'LAI_clim', SITE_LAI_clim)
            CALL ncio_read_serial (fsrfdata, 'SAI_clim', SITE_SAI_clim)
         ELSE
            CALL ncio_read_serial (fsrfdata, 'LAI_year',  SITE_LAI_year)
            CALL ncio_read_serial (fsrfdata, 'LAI_modis', SITE_LAI_modis)
         ENDIF
#endif
      ENDIF

      IF ((.not. mksrfdata) .or. USE_SITE_lakedepth) THEN
         ! otherwise, retrieve from database by aggregation_lakedepth.F90
         CALL ncio_read_serial (fsrfdata, 'lakedepth', SITE_lakedepth)
      ENDIF

      IF ((.not. mksrfdata) .or. USE_SITE_soilreflectance) THEN
         ! otherwise, retrieve from database by aggregation_soil_brightness.F90
         CALL ncio_read_serial (fsrfdata, 'soil_s_v_alb', SITE_soil_s_v_alb)
         CALL ncio_read_serial (fsrfdata, 'soil_d_v_alb', SITE_soil_d_v_alb)
         CALL ncio_read_serial (fsrfdata, 'soil_s_n_alb', SITE_soil_s_n_alb)
         CALL ncio_read_serial (fsrfdata, 'soil_d_n_alb', SITE_soil_d_n_alb)
      ENDIF

      IF ((.not. mksrfdata) .or. USE_SITE_soilparameters) THEN
         ! otherwise, retrieve from database by aggregation_soil_parameters.F90
         CALL ncio_read_serial (fsrfdata, 'soil_vf_quartz_mineral', SITE_soil_vf_quartz_mineral)
         CALL ncio_read_serial (fsrfdata, 'soil_vf_gravels       ', SITE_soil_vf_gravels       )
         CALL ncio_read_serial (fsrfdata, 'soil_vf_sand          ', SITE_soil_vf_sand          )
         CALL ncio_read_serial (fsrfdata, 'soil_vf_om            ', SITE_soil_vf_om            )
         CALL ncio_read_serial (fsrfdata, 'soil_wf_gravels       ', SITE_soil_wf_gravels       )
         CALL ncio_read_serial (fsrfdata, 'soil_wf_sand          ', SITE_soil_wf_sand          )
         CALL ncio_read_serial (fsrfdata, 'soil_OM_density       ', SITE_soil_OM_density       )
         CALL ncio_read_serial (fsrfdata, 'soil_BD_all           ', SITE_soil_BD_all           )
         CALL ncio_read_serial (fsrfdata, 'soil_theta_s          ', SITE_soil_theta_s          )
         CALL ncio_read_serial (fsrfdata, 'soil_k_s              ', SITE_soil_k_s              )
         CALL ncio_read_serial (fsrfdata, 'soil_csol             ', SITE_soil_csol             )
         CALL ncio_read_serial (fsrfdata, 'soil_tksatu           ', SITE_soil_tksatu           )
         CALL ncio_read_serial (fsrfdata, 'soil_tksatf           ', SITE_soil_tksatf           )
         CALL ncio_read_serial (fsrfdata, 'soil_tkdry            ', SITE_soil_tkdry            )
         CALL ncio_read_serial (fsrfdata, 'soil_k_solids         ', SITE_soil_k_solids         )
         CALL ncio_read_serial (fsrfdata, 'soil_psi_s            ', SITE_soil_psi_s            )
         CALL ncio_read_serial (fsrfdata, 'soil_lambda           ', SITE_soil_lambda           )
#ifdef vanGenuchten_Mualem_SOIL_MODEL
         CALL ncio_read_serial (fsrfdata, 'soil_theta_r          ', SITE_soil_theta_r          )
         CALL ncio_read_serial (fsrfdata, 'soil_alpha_vgm        ', SITE_soil_alpha_vgm        )
         CALL ncio_read_serial (fsrfdata, 'soil_L_vgm            ', SITE_soil_L_vgm            )
         CALL ncio_read_serial (fsrfdata, 'soil_n_vgm            ', SITE_soil_n_vgm            )
#endif
#ifdef THERMAL_CONDUCTIVITY_SCHEME_4
         CALL ncio_read_serial (fsrfdata, 'soil_BA_alpha         ', SITE_soil_BA_alpha         )
         CALL ncio_read_serial (fsrfdata, 'soil_BA_beta          ', SITE_soil_BA_beta          )
#endif
      ENDIF

#ifdef USE_DEPTH_TO_BEDROCK
      IF ((.not. mksrfdata) .or. USE_SITE_dbedrock) THEN
         ! otherwise, retrieve from database by aggregation_dbedrock.F90
         CALL ncio_read_serial (fsrfdata, 'depth_to_bedrock', SITE_dbedrock)
      ENDIF
#endif

   END SUBROUTINE read_surface_data_single

   ! -----
   SUBROUTINE write_surface_data_single (numpatch, numpft)

      USE MOD_NetCDFSerial
      USE MOD_Namelist
      USE LC_Const
      IMPLICIT NONE

      INTEGER, intent(in) :: numpatch
      INTEGER, intent(in), optional :: numpft

      ! Local Variables
      CHARACTER(len=256) :: fsrfdata
      INTEGER :: ipft, iyear, itime
      CHARACTER(len=8)   :: source

      fsrfdata = trim(DEF_dir_landdata) // '/srfdata.nc'

      CALL ncio_create_file (fsrfdata)

      CALL ncio_define_dimension (fsrfdata, 'soil',  nl_soil )
      CALL ncio_define_dimension (fsrfdata, 'patch', numpatch)
#if (defined PFT_CLASSIFICATION)
      CALL ncio_define_dimension (fsrfdata, 'pft', numpft)
#endif
#if (defined PC_CLASSIFICATION)
      CALL ncio_define_dimension (fsrfdata, 'pft', N_PFT)
#endif
      IF (DEF_LAI_CLIM) THEN
         CALL ncio_define_dimension (fsrfdata, 'month', 12)
      ELSE
         CALL ncio_define_dimension (fsrfdata, 'LAI_year', size(SITE_LAI_year))
         CALL ncio_define_dimension (fsrfdata, 'J8day', 46)
      ENDIF

      CALL ncio_write_serial (fsrfdata, 'latitude',  SITE_lat_location)
      CALL ncio_write_serial (fsrfdata, 'longitude', SITE_lon_location)
      CALL ncio_write_serial (fsrfdata, 'landtype',  SITE_landtype)

#if (defined PFT_CLASSIFICATION)
      CALL ncio_write_serial (fsrfdata, 'pfttyp',  SITE_pfttyp,  'pft')
      CALL ncio_put_attr     (fsrfdata, 'pfttyp', 'source', datasource(USE_SITE_pctpfts))
#endif
#if (defined PFT_CLASSIFICATION || defined PC_CLASSIFICATION)
      CALL ncio_write_serial (fsrfdata, 'pctpfts', SITE_pctpfts, 'pft')
      CALL ncio_put_attr     (fsrfdata, 'pctpfts', 'source', datasource(USE_SITE_pctpfts))
#endif
#if (defined CROP)
      IF (SITE_landtype == 12) THEN
         CALL ncio_write_serial (fsrfdata, 'croptyp', SITE_croptyp, 'patch')
         CALL ncio_write_serial (fsrfdata, 'pctcrop', SITE_pctcrop, 'patch')
         CALL ncio_put_attr     (fsrfdata, 'croptyp', 'source', datasource(USE_SITE_pctcrop))
         CALL ncio_put_attr     (fsrfdata, 'pctcrop', 'source', datasource(USE_SITE_pctcrop))
      ENDIF
#endif

#if (defined PFT_CLASSIFICATION || defined PC_CLASSIFICATION)
      CALL ncio_write_serial (fsrfdata, 'canopy_height_pfts', SITE_htop_pfts, 'pft')
      CALL ncio_put_attr     (fsrfdata, 'canopy_height_pfts', 'source', datasource(USE_SITE_htop))
#else
      CALL ncio_write_serial (fsrfdata, 'canopy_height', SITE_htop)
      CALL ncio_put_attr     (fsrfdata, 'canopy_height', 'source', datasource(USE_SITE_htop))
#endif

      source = datasource(USE_SITE_LAI)
#if (defined PFT_CLASSIFICATION || defined PC_CLASSIFICATION)
      IF (DEF_LAI_CLIM) THEN
         CALL ncio_write_serial (fsrfdata, 'LAI_pfts_clim', SITE_LAI_pfts_clim, 'pft', 'month')
         CALL ncio_write_serial (fsrfdata, 'SAI_pfts_clim', SITE_SAI_pfts_clim, 'pft', 'month')
         CALL ncio_put_attr     (fsrfdata, 'LAI_pfts_clim', 'source', source)
         CALL ncio_put_attr     (fsrfdata, 'SAI_pfts_clim', 'source', source)
      ENDIF
#else
      IF (DEF_LAI_CLIM) THEN
         CALL ncio_write_serial (fsrfdata, 'LAI_clim', SITE_LAI_clim, 'month')
         CALL ncio_write_serial (fsrfdata, 'SAI_clim', SITE_SAI_clim, 'month')
         CALL ncio_put_attr     (fsrfdata, 'LAI_clim', 'source', source)
         CALL ncio_put_attr     (fsrfdata, 'SAI_clim', 'source', source)
      ELSE
         CALL ncio_write_serial (fsrfdata, 'LAI_year',  SITE_LAI_year,  'LAI_year')
         CALL ncio_write_serial (fsrfdata, 'LAI_modis', SITE_LAI_modis, 'J8day', 'LAI_year')
         CALL ncio_put_attr     (fsrfdata, 'LAI_modis', 'source', source)
      ENDIF
#endif

      CALL ncio_write_serial (fsrfdata, 'lakedepth', SITE_lakedepth)
      CALL ncio_put_attr     (fsrfdata, 'lakedepth', 'source', datasource(USE_SITE_lakedepth))

      source = datasource(USE_SITE_soilreflectance)
      CALL ncio_write_serial (fsrfdata, 'soil_s_v_alb', SITE_soil_s_v_alb)
      CALL ncio_put_attr     (fsrfdata, 'soil_s_v_alb', 'source', source)
      CALL ncio_write_serial (fsrfdata, 'soil_d_v_alb', SITE_soil_d_v_alb)
      CALL ncio_put_attr     (fsrfdata, 'soil_d_v_alb', 'source', source)
      CALL ncio_write_serial (fsrfdata, 'soil_s_n_alb', SITE_soil_s_n_alb)
      CALL ncio_put_attr     (fsrfdata, 'soil_s_n_alb', 'source', source)
      CALL ncio_write_serial (fsrfdata, 'soil_d_n_alb', SITE_soil_d_n_alb)
      CALL ncio_put_attr     (fsrfdata, 'soil_d_n_alb', 'source', source)

      source = datasource(USE_SITE_soilparameters)
      CALL ncio_write_serial (fsrfdata, 'soil_vf_quartz_mineral', SITE_soil_vf_quartz_mineral, 'soil')
      CALL ncio_write_serial (fsrfdata, 'soil_vf_gravels       ', SITE_soil_vf_gravels       , 'soil')
      CALL ncio_write_serial (fsrfdata, 'soil_vf_sand          ', SITE_soil_vf_sand          , 'soil')
      CALL ncio_write_serial (fsrfdata, 'soil_vf_om            ', SITE_soil_vf_om            , 'soil')
      CALL ncio_write_serial (fsrfdata, 'soil_wf_gravels       ', SITE_soil_wf_gravels       , 'soil')
      CALL ncio_write_serial (fsrfdata, 'soil_wf_sand          ', SITE_soil_wf_sand          , 'soil')
      CALL ncio_write_serial (fsrfdata, 'soil_OM_density       ', SITE_soil_OM_density       , 'soil')
      CALL ncio_write_serial (fsrfdata, 'soil_BD_all           ', SITE_soil_BD_all           , 'soil')
      CALL ncio_write_serial (fsrfdata, 'soil_theta_s          ', SITE_soil_theta_s          , 'soil')
      CALL ncio_write_serial (fsrfdata, 'soil_k_s              ', SITE_soil_k_s              , 'soil')
      CALL ncio_write_serial (fsrfdata, 'soil_csol             ', SITE_soil_csol             , 'soil')
      CALL ncio_write_serial (fsrfdata, 'soil_tksatu           ', SITE_soil_tksatu           , 'soil')
      CALL ncio_write_serial (fsrfdata, 'soil_tksatf           ', SITE_soil_tksatf           , 'soil')
      CALL ncio_write_serial (fsrfdata, 'soil_tkdry            ', SITE_soil_tkdry            , 'soil')
      CALL ncio_write_serial (fsrfdata, 'soil_k_solids         ', SITE_soil_k_solids         , 'soil')
      CALL ncio_put_attr     (fsrfdata, 'soil_vf_quartz_mineral', 'source', source)
      CALL ncio_put_attr     (fsrfdata, 'soil_vf_gravels       ', 'source', source)
      CALL ncio_put_attr     (fsrfdata, 'soil_vf_sand          ', 'source', source)
      CALL ncio_put_attr     (fsrfdata, 'soil_vf_om            ', 'source', source)
      CALL ncio_put_attr     (fsrfdata, 'soil_wf_gravels       ', 'source', source)
      CALL ncio_put_attr     (fsrfdata, 'soil_wf_sand          ', 'source', source)
      CALL ncio_put_attr     (fsrfdata, 'soil_OM_density       ', 'source', source)
      CALL ncio_put_attr     (fsrfdata, 'soil_BD_all           ', 'source', source)
      CALL ncio_put_attr     (fsrfdata, 'soil_theta_s          ', 'source', source)
      CALL ncio_put_attr     (fsrfdata, 'soil_k_s              ', 'source', source)
      CALL ncio_put_attr     (fsrfdata, 'soil_csol             ', 'source', source)
      CALL ncio_put_attr     (fsrfdata, 'soil_tksatu           ', 'source', source)
      CALL ncio_put_attr     (fsrfdata, 'soil_tksatf           ', 'source', source)
      CALL ncio_put_attr     (fsrfdata, 'soil_tkdry            ', 'source', source)
      CALL ncio_put_attr     (fsrfdata, 'soil_k_solids         ', 'source', source)
      CALL ncio_write_serial (fsrfdata, 'soil_psi_s ', SITE_soil_psi_s , 'soil')
      CALL ncio_write_serial (fsrfdata, 'soil_lambda', SITE_soil_lambda, 'soil')
      CALL ncio_put_attr     (fsrfdata, 'soil_psi_s ', 'source', source)
      CALL ncio_put_attr     (fsrfdata, 'soil_lambda', 'source', source)
#ifdef vanGenuchten_Mualem_SOIL_MODEL
      CALL ncio_write_serial (fsrfdata, 'soil_theta_r  ', SITE_soil_theta_r  , 'soil')
      CALL ncio_write_serial (fsrfdata, 'soil_alpha_vgm', SITE_soil_alpha_vgm, 'soil')
      CALL ncio_write_serial (fsrfdata, 'soil_L_vgm    ', SITE_soil_L_vgm    , 'soil')
      CALL ncio_write_serial (fsrfdata, 'soil_n_vgm    ', SITE_soil_n_vgm    , 'soil')
      CALL ncio_put_attr     (fsrfdata, 'soil_theta_r  ', 'source', source)
      CALL ncio_put_attr     (fsrfdata, 'soil_alpha_vgm', 'source', source)
      CALL ncio_put_attr     (fsrfdata, 'soil_L_vgm    ', 'source', source)
      CALL ncio_put_attr     (fsrfdata, 'soil_n_vgm    ', 'source', source)
#endif
#ifdef THERMAL_CONDUCTIVITY_SCHEME_4
      CALL ncio_write_serial (fsrfdata, 'soil_BA_alpha', SITE_soil_BA_alpha, 'soil')
      CALL ncio_write_serial (fsrfdata, 'soil_BA_beta ', SITE_soil_BA_beta , 'soil')
      CALL ncio_put_attr     (fsrfdata, 'soil_BA_alpha', 'source', source)
      CALL ncio_put_attr     (fsrfdata, 'soil_BA_beta ', 'source', source)
#endif

#ifdef USE_DEPTH_TO_BEDROCK
      CALL ncio_write_serial (fsrfdata, 'depth_to_bedrock', SITE_dbedrock)
      CALL ncio_put_attr     (fsrfdata, 'depth_to_bedrock', 'source', datasource(USE_SITE_dbedrock))
#endif

   END SUBROUTINE write_surface_data_single

   ! ---------
   CHARACTER(len=8) FUNCTION datasource (is_site)

      IMPLICIT NONE
      LOGICAL, intent(in) :: is_site

      IF (is_site) THEN
         datasource = 'SITE'
      ELSE
         datasource = 'DATABASE'
      ENDIF

   END FUNCTION datasource

   ! ------
   SUBROUTINE single_srfdata_final ()

      IMPLICIT NONE

#if (defined PFT_CLASSIFICATION || defined PC_CLASSIFICATION)
      IF (allocated(SITE_pfttyp )) deallocate(SITE_pfttyp )
      IF (allocated(SITE_pctpfts)) deallocate(SITE_pctpfts)
#endif

#ifdef CROP
      IF (allocated(SITE_croptyp)) deallocate(SITE_croptyp)
      IF (allocated(SITE_pctcrop)) deallocate(SITE_pctcrop)
#endif

#if (defined PFT_CLASSIFICATION || defined PC_CLASSIFICATION)
      IF (allocated(SITE_htop_pfts)) deallocate(SITE_htop_pfts)
#endif

      IF (allocated(SITE_LAI_clim)) deallocate(SITE_LAI_clim)
      IF (allocated(SITE_SAI_clim)) deallocate(SITE_SAI_clim)
#if (defined PFT_CLASSIFICATION || defined PC_CLASSIFICATION)
      IF (allocated(SITE_LAI_pfts_clim)) deallocate(SITE_LAI_pfts_clim)
      IF (allocated(SITE_SAI_pfts_clim)) deallocate(SITE_SAI_pfts_clim)
#endif

      IF (allocated(SITE_LAI_year )) deallocate(SITE_LAI_year )
      IF (allocated(SITE_LAI_modis)) deallocate(SITE_LAI_modis)

      IF (allocated(SITE_soil_vf_quartz_mineral)) deallocate(SITE_soil_vf_quartz_mineral)
      IF (allocated(SITE_soil_vf_gravels       )) deallocate(SITE_soil_vf_gravels       )
      IF (allocated(SITE_soil_vf_sand          )) deallocate(SITE_soil_vf_sand          )
      IF (allocated(SITE_soil_vf_om            )) deallocate(SITE_soil_vf_om            )
      IF (allocated(SITE_soil_wf_gravels       )) deallocate(SITE_soil_wf_gravels       )
      IF (allocated(SITE_soil_wf_sand          )) deallocate(SITE_soil_wf_sand          )
      IF (allocated(SITE_soil_OM_density       )) deallocate(SITE_soil_OM_density       )
      IF (allocated(SITE_soil_BD_all           )) deallocate(SITE_soil_BD_all           )
      IF (allocated(SITE_soil_theta_s          )) deallocate(SITE_soil_theta_s          )
      IF (allocated(SITE_soil_k_s              )) deallocate(SITE_soil_k_s              )
      IF (allocated(SITE_soil_csol             )) deallocate(SITE_soil_csol             )
      IF (allocated(SITE_soil_tksatu           )) deallocate(SITE_soil_tksatu           )
      IF (allocated(SITE_soil_tksatf           )) deallocate(SITE_soil_tksatf           )
      IF (allocated(SITE_soil_tkdry            )) deallocate(SITE_soil_tkdry            )
      IF (allocated(SITE_soil_k_solids         )) deallocate(SITE_soil_k_solids         )
      IF (allocated(SITE_soil_psi_s            )) deallocate(SITE_soil_psi_s            )
      IF (allocated(SITE_soil_lambda           )) deallocate(SITE_soil_lambda           )
#ifdef vanGenuchten_Mualem_SOIL_MODEL
      IF (allocated(SITE_soil_theta_r          )) deallocate(SITE_soil_theta_r          )
      IF (allocated(SITE_soil_alpha_vgm        )) deallocate(SITE_soil_alpha_vgm        )
      IF (allocated(SITE_soil_L_vgm            )) deallocate(SITE_soil_L_vgm            )
      IF (allocated(SITE_soil_n_vgm            )) deallocate(SITE_soil_n_vgm            )
#endif
#ifdef THERMAL_CONDUCTIVITY_SCHEME_4
      IF (allocated(SITE_soil_BA_alpha         )) deallocate(SITE_soil_BA_alpha         )
      IF (allocated(SITE_soil_BA_beta          )) deallocate(SITE_soil_BA_beta          )
#endif

   END SUBROUTINE single_srfdata_final

END MODULE mod_single_srfdata
#endif<|MERGE_RESOLUTION|>--- conflicted
+++ resolved
@@ -2,19 +2,11 @@
 
 #ifdef SinglePoint
 MODULE mod_single_srfdata
-<<<<<<< HEAD
    
    USE MOD_Precision, only: r8
-   USE GlobalVars
-   USE LC_Const
-   USE MOD_Namelist
-=======
-
-   USE precision, only: r8
    USE MOD_Vars_Global
    USE MOD_Const_LC
-   USE mod_namelist
->>>>>>> 3e1016d9
+   USE MOD_Namelist
    IMPLICIT NONE
    SAVE
 
