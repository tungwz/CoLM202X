# Makefile for CLM surface data processing

include ../include/Makeoptions

INCLUDE_DIR = -I../include -I../share -I${NETCDF_INC}

VPATH = ../share

# name of executable
EXECUTABLE = mksrfdata.x

####################################################################
.DEFAULT :

HEADER = ../include/define.h

OBJS_SHARED =                            \
	../share/precision.o             \
	../share/MathConstants.o         \
	../share/spmd_task.o             \
	../share/GlobalVars.o            \
	../share/LC_Const.o              \
	../share/UrbanLCZ_Const.o        \
	../share/mod_namelist.o          \
	../share/timemanager.o           \
	../share/mod_utils.o             \
	../share/ncio_serial.o           \
	../share/mod_block.o             \
	../share/mod_grid.o              \
	../share/mod_pixel.o             \
	../share/mod_data_type.o         \
	../share/ncio_block.o            \
	../share/mod_catchment_data.o    \
	../share/mod_5x5_data.o          \
	../share/mod_mesh.o              \
	../share/mod_pixelset.o          \
	../share/ncio_vector.o           \
	../share/mod_colm_debug.o        \
	../share/mod_mapping_pset2grid.o

<<<<<<< HEAD
OBJS =                                   \
	 mod_aggregation.o               \
	 mod_single_srfdata.o            \
	 mod_srfdata_restart.o           \
	 mod_pixelsetshadow.o            \
	 mod_landelm.o                   \
	 mod_landhru.o                   \
	 mod_landpatch.o                 \
	 mod_landurban.o                 \
	 mod_landpft.o                   \
	 mod_landpc.o                    \
	 par_fitting.o                   \
	 mod_mesh_filter.o               \
	 mod_srfdata_diag.o              \
	 aggregation_percentages.o       \
	 aggregation_LAI.o               \
	 aggregation_NDEP.o              \
	 aggregation_fire.o              \
	 aggregation_crop_parameters.o   \
	 aggregation_nitrif_parameters.o \
	 aggregation_soil_brightness.o   \
	 aggregation_lakedepth.o         \
	 aggregation_forest_height.o     \
	 aggregation_soil_parameters.o   \
	 aggregation_dbedrock.o          \
	 aggregation_topography.o        \
	 aggregation_urban.o             \
	 mksrfdata.o
=======
OBJS = \
		 mod_aggregation.o \
		 mod_single_srfdata.o \
		 mod_srfdata_restart.o \
		 mod_pixelsetshadow.o \
		 mod_landelm.o \
		 mod_landhru.o \
		 mod_landpatch.o \
		 mod_landurban.o \
		 mod_landpft.o \
		 mod_landpc.o \
		 mod_mesh_filter.o \
		 mod_srfdata_diag.o \
		 aggregation_percentages.o \
		 aggregation_LAI.o \
		 aggregation_NDEP.o \
		 aggregation_fire.o \
		 aggregation_crop_parameters.o \
		 aggregation_nitrif_parameters.o \
		 aggregation_soil_brightness.o \
		 aggregation_lakedepth.o \
		 aggregation_forest_height.o \
		 aggregation_soil_parameters.o \
		 aggregation_dbedrock.o \
		 aggregation_topography.o \
		 mod_region_clip.o \
		 mksrfdata.o
>>>>>>> 8482a1f1

####################################################################

${EXECUTABLE} : ${HEADER} ${OBJS_SHARED} ${OBJS}
	${FF} ${FOPTS} ${OBJS_SHARED} ${OBJS} -o $@ ${LDFLAGS}
	@echo 'making CLM surface data completed!'

$(OBJS) : %.o : %.F90 ${HEADER} ${OBJS_SHARED}
	${FF} -c ${FOPTS} $(INCLUDE_DIR) -o $@ $<

$(OBJS_SHARED) : %.o : %.F90 ${HEADER}
	${FF} -c ${FOPTS} $(INCLUDE_DIR) -o $@ $< ${MOD_CMD}../share

clean :
	${RM} -f *.o *.mod ${EXECUTABLE}<|MERGE_RESOLUTION|>--- conflicted
+++ resolved
@@ -38,7 +38,6 @@
 	../share/mod_colm_debug.o        \
 	../share/mod_mapping_pset2grid.o
 
-<<<<<<< HEAD
 OBJS =                                   \
 	 mod_aggregation.o               \
 	 mod_single_srfdata.o            \
@@ -50,7 +49,6 @@
 	 mod_landurban.o                 \
 	 mod_landpft.o                   \
 	 mod_landpc.o                    \
-	 par_fitting.o                   \
 	 mod_mesh_filter.o               \
 	 mod_srfdata_diag.o              \
 	 aggregation_percentages.o       \
@@ -66,36 +64,8 @@
 	 aggregation_dbedrock.o          \
 	 aggregation_topography.o        \
 	 aggregation_urban.o             \
+	 mod_region_clip.o               \
 	 mksrfdata.o
-=======
-OBJS = \
-		 mod_aggregation.o \
-		 mod_single_srfdata.o \
-		 mod_srfdata_restart.o \
-		 mod_pixelsetshadow.o \
-		 mod_landelm.o \
-		 mod_landhru.o \
-		 mod_landpatch.o \
-		 mod_landurban.o \
-		 mod_landpft.o \
-		 mod_landpc.o \
-		 mod_mesh_filter.o \
-		 mod_srfdata_diag.o \
-		 aggregation_percentages.o \
-		 aggregation_LAI.o \
-		 aggregation_NDEP.o \
-		 aggregation_fire.o \
-		 aggregation_crop_parameters.o \
-		 aggregation_nitrif_parameters.o \
-		 aggregation_soil_brightness.o \
-		 aggregation_lakedepth.o \
-		 aggregation_forest_height.o \
-		 aggregation_soil_parameters.o \
-		 aggregation_dbedrock.o \
-		 aggregation_topography.o \
-		 mod_region_clip.o \
-		 mksrfdata.o
->>>>>>> 8482a1f1
 
 ####################################################################
 
