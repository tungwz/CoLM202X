--- conflicted
+++ resolved
@@ -37,65 +37,34 @@
 	  ../share/mod_colm_debug.o        \
 	  ../share/mod_mapping_pset2grid.o
 
-<<<<<<< HEAD
-OBJS =                                   \
-	 MOD_AggregationRequestData.o               \
-	 MOD_SingleSrfdata.o            \
-	 MOD_SrfdataRestart.o           \
-	 MOD_PixelsetShadow.o            \
-	 MOD_LandElm.o                   \
-	 MOD_LandHRU.o                   \
-	 MOD_LandPatch.o                 \
-	 MOD_LandUrban.o                 \
-	 MOD_LandPFT.o                   \
-	 MOD_LandPC.o                    \
-	 MOD_MeshFilter.o               \
-	 MOD_SrfdataDiag.o              \
-	 Aggregation_PercentagesPFT.o       \
-	 Aggregation_LAI.o               \
-	 Aggregation_NDeposition.o              \
-	 Aggregation_Fire.o              \
-	 Aggregation_CropParameters.o   \
-	 Aggregation_NitrifParameters.o \
-	 Aggregation_SoilBrightness.o   \
-	 Aggregation_LakeDepth.o         \
-	 Aggregation_ForestHeight.o     \
-	 Aggregation_SoilParameters.o   \
-	 Aggregation_DBedrock.o          \
-	 Aggregation_Topography.o        \
-	 Aggregation_Urban.o             \
-	 MOD_RegionClip.o               \
+OBJS =                                     \
+	 MOD_AggregationRequestData.o      \
+	 MOD_SingleSrfdata.o               \
+	 MOD_SrfdataRestart.o              \
+	 MOD_PixelsetShadow.o              \
+	 MOD_LandElm.o                     \
+	 MOD_LandHRU.o                     \
+	 MOD_LandPatch.o                   \
+	 MOD_LandUrban.o                   \
+	 MOD_LandPFT.o                     \
+	 MOD_LandPC.o                      \
+	 MOD_MeshFilter.o                  \
+	 MOD_SrfdataDiag.o                 \
+	 Aggregation_PercentagesPFT.o      \
+	 Aggregation_LAI.o                 \
+	 Aggregation_NDeposition.o         \
+	 Aggregation_Fire.o                \
+	 Aggregation_CropParameters.o      \
+	 Aggregation_NitrifParameters.o    \
+	 Aggregation_SoilBrightness.o      \
+	 Aggregation_LakeDepth.o           \
+	 Aggregation_ForestHeight.o        \
+	 Aggregation_SoilParameters.o      \
+	 Aggregation_DBedrock.o            \
+	 Aggregation_Topography.o          \
+	 Aggregation_Urban.o               \
+	 MOD_RegionClip.o                  \
 	 MKSRFDATA.o
-=======
-OBJS =                                     \
-	  mod_aggregation.o                \
-	  mod_single_srfdata.o             \
-	  mod_srfdata_restart.o            \
-	  mod_pixelsetshadow.o             \
-	  mod_landelm.o                    \
-	  mod_landhru.o                    \
-	  mod_landpatch.o                  \
-	  mod_landurban.o                  \
-	  mod_landpft.o                    \
-	  mod_landpc.o                     \
-	  mod_mesh_filter.o                \
-	  mod_srfdata_diag.o               \
-	  aggregation_percentages.o        \
-	  aggregation_LAI.o                \
-	  aggregation_NDEP.o               \
-	  aggregation_fire.o               \
-	  aggregation_crop_parameters.o    \
-	  aggregation_nitrif_parameters.o  \
-	  aggregation_soil_brightness.o    \
-	  aggregation_lakedepth.o          \
-	  aggregation_forest_height.o      \
-	  aggregation_soil_parameters.o    \
-	  aggregation_dbedrock.o           \
-	  aggregation_topography.o         \
-	  aggregation_urban.o              \
-	  mod_region_clip.o                \
-	  mksrfdata.o
->>>>>>> af895674
 
 ####################################################################
 
