#include <define.h>

SUBROUTINE aggregation_LAI (gridlai, dir_rawdata, dir_model_landdata)
   ! ----------------------------------------------------------------------
   ! 1. Global land cover types (updated with the specific dataset)
   !
   ! 2. Global Plant Leaf Area Index
   !    (http://globalchange.bnu.edu.cn)
   !    Yuan H., et al., 2011:
   !    Reprocessing the MODIS Leaf Area Index products for land surface
   !    and climate modelling. Remote Sensing of Environment, 115: 1171-1187.
   !
   ! Created by Yongjiu Dai, 02/2014
   !
   !
   ! ----------------------------------------------------------------------
   USE precision
   USE GlobalVars
   USE mod_namelist
   USE spmd_task
   USE mod_grid
   USE mod_landpatch
   USE ncio_block
   USE ncio_vector
#ifdef CoLMDEBUG
   USE mod_colm_debug
#endif

   USE mod_aggregation

   USE LC_Const
   USE mod_5x5_data
#ifdef PFT_CLASSIFICATION
   USE mod_landpft
#endif
#ifdef PC_CLASSIFICATION
   USE mod_landpc
#endif
#ifdef SinglePoint
   USE mod_single_srfdata
#endif

#ifdef SrfdataDiag
   USE mod_srfdata_diag
#endif

   IMPLICIT NONE

   ! arguments:

   TYPE(grid_type),  intent(in) :: gridlai
   CHARACTER(LEN=*), intent(in) :: dir_rawdata
   CHARACTER(LEN=*), intent(in) :: dir_model_landdata

   ! local variables:
   ! ----------------------------------------------------------------------
   CHARACTER(len=256) :: landdir, lndname

   TYPE (block_data_real8_2d) :: LAI          ! plant leaf area index (m2/m2)
   REAL(r8), allocatable :: LAI_patches(:), lai_one(:), area_one(:)
   INTEGER :: itime, ntime, Julian_day, ipatch
   CHARACTER(LEN=4) :: c2, c3, cyear
   integer :: start_year, end_year, iy

   ! for IGBP data
   CHARACTER(len=256) :: dir_5x5, suffix
   INTEGER :: month
   TYPE (block_data_real8_2d) :: SAI          ! plant stem area index (m2/m2)
   REAL(r8), allocatable :: SAI_patches(:), sai_one(:)

   ! for PFT
   TYPE (block_data_real8_3d) :: pftLSAI, pftPCT
   REAL(r8), allocatable :: pct_one (:), pct_pft_one(:,:)
   REAL(r8), allocatable :: LAI_pfts(:), lai_pft_one(:,:)
   REAL(r8), allocatable :: SAI_pfts(:), sai_pft_one(:,:)
   INTEGER :: p, ip

   ! for PC
   REAL(r8), allocatable :: LAI_pcs(:,:), SAI_pcs(:,:)
   INTEGER :: ipc, ipft
   REAL(r8) :: sumarea

#ifdef SrfdataDiag
   INTEGER :: typpatch(N_land_classification+1), ityp
#ifndef CROP
   INTEGER :: typpft  (N_PFT)
#else
   INTEGER :: typpft  (N_PFT+N_CFT)
#endif
   CHARACTER(len=256) :: varname
#endif

   ! LAI data root directory->case/landdata/LAI
   landdir = trim(dir_model_landdata) // '/LAI/'

#ifdef USEMPI
   CALL mpi_barrier (p_comm_glb, p_err)
#endif
   IF (p_is_master) THEN
      write(*,'(/, A)') 'Aggregate LAI ...'
      CALL system('mkdir -p ' // trim(adjustl(landdir)))
   ENDIF
#ifdef USEMPI
   CALL mpi_barrier (p_comm_glb, p_err)
#endif

#ifdef SinglePoint
   IF (USE_SITE_LAI) THEN
      RETURN
   ENDIF
#endif

   ! ................................................
   ! ... global plant leaf area index
   ! ................................................

#if (defined USGS_CLASSIFICATION || defined IGBP_CLASSIFICATION)
   ! add time variation of LAI
   IF (DEF_LAI_CLIM) THEN
      ! monthly average LAI
      ! if use lai change, LAI data of simulation start year and end year will be made
      ! if not use lai change, only make LAI data of defined lc year
      IF (DEF_LAICHANGE) THEN
         start_year = DEF_simulation_time%start_year
         end_year   = DEF_simulation_time%end_year
         ntime      = 12
      ELSE
         start_year = DEF_LC_YEAR
         end_year   = DEF_LC_YEAR
         ntime      = 12
      ENDIF
   ! 8-day LAI
   ELSE
      start_year = DEF_simulation_time%start_year
      end_year   = DEF_simulation_time%end_year
      ntime      = 46
   ENDIF

   ! ----- LAI -----
   IF (p_is_io) THEN
      CALL allocate_block_data (gridlai, LAI)
   ENDIF

   IF (p_is_worker) THEN
      allocate (LAI_patches (numpatch))
   ENDIF

#ifdef SinglePoint
   IF (DEF_LAI_CLIM) THEN
      allocate (SITE_LAI_clim (12))
   ELSE
      allocate (SITE_LAI_year (start_year:end_year))
      SITE_LAI_year = (/(iy, iy = start_year, end_year)/)

      allocate (SITE_LAI_modis (46,start_year:end_year))
   ENDIF
#endif

   DO iy = start_year, end_year

      !IF (.not. DEF_LAI_CLIM) THEN
      ! lai data of each year -> case/landdata/year
      write(cyear,'(i4.4)') iy
      CALL system('mkdir -p ' // trim(landdir) // trim(cyear))
      !ENDIF

      ! loop for month or 8-day
      DO itime = 1, ntime
         ! -----------------------
         ! read in leaf area index
         ! -----------------------
         IF (DEF_LAI_CLIM) THEN
            write(c3, '(i2.2)') itime
         ELSE
            Julian_day = 1 + (itime-1)*8
            write(c3, '(i3.3)') Julian_day
         ENDIF

         IF (p_is_master) THEN
            write(*,'(A,I4,A1,I3,A1,I3)') 'Aggregate LAI :', iy, ':', itime, '/', ntime
         endif

         IF (p_is_io) THEN
            IF (DEF_LAI_CLIM) THEN
               dir_5x5 = trim(dir_rawdata) // '/plant_15s_clim'
               suffix  = 'MOD'//trim(cyear)
               CALL read_5x5_data_time (dir_5x5, suffix, gridlai, 'MONTHLY_LC_LAI', itime, LAI)
            ELSE
               lndname = trim(dir_rawdata)//'/lai_15s_8day/lai_8-day_15s_'//trim(cyear)//'.nc'
               CALL ncio_read_block_time (lndname, 'lai', gridlai, itime, LAI)
               CALL block_data_linear_transform (LAI, scl = 0.1)
            ENDIF

#ifdef USEMPI
            CALL aggregation_data_daemon (gridlai, data_r8_2d_in1 = LAI)
#endif
         ENDIF

         ! ---------------------------------------------------------------
         ! aggregate the plant leaf area index from the resolution of raw data to modelling resolution
         ! ---------------------------------------------------------------

         IF (p_is_worker) THEN
            DO ipatch = 1, numpatch
               CALL aggregation_request_data (landpatch, ipatch, gridlai, area = area_one, &
                  data_r8_2d_in1 = LAI, data_r8_2d_out1 = lai_one)
               LAI_patches(ipatch) = sum(lai_one * area_one) / sum(area_one)
            ENDDO

#ifdef USEMPI
            CALL aggregation_worker_done ()
#endif
         ENDIF

#ifdef CoLMDEBUG
         CALL check_vector_data ('LAI value '//trim(c3), LAI_patches)
#endif

#ifdef USEMPI
         CALL mpi_barrier (p_comm_glb, p_err)
#endif
         ! ---------------------------------------------------
         ! write out the plant leaf area index of grid patches
         ! ---------------------------------------------------
#ifndef SinglePoint
         IF (DEF_LAI_CLIM) THEN
            lndname = trim(landdir) // trim(cyear) // '/LAI_patches' // trim(c3) // '.nc'
         ELSE
            !TODO: rename filename of 8-day LAI
            lndname = trim(landdir) // trim(cyear) // '/LAI_patches' // trim(c3) // '.nc'
         ENDIF

         CALL ncio_create_file_vector (lndname, landpatch)
         CALL ncio_define_dimension_vector (lndname, landpatch, 'patch')
         CALL ncio_write_vector (lndname, 'LAI_patches', 'patch', landpatch, LAI_patches, 1)

#ifdef SrfdataDiag
         typpatch = (/(ityp, ityp = 0, N_land_classification)/)
         lndname  = trim(dir_model_landdata) // '/diag/LAI_patch_'// trim(cyear) // '.nc'
         IF (DEF_LAI_CLIM) THEN
            varname = 'LAI_' // trim(c3)
         ELSE
            !TODO: rename file name of 8-day LAI
            varname = 'LAI_8-day_' // '_' // trim(c3)
         ENDIF
         CALL srfdata_map_and_write (LAI_patches, landpatch%settyp, typpatch, m_patch2diag, &
            -1.0e36_r8, lndname, trim(varname), compress = 0, write_mode = 'one')
#endif
#else
         ! single point cases
         !TODO: parameter input for time year
         IF (DEF_LAI_CLIM) THEN
            SITE_LAI_clim(itime) = LAI_patches(1)
         ELSE
            SITE_LAI_modis(itime,iy) = LAI_patches(1)
         ENDIF
#endif
      ENDDO
   ENDDO

   ! ----- SAI -----
   IF (DEF_LAI_CLIM) THEN

      IF (p_is_io) THEN
         CALL allocate_block_data (gridlai, SAI)
      ENDIF

      IF (p_is_worker) THEN
         allocate (SAI_patches (numpatch))
      ENDIF

#ifdef SinglePoint
      allocate (SITE_SAI_clim (12))
#endif

      dir_5x5 = trim(dir_rawdata) // '/plant_15s_clim'
      DO iy = start_year, end_year
         write(cyear,'(i4.4)') iy
         suffix  = 'MOD'//trim(cyear)

         DO itime = 1, 12
            write(c3, '(i2.2)') itime

            IF (p_is_master) THEN
               write(*,'(A,I3,A1,I3)') 'Aggregate SAI :', itime, '/', ntime
            endif

            IF (p_is_io) THEN
               CALL read_5x5_data_time (dir_5x5, suffix, gridlai, 'MONTHLY_LC_SAI', itime, SAI)

#ifdef USEMPI
               CALL aggregation_data_daemon (gridlai, data_r8_2d_in1 = SAI)
#endif
            ENDIF

            ! ---------------------------------------------------------------
            ! aggregate the plant stem area index from the resolution of raw data to modelling resolution
            ! ---------------------------------------------------------------

            IF (p_is_worker) THEN
               DO ipatch = 1, numpatch

                  CALL aggregation_request_data (landpatch, ipatch, gridlai, area = area_one, &
                     data_r8_2d_in1 = SAI, data_r8_2d_out1 = sai_one)
                  SAI_patches(ipatch) = sum(sai_one * area_one) / sum(area_one)

               ENDDO

#ifdef USEMPI
               CALL aggregation_worker_done ()
#endif
            ENDIF

<<<<<<< HEAD
#ifdef CoLMDEBUG
         CALL check_vector_data ('SAI value '//trim(c3), SAI_patches)
=======
#ifdef CLMDEBUG
            CALL check_vector_data ('SAI value '//trim(c3), SAI_patches)
>>>>>>> 468a6dad
#endif

#ifdef USEMPI
            CALL mpi_barrier (p_comm_glb, p_err)
#endif
            ! ---------------------------------------------------
            ! write out the plant leaf area index of grid patches
            ! ---------------------------------------------------
#ifndef SinglePoint
            lndname = trim(landdir) // trim(cyear) // '/SAI_patches' // trim(c3) // '.nc'
            CALL ncio_create_file_vector (lndname, landpatch)
            CALL ncio_define_dimension_vector (lndname, landpatch, 'patch')
            CALL ncio_write_vector (lndname, 'SAI_patches', 'patch', landpatch, SAI_patches, 1)

#ifdef SrfdataDiag
            typpatch = (/(ityp, ityp = 0, N_land_classification)/)
            lndname  = trim(dir_model_landdata) // '/diag/SAI_patch_'// trim(cyear) // '.nc'
            IF (DEF_LAI_CLIM) THEN
               varname = 'SAI_' // trim(c3)
            ELSE
               !TODO: rename varname
               varname = 'SAI_8-day_' // '_' // trim(c3)
            ENDIF
            CALL srfdata_map_and_write (SAI_patches, landpatch%settyp, typpatch, m_patch2diag, &
               -1.0e36_r8, lndname, trim(varname), compress = 0, write_mode = 'one')
#endif
#else
            !TODO: single point case
            SITE_SAI_clim(itime) = SAI_patches(1)
#endif
         ENDDO
      ENDDO
   ENDIF
#endif

! PFT LAI!!!!!
#ifdef PFT_CLASSIFICATION
   ! add time variation of LAI
   ! monthly average LAI
   ! if use lai change, LAI data of simulation start year and end year will be made
   ! if not use lai change, only make LAI data of defined lc year
   IF (DEF_LAICHANGE) THEN
      start_year = DEF_simulation_time%start_year
      end_year   = DEF_simulation_time%end_year
      ntime      = 12
   ELSE
      start_year = DEF_LC_YEAR
      end_year   = DEF_LC_YEAR
      ntime      = 12
   ENDIF

   IF (p_is_io) THEN
      CALL allocate_block_data (gridlai, pftLSAI, N_PFT_modis, lb1 = 0)
      CALL allocate_block_data (gridlai, pftPCT,  N_PFT_modis, lb1 = 0)
   ENDIF

   IF (p_is_worker) THEN
      allocate(LAI_patches (numpatch))
      allocate(LAI_pfts    (numpft  ))
      allocate(SAI_patches (numpatch))
      allocate(SAI_pfts    (numpft  ))
   ENDIF

#ifdef SinglePoint
   !TODO: single point case
   allocate (SITE_LAI_pfts_clim (numpft,12))
   allocate (SITE_SAI_pfts_clim (numpft,12))
#endif

   dir_5x5 = trim(dir_rawdata) // '/plant_15s_clim'
   DO iy = start_year, end_year
      write(cyear,'(i4.4)') iy
      suffix  = 'MOD'//trim(cyear)

      IF (p_is_io) THEN
         CALL read_5x5_data_pft (dir_5x5, suffix, gridlai, 'PCT_PFT', pftPCT)
      ENDIF

      DO month = 1, 12
         IF (p_is_io) THEN
            CALL read_5x5_data_pft_time (dir_5x5, suffix, gridlai, 'MONTHLY_PFT_LAI', month, pftLSAI)
#ifdef USEMPI
            CALL aggregation_data_daemon (gridlai, &
               data_r8_3d_in1 = pftPCT,  n1_r8_3d_in1 = 16, &
               data_r8_3d_in2 = pftLSAI, n1_r8_3d_in2 = 16)
#endif
         ENDIF

         ! ---------------------------------------------------------------
         ! aggregate the plant leaf area index from the resolution of raw data to modelling resolution
         ! ---------------------------------------------------------------

         IF (p_is_worker) THEN
            DO ipatch = 1, numpatch
               CALL aggregation_request_data (landpatch, ipatch, gridlai, area = area_one, &
                  data_r8_3d_in1 = pftPCT,  data_r8_3d_out1 = pct_pft_one, n1_r8_3d_in1 = 16, lb1_r8_3d_in1 = 0, &
                  data_r8_3d_in2 = pftLSAI, data_r8_3d_out2 = lai_pft_one, n1_r8_3d_in2 = 16, lb1_r8_3d_in2 = 0)

               IF (allocated(lai_one)) deallocate(lai_one)
               allocate(lai_one(size(area_one)))

               IF (allocated(pct_one)) deallocate(pct_one)
               allocate(pct_one(size(area_one)))

               pct_one = sum(pct_pft_one,dim=1)
               pct_one = max(pct_one, 1.0e-6)

               lai_one = sum(lai_pft_one * pct_pft_one, dim=1) / pct_one
               LAI_patches(ipatch) = sum(lai_one * area_one) / sum(area_one)

               IF (landpatch%settyp(ipatch) == 1) THEN
                  DO ip = patch_pft_s(ipatch), patch_pft_e(ipatch)
                     p = landpft%settyp(ip)
                     sumarea = sum(pct_pft_one(p,:) * area_one)
                     IF (sumarea > 0) THEN
                        LAI_pfts(ip) = sum(lai_pft_one(p,:) * pct_pft_one(p,:) * area_one) / sumarea
                     ELSE
                        LAI_pfts(ip) = LAI_patches(ipatch)
                     ENDIF
                  ENDDO
#ifdef CROP
               ELSEIF (landpatch%settyp(ipatch) == 12) THEN
                  ip = patch_pft_s(ipatch)
                  LAI_pfts(ip) = LAI_patches(ipatch)
#endif
               ENDIF
            ENDDO

#ifdef USEMPI
            CALL aggregation_worker_done ()
#endif
         ENDIF

<<<<<<< HEAD
      write(c2,'(i2.2)') month
#ifdef CoLMDEBUG
      CALL check_vector_data ('LAI_patches ' // trim(c2), LAI_patches)
      CALL check_vector_data ('LAI_pfts    ' // trim(c2), LAI_pfts   )
=======
         write(c2,'(i2.2)') month
#ifdef CLMDEBUG
         CALL check_vector_data ('LAI_patches ' // trim(c2), LAI_patches)
         CALL check_vector_data ('LAI_pfts    ' // trim(c2), LAI_pfts   )
>>>>>>> 468a6dad
#endif
#ifdef USEMPI
         CALL mpi_barrier (p_comm_glb, p_err)
#endif

         ! ---------------------------------------------------
         ! write out the plant leaf area index of grid patches
         ! ---------------------------------------------------
#ifndef SinglePoint
         lndname = trim(landdir)//trim(cyear)//'/LAI_patches'//trim(c2)//'.nc'
         CALL ncio_create_file_vector (lndname, landpatch)
         CALL ncio_define_dimension_vector (lndname, landpatch, 'patch')
         CALL ncio_write_vector (lndname, 'LAI_patches', 'patch', landpatch, LAI_patches, 1)

#ifdef SrfdataDiag
         typpatch = (/(ityp, ityp = 0, N_land_classification)/)
         lndname  = trim(dir_model_landdata) // '/diag/LAI_patch_' // trim(cyear) // '.nc'
         varname  = 'LAI_' // trim(c2)
         CALL srfdata_map_and_write (LAI_patches, landpatch%settyp, typpatch, m_patch2diag, &
            -1.0e36_r8, lndname, trim(varname), compress = 0, write_mode = 'one')
#endif

         lndname = trim(landdir)//trim(cyear)//'/LAI_pfts'//trim(c2)//'.nc'
         CALL ncio_create_file_vector (lndname, landpft)
         CALL ncio_define_dimension_vector (lndname, landpft, 'pft')
         CALL ncio_write_vector (lndname, 'LAI_pfts', 'pft', landpft, LAI_pfts, 1)

#ifdef SrfdataDiag
#ifndef CROP
         typpft  = (/(ityp, ityp = 0, N_PFT-1)/)
#else
         typpft  = (/(ityp, ityp = 0, N_PFT+N_CFT-1)/)
#endif
         lndname = trim(dir_model_landdata) // '/diag/LAI_pft_' // trim(cyear) // '.nc'
         varname = 'LAI_pft_' // trim(c2)
         CALL srfdata_map_and_write (LAI_pfts, landpft%settyp, typpft, m_pft2diag, &
            -1.0e36_r8, lndname, trim(varname), compress = 0, write_mode = 'one')
#endif
#else
         !TODO: single point case
         SITE_LAI_pfts_clim(:,month) = LAI_pfts(:)
#endif
      ! loop end of month
      ENDDO

      ! IF (p_is_worker) THEN
      !    IF (allocated(LAI_patches)) deallocate(LAI_patches)
      !    IF (allocated(LAI_pfts   )) deallocate(LAI_pfts   )
      !    IF (allocated(lai_one    )) deallocate(lai_one    )
      !    IF (allocated(pct_one    )) deallocate(pct_one    )
      !    IF (allocated(pct_pft_one)) deallocate(pct_pft_one)
      !    IF (allocated(area_one   )) deallocate(area_one   )
      ! ENDIF

      DO month = 1, 12
         IF (p_is_io) THEN
            CALL read_5x5_data_pft_time (dir_5x5, suffix, gridlai, 'MONTHLY_PFT_SAI', month, pftLSAI)
#ifdef USEMPI
            CALL aggregation_data_daemon (gridlai, &
               data_r8_3d_in1 = pftPCT,  n1_r8_3d_in1 = 16, &
               data_r8_3d_in2 = pftLSAI, n1_r8_3d_in2 = 16)
#endif
         ENDIF

         ! ---------------------------------------------------------------
         ! aggregate the plant leaf area index from the resolution of raw data to modelling resolution
         ! ---------------------------------------------------------------

         IF (p_is_worker) THEN
            DO ipatch = 1, numpatch

               CALL aggregation_request_data (landpatch, ipatch, gridlai, area = area_one, &
                  data_r8_3d_in1 = pftPCT,  data_r8_3d_out1 = pct_pft_one, n1_r8_3d_in1 = 16, lb1_r8_3d_in1 = 0, &
                  data_r8_3d_in2 = pftLSAI, data_r8_3d_out2 = sai_pft_one, n1_r8_3d_in2 = 16, lb1_r8_3d_in2 = 0)

               IF (allocated(sai_one)) deallocate(sai_one)
               allocate(sai_one(size(area_one)))

               IF (allocated(pct_one)) deallocate(pct_one)
               allocate(pct_one(size(area_one)))

               pct_one = sum(pct_pft_one,dim=1)
               pct_one = max(pct_one, 1.0e-6)

               sai_one = sum(sai_pft_one * pct_pft_one, dim=1) / pct_one
               SAI_patches(ipatch) = sum(sai_one * area_one) / sum(area_one)

               IF (landpatch%settyp(ipatch) == 1) THEN
                  DO ip = patch_pft_s(ipatch), patch_pft_e(ipatch)
                     p = landpft%settyp(ip)
                     sumarea = sum(pct_pft_one(p,:) * area_one)
                     IF (sumarea > 0) THEN
                        SAI_pfts(ip) = sum(sai_pft_one(p,:) * pct_pft_one(p,:) * area_one) / sumarea
                     ELSE
                        SAI_pfts(ip) = SAI_patches(ipatch)
                     ENDIF
                  ENDDO
#ifdef CROP
               ELSEIF (landpatch%settyp(ipatch) == 12) THEN
                  ip = patch_pft_s(ipatch)
                  SAI_pfts(ip) = SAI_patches(ipatch)
#endif
               ENDIF
            ENDDO

#ifdef USEMPI
            CALL aggregation_worker_done ()
#endif
         ENDIF

<<<<<<< HEAD
      write(c2,'(i2.2)') month
#ifdef CoLMDEBUG
      CALL check_vector_data ('SAI_patches ' // trim(c2), SAI_patches)
      CALL check_vector_data ('SAI_pfts    ' // trim(c2), SAI_pfts   )
=======
         write(c2,'(i2.2)') month
#ifdef CLMDEBUG
         CALL check_vector_data ('SAI_patches ' // trim(c2), SAI_patches)
         CALL check_vector_data ('SAI_pfts    ' // trim(c2), SAI_pfts   )
>>>>>>> 468a6dad
#endif
#ifdef USEMPI
         CALL mpi_barrier (p_comm_glb, p_err)
#endif

         ! ---------------------------------------------------
         ! write out the plant stem area index of grid patches
         ! ---------------------------------------------------
#ifndef SinglePoint
         lndname = trim(landdir)//trim(cyear)//'/SAI_patches'//trim(c2)//'.nc'
         CALL ncio_create_file_vector (lndname, landpatch)
         CALL ncio_define_dimension_vector (lndname, landpatch, 'patch')
         CALL ncio_write_vector (lndname, 'SAI_patches', 'patch', landpatch, SAI_patches, 1)

#ifdef SrfdataDiag
         typpatch = (/(ityp, ityp = 0, N_land_classification)/)
         lndname  = trim(dir_model_landdata) // '/diag/SAI_patch_'// trim(cyear) // '.nc'
         varname  = 'SAI_' // trim(c2)
         CALL srfdata_map_and_write (SAI_patches, landpatch%settyp, typpatch, m_patch2diag, &
            -1.0e36_r8, lndname, trim(varname), compress = 0, write_mode = 'one')
#endif

         lndname = trim(landdir)//trim(cyear)//'/SAI_pfts'//trim(c2)//'.nc'
         CALL ncio_create_file_vector (lndname, landpft)
         CALL ncio_define_dimension_vector (lndname, landpft, 'pft')
         CALL ncio_write_vector (lndname, 'SAI_pfts', 'pft', landpft, SAI_pfts, 1)

#ifdef SrfdataDiag
#ifndef CROP
         typpft  = (/(ityp, ityp = 0, N_PFT-1)/)
#else
         typpft  = (/(ityp, ityp = 0, N_PFT+N_CFT-1)/)
#endif
         lndname = trim(dir_model_landdata) // '/diag/SAI_pft_'// trim(cyear) // '.nc'
         varname = 'SAI_pft_' // trim(c2)
         CALL srfdata_map_and_write (SAI_pfts, landpft%settyp, typpft, m_pft2diag, &
            -1.0e36_r8, lndname, trim(varname), compress = 0, write_mode = 'one')
#endif
#else
         SITE_SAI_pfts_clim(:,month) = SAI_pfts(:)
#endif
      ! loop end of month
      ENDDO
   ! loop end of year
   ENDDO

   IF (p_is_worker) THEN
      IF (allocated(LAI_patches)) deallocate(LAI_patches)
      IF (allocated(LAI_pfts   )) deallocate(LAI_pfts   )
      IF (allocated(lai_one    )) deallocate(lai_one    )

      IF (allocated(SAI_patches)) deallocate(SAI_patches)
      IF (allocated(SAI_pfts   )) deallocate(SAI_pfts   )
      IF (allocated(sai_one    )) deallocate(sai_one    )
      IF (allocated(pct_one    )) deallocate(pct_one    )
      IF (allocated(pct_pft_one)) deallocate(pct_pft_one)
      IF (allocated(area_one   )) deallocate(area_one   )
   ENDIF
#endif

! PC LAI!!!!!!!!
#ifdef PC_CLASSIFICATION
   ! add time variation of LAI
   ! monthly average LAI
   ! if use lai change, LAI data of simulation start year and end year will be made
   ! if not use lai change, only make LAI data of defined lc year
   IF (DEF_LAICHANGE) THEN
      start_year = DEF_simulation_time%start_year
      end_year   = DEF_simulation_time%end_year
      ntime      = 12
   ELSE
      start_year = DEF_LC_YEAR
      end_year   = DEF_LC_YEAR
      ntime      = 12
   ENDIF

   IF (p_is_io) THEN
      CALL allocate_block_data (gridlai, pftLSAI, N_PFT_modis, lb1 = 0)
      CALL allocate_block_data (gridlai, pftPCT,  N_PFT_modis, lb1 = 0)
   ENDIF

   IF (p_is_worker) THEN
      allocate(LAI_patches (numpatch))
      allocate(LAI_pcs (0:N_PFT-1, numpc))
      allocate(SAI_patches (numpatch))
      allocate(SAI_pcs (0:N_PFT-1, numpc))
   ENDIF

#ifdef SinglePoint
   !TODO: singles case
   allocate (SITE_LAI_pfts_clim (0:N_PFT-1,12))
   allocate (SITE_SAI_pfts_clim (0:N_PFT-1,12))
#endif

   dir_5x5 = trim(dir_rawdata) // '/plant_15s_clim'
   DO iy = start_year, end_year
      write(cyear,'(i4.4)') iy
      suffix  = 'MOD'//trim(cyear)

      IF (p_is_io) THEN
         CALL read_5x5_data_pft (dir_5x5, suffix, gridlai, 'PCT_PFT', pftPCT)
      ENDIF

      DO month = 1, 12
         IF (p_is_io) THEN
            ! change var name to MONTHLY_PFT_LAI
            CALL read_5x5_data_pft_time (dir_5x5, suffix, gridlai, 'MONTHLY_PFT_LAI', month, pftLSAI)
#ifdef USEMPI
            CALL aggregation_data_daemon (gridlai, &
               data_r8_3d_in1 = pftPCT,  n1_r8_3d_in1 = 16, &
               data_r8_3d_in2 = pftLSAI, n1_r8_3d_in2 = 16)
#endif
         ENDIF

         ! ---------------------------------------------------------------
         ! aggregate the plant leaf area index from the resolution of raw data to modelling resolution
         ! ---------------------------------------------------------------

         IF (p_is_worker) THEN
            DO ipatch = 1, numpatch
               CALL aggregation_request_data (landpatch, ipatch, gridlai, area = area_one, &
                  data_r8_3d_in1 = pftPCT,  data_r8_3d_out1 = pct_pft_one, n1_r8_3d_in1 = 16, lb1_r8_3d_in1 = 0, &
                  data_r8_3d_in2 = pftLSAI, data_r8_3d_out2 = lai_pft_one, n1_r8_3d_in2 = 16, lb1_r8_3d_in2 = 0)

               IF (allocated(lai_one)) deallocate(lai_one)
               allocate(lai_one(size(area_one)))

               IF (allocated(pct_one)) deallocate(pct_one)
               allocate(pct_one(size(area_one)))

               pct_one = sum(pct_pft_one,dim=1)
               pct_one = max(pct_one, 1.0e-6)

               lai_one = sum(lai_pft_one * pct_pft_one, dim=1) / pct_one
               LAI_patches(ipatch) = sum(lai_one * area_one) / sum(area_one)

               IF (patchtypes(landpatch%settyp(ipatch)) == 0) THEN
                  ipc = patch2pc(ipatch)
                  DO ipft = 0, N_PFT-1
                     sumarea = sum(pct_pft_one(ipft,:) * area_one)
                     IF (sumarea > 0) THEN
                        LAI_pcs(ipft,ipc) = sum(lai_pft_one(ipft,:) * pct_pft_one(ipft,:) * area_one) / sumarea
                     ELSE
                        LAI_pcs(ipft,ipc) = LAI_patches(ipatch)
                     ENDIF
                  ENDDO
               ENDIF
            ENDDO

#ifdef USEMPI
            CALL aggregation_worker_done ()
#endif
         ENDIF

<<<<<<< HEAD
      write(c2,'(i2.2)') month
#ifdef CoLMDEBUG
      CALL check_vector_data ('LAI_patches ' // trim(c2), LAI_patches)
      CALL check_vector_data ('LAI_pcs     ' // trim(c2), LAI_pcs   )
=======
         write(c2,'(i2.2)') month
#ifdef CLMDEBUG
         CALL check_vector_data ('LAI_patches ' // trim(c2), LAI_patches)
         CALL check_vector_data ('LAI_pcs     ' // trim(c2), LAI_pcs   )
>>>>>>> 468a6dad
#endif
#ifdef USEMPI
         CALL mpi_barrier (p_comm_glb, p_err)
#endif

         ! ---------------------------------------------------
         ! write out the plant leaf area index of grid patches
         ! ---------------------------------------------------
#ifndef SinglePoint
         lndname = trim(landdir)//trim(cyear)//'/LAI_patches'//trim(c2)//'.nc'
         CALL ncio_create_file_vector (lndname, landpatch)
         CALL ncio_define_dimension_vector (lndname, landpatch, 'patch')
         CALL ncio_write_vector (lndname, 'LAI_patches', 'patch', landpatch, LAI_patches, 1)

         lndname = trim(landdir)//trim(cyear)//'/LAI_pcs'//trim(c2)//'.nc'
         CALL ncio_create_file_vector (lndname, landpc)
         CALL ncio_define_dimension_vector (lndname, landpc, 'pc')
         CALL ncio_define_dimension_vector (lndname, landpc, 'pft', N_PFT)
         CALL ncio_write_vector (lndname, 'LAI_pcs', 'pft', N_PFT, 'pc', landpc, LAI_pcs, 1)
#else
         SITE_LAI_pfts_clim(:,month) = LAI_pcs(:,1)
#endif
      ! loop end of month
      ENDDO

      ! IF (p_is_worker) THEN
      !    IF (allocated(LAI_patches)) deallocate(LAI_patches)
      !    IF (allocated(LAI_pcs    )) deallocate(LAI_pcs    )
      !    IF (allocated(lai_one    )) deallocate(lai_one    )
      !    IF (allocated(pct_one    )) deallocate(pct_one    )
      !    IF (allocated(pct_pft_one)) deallocate(pct_pft_one)
      !    IF (allocated(area_one   )) deallocate(area_one   )
      ! ENDIF

      DO month = 1, 12
         IF (p_is_io) THEN
            ! change var name to MONTHLY_PFT_SAI
            CALL read_5x5_data_pft_time (dir_5x5, suffix, gridlai, 'MONTHLY_PFT_SAI', month, pftLSAI)
#ifdef USEMPI
            CALL aggregation_data_daemon (gridlai, &
               data_r8_3d_in1 = pftPCT,  n1_r8_3d_in1 = 16, &
               data_r8_3d_in2 = pftLSAI, n1_r8_3d_in2 = 16)
#endif
         ENDIF

         ! ---------------------------------------------------------------
         ! aggregate the plant leaf area index from the resolution of raw data to modelling resolution
         ! ---------------------------------------------------------------

         IF (p_is_worker) THEN
            DO ipatch = 1, numpatch

               CALL aggregation_request_data (landpatch, ipatch, gridlai, area = area_one, &
                  data_r8_3d_in1 = pftPCT,  data_r8_3d_out1 = pct_pft_one, n1_r8_3d_in1 = 16, lb1_r8_3d_in1 = 0, &
                  data_r8_3d_in2 = pftLSAI, data_r8_3d_out2 = sai_pft_one, n1_r8_3d_in2 = 16, lb1_r8_3d_in2 = 0)

               IF (allocated(sai_one)) deallocate(sai_one)
               allocate(sai_one(size(area_one)))

               IF (allocated(pct_one)) deallocate(pct_one)
               allocate(pct_one(size(area_one)))

               pct_one = sum(pct_pft_one,dim=1)
               pct_one = max(pct_one, 1.0e-6)

               sai_one = sum(sai_pft_one * pct_pft_one, dim=1) / pct_one
               SAI_patches(ipatch) = sum(sai_one * area_one) / sum(area_one)

               IF (patchtypes(landpatch%settyp(ipatch)) == 0) THEN
                  ipc = patch2pc(ipatch)
                  DO ipft = 0, N_PFT-1
                     sumarea = sum(pct_pft_one(ipft,:) * area_one)
                     IF (sumarea > 0) THEN
                        SAI_pcs(ipft,ipc) = sum(sai_pft_one(ipft,:) * pct_pft_one(ipft,:) * area_one) / sumarea
                     ELSE
                        SAI_pcs(ipft,ipc) = SAI_patches(ipatch)
                     ENDIF
                  ENDDO
               ENDIF
            ENDDO

#ifdef USEMPI
            CALL aggregation_worker_done ()
#endif
         ENDIF

<<<<<<< HEAD
      write(c2,'(i2.2)') month
#ifdef CoLMDEBUG
      CALL check_vector_data ('SAI_patches ' // trim(c2), SAI_patches)
      CALL check_vector_data ('SAI_pcs     ' // trim(c2), SAI_pcs   )
=======
         write(c2,'(i2.2)') month
#ifdef CLMDEBUG
         CALL check_vector_data ('SAI_patches ' // trim(c2), SAI_patches)
         CALL check_vector_data ('SAI_pcs     ' // trim(c2), SAI_pcs   )
>>>>>>> 468a6dad
#endif
#ifdef USEMPI
         CALL mpi_barrier (p_comm_glb, p_err)
#endif

         ! ---------------------------------------------------
         ! write out the plant stem area index of grid patches
         ! ---------------------------------------------------
#ifndef SinglePoint
         lndname = trim(landdir)//trim(cyear)//'/SAI_patches'//trim(c2)//'.nc'
         CALL ncio_create_file_vector (lndname, landpatch)
         CALL ncio_define_dimension_vector (lndname, landpatch, 'patch')
         CALL ncio_write_vector (lndname, 'SAI_patches', 'patch', landpatch, SAI_patches, 1)

         lndname = trim(landdir)//trim(cyear)//'/SAI_pcs'//trim(c2)//'.nc'
         CALL ncio_create_file_vector (lndname, landpc)
         CALL ncio_define_dimension_vector (lndname, landpc, 'pc')
         CALL ncio_define_dimension_vector (lndname, landpc, 'pft', N_PFT)
         CALL ncio_write_vector (lndname, 'SAI_pcs', 'pft', N_PFT, 'pc', landpc, SAI_pcs, 1)
#else
         !TODO: single points
         SITE_SAI_pfts_clim(:,month) = SAI_pcs(:,1)
#endif
      ! loop end of month
      ENDDO
   ENDDO
   IF (p_is_worker) THEN
      IF (allocated(LAI_patches)) deallocate(LAI_patches)
      IF (allocated(LAI_pcs    )) deallocate(LAI_pcs    )
      IF (allocated(lai_one    )) deallocate(lai_one    )
      IF (allocated(SAI_patches)) deallocate(SAI_patches)
      IF (allocated(SAI_pcs    )) deallocate(SAI_pcs    )
      IF (allocated(sai_one    )) deallocate(sai_one    )
      IF (allocated(pct_one    )) deallocate(pct_one    )
      IF (allocated(pct_pft_one)) deallocate(pct_pft_one)
      IF (allocated(area_one   )) deallocate(area_one   )
   ENDIF
#endif

END SUBROUTINE aggregation_LAI<|MERGE_RESOLUTION|>--- conflicted
+++ resolved
@@ -311,13 +311,8 @@
 #endif
             ENDIF
 
-<<<<<<< HEAD
 #ifdef CoLMDEBUG
          CALL check_vector_data ('SAI value '//trim(c3), SAI_patches)
-=======
-#ifdef CLMDEBUG
-            CALL check_vector_data ('SAI value '//trim(c3), SAI_patches)
->>>>>>> 468a6dad
 #endif
 
 #ifdef USEMPI
@@ -451,17 +446,10 @@
 #endif
          ENDIF
 
-<<<<<<< HEAD
       write(c2,'(i2.2)') month
 #ifdef CoLMDEBUG
       CALL check_vector_data ('LAI_patches ' // trim(c2), LAI_patches)
       CALL check_vector_data ('LAI_pfts    ' // trim(c2), LAI_pfts   )
-=======
-         write(c2,'(i2.2)') month
-#ifdef CLMDEBUG
-         CALL check_vector_data ('LAI_patches ' // trim(c2), LAI_patches)
-         CALL check_vector_data ('LAI_pfts    ' // trim(c2), LAI_pfts   )
->>>>>>> 468a6dad
 #endif
 #ifdef USEMPI
          CALL mpi_barrier (p_comm_glb, p_err)
@@ -572,17 +560,10 @@
 #endif
          ENDIF
 
-<<<<<<< HEAD
       write(c2,'(i2.2)') month
 #ifdef CoLMDEBUG
       CALL check_vector_data ('SAI_patches ' // trim(c2), SAI_patches)
       CALL check_vector_data ('SAI_pfts    ' // trim(c2), SAI_pfts   )
-=======
-         write(c2,'(i2.2)') month
-#ifdef CLMDEBUG
-         CALL check_vector_data ('SAI_patches ' // trim(c2), SAI_patches)
-         CALL check_vector_data ('SAI_pfts    ' // trim(c2), SAI_pfts   )
->>>>>>> 468a6dad
 #endif
 #ifdef USEMPI
          CALL mpi_barrier (p_comm_glb, p_err)
@@ -737,17 +718,10 @@
 #endif
          ENDIF
 
-<<<<<<< HEAD
       write(c2,'(i2.2)') month
 #ifdef CoLMDEBUG
       CALL check_vector_data ('LAI_patches ' // trim(c2), LAI_patches)
       CALL check_vector_data ('LAI_pcs     ' // trim(c2), LAI_pcs   )
-=======
-         write(c2,'(i2.2)') month
-#ifdef CLMDEBUG
-         CALL check_vector_data ('LAI_patches ' // trim(c2), LAI_patches)
-         CALL check_vector_data ('LAI_pcs     ' // trim(c2), LAI_pcs   )
->>>>>>> 468a6dad
 #endif
 #ifdef USEMPI
          CALL mpi_barrier (p_comm_glb, p_err)
@@ -834,17 +808,10 @@
 #endif
          ENDIF
 
-<<<<<<< HEAD
       write(c2,'(i2.2)') month
 #ifdef CoLMDEBUG
       CALL check_vector_data ('SAI_patches ' // trim(c2), SAI_patches)
       CALL check_vector_data ('SAI_pcs     ' // trim(c2), SAI_pcs   )
-=======
-         write(c2,'(i2.2)') month
-#ifdef CLMDEBUG
-         CALL check_vector_data ('SAI_patches ' // trim(c2), SAI_patches)
-         CALL check_vector_data ('SAI_pcs     ' // trim(c2), SAI_pcs   )
->>>>>>> 468a6dad
 #endif
 #ifdef USEMPI
          CALL mpi_barrier (p_comm_glb, p_err)
