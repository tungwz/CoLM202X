#include <define.h>

SUBROUTINE aggregation_LAI (gridlai, dir_rawdata, dir_model_landdata)
   ! ----------------------------------------------------------------------
   ! 1. Global land cover types (updated with the specific dataset)
   !
   ! 2. Global Plant Leaf Area Index
   !    (http://globalchange.bnu.edu.cn)
   !    Yuan H., et al., 2011:
   !    Reprocessing the MODIS Leaf Area Index products for land surface
   !    and climate modelling. Remote Sensing of Environment, 115: 1171-1187.
   !
   ! Created by Yongjiu Dai, 02/2014
   !
   !
   ! ----------------------------------------------------------------------
   USE precision
   USE GlobalVars
   USE mod_namelist
   USE spmd_task
   USE mod_grid
   USE mod_landpatch
   USE ncio_block
   USE ncio_vector
#ifdef CLMDEBUG
   USE mod_colm_debug
#endif

   USE mod_aggregation

   USE LC_Const
   USE mod_5x5_data
#ifdef PFT_CLASSIFICATION
   USE mod_landpft
#endif
#ifdef PC_CLASSIFICATION
   USE mod_landpc
#endif
#ifdef SinglePoint
   USE mod_single_srfdata
#endif

#ifdef SrfdataDiag
   USE mod_srfdata_diag
#endif

   IMPLICIT NONE

   ! arguments:

   TYPE(grid_type),  intent(in) :: gridlai
   CHARACTER(LEN=*), intent(in) :: dir_rawdata
   CHARACTER(LEN=*), intent(in) :: dir_model_landdata

   ! local variables:
   ! ----------------------------------------------------------------------
   CHARACTER(len=256) :: landdir, lndname

   TYPE (block_data_real8_2d) :: LAI          ! plant leaf area index (m2/m2)
   REAL(r8), allocatable :: LAI_patches(:), lai_one(:), area_one(:)
   INTEGER :: itime, ntime, Julian_day, ipatch
   CHARACTER(LEN=4) :: c2, c3, cyear
   integer :: start_year, end_year, iy

   ! for IGBP data
   CHARACTER(len=256) :: dir_5x5, suffix
   INTEGER :: month
   TYPE (block_data_real8_2d) :: SAI          ! plant stem area index (m2/m2)
   REAL(r8), allocatable :: SAI_patches(:), sai_one(:)

   ! for PFT
   TYPE (block_data_real8_3d) :: pftLSAI, pftPCT
   REAL(r8), allocatable :: pct_one (:), pct_pft_one(:,:)
   REAL(r8), allocatable :: LAI_pfts(:), lai_pft_one(:,:)
   REAL(r8), allocatable :: SAI_pfts(:), sai_pft_one(:,:)
   INTEGER :: p, ip

   ! for PC
   REAL(r8), allocatable :: LAI_pcs(:,:), SAI_pcs(:,:)
   INTEGER :: ipc, ipft
   REAL(r8) :: sumarea

#ifdef SrfdataDiag
   INTEGER :: typpatch(N_land_classification+1), ityp
#ifndef CROP
   INTEGER :: typpft  (N_PFT)
#else
   INTEGER :: typpft  (N_PFT+N_CFT)
#endif
   CHARACTER(len=256) :: varname
#endif

   ! LAI data root directory->case/landdata/LAI
   landdir = trim(dir_model_landdata) // '/LAI/'

#ifdef USEMPI
   CALL mpi_barrier (p_comm_glb, p_err)
#endif
   IF (p_is_master) THEN
      write(*,'(/, A)') 'Aggregate LAI ...'
      CALL system('mkdir -p ' // trim(adjustl(landdir)))
   ENDIF
#ifdef USEMPI
   CALL mpi_barrier (p_comm_glb, p_err)
#endif

#ifdef SinglePoint
   IF (USE_SITE_LAI) THEN
      RETURN
   ENDIF
#endif

   ! ................................................
   ! ... global plant leaf area index
   ! ................................................

#if (defined USGS_CLASSIFICATION || defined IGBP_CLASSIFICATION)
   ! add time variation of LAI
   IF (DEF_LAI_CLIM) THEN
      ! monthly average LAI
      ! if use lai change, LAI data of simulation start year and end year will be made
      ! if not use lai change, only make LAI data of defined lc year
      IF (DEF_LAICHANGE) THEN
         start_year = DEF_simulation_time%start_year
         end_year   = DEF_simulation_time%end_year
         ntime      = 12
      ELSE
         start_year = DEF_LC_YEAR
         end_year   = DEF_LC_YEAR
         ntime      = 12
      ENDIF
   ! 8-days LAI
   ELSE
      start_year = DEF_simulation_time%start_year
      end_year   = DEF_simulation_time%end_year
      ntime      = 46
   ENDIF

   ! ----- LAI -----
   IF (p_is_io) THEN
      CALL allocate_block_data (gridlai, LAI)
   ENDIF

   IF (p_is_worker) THEN
      allocate (LAI_patches (numpatch))
   ENDIF

#ifdef SinglePoint
   IF (DEF_LAI_CLIM) THEN
      allocate (SITE_LAI_clim (12))
   ELSE
      allocate (SITE_LAI_year (start_year:end_year))
      SITE_LAI_year = (/(iy, iy = start_year, end_year)/)

      allocate (SITE_LAI_modis (46,start_year:end_year))
   ENDIF
#endif

   DO iy = start_year, end_year

      !IF (.not. DEF_LAI_CLIM) THEN
      ! lai data of each year -> case/landdata/year
      write(cyear,'(i4.4)') iy
      CALL system('mkdir -p ' // trim(landdir) // trim(cyear))
      !ENDIF

      ! loop for month or 8-day
      DO itime = 1, ntime
         ! -----------------------
         ! read in leaf area index
         ! -----------------------
         IF (DEF_LAI_CLIM) THEN
            write(c3, '(i2.2)') itime
         ELSE
            Julian_day = 1 + (itime-1)*8
            write(c3, '(i3.3)') Julian_day
         ENDIF

         IF (p_is_master) THEN
            write(*,'(A,I4,A1,I3,A1,I3)') 'Aggregate LAI :', iy, ':', itime, '/', ntime
         endif

         IF (p_is_io) THEN
            IF (DEF_LAI_CLIM) THEN
               dir_5x5 = trim(dir_rawdata) // '/plant_15s_clim'
               suffix  = 'MOD'//trim(cyear)
               CALL read_5x5_data_time (dir_5x5, suffix, gridlai, 'MONTHLY_LC_LAI', itime, LAI)
            ELSE
               lndname = trim(dir_rawdata)//'/lai_15s_8day/lai_8-day_15s_'//trim(cyear)//'.nc'
               CALL ncio_read_block_time (lndname, 'lai', gridlai, itime, LAI)
               CALL block_data_linear_transform (LAI, scl = 0.1)
            ENDIF

#ifdef USEMPI
            CALL aggregation_data_daemon (gridlai, data_r8_2d_in1 = LAI)
#endif
         ENDIF

         ! ---------------------------------------------------------------
         ! aggregate the plant leaf area index from the resolution of raw data to modelling resolution
         ! ---------------------------------------------------------------

         IF (p_is_worker) THEN
            DO ipatch = 1, numpatch
               CALL aggregation_request_data (landpatch, ipatch, gridlai, area = area_one, &
                  data_r8_2d_in1 = LAI, data_r8_2d_out1 = lai_one)
               LAI_patches(ipatch) = sum(lai_one * area_one) / sum(area_one)
            ENDDO

#ifdef USEMPI
            CALL aggregation_worker_done ()
#endif
         ENDIF

#ifdef CLMDEBUG
         CALL check_vector_data ('LAI value '//trim(c3), LAI_patches)
#endif

#ifdef USEMPI
         CALL mpi_barrier (p_comm_glb, p_err)
#endif
         ! ---------------------------------------------------
         ! write out the plant leaf area index of grid patches
         ! ---------------------------------------------------
#ifndef SinglePoint
         IF (DEF_LAI_CLIM) THEN
            lndname = trim(landdir) // trim(cyear) // '/LAI_patches' // trim(c3) // '.nc'
         ELSE
            !TODO: rename filename of 8-days LAI
            lndname = trim(landdir) // trim(cyear) // '/LAI_patches' // trim(c3) // '.nc'
         ENDIF

         CALL ncio_create_file_vector (lndname, landpatch)
         CALL ncio_define_dimension_vector (lndname, landpatch, 'patch')
         CALL ncio_write_vector (lndname, 'LAI_patches', 'patch', landpatch, LAI_patches, 1)

#ifdef SrfdataDiag
         typpatch = (/(ityp, ityp = 0, N_land_classification)/)
         lndname  = trim(dir_model_landdata) // '/diag/LAI_patch_'// trim(cyear) // '.nc'
         IF (DEF_LAI_CLIM) THEN
            varname = 'LAI_' // trim(c3)
         ELSE
            !TODO: rename file name of 8-days LAI
            varname = 'LAI_8-days' // '_' // trim(c3)
         ENDIF
         CALL srfdata_map_and_write (LAI_patches, landpatch%settyp, typpatch, m_patch2diag, &
            -1.0e36_r8, lndname, trim(varname), compress = 1, write_mode = 'one')
#endif
#else
         ! single point cases
         !TODO: parameter input for time year
         IF (DEF_LAI_CLIM) THEN
            SITE_LAI_clim(itime) = LAI_patches(1)
         ELSE
            SITE_LAI_modis(itime,iy) = LAI_patches(1)
         ENDIF
#endif
      ENDDO
   ENDDO

   ! ----- SAI -----
   IF (DEF_LAI_CLIM) THEN

      IF (p_is_io) THEN
         CALL allocate_block_data (gridlai, SAI)
      ENDIF

      IF (p_is_worker) THEN
         allocate (SAI_patches (numpatch))
      ENDIF

#ifdef SinglePoint
      allocate (SITE_SAI_clim (12))
#endif

      dir_5x5 = trim(dir_rawdata) // '/plant_15s_clim'
      DO iy = start_year, end_year
         write(cyear,'(i4.4)') iy
         suffix  = 'MOD'//trim(cyear)

         DO itime = 1, 12
            write(c3, '(i2.2)') itime

            IF (p_is_master) THEN
               write(*,'(A,I3,A1,I3)') 'Aggregate SAI :', itime, '/', ntime
            endif

            IF (p_is_io) THEN
               CALL read_5x5_data_time (dir_5x5, suffix, gridlai, 'MONTHLY_LC_SAI', itime, SAI)

#ifdef USEMPI
               CALL aggregation_data_daemon (gridlai, data_r8_2d_in1 = SAI)
#endif
            ENDIF

            ! ---------------------------------------------------------------
            ! aggregate the plant stem area index from the resolution of raw data to modelling resolution
            ! ---------------------------------------------------------------

            IF (p_is_worker) THEN
               DO ipatch = 1, numpatch

                  CALL aggregation_request_data (landpatch, ipatch, gridlai, area = area_one, &
                     data_r8_2d_in1 = SAI, data_r8_2d_out1 = sai_one)
                  SAI_patches(ipatch) = sum(sai_one * area_one) / sum(area_one)

               ENDDO

#ifdef USEMPI
               CALL aggregation_worker_done ()
#endif
            ENDIF

#ifdef CLMDEBUG
            CALL check_vector_data ('SAI value '//trim(c3), SAI_patches)
#endif

#ifdef USEMPI
            CALL mpi_barrier (p_comm_glb, p_err)
#endif
            ! ---------------------------------------------------
            ! write out the plant leaf area index of grid patches
            ! ---------------------------------------------------
#ifndef SinglePoint
            lndname = trim(landdir) // trim(cyear) // '/SAI_patches' // trim(c3) // '.nc'
            CALL ncio_create_file_vector (lndname, landpatch)
            CALL ncio_define_dimension_vector (lndname, landpatch, 'patch')
            CALL ncio_write_vector (lndname, 'SAI_patches', 'patch', landpatch, SAI_patches, 1)

#ifdef SrfdataDiag
<<<<<<< HEAD
            typpatch = (/(ityp, ityp = 0, N_land_classification)/)
            lndname  = trim(dir_model_landdata) // '/diag/SAI_patch_'// trim(cyear) // '.nc'
            IF (DEF_LAI_CLIM) THEN
               varname = 'SAI_' // trim(c3)
            ELSE
               !TODO: rename varname
               varname = 'SAI_8-days' // '_' // trim(c3)
            ENDIF
            CALL srfdata_map_and_write (SAI_patches, landpatch%settyp, typpatch, m_patch2diag, &
               -1.0e36_r8, lndname, trim(varname), compress = 0, write_mode = 'one')
=======
         typpatch = (/(ityp, ityp = 0, N_land_classification)/)
         lndname  = trim(dir_model_landdata) // '/diag/SAI_patch.nc'
         IF (DEF_LAI_CLIM) THEN
            varname = 'SAI_' // trim(c3)
         ELSE
            varname = 'SAI_' // trim(cyear) // '_' // trim(c3)
         ENDIF
         CALL srfdata_map_and_write (SAI_patches, landpatch%settyp, typpatch, m_patch2diag, &
            -1.0e36_r8, lndname, trim(varname), compress = 1, write_mode = 'one')
>>>>>>> 8482a1f1
#endif
#else
            !TODO: single point case
            SITE_SAI_clim(itime) = SAI_patches(1)
#endif
         ENDDO
      ENDDO
   ENDIF
#endif

! PFT LAI!!!!!
#ifdef PFT_CLASSIFICATION
   ! add time variation of LAI
   ! monthly average LAI
   ! if use lai change, LAI data of simulation start year and end year will be made
   ! if not use lai change, only make LAI data of defined lc year
   IF (DEF_LAICHANGE) THEN
      start_year = DEF_simulation_time%start_year
      end_year   = DEF_simulation_time%end_year
      ntime      = 12
   ELSE
      start_year = DEF_LC_YEAR
      end_year   = DEF_LC_YEAR
      ntime      = 12
   ENDIF

   IF (p_is_io) THEN
      CALL allocate_block_data (gridlai, pftLSAI, N_PFT_modis, lb1 = 0)
      CALL allocate_block_data (gridlai, pftPCT,  N_PFT_modis, lb1 = 0)
   ENDIF

   IF (p_is_worker) THEN
      allocate(LAI_patches (numpatch))
      allocate(LAI_pfts    (numpft  ))
      allocate(SAI_patches (numpatch))
      allocate(SAI_pfts    (numpft  ))
   ENDIF

#ifdef SinglePoint
   !TODO: single point case
   allocate (SITE_LAI_pfts_clim (numpft,12))
   allocate (SITE_SAI_pfts_clim (numpft,12))
#endif

   dir_5x5 = trim(dir_rawdata) // '/plant_15s_clim'
   DO iy = start_year, end_year
      write(cyear,'(i4.4)') iy
      suffix  = 'MOD'//trim(cyear)

      IF (p_is_io) THEN
         CALL read_5x5_data_pft (dir_5x5, suffix, gridlai, 'PCT_PFT', pftPCT)
      ENDIF

      DO month = 1, 1
         IF (p_is_io) THEN
            CALL read_5x5_data_pft_time (dir_5x5, suffix, gridlai, 'MONTHLY_PFT_LAI', month, pftLSAI)
#ifdef USEMPI
            CALL aggregation_data_daemon (gridlai, &
               data_r8_3d_in1 = pftPCT,  n1_r8_3d_in1 = 16, &
               data_r8_3d_in2 = pftLSAI, n1_r8_3d_in2 = 16)
#endif
         ENDIF

         ! ---------------------------------------------------------------
         ! aggregate the plant leaf area index from the resolution of raw data to modelling resolution
         ! ---------------------------------------------------------------

         IF (p_is_worker) THEN
            DO ipatch = 1, numpatch

<<<<<<< HEAD
               CALL aggregation_request_data (landpatch, ipatch, gridlai, area = area_one, &
                  data_r8_3d_in1 = pftPCT,  data_r8_3d_out1 = pct_pft_one, n1_r8_3d_in1 = 16, &
                  data_r8_3d_in2 = pftLSAI, data_r8_3d_out2 = lai_pft_one, n1_r8_3d_in2 = 16)
=======
            CALL aggregation_request_data (landpatch, ipatch, gridlai, area = area_one, &
               data_r8_3d_in1 = pftPCT,  data_r8_3d_out1 = pct_pft_one, n1_r8_3d_in1 = 16, lb1_r8_3d_in1 = 0, &
               data_r8_3d_in2 = pftLSAI, data_r8_3d_out2 = lai_pft_one, n1_r8_3d_in2 = 16, lb1_r8_3d_in2 = 0)
>>>>>>> 8482a1f1

               IF (allocated(lai_one)) deallocate(lai_one)
               allocate(lai_one(size(area_one)))

               IF (allocated(pct_one)) deallocate(pct_one)
               allocate(pct_one(size(area_one)))

               pct_one = sum(pct_pft_one,dim=1)
               pct_one = max(pct_one, 1.0e-6)

               lai_one = sum(lai_pft_one * pct_pft_one, dim=1) / pct_one
               LAI_patches(ipatch) = sum(lai_one * area_one) / sum(area_one)

               IF (landpatch%settyp(ipatch) == 1) THEN
                  DO ip = patch_pft_s(ipatch), patch_pft_e(ipatch)
                     p = landpft%settyp(ip)
                     sumarea = sum(pct_pft_one(p,:) * area_one)
                     IF (sumarea > 0) THEN
                        LAI_pfts(ip) = sum(lai_pft_one(p,:) * pct_pft_one(p,:) * area_one) / sumarea
                     ELSE
                        LAI_pfts(ip) = LAI_patches(ipatch)
                     ENDIF
                  ENDDO
#ifdef CROP
               ELSEIF (landpatch%settyp(ipatch) == 12) THEN
                  ip = patch_pft_s(ipatch)
                  LAI_pfts(ip) = LAI_patches(ipatch)
#endif
               ENDIF
            ENDDO

#ifdef USEMPI
            CALL aggregation_worker_done ()
#endif
         ENDIF

         write(c2,'(i2.2)') month
#ifdef CLMDEBUG
         CALL check_vector_data ('LAI_patches ' // trim(c2), LAI_patches)
         CALL check_vector_data ('LAI_pfts    ' // trim(c2), LAI_pfts   )
#endif
#ifdef USEMPI
         CALL mpi_barrier (p_comm_glb, p_err)
#endif

         ! ---------------------------------------------------
         ! write out the plant leaf area index of grid patches
         ! ---------------------------------------------------
#ifndef SinglePoint
         lndname = trim(landdir)//trim(cyear)//'/LAI_patches'//trim(c2)//'.nc'
         CALL ncio_create_file_vector (lndname, landpatch)
         CALL ncio_define_dimension_vector (lndname, landpatch, 'patch')
         CALL ncio_write_vector (lndname, 'LAI_patches', 'patch', landpatch, LAI_patches, 1)

#ifdef SrfdataDiag
<<<<<<< HEAD
         typpatch = (/(ityp, ityp = 0, N_land_classification)/)
         lndname  = trim(dir_model_landdata) // '/diag/LAI_patch_' // trim(cyear) // '.nc'
         varname  = 'LAI_' // trim(c2)
         CALL srfdata_map_and_write (LAI_patches, landpatch%settyp, typpatch, m_patch2diag, &
            -1.0e36_r8, lndname, trim(varname), compress = 0, write_mode = 'one')
=======
      typpatch = (/(ityp, ityp = 0, N_land_classification)/)
      lndname  = trim(dir_model_landdata) // '/diag/LAI_patch.nc'
      varname  = 'LAI_' // trim(c2)
      CALL srfdata_map_and_write (LAI_patches, landpatch%settyp, typpatch, m_patch2diag, &
         -1.0e36_r8, lndname, trim(varname), compress = 1, write_mode = 'one')
>>>>>>> 8482a1f1
#endif

         lndname = trim(landdir)//trim(cyear)//'/LAI_pfts'//trim(c2)//'.nc'
         CALL ncio_create_file_vector (lndname, landpft)
         CALL ncio_define_dimension_vector (lndname, landpft, 'pft')
         CALL ncio_write_vector (lndname, 'LAI_pfts', 'pft', landpft, LAI_pfts, 1)

#ifdef SrfdataDiag
#ifndef CROP
         typpft  = (/(ityp, ityp = 0, N_PFT-1)/)
#else
         typpft  = (/(ityp, ityp = 0, N_PFT+N_CFT-1)/)
#endif
<<<<<<< HEAD
         lndname = trim(dir_model_landdata) // '/diag/LAI_pft_' // trim(cyear) // '.nc'
         varname = 'LAI_pft_' // trim(c2)
         CALL srfdata_map_and_write (LAI_pfts, landpft%settyp, typpft, m_pft2diag, &
            -1.0e36_r8, lndname, trim(varname), compress = 0, write_mode = 'one')
=======
      lndname = trim(dir_model_landdata) // '/diag/LAI_pft.nc'
      varname = 'LAI_' // trim(c2)
      CALL srfdata_map_and_write (LAI_pfts, landpft%settyp, typpft, m_pft2diag, &
         -1.0e36_r8, lndname, trim(varname), compress = 1, write_mode = 'one')
>>>>>>> 8482a1f1
#endif
#else
         !TODO: single point case
         SITE_LAI_pfts_clim(:,month) = LAI_pfts(:)
#endif
      ! loop end of month
      ENDDO

      ! IF (p_is_worker) THEN
      !    IF (allocated(LAI_patches)) deallocate(LAI_patches)
      !    IF (allocated(LAI_pfts   )) deallocate(LAI_pfts   )
      !    IF (allocated(lai_one    )) deallocate(lai_one    )
      !    IF (allocated(pct_one    )) deallocate(pct_one    )
      !    IF (allocated(pct_pft_one)) deallocate(pct_pft_one)
      !    IF (allocated(area_one   )) deallocate(area_one   )
      ! ENDIF

      DO month = 1, 1
         IF (p_is_io) THEN
            CALL read_5x5_data_pft_time (dir_5x5, suffix, gridlai, 'MONTHLY_PFT_SAI', month, pftLSAI)
#ifdef USEMPI
            CALL aggregation_data_daemon (gridlai, &
               data_r8_3d_in1 = pftPCT,  n1_r8_3d_in1 = 16, &
               data_r8_3d_in2 = pftLSAI, n1_r8_3d_in2 = 16)
#endif
         ENDIF

         ! ---------------------------------------------------------------
         ! aggregate the plant leaf area index from the resolution of raw data to modelling resolution
         ! ---------------------------------------------------------------

         IF (p_is_worker) THEN
            DO ipatch = 1, numpatch

<<<<<<< HEAD
               CALL aggregation_request_data (landpatch, ipatch, gridlai, area = area_one, &
                  data_r8_3d_in1 = pftPCT,  data_r8_3d_out1 = pct_pft_one, n1_r8_3d_in1 = 16, &
                  data_r8_3d_in2 = pftLSAI, data_r8_3d_out2 = sai_pft_one, n1_r8_3d_in2 = 16)
=======
            CALL aggregation_request_data (landpatch, ipatch, gridlai, area = area_one, &
               data_r8_3d_in1 = pftPCT,  data_r8_3d_out1 = pct_pft_one, n1_r8_3d_in1 = 16, lb1_r8_3d_in1 = 0, &
               data_r8_3d_in2 = pftLSAI, data_r8_3d_out2 = sai_pft_one, n1_r8_3d_in2 = 16, lb1_r8_3d_in2 = 0)
>>>>>>> 8482a1f1

               IF (allocated(sai_one)) deallocate(sai_one)
               allocate(sai_one(size(area_one)))

               IF (allocated(pct_one)) deallocate(pct_one)
               allocate(pct_one(size(area_one)))

               pct_one = sum(pct_pft_one,dim=1)
               pct_one = max(pct_one, 1.0e-6)

               sai_one = sum(sai_pft_one * pct_pft_one, dim=1) / pct_one
               SAI_patches(ipatch) = sum(sai_one * area_one) / sum(area_one)

               IF (landpatch%settyp(ipatch) == 1) THEN
                  DO ip = patch_pft_s(ipatch), patch_pft_e(ipatch)
                     p = landpft%settyp(ip)
                     sumarea = sum(pct_pft_one(p,:) * area_one)
                     IF (sumarea > 0) THEN
                        SAI_pfts(ip) = sum(sai_pft_one(p,:) * pct_pft_one(p,:) * area_one) / sumarea
                     ELSE
                        SAI_pfts(ip) = SAI_patches(ipatch)
                     ENDIF
                  ENDDO
#ifdef CROP
               ELSEIF (landpatch%settyp(ipatch) == 12) THEN
                  ip = patch_pft_s(ipatch)
                  SAI_pfts(ip) = SAI_patches(ipatch)
#endif
               ENDIF
            ENDDO

#ifdef USEMPI
            CALL aggregation_worker_done ()
#endif
         ENDIF

         write(c2,'(i2.2)') month
#ifdef CLMDEBUG
         CALL check_vector_data ('SAI_patches ' // trim(c2), SAI_patches)
         CALL check_vector_data ('SAI_pfts    ' // trim(c2), SAI_pfts   )
#endif
#ifdef USEMPI
         CALL mpi_barrier (p_comm_glb, p_err)
#endif

         ! ---------------------------------------------------
         ! write out the plant stem area index of grid patches
         ! ---------------------------------------------------
#ifndef SinglePoint
         lndname = trim(landdir)//trim(cyear)//'/SAI_patches'//trim(c2)//'.nc'
         CALL ncio_create_file_vector (lndname, landpatch)
         CALL ncio_define_dimension_vector (lndname, landpatch, 'patch')
         CALL ncio_write_vector (lndname, 'SAI_patches', 'patch', landpatch, SAI_patches, 1)

#ifdef SrfdataDiag
<<<<<<< HEAD
         typpatch = (/(ityp, ityp = 0, N_land_classification)/)
         lndname  = trim(dir_model_landdata) // '/diag/SAI_patch_'// trim(cyear) // '.nc'
         varname  = 'SAI_' // trim(c2)
         CALL srfdata_map_and_write (SAI_patches, landpatch%settyp, typpatch, m_patch2diag, &
            -1.0e36_r8, lndname, trim(varname), compress = 0, write_mode = 'one')
=======
      typpatch = (/(ityp, ityp = 0, N_land_classification)/)
      lndname  = trim(dir_model_landdata) // '/diag/SAI_patch.nc'
      varname  = 'SAI_' // trim(c2)
      CALL srfdata_map_and_write (SAI_patches, landpatch%settyp, typpatch, m_patch2diag, &
         -1.0e36_r8, lndname, trim(varname), compress = 1, write_mode = 'one')
>>>>>>> 8482a1f1
#endif

         lndname = trim(landdir)//trim(cyear)//'/SAI_pfts'//trim(c2)//'.nc'
         CALL ncio_create_file_vector (lndname, landpft)
         CALL ncio_define_dimension_vector (lndname, landpft, 'pft')
         CALL ncio_write_vector (lndname, 'SAI_pfts', 'pft', landpft, SAI_pfts, 1)

#ifdef SrfdataDiag
#ifndef CROP
         typpft  = (/(ityp, ityp = 0, N_PFT-1)/)
#else
         typpft  = (/(ityp, ityp = 0, N_PFT+N_CFT-1)/)
#endif
<<<<<<< HEAD
         lndname = trim(dir_model_landdata) // '/diag/SAI_pft_'// trim(cyear) // '.nc'
         varname = 'SAI_pft_' // trim(c2)
         CALL srfdata_map_and_write (SAI_pfts, landpft%settyp, typpft, m_pft2diag, &
            -1.0e36_r8, lndname, trim(varname), compress = 0, write_mode = 'one')
=======
      lndname = trim(dir_model_landdata) // '/diag/SAI_pft.nc'
      varname = 'SAI_' // trim(c2)
      CALL srfdata_map_and_write (SAI_pfts, landpft%settyp, typpft, m_pft2diag, &
         -1.0e36_r8, lndname, trim(varname), compress = 1, write_mode = 'one')
>>>>>>> 8482a1f1
#endif
#else
         SITE_SAI_pfts_clim(:,month) = SAI_pfts(:)
#endif
      ! loop end of month
      ENDDO
   ! loop end of year
   ENDDO

   IF (p_is_worker) THEN
      IF (allocated(LAI_patches)) deallocate(LAI_patches)
      IF (allocated(LAI_pfts   )) deallocate(LAI_pfts   )
      IF (allocated(lai_one    )) deallocate(lai_one    )

      IF (allocated(SAI_patches)) deallocate(SAI_patches)
      IF (allocated(SAI_pfts   )) deallocate(SAI_pfts   )
      IF (allocated(sai_one    )) deallocate(sai_one    )
      IF (allocated(pct_one    )) deallocate(pct_one    )
      IF (allocated(pct_pft_one)) deallocate(pct_pft_one)
      IF (allocated(area_one   )) deallocate(area_one   )
   ENDIF
#endif

! PC LAI!!!!!!!!
#ifdef PC_CLASSIFICATION
   ! add time variation of LAI
   ! monthly average LAI
   ! if use lai change, LAI data of simulation start year and end year will be made
   ! if not use lai change, only make LAI data of defined lc year
   IF (DEF_LAICHANGE) THEN
      start_year = DEF_simulation_time%start_year
      end_year   = DEF_simulation_time%end_year
      ntime      = 12
   ELSE
      start_year = DEF_LC_YEAR
      end_year   = DEF_LC_YEAR
      ntime      = 12
   ENDIF

   IF (p_is_io) THEN
      CALL allocate_block_data (gridlai, pftLSAI, N_PFT_modis, lb1 = 0)
      CALL allocate_block_data (gridlai, pftPCT,  N_PFT_modis, lb1 = 0)
   ENDIF

   IF (p_is_worker) THEN
      allocate(LAI_patches (numpatch))
      allocate(LAI_pcs (0:N_PFT-1, numpc))
      allocate(SAI_patches (numpatch))
      allocate(SAI_pcs (0:N_PFT-1, numpc))
   ENDIF

#ifdef SinglePoint
   !TODO: singles case
   allocate (SITE_LAI_pfts_clim (0:N_PFT-1,12))
   allocate (SITE_SAI_pfts_clim (0:N_PFT-1,12))
#endif

   dir_5x5 = trim(dir_rawdata) // '/plant_15s_clim'
   DO iy = start_year, end_year
      write(cyear,'(i4.4)') iy
      suffix  = 'MOD'//trim(cyear)

      IF (p_is_io) THEN
         CALL read_5x5_data_pft (dir_5x5, suffix, gridlai, 'PCT_PFT', pftPCT)
      ENDIF

      DO month = 1, 1
         IF (p_is_io) THEN
            ! change var name to MONTHLY_PFT_LAI
            CALL read_5x5_data_pft_time (dir_5x5, suffix, gridlai, 'MONTHLY_PFT_LAI', month, pftLSAI)
#ifdef USEMPI
            CALL aggregation_data_daemon (gridlai, &
               data_r8_3d_in1 = pftPCT,  n1_r8_3d_in1 = 16, &
               data_r8_3d_in2 = pftLSAI, n1_r8_3d_in2 = 16)
#endif
         ENDIF

         ! ---------------------------------------------------------------
         ! aggregate the plant leaf area index from the resolution of raw data to modelling resolution
         ! ---------------------------------------------------------------

         IF (p_is_worker) THEN
            DO ipatch = 1, numpatch

<<<<<<< HEAD
               CALL aggregation_request_data (landpatch, ipatch, gridlai, area = area_one, &
                  data_r8_3d_in1 = pftPCT,  data_r8_3d_out1 = pct_pft_one, n1_r8_3d_in1 = 16, &
                  data_r8_3d_in2 = pftLSAI, data_r8_3d_out2 = lai_pft_one, n1_r8_3d_in2 = 16)
=======
            CALL aggregation_request_data (landpatch, ipatch, gridlai, area = area_one, &
               data_r8_3d_in1 = pftPCT,  data_r8_3d_out1 = pct_pft_one, n1_r8_3d_in1 = 16, lb1_r8_3d_in1 = 0, &
               data_r8_3d_in2 = pftLSAI, data_r8_3d_out2 = lai_pft_one, n1_r8_3d_in2 = 16, lb1_r8_3d_in2 = 0)
>>>>>>> 8482a1f1

               IF (allocated(lai_one)) deallocate(lai_one)
               allocate(lai_one(size(area_one)))

               IF (allocated(pct_one)) deallocate(pct_one)
               allocate(pct_one(size(area_one)))

               pct_one = sum(pct_pft_one,dim=1)
               pct_one = max(pct_one, 1.0e-6)

               lai_one = sum(lai_pft_one * pct_pft_one, dim=1) / pct_one
               LAI_patches(ipatch) = sum(lai_one * area_one) / sum(area_one)

               IF (patchtypes(landpatch%settyp(ipatch)) == 0) THEN
                  ipc = patch2pc(ipatch)
                  DO ipft = 0, N_PFT-1
                     sumarea = sum(pct_pft_one(ipft,:) * area_one)
                     IF (sumarea > 0) THEN
                        LAI_pcs(ipft,ipc) = sum(lai_pft_one(ipft,:) * pct_pft_one(ipft,:) * area_one) / sumarea
                     ELSE
                        LAI_pcs(ipft,ipc) = LAI_patches(ipatch)
                     ENDIF
                  ENDDO
               ENDIF
            ENDDO

#ifdef USEMPI
            CALL aggregation_worker_done ()
#endif
         ENDIF

         write(c2,'(i2.2)') month
#ifdef CLMDEBUG
         CALL check_vector_data ('LAI_patches ' // trim(c2), LAI_patches)
         CALL check_vector_data ('LAI_pcs     ' // trim(c2), LAI_pcs   )
#endif
#ifdef USEMPI
         CALL mpi_barrier (p_comm_glb, p_err)
#endif

         ! ---------------------------------------------------
         ! write out the plant leaf area index of grid patches
         ! ---------------------------------------------------
#ifndef SinglePoint
<<<<<<< HEAD
         lndname = trim(landdir)//trim(cyear)//'/LAI_patches'//trim(c2)//'.nc'
         CALL ncio_create_file_vector (lndname, landpatch)
         CALL ncio_define_dimension_vector (lndname, landpatch, 'patch')
         CALL ncio_write_vector (lndname, 'LAI_patches', 'patch', landpatch, LAI_patches, 1)

         lndname = trim(landdir)//trim(cyear)//'/LAI_pcs'//trim(c2)//'.nc'
         CALL ncio_create_file_vector (lndname, landpc)
         CALL ncio_define_dimension_vector (lndname, landpc, 'pc')
         CALL ncio_define_dimension_vector (lndname, landpc, 'pft', N_PFT)
         CALL ncio_write_vector (lndname, 'LAI_pcs', 'pft', N_PFT, 'pc', landpc, LAI_pcs, 1)
=======
      lndname = trim(landdir)//'/LAI_patches'//trim(c2)//'.nc'
      CALL ncio_create_file_vector (lndname, landpatch)
      CALL ncio_define_dimension_vector (lndname, landpatch, 'patch')
      CALL ncio_write_vector (lndname, 'LAI_patches', 'patch', landpatch, LAI_patches, 1)

#ifdef SrfdataDiag
      typpatch = (/(ityp, ityp = 0, N_land_classification)/)
      lndname  = trim(dir_model_landdata) // '/diag/LAI_patch.nc'
      varname  = 'LAI_' // trim(c2)
      CALL srfdata_map_and_write (LAI_patches, landpatch%settyp, typpatch, m_patch2diag, &
         -1.0e36_r8, lndname, trim(varname), compress = 1, write_mode = 'one')
#endif

      lndname = trim(landdir)//'/LAI_pcs'//trim(c2)//'.nc'
      CALL ncio_create_file_vector (lndname, landpc)
      CALL ncio_define_dimension_vector (lndname, landpc, 'pc')
      CALL ncio_define_dimension_vector (lndname, landpc, 'pft', N_PFT)
      CALL ncio_write_vector (lndname, 'LAI_pcs', 'pft', N_PFT, 'pc', landpc, LAI_pcs, 1)
>>>>>>> 8482a1f1
#else
         SITE_LAI_pfts_clim(:,month) = LAI_pcs(:,1)
#endif
      ! loop end of month
      ENDDO

      ! IF (p_is_worker) THEN
      !    IF (allocated(LAI_patches)) deallocate(LAI_patches)
      !    IF (allocated(LAI_pcs    )) deallocate(LAI_pcs    )
      !    IF (allocated(lai_one    )) deallocate(lai_one    )
      !    IF (allocated(pct_one    )) deallocate(pct_one    )
      !    IF (allocated(pct_pft_one)) deallocate(pct_pft_one)
      !    IF (allocated(area_one   )) deallocate(area_one   )
      ! ENDIF

      DO month = 1, 1
         IF (p_is_io) THEN
            ! change var name to MONTHLY_PFT_SAI
            CALL read_5x5_data_pft_time (dir_5x5, suffix, gridlai, 'MONTHLY_PFT_SAI', month, pftLSAI)
#ifdef USEMPI
            CALL aggregation_data_daemon (gridlai, &
               data_r8_3d_in1 = pftPCT,  n1_r8_3d_in1 = 16, &
               data_r8_3d_in2 = pftLSAI, n1_r8_3d_in2 = 16)
#endif
         ENDIF

         ! ---------------------------------------------------------------
         ! aggregate the plant leaf area index from the resolution of raw data to modelling resolution
         ! ---------------------------------------------------------------

         IF (p_is_worker) THEN
            DO ipatch = 1, numpatch

<<<<<<< HEAD
               CALL aggregation_request_data (landpatch, ipatch, gridlai, area = area_one, &
                  data_r8_3d_in1 = pftPCT,  data_r8_3d_out1 = pct_pft_one, n1_r8_3d_in1 = 16, &
                  data_r8_3d_in2 = pftLSAI, data_r8_3d_out2 = sai_pft_one, n1_r8_3d_in2 = 16)
=======
            CALL aggregation_request_data (landpatch, ipatch, gridlai, area = area_one, &
               data_r8_3d_in1 = pftPCT,  data_r8_3d_out1 = pct_pft_one, n1_r8_3d_in1 = 16, lb1_r8_3d_in1 = 0, &
               data_r8_3d_in2 = pftLSAI, data_r8_3d_out2 = sai_pft_one, n1_r8_3d_in2 = 16, lb1_r8_3d_in2 = 0)
>>>>>>> 8482a1f1

               IF (allocated(sai_one)) deallocate(sai_one)
               allocate(sai_one(size(area_one)))

               IF (allocated(pct_one)) deallocate(pct_one)
               allocate(pct_one(size(area_one)))

               pct_one = sum(pct_pft_one,dim=1)
               pct_one = max(pct_one, 1.0e-6)

               sai_one = sum(sai_pft_one * pct_pft_one, dim=1) / pct_one
               SAI_patches(ipatch) = sum(sai_one * area_one) / sum(area_one)

               IF (patchtypes(landpatch%settyp(ipatch)) == 0) THEN
                  ipc = patch2pc(ipatch)
                  DO ipft = 0, N_PFT-1
                     sumarea = sum(pct_pft_one(ipft,:) * area_one)
                     IF (sumarea > 0) THEN
                        SAI_pcs(ipft,ipc) = sum(sai_pft_one(ipft,:) * pct_pft_one(ipft,:) * area_one) / sumarea
                     ELSE
                        SAI_pcs(ipft,ipc) = SAI_patches(ipatch)
                     ENDIF
                  ENDDO
               ENDIF
            ENDDO

#ifdef USEMPI
            CALL aggregation_worker_done ()
#endif
         ENDIF

         write(c2,'(i2.2)') month
#ifdef CLMDEBUG
         CALL check_vector_data ('SAI_patches ' // trim(c2), SAI_patches)
         CALL check_vector_data ('SAI_pcs     ' // trim(c2), SAI_pcs   )
#endif
#ifdef USEMPI
         CALL mpi_barrier (p_comm_glb, p_err)
#endif

         ! ---------------------------------------------------
         ! write out the plant stem area index of grid patches
         ! ---------------------------------------------------
#ifndef SinglePoint
<<<<<<< HEAD
         lndname = trim(landdir)//trim(cyear)//'/SAI_patches'//trim(c2)//'.nc'
         CALL ncio_create_file_vector (lndname, landpatch)
         CALL ncio_define_dimension_vector (lndname, landpatch, 'patch')
         CALL ncio_write_vector (lndname, 'SAI_patches', 'patch', landpatch, SAI_patches, 1)

         lndname = trim(landdir)//trim(cyear)//'/SAI_pcs'//trim(c2)//'.nc'
         CALL ncio_create_file_vector (lndname, landpc)
         CALL ncio_define_dimension_vector (lndname, landpc, 'pc')
         CALL ncio_define_dimension_vector (lndname, landpc, 'pft', N_PFT)
         CALL ncio_write_vector (lndname, 'SAI_pcs', 'pft', N_PFT, 'pc', landpc, SAI_pcs, 1)
=======
      lndname = trim(landdir)//'/SAI_patches'//trim(c2)//'.nc'
      CALL ncio_create_file_vector (lndname, landpatch)
      CALL ncio_define_dimension_vector (lndname, landpatch, 'patch')
      CALL ncio_write_vector (lndname, 'SAI_patches', 'patch', landpatch, SAI_patches, 1)

#ifdef SrfdataDiag
      typpatch = (/(ityp, ityp = 0, N_land_classification)/)
      lndname  = trim(dir_model_landdata) // '/diag/SAI_patch.nc'
      varname  = 'SAI_' // trim(c2)
      CALL srfdata_map_and_write (SAI_patches, landpatch%settyp, typpatch, m_patch2diag, &
         -1.0e36_r8, lndname, trim(varname), compress = 1, write_mode = 'one')
#endif

      lndname = trim(landdir)//'/SAI_pcs'//trim(c2)//'.nc'
      CALL ncio_create_file_vector (lndname, landpc)
      CALL ncio_define_dimension_vector (lndname, landpc, 'pc')
      CALL ncio_define_dimension_vector (lndname, landpc, 'pft', N_PFT)
      CALL ncio_write_vector (lndname, 'SAI_pcs', 'pft', N_PFT, 'pc', landpc, SAI_pcs, 1)
>>>>>>> 8482a1f1
#else
         !TODO: single points
         SITE_SAI_pfts_clim(:,month) = SAI_pcs(:,1)
#endif
      ! loop end of month
      ENDDO
   ENDDO
   IF (p_is_worker) THEN
      IF (allocated(LAI_patches)) deallocate(LAI_patches)
      IF (allocated(LAI_pcs    )) deallocate(LAI_pcs    )
      IF (allocated(lai_one    )) deallocate(lai_one    )
      IF (allocated(SAI_patches)) deallocate(SAI_patches)
      IF (allocated(SAI_pcs    )) deallocate(SAI_pcs    )
      IF (allocated(sai_one    )) deallocate(sai_one    )
      IF (allocated(pct_one    )) deallocate(pct_one    )
      IF (allocated(pct_pft_one)) deallocate(pct_pft_one)
      IF (allocated(area_one   )) deallocate(area_one   )
   ENDIF
#endif

END SUBROUTINE aggregation_LAI<|MERGE_RESOLUTION|>--- conflicted
+++ resolved
@@ -129,7 +129,7 @@
          end_year   = DEF_LC_YEAR
          ntime      = 12
       ENDIF
-   ! 8-days LAI
+   ! 8-day LAI
    ELSE
       start_year = DEF_simulation_time%start_year
       end_year   = DEF_simulation_time%end_year
@@ -226,7 +226,7 @@
          IF (DEF_LAI_CLIM) THEN
             lndname = trim(landdir) // trim(cyear) // '/LAI_patches' // trim(c3) // '.nc'
          ELSE
-            !TODO: rename filename of 8-days LAI
+            !TODO: rename filename of 8-day LAI
             lndname = trim(landdir) // trim(cyear) // '/LAI_patches' // trim(c3) // '.nc'
          ENDIF
 
@@ -240,11 +240,11 @@
          IF (DEF_LAI_CLIM) THEN
             varname = 'LAI_' // trim(c3)
          ELSE
-            !TODO: rename file name of 8-days LAI
-            varname = 'LAI_8-days' // '_' // trim(c3)
+            !TODO: rename file name of 8-day LAI
+            varname = 'LAI_8-day_' // '_' // trim(c3)
          ENDIF
          CALL srfdata_map_and_write (LAI_patches, landpatch%settyp, typpatch, m_patch2diag, &
-            -1.0e36_r8, lndname, trim(varname), compress = 1, write_mode = 'one')
+            -1.0e36_r8, lndname, trim(varname), compress = 0, write_mode = 'one')
 #endif
 #else
          ! single point cases
@@ -328,28 +328,16 @@
             CALL ncio_write_vector (lndname, 'SAI_patches', 'patch', landpatch, SAI_patches, 1)
 
 #ifdef SrfdataDiag
-<<<<<<< HEAD
             typpatch = (/(ityp, ityp = 0, N_land_classification)/)
             lndname  = trim(dir_model_landdata) // '/diag/SAI_patch_'// trim(cyear) // '.nc'
             IF (DEF_LAI_CLIM) THEN
                varname = 'SAI_' // trim(c3)
             ELSE
                !TODO: rename varname
-               varname = 'SAI_8-days' // '_' // trim(c3)
+               varname = 'SAI_8-day_' // '_' // trim(c3)
             ENDIF
             CALL srfdata_map_and_write (SAI_patches, landpatch%settyp, typpatch, m_patch2diag, &
                -1.0e36_r8, lndname, trim(varname), compress = 0, write_mode = 'one')
-=======
-         typpatch = (/(ityp, ityp = 0, N_land_classification)/)
-         lndname  = trim(dir_model_landdata) // '/diag/SAI_patch.nc'
-         IF (DEF_LAI_CLIM) THEN
-            varname = 'SAI_' // trim(c3)
-         ELSE
-            varname = 'SAI_' // trim(cyear) // '_' // trim(c3)
-         ENDIF
-         CALL srfdata_map_and_write (SAI_patches, landpatch%settyp, typpatch, m_patch2diag, &
-            -1.0e36_r8, lndname, trim(varname), compress = 1, write_mode = 'one')
->>>>>>> 8482a1f1
 #endif
 #else
             !TODO: single point case
@@ -403,7 +391,7 @@
          CALL read_5x5_data_pft (dir_5x5, suffix, gridlai, 'PCT_PFT', pftPCT)
       ENDIF
 
-      DO month = 1, 1
+      DO month = 1, 12
          IF (p_is_io) THEN
             CALL read_5x5_data_pft_time (dir_5x5, suffix, gridlai, 'MONTHLY_PFT_LAI', month, pftLSAI)
 #ifdef USEMPI
@@ -419,16 +407,9 @@
 
          IF (p_is_worker) THEN
             DO ipatch = 1, numpatch
-
-<<<<<<< HEAD
                CALL aggregation_request_data (landpatch, ipatch, gridlai, area = area_one, &
-                  data_r8_3d_in1 = pftPCT,  data_r8_3d_out1 = pct_pft_one, n1_r8_3d_in1 = 16, &
-                  data_r8_3d_in2 = pftLSAI, data_r8_3d_out2 = lai_pft_one, n1_r8_3d_in2 = 16)
-=======
-            CALL aggregation_request_data (landpatch, ipatch, gridlai, area = area_one, &
-               data_r8_3d_in1 = pftPCT,  data_r8_3d_out1 = pct_pft_one, n1_r8_3d_in1 = 16, lb1_r8_3d_in1 = 0, &
-               data_r8_3d_in2 = pftLSAI, data_r8_3d_out2 = lai_pft_one, n1_r8_3d_in2 = 16, lb1_r8_3d_in2 = 0)
->>>>>>> 8482a1f1
+                  data_r8_3d_in1 = pftPCT,  data_r8_3d_out1 = pct_pft_one, n1_r8_3d_in1 = 16, lb1_r8_3d_in1 = 0, &
+                  data_r8_3d_in2 = pftLSAI, data_r8_3d_out2 = lai_pft_one, n1_r8_3d_in2 = 16, lb1_r8_3d_in2 = 0)
 
                IF (allocated(lai_one)) deallocate(lai_one)
                allocate(lai_one(size(area_one)))
@@ -484,19 +465,11 @@
          CALL ncio_write_vector (lndname, 'LAI_patches', 'patch', landpatch, LAI_patches, 1)
 
 #ifdef SrfdataDiag
-<<<<<<< HEAD
          typpatch = (/(ityp, ityp = 0, N_land_classification)/)
          lndname  = trim(dir_model_landdata) // '/diag/LAI_patch_' // trim(cyear) // '.nc'
          varname  = 'LAI_' // trim(c2)
          CALL srfdata_map_and_write (LAI_patches, landpatch%settyp, typpatch, m_patch2diag, &
             -1.0e36_r8, lndname, trim(varname), compress = 0, write_mode = 'one')
-=======
-      typpatch = (/(ityp, ityp = 0, N_land_classification)/)
-      lndname  = trim(dir_model_landdata) // '/diag/LAI_patch.nc'
-      varname  = 'LAI_' // trim(c2)
-      CALL srfdata_map_and_write (LAI_patches, landpatch%settyp, typpatch, m_patch2diag, &
-         -1.0e36_r8, lndname, trim(varname), compress = 1, write_mode = 'one')
->>>>>>> 8482a1f1
 #endif
 
          lndname = trim(landdir)//trim(cyear)//'/LAI_pfts'//trim(c2)//'.nc'
@@ -510,17 +483,10 @@
 #else
          typpft  = (/(ityp, ityp = 0, N_PFT+N_CFT-1)/)
 #endif
-<<<<<<< HEAD
          lndname = trim(dir_model_landdata) // '/diag/LAI_pft_' // trim(cyear) // '.nc'
          varname = 'LAI_pft_' // trim(c2)
          CALL srfdata_map_and_write (LAI_pfts, landpft%settyp, typpft, m_pft2diag, &
             -1.0e36_r8, lndname, trim(varname), compress = 0, write_mode = 'one')
-=======
-      lndname = trim(dir_model_landdata) // '/diag/LAI_pft.nc'
-      varname = 'LAI_' // trim(c2)
-      CALL srfdata_map_and_write (LAI_pfts, landpft%settyp, typpft, m_pft2diag, &
-         -1.0e36_r8, lndname, trim(varname), compress = 1, write_mode = 'one')
->>>>>>> 8482a1f1
 #endif
 #else
          !TODO: single point case
@@ -538,7 +504,7 @@
       !    IF (allocated(area_one   )) deallocate(area_one   )
       ! ENDIF
 
-      DO month = 1, 1
+      DO month = 1, 12
          IF (p_is_io) THEN
             CALL read_5x5_data_pft_time (dir_5x5, suffix, gridlai, 'MONTHLY_PFT_SAI', month, pftLSAI)
 #ifdef USEMPI
@@ -555,15 +521,9 @@
          IF (p_is_worker) THEN
             DO ipatch = 1, numpatch
 
-<<<<<<< HEAD
                CALL aggregation_request_data (landpatch, ipatch, gridlai, area = area_one, &
-                  data_r8_3d_in1 = pftPCT,  data_r8_3d_out1 = pct_pft_one, n1_r8_3d_in1 = 16, &
-                  data_r8_3d_in2 = pftLSAI, data_r8_3d_out2 = sai_pft_one, n1_r8_3d_in2 = 16)
-=======
-            CALL aggregation_request_data (landpatch, ipatch, gridlai, area = area_one, &
-               data_r8_3d_in1 = pftPCT,  data_r8_3d_out1 = pct_pft_one, n1_r8_3d_in1 = 16, lb1_r8_3d_in1 = 0, &
-               data_r8_3d_in2 = pftLSAI, data_r8_3d_out2 = sai_pft_one, n1_r8_3d_in2 = 16, lb1_r8_3d_in2 = 0)
->>>>>>> 8482a1f1
+                  data_r8_3d_in1 = pftPCT,  data_r8_3d_out1 = pct_pft_one, n1_r8_3d_in1 = 16, lb1_r8_3d_in1 = 0, &
+                  data_r8_3d_in2 = pftLSAI, data_r8_3d_out2 = sai_pft_one, n1_r8_3d_in2 = 16, lb1_r8_3d_in2 = 0)
 
                IF (allocated(sai_one)) deallocate(sai_one)
                allocate(sai_one(size(area_one)))
@@ -619,19 +579,11 @@
          CALL ncio_write_vector (lndname, 'SAI_patches', 'patch', landpatch, SAI_patches, 1)
 
 #ifdef SrfdataDiag
-<<<<<<< HEAD
          typpatch = (/(ityp, ityp = 0, N_land_classification)/)
          lndname  = trim(dir_model_landdata) // '/diag/SAI_patch_'// trim(cyear) // '.nc'
          varname  = 'SAI_' // trim(c2)
          CALL srfdata_map_and_write (SAI_patches, landpatch%settyp, typpatch, m_patch2diag, &
             -1.0e36_r8, lndname, trim(varname), compress = 0, write_mode = 'one')
-=======
-      typpatch = (/(ityp, ityp = 0, N_land_classification)/)
-      lndname  = trim(dir_model_landdata) // '/diag/SAI_patch.nc'
-      varname  = 'SAI_' // trim(c2)
-      CALL srfdata_map_and_write (SAI_patches, landpatch%settyp, typpatch, m_patch2diag, &
-         -1.0e36_r8, lndname, trim(varname), compress = 1, write_mode = 'one')
->>>>>>> 8482a1f1
 #endif
 
          lndname = trim(landdir)//trim(cyear)//'/SAI_pfts'//trim(c2)//'.nc'
@@ -645,17 +597,10 @@
 #else
          typpft  = (/(ityp, ityp = 0, N_PFT+N_CFT-1)/)
 #endif
-<<<<<<< HEAD
          lndname = trim(dir_model_landdata) // '/diag/SAI_pft_'// trim(cyear) // '.nc'
          varname = 'SAI_pft_' // trim(c2)
          CALL srfdata_map_and_write (SAI_pfts, landpft%settyp, typpft, m_pft2diag, &
             -1.0e36_r8, lndname, trim(varname), compress = 0, write_mode = 'one')
-=======
-      lndname = trim(dir_model_landdata) // '/diag/SAI_pft.nc'
-      varname = 'SAI_' // trim(c2)
-      CALL srfdata_map_and_write (SAI_pfts, landpft%settyp, typpft, m_pft2diag, &
-         -1.0e36_r8, lndname, trim(varname), compress = 1, write_mode = 'one')
->>>>>>> 8482a1f1
 #endif
 #else
          SITE_SAI_pfts_clim(:,month) = SAI_pfts(:)
@@ -722,7 +667,7 @@
          CALL read_5x5_data_pft (dir_5x5, suffix, gridlai, 'PCT_PFT', pftPCT)
       ENDIF
 
-      DO month = 1, 1
+      DO month = 1, 12
          IF (p_is_io) THEN
             ! change var name to MONTHLY_PFT_LAI
             CALL read_5x5_data_pft_time (dir_5x5, suffix, gridlai, 'MONTHLY_PFT_LAI', month, pftLSAI)
@@ -739,16 +684,9 @@
 
          IF (p_is_worker) THEN
             DO ipatch = 1, numpatch
-
-<<<<<<< HEAD
                CALL aggregation_request_data (landpatch, ipatch, gridlai, area = area_one, &
-                  data_r8_3d_in1 = pftPCT,  data_r8_3d_out1 = pct_pft_one, n1_r8_3d_in1 = 16, &
-                  data_r8_3d_in2 = pftLSAI, data_r8_3d_out2 = lai_pft_one, n1_r8_3d_in2 = 16)
-=======
-            CALL aggregation_request_data (landpatch, ipatch, gridlai, area = area_one, &
-               data_r8_3d_in1 = pftPCT,  data_r8_3d_out1 = pct_pft_one, n1_r8_3d_in1 = 16, lb1_r8_3d_in1 = 0, &
-               data_r8_3d_in2 = pftLSAI, data_r8_3d_out2 = lai_pft_one, n1_r8_3d_in2 = 16, lb1_r8_3d_in2 = 0)
->>>>>>> 8482a1f1
+                  data_r8_3d_in1 = pftPCT,  data_r8_3d_out1 = pct_pft_one, n1_r8_3d_in1 = 16, lb1_r8_3d_in1 = 0, &
+                  data_r8_3d_in2 = pftLSAI, data_r8_3d_out2 = lai_pft_one, n1_r8_3d_in2 = 16, lb1_r8_3d_in2 = 0)
 
                IF (allocated(lai_one)) deallocate(lai_one)
                allocate(lai_one(size(area_one)))
@@ -793,7 +731,6 @@
          ! write out the plant leaf area index of grid patches
          ! ---------------------------------------------------
 #ifndef SinglePoint
-<<<<<<< HEAD
          lndname = trim(landdir)//trim(cyear)//'/LAI_patches'//trim(c2)//'.nc'
          CALL ncio_create_file_vector (lndname, landpatch)
          CALL ncio_define_dimension_vector (lndname, landpatch, 'patch')
@@ -804,26 +741,6 @@
          CALL ncio_define_dimension_vector (lndname, landpc, 'pc')
          CALL ncio_define_dimension_vector (lndname, landpc, 'pft', N_PFT)
          CALL ncio_write_vector (lndname, 'LAI_pcs', 'pft', N_PFT, 'pc', landpc, LAI_pcs, 1)
-=======
-      lndname = trim(landdir)//'/LAI_patches'//trim(c2)//'.nc'
-      CALL ncio_create_file_vector (lndname, landpatch)
-      CALL ncio_define_dimension_vector (lndname, landpatch, 'patch')
-      CALL ncio_write_vector (lndname, 'LAI_patches', 'patch', landpatch, LAI_patches, 1)
-
-#ifdef SrfdataDiag
-      typpatch = (/(ityp, ityp = 0, N_land_classification)/)
-      lndname  = trim(dir_model_landdata) // '/diag/LAI_patch.nc'
-      varname  = 'LAI_' // trim(c2)
-      CALL srfdata_map_and_write (LAI_patches, landpatch%settyp, typpatch, m_patch2diag, &
-         -1.0e36_r8, lndname, trim(varname), compress = 1, write_mode = 'one')
-#endif
-
-      lndname = trim(landdir)//'/LAI_pcs'//trim(c2)//'.nc'
-      CALL ncio_create_file_vector (lndname, landpc)
-      CALL ncio_define_dimension_vector (lndname, landpc, 'pc')
-      CALL ncio_define_dimension_vector (lndname, landpc, 'pft', N_PFT)
-      CALL ncio_write_vector (lndname, 'LAI_pcs', 'pft', N_PFT, 'pc', landpc, LAI_pcs, 1)
->>>>>>> 8482a1f1
 #else
          SITE_LAI_pfts_clim(:,month) = LAI_pcs(:,1)
 #endif
@@ -839,7 +756,7 @@
       !    IF (allocated(area_one   )) deallocate(area_one   )
       ! ENDIF
 
-      DO month = 1, 1
+      DO month = 1, 12
          IF (p_is_io) THEN
             ! change var name to MONTHLY_PFT_SAI
             CALL read_5x5_data_pft_time (dir_5x5, suffix, gridlai, 'MONTHLY_PFT_SAI', month, pftLSAI)
@@ -857,15 +774,9 @@
          IF (p_is_worker) THEN
             DO ipatch = 1, numpatch
 
-<<<<<<< HEAD
                CALL aggregation_request_data (landpatch, ipatch, gridlai, area = area_one, &
-                  data_r8_3d_in1 = pftPCT,  data_r8_3d_out1 = pct_pft_one, n1_r8_3d_in1 = 16, &
-                  data_r8_3d_in2 = pftLSAI, data_r8_3d_out2 = sai_pft_one, n1_r8_3d_in2 = 16)
-=======
-            CALL aggregation_request_data (landpatch, ipatch, gridlai, area = area_one, &
-               data_r8_3d_in1 = pftPCT,  data_r8_3d_out1 = pct_pft_one, n1_r8_3d_in1 = 16, lb1_r8_3d_in1 = 0, &
-               data_r8_3d_in2 = pftLSAI, data_r8_3d_out2 = sai_pft_one, n1_r8_3d_in2 = 16, lb1_r8_3d_in2 = 0)
->>>>>>> 8482a1f1
+                  data_r8_3d_in1 = pftPCT,  data_r8_3d_out1 = pct_pft_one, n1_r8_3d_in1 = 16, lb1_r8_3d_in1 = 0, &
+                  data_r8_3d_in2 = pftLSAI, data_r8_3d_out2 = sai_pft_one, n1_r8_3d_in2 = 16, lb1_r8_3d_in2 = 0)
 
                IF (allocated(sai_one)) deallocate(sai_one)
                allocate(sai_one(size(area_one)))
@@ -910,7 +821,6 @@
          ! write out the plant stem area index of grid patches
          ! ---------------------------------------------------
 #ifndef SinglePoint
-<<<<<<< HEAD
          lndname = trim(landdir)//trim(cyear)//'/SAI_patches'//trim(c2)//'.nc'
          CALL ncio_create_file_vector (lndname, landpatch)
          CALL ncio_define_dimension_vector (lndname, landpatch, 'patch')
@@ -921,26 +831,6 @@
          CALL ncio_define_dimension_vector (lndname, landpc, 'pc')
          CALL ncio_define_dimension_vector (lndname, landpc, 'pft', N_PFT)
          CALL ncio_write_vector (lndname, 'SAI_pcs', 'pft', N_PFT, 'pc', landpc, SAI_pcs, 1)
-=======
-      lndname = trim(landdir)//'/SAI_patches'//trim(c2)//'.nc'
-      CALL ncio_create_file_vector (lndname, landpatch)
-      CALL ncio_define_dimension_vector (lndname, landpatch, 'patch')
-      CALL ncio_write_vector (lndname, 'SAI_patches', 'patch', landpatch, SAI_patches, 1)
-
-#ifdef SrfdataDiag
-      typpatch = (/(ityp, ityp = 0, N_land_classification)/)
-      lndname  = trim(dir_model_landdata) // '/diag/SAI_patch.nc'
-      varname  = 'SAI_' // trim(c2)
-      CALL srfdata_map_and_write (SAI_patches, landpatch%settyp, typpatch, m_patch2diag, &
-         -1.0e36_r8, lndname, trim(varname), compress = 1, write_mode = 'one')
-#endif
-
-      lndname = trim(landdir)//'/SAI_pcs'//trim(c2)//'.nc'
-      CALL ncio_create_file_vector (lndname, landpc)
-      CALL ncio_define_dimension_vector (lndname, landpc, 'pc')
-      CALL ncio_define_dimension_vector (lndname, landpc, 'pft', N_PFT)
-      CALL ncio_write_vector (lndname, 'SAI_pcs', 'pft', N_PFT, 'pc', landpc, SAI_pcs, 1)
->>>>>>> 8482a1f1
 #else
          !TODO: single points
          SITE_SAI_pfts_clim(:,month) = SAI_pcs(:,1)
