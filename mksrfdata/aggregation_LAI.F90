#include <define.h>

SUBROUTINE aggregation_LAI (gridlai, dir_rawdata, dir_model_landdata)
   ! ----------------------------------------------------------------------
   ! 1. Global land cover types (updated with the specific dataset)
   !
   ! 2. Global Plant Leaf Area Index
   !    (http://globalchange.bnu.edu.cn)
   !    Yuan H., et al., 2011:
   !    Reprocessing the MODIS Leaf Area Index products for land surface
   !    and climate modelling. Remote Sensing of Environment, 115: 1171-1187.
   !
   ! Created by Yongjiu Dai, 02/2014
   !
   !
   ! ----------------------------------------------------------------------
   USE precision
   USE GlobalVars
   USE mod_namelist
   USE spmd_task
   USE mod_grid
   USE mod_landpatch
   USE ncio_block
   USE ncio_vector
#ifdef CLMDEBUG
   USE mod_colm_debug
#endif

   USE mod_aggregation

   USE LC_Const
   USE mod_5x5_data
#ifdef PFT_CLASSIFICATION
   USE mod_landpft
#endif
#ifdef PC_CLASSIFICATION
   USE mod_landpc
#endif
#ifdef SinglePoint
   USE mod_single_srfdata
#endif

   IMPLICIT NONE

   ! arguments:

   TYPE(grid_type),  intent(in) :: gridlai
   CHARACTER(LEN=*), intent(in) :: dir_rawdata
   CHARACTER(LEN=*), intent(in) :: dir_model_landdata

   ! local variables:
   ! ----------------------------------------------------------------------
   CHARACTER(len=256) :: landdir, lndname

   TYPE (block_data_real8_2d) :: LAI          ! plant leaf area index (m2/m2)
   REAL(r8), allocatable :: LAI_patches(:), lai_one(:), area_one(:)
   INTEGER :: itime, ntime, Julian_day, ipatch
   CHARACTER(LEN=4) :: c2, c3, cyear
   integer :: start_year, end_year, YY

   ! for IGBP data
   CHARACTER(len=256) :: dir_5x5, suffix
   INTEGER :: month
   TYPE (block_data_real8_2d) :: SAI          ! plant stem area index (m2/m2)
   REAL(r8), allocatable :: SAI_patches(:), sai_one(:)

   ! for PFT
   TYPE (block_data_real8_3d) :: pftLSAI, pftPCT
   REAL(r8), allocatable :: pct_one (:), pct_pft_one(:,:)
   REAL(r8), allocatable :: LAI_pfts(:), lai_pft_one(:,:)
   REAL(r8), allocatable :: SAI_pfts(:), sai_pft_one(:,:)
   INTEGER :: p, ip

   ! for PC
   REAL(r8), allocatable :: LAI_pcs(:,:), SAI_pcs(:,:)
   INTEGER :: ipc, ipft
   REAL(r8) :: sumarea

   landdir = trim(dir_model_landdata) // '/LAI/'

#ifdef USEMPI
   CALL mpi_barrier (p_comm_glb, p_err)
#endif
   IF (p_is_master) THEN
      write(*,'(/, A)') 'Aggregate LAI ...'
      CALL system('mkdir -p ' // trim(adjustl(landdir)))
   ENDIF
#ifdef USEMPI
   CALL mpi_barrier (p_comm_glb, p_err)
#endif

#ifdef SinglePoint
   IF (USE_SITE_LAI) THEN
      RETURN
   ENDIF
#endif

   ! ................................................
   ! ... global plant leaf area index
   ! ................................................

#if (defined USGS_CLASSIFICATION || defined IGBP_CLASSIFICATION)
   IF (DEF_LAI_CLIM) THEN
      start_year = 1
      end_year   = 1
      ntime = 12
   ELSE
      start_year = DEF_simulation_time%start_year
      end_year   = DEF_simulation_time%end_year
      ntime = 46
   ENDIF

   ! ----- LAI -----
   IF (p_is_io) THEN
      CALL allocate_block_data (gridlai, LAI)
   ENDIF

   IF (p_is_worker) THEN
      allocate (LAI_patches (numpatch))
   ENDIF

#ifdef SinglePoint
   IF (DEF_LAI_CLIM) THEN
      allocate (SITE_LAI_clim (12))
   ELSE
      allocate (SITE_LAI_year (start_year:end_year))
      SITE_LAI_year = (/(YY, YY = start_year, end_year)/)

      allocate (SITE_LAI_modis (46,start_year:end_year))
   ENDIF
#endif

   DO YY = start_year, end_year

      IF (.not. DEF_LAI_CLIM) THEN
         write(cyear,'(i4.4)') YY
         CALL system('mkdir -p ' // trim(landdir) // '/' // trim(cyear))
      ENDIF

      DO itime = 1, ntime
         ! -----------------------
         ! read in leaf area index
         ! -----------------------
         IF (DEF_LAI_CLIM) THEN
            write(c3, '(i2.2)') itime
         ELSE
            Julian_day = 1 + (itime-1)*8
            write(c3, '(i3.3)') Julian_day
         ENDIF

         IF (p_is_master) THEN
            write(*,'(A,I4,A1,I3,A1,I3)') 'Aggregate LAI :', YY, ':', itime, '/', ntime
         endif

         IF (p_is_io) THEN
            IF (DEF_LAI_CLIM) THEN
<<<<<<< HEAD
               dir_modis = trim(DEF_dir_rawdata) // '/plant_15s_clim'
               CALL modis_read_data_time (dir_modis, 'MONTHLY_LC_LAI', gridlai, itime, LAI)
=======
               dir_5x5 = trim(dir_rawdata) // '/plant_15s_clim' 
               suffix  = 'MOD2005'
               CALL read_5x5_data_time (dir_5x5, suffix, gridlai, 'MONTHLY_LC_LAI', itime, LAI)
>>>>>>> 3c0e1af6
            ELSE
               lndname = trim(dir_rawdata)//'/lai_15s_8day/lai_8-day_15s_'//trim(cyear)//'.nc'
               CALL ncio_read_block_time (lndname, 'lai', gridlai, itime, LAI)
               CALL block_data_linear_transform (LAI, scl = 0.1)
            ENDIF

#ifdef USEMPI
            CALL aggregation_data_daemon (gridlai, data_r8_2d_in1 = LAI)
#endif
         ENDIF


         ! ---------------------------------------------------------------
         ! aggregate the plant leaf area index from the resolution of raw data to modelling resolution
         ! ---------------------------------------------------------------

         IF (p_is_worker) THEN
            DO ipatch = 1, numpatch
               CALL aggregation_request_data (landpatch, ipatch, gridlai, area = area_one, &
                  data_r8_2d_in1 = LAI, data_r8_2d_out1 = lai_one)
               LAI_patches(ipatch) = sum(lai_one * area_one) / sum(area_one)
            ENDDO

#ifdef USEMPI
            CALL aggregation_worker_done ()
#endif
         ENDIF

#ifdef CLMDEBUG
         CALL check_vector_data ('LAI value '//trim(c3), LAI_patches)
#endif

#ifdef USEMPI
         CALL mpi_barrier (p_comm_glb, p_err)
#endif
         ! ---------------------------------------------------
         ! write out the plant leaf area index of grid patches
         ! ---------------------------------------------------
#ifndef SinglePoint
         IF (DEF_LAI_CLIM) THEN
            lndname = trim(landdir) // '/LAI_patches' // trim(c3) // '.nc'
         ELSE
            lndname = trim(landdir) // '/' // trim(cyear) // '/LAI_patches' // trim(c3) // '.nc'
         ENDIF

         CALL ncio_create_file_vector (lndname, landpatch)
         CALL ncio_define_dimension_vector (lndname, landpatch, 'patch')
         CALL ncio_write_vector (lndname, 'LAI_patches', 'patch', landpatch, LAI_patches, 1)
#else
         IF (DEF_LAI_CLIM) THEN
            SITE_LAI_clim(itime) = LAI_patches(1)
         ELSE
            SITE_LAI_modis(itime,YY) = LAI_patches(1)
         ENDIF
#endif
      ENDDO
   ENDDO

   ! ----- SAI -----
   IF (DEF_LAI_CLIM) THEN

      IF (p_is_io) THEN
         CALL allocate_block_data (gridlai, SAI)
      ENDIF
      IF (p_is_worker) THEN
         allocate (SAI_patches (numpatch))
      ENDIF
#ifdef SinglePoint
      allocate (SITE_SAI_clim (12))
#endif

<<<<<<< HEAD
      dir_modis = trim(DEF_dir_rawdata) // '/plant_15s_clim'
=======
      dir_5x5 = trim(dir_rawdata) // '/plant_15s_clim' 
      suffix  = 'MOD2005'
>>>>>>> 3c0e1af6

      DO itime = 1, 12
         write(c3, '(i2.2)') itime

         IF (p_is_master) THEN
            write(*,'(A,I3,A1,I3)') 'Aggregate SAI :', itime, '/', itime
         endif

         IF (p_is_io) THEN
            CALL read_5x5_data_time (dir_5x5, suffix, gridlai, 'MONTHLY_LC_SAI', itime, SAI)

#ifdef USEMPI
            CALL aggregation_data_daemon (gridlai, data_r8_2d_in1 = SAI)
#endif
         ENDIF

         ! ---------------------------------------------------------------
         ! aggregate the plant stem area index from the resolution of raw data to modelling resolution
         ! ---------------------------------------------------------------

         IF (p_is_worker) THEN
            DO ipatch = 1, numpatch

               CALL aggregation_request_data (landpatch, ipatch, gridlai, area = area_one, &
                  data_r8_2d_in1 = SAI, data_r8_2d_out1 = sai_one)
               SAI_patches(ipatch) = sum(sai_one * area_one) / sum(area_one)

            ENDDO

#ifdef USEMPI
            CALL aggregation_worker_done ()
#endif
         ENDIF

#ifdef CLMDEBUG
         CALL check_vector_data ('SAI value '//trim(c3), SAI_patches)
#endif

#ifdef USEMPI
         CALL mpi_barrier (p_comm_glb, p_err)
#endif
         ! ---------------------------------------------------
         ! write out the plant leaf area index of grid patches
         ! ---------------------------------------------------
#ifndef SinglePoint
         lndname = trim(landdir) // '/SAI_patches' // trim(c3) // '.nc'
         CALL ncio_create_file_vector (lndname, landpatch)
         CALL ncio_define_dimension_vector (lndname, landpatch, 'patch')
         CALL ncio_write_vector (lndname, 'SAI_patches', 'patch', landpatch, SAI_patches, 1)
#else
         SITE_SAI_clim(itime) = SAI_patches(1)
#endif
      ENDDO
   ENDIF
#endif

#ifdef PFT_CLASSIFICATION
   IF (p_is_io) THEN
      CALL allocate_block_data (gridlai, pftLSAI, N_PFT_modis, lb1 = 0)
      CALL allocate_block_data (gridlai, pftPCT,  N_PFT_modis, lb1 = 0)
   ENDIF
<<<<<<< HEAD

   dir_modis = trim(DEF_dir_rawdata) // '/plant_15s_clim'

=======
     
   dir_5x5 = trim(dir_rawdata) // '/plant_15s_clim' 
   suffix  = 'MOD2005'
      
>>>>>>> 3c0e1af6
   IF (p_is_io) THEN
      CALL read_5x5_data_pft (dir_5x5, suffix, gridlai, 'PCT_PFT', pftPCT)
   ENDIF

   IF (p_is_worker) THEN
      allocate(LAI_patches (numpatch))
      allocate(LAI_pfts    (numpft  ))
   ENDIF

#ifdef SinglePoint
   allocate (SITE_LAI_pfts_clim (numpft,12))
#endif

   DO month = 1, 12
      IF (p_is_io) THEN
         CALL read_5x5_data_pft_time (dir_5x5, suffix, gridlai, 'MONTHLY_LAI', month, pftLSAI)
#ifdef USEMPI
         CALL aggregation_data_daemon (gridlai, &
            data_r8_3d_in1 = pftPCT,  n1_r8_3d_in1 = 16, &
            data_r8_3d_in2 = pftLSAI, n1_r8_3d_in2 = 16)
#endif
      ENDIF

      ! ---------------------------------------------------------------
      ! aggregate the plant leaf area index from the resolution of raw data to modelling resolution
      ! ---------------------------------------------------------------

      IF (p_is_worker) THEN
         DO ipatch = 1, numpatch

<<<<<<< HEAD
            CALL aggregation_pft_request_data (ipatch, gridlai, pftPCT, pct_pft_one, &
               area = area_one, data3 = pftLSAI, dout3 = lai_pft_one)

=======
            CALL aggregation_request_data (landpatch, ipatch, gridlai, area = area_one, &
               data_r8_3d_in1 = pftPCT,  data_r8_3d_out1 = pct_pft_one, n1_r8_3d_in1 = 16, &
               data_r8_3d_in2 = pftLSAI, data_r8_3d_out2 = lai_pft_one, n1_r8_3d_in2 = 16)
               
>>>>>>> 3c0e1af6
            IF (allocated(lai_one)) deallocate(lai_one)
            allocate(lai_one(size(area_one)))

            IF (allocated(pct_one)) deallocate(pct_one)
            allocate(pct_one(size(area_one)))

            pct_one = sum(pct_pft_one,dim=1)
            pct_one = max(pct_one, 1.0e-6)

            lai_one = sum(lai_pft_one * pct_pft_one, dim=1) / pct_one
            LAI_patches(ipatch) = sum(lai_one * area_one) / sum(area_one)

            IF (landpatch%settyp(ipatch) == 1) THEN
               DO ip = patch_pft_s(ipatch), patch_pft_e(ipatch)
                  p = landpft%settyp(ip)
                  sumarea = sum(pct_pft_one(p,:) * area_one)
                  IF (sumarea > 0) THEN
                     LAI_pfts(ip) = sum(lai_pft_one(p,:) * pct_pft_one(p,:) * area_one) / sumarea
                  ELSE
                     LAI_pfts(ip) = LAI_patches(ipatch)
                  ENDIF
               ENDDO
#ifdef CROP
            ELSEIF (landpatch%settyp(ipatch) == 12) THEN
               ip = patch_pft_s(ipatch)
               LAI_pfts(ip) = LAI_patches(ipatch)
#endif
            ENDIF
         ENDDO

#ifdef USEMPI
         CALL aggregation_worker_done ()
#endif
      ENDIF

      write(c2,'(i2.2)') month
#ifdef CLMDEBUG
      CALL check_vector_data ('LAI_patches ' // trim(c2), LAI_patches)
      CALL check_vector_data ('LAI_pfts    ' // trim(c2), LAI_pfts   )
#endif
#ifdef USEMPI
      CALL mpi_barrier (p_comm_glb, p_err)
#endif

      ! ---------------------------------------------------
      ! write out the plant leaf area index of grid patches
      ! ---------------------------------------------------
#ifndef SinglePoint
      lndname = trim(landdir)//'/LAI_patches'//trim(c2)//'.nc'
      CALL ncio_create_file_vector (lndname, landpatch)
      CALL ncio_define_dimension_vector (lndname, landpatch, 'patch')
      CALL ncio_write_vector (lndname, 'LAI_patches', 'patch', landpatch, LAI_patches, 1)

      lndname = trim(landdir)//'/LAI_pfts'//trim(c2)//'.nc'
      CALL ncio_create_file_vector (lndname, landpft)
      CALL ncio_define_dimension_vector (lndname, landpft, 'pft')
      CALL ncio_write_vector (lndname, 'LAI_pfts', 'pft', landpft, LAI_pfts, 1)
#else
      SITE_LAI_pfts_clim(:,month) = LAI_pfts(:)
#endif

   ENDDO

   IF (p_is_worker) THEN
      IF (allocated(LAI_patches)) deallocate(LAI_patches)
      IF (allocated(LAI_pfts   )) deallocate(LAI_pfts   )
      IF (allocated(lai_one    )) deallocate(lai_one    )
      IF (allocated(pct_one    )) deallocate(pct_one    )
      IF (allocated(pct_pft_one)) deallocate(pct_pft_one)
      IF (allocated(area_one   )) deallocate(area_one   )
   ENDIF

   IF (p_is_worker) THEN
      allocate(SAI_patches (numpatch))
      allocate(SAI_pfts    (numpft  ))
   ENDIF

#ifdef SinglePoint
   allocate (SITE_SAI_pfts_clim (numpft,12))
#endif

   DO month = 1, 12
      IF (p_is_io) THEN
         CALL read_5x5_data_pft_time (dir_5x5, suffix, gridlai, 'MONTHLY_SAI', month, pftLSAI)
#ifdef USEMPI
         CALL aggregation_data_daemon (gridlai, &
            data_r8_3d_in1 = pftPCT,  n1_r8_3d_in1 = 16, &
            data_r8_3d_in2 = pftLSAI, n1_r8_3d_in2 = 16)
#endif
      ENDIF

      ! ---------------------------------------------------------------
      ! aggregate the plant leaf area index from the resolution of raw data to modelling resolution
      ! ---------------------------------------------------------------

      IF (p_is_worker) THEN
         DO ipatch = 1, numpatch

<<<<<<< HEAD
            CALL aggregation_pft_request_data (ipatch, gridlai, pftPCT, pct_pft_one, &
               area = area_one, data3 = pftLSAI, dout3 = sai_pft_one)

=======
            CALL aggregation_request_data (landpatch, ipatch, gridlai, area = area_one, &
               data_r8_3d_in1 = pftPCT,  data_r8_3d_out1 = pct_pft_one, n1_r8_3d_in1 = 16, &
               data_r8_3d_in2 = pftLSAI, data_r8_3d_out2 = sai_pft_one, n1_r8_3d_in2 = 16)
               
>>>>>>> 3c0e1af6
            IF (allocated(sai_one)) deallocate(sai_one)
            allocate(sai_one(size(area_one)))

            IF (allocated(pct_one)) deallocate(pct_one)
            allocate(pct_one(size(area_one)))

            pct_one = sum(pct_pft_one,dim=1)
            pct_one = max(pct_one, 1.0e-6)

            sai_one = sum(sai_pft_one * pct_pft_one, dim=1) / pct_one
            SAI_patches(ipatch) = sum(sai_one * area_one) / sum(area_one)

            IF (landpatch%settyp(ipatch) == 1) THEN
               DO ip = patch_pft_s(ipatch), patch_pft_e(ipatch)
                  p = landpft%settyp(ip)
                  sumarea = sum(pct_pft_one(p,:) * area_one)
                  IF (sumarea > 0) THEN
                     SAI_pfts(ip) = sum(sai_pft_one(p,:) * pct_pft_one(p,:) * area_one) / sumarea
                  ELSE
                     SAI_pfts(ip) = SAI_patches(ipatch)
                  ENDIF
               ENDDO
#ifdef CROP
            ELSEIF (landpatch%settyp(ipatch) == 12) THEN
               ip = patch_pft_s(ipatch)
               SAI_pfts(ip) = SAI_patches(ipatch)
#endif
            ENDIF
         ENDDO

#ifdef USEMPI
         CALL aggregation_worker_done ()
#endif
      ENDIF

      write(c2,'(i2.2)') month
#ifdef CLMDEBUG
      CALL check_vector_data ('SAI_patches ' // trim(c2), SAI_patches)
      CALL check_vector_data ('SAI_pfts    ' // trim(c2), SAI_pfts   )
#endif
#ifdef USEMPI
      CALL mpi_barrier (p_comm_glb, p_err)
#endif

      ! ---------------------------------------------------
      ! write out the plant stem area index of grid patches
      ! ---------------------------------------------------
#ifndef SinglePoint
      lndname = trim(landdir)//'/SAI_patches'//trim(c2)//'.nc'
      CALL ncio_create_file_vector (lndname, landpatch)
      CALL ncio_define_dimension_vector (lndname, landpatch, 'patch')
      CALL ncio_write_vector (lndname, 'SAI_patches', 'patch', landpatch, SAI_patches, 1)

      lndname = trim(landdir)//'/SAI_pfts'//trim(c2)//'.nc'
      CALL ncio_create_file_vector (lndname, landpft)
      CALL ncio_define_dimension_vector (lndname, landpft, 'pft')
      CALL ncio_write_vector (lndname, 'SAI_pfts', 'pft', landpft, SAI_pfts, 1)
#else
      SITE_SAI_pfts_clim(:,month) = SAI_pfts(:)
#endif

   ENDDO

   IF (p_is_worker) THEN
      IF (allocated(SAI_patches)) deallocate(SAI_patches)
      IF (allocated(SAI_pfts   )) deallocate(SAI_pfts   )
      IF (allocated(sai_one    )) deallocate(sai_one    )
      IF (allocated(pct_one    )) deallocate(pct_one    )
      IF (allocated(pct_pft_one)) deallocate(pct_pft_one)
      IF (allocated(area_one   )) deallocate(area_one   )
   ENDIF

#endif

#ifdef PC_CLASSIFICATION
   IF (p_is_io) THEN
      CALL allocate_block_data (gridlai, pftLSAI, N_PFT_modis, lb1 = 0)
      CALL allocate_block_data (gridlai, pftPCT,  N_PFT_modis, lb1 = 0)
   ENDIF
<<<<<<< HEAD

   dir_modis = trim(DEF_dir_rawdata) // '/plant_15s_clim'

=======
     
   dir_5x5 = trim(dir_rawdata) // '/plant_15s_clim' 
   suffix  = 'MOD2005'
      
>>>>>>> 3c0e1af6
   IF (p_is_io) THEN
      CALL read_5x5_data_pft (dir_5x5, suffix, gridlai, 'PCT_PFT', pftPCT)
   ENDIF

   IF (p_is_worker) THEN
      allocate(LAI_patches (numpatch))
      allocate(LAI_pcs (0:N_PFT-1, numpc))
   ENDIF

#ifdef SinglePoint
   allocate (SITE_LAI_pfts_clim (0:N_PFT-1,12))
#endif

   DO month = 1, 12
      IF (p_is_io) THEN
         CALL read_5x5_data_pft_time (dir_5x5, suffix, gridlai, 'MONTHLY_LAI', month, pftLSAI)
#ifdef USEMPI
         CALL aggregation_data_daemon (gridlai, &
            data_r8_3d_in1 = pftPCT,  n1_r8_3d_in1 = 16, &
            data_r8_3d_in2 = pftLSAI, n1_r8_3d_in2 = 16)
#endif
      ENDIF

      ! ---------------------------------------------------------------
      ! aggregate the plant leaf area index from the resolution of raw data to modelling resolution
      ! ---------------------------------------------------------------

      IF (p_is_worker) THEN
         DO ipatch = 1, numpatch

<<<<<<< HEAD
            CALL aggregation_pft_request_data (ipatch, gridlai, pftPCT, pct_pft_one, &
               area = area_one, data3 = pftLSAI, dout3 = lai_pft_one)

=======
            CALL aggregation_request_data (landpatch, ipatch, gridlai, area = area_one, &
               data_r8_3d_in1 = pftPCT,  data_r8_3d_out1 = pct_pft_one, n1_r8_3d_in1 = 16, &
               data_r8_3d_in2 = pftLSAI, data_r8_3d_out2 = lai_pft_one, n1_r8_3d_in2 = 16)
               
>>>>>>> 3c0e1af6
            IF (allocated(lai_one)) deallocate(lai_one)
            allocate(lai_one(size(area_one)))

            IF (allocated(pct_one)) deallocate(pct_one)
            allocate(pct_one(size(area_one)))

            pct_one = sum(pct_pft_one,dim=1)
            pct_one = max(pct_one, 1.0e-6)

            lai_one = sum(lai_pft_one * pct_pft_one, dim=1) / pct_one
            LAI_patches(ipatch) = sum(lai_one * area_one) / sum(area_one)

            IF (patchtypes(landpatch%settyp(ipatch)) == 0) THEN
               ipc = patch2pc(ipatch)
               DO ipft = 0, N_PFT-1
                  sumarea = sum(pct_pft_one(ipft,:) * area_one)
                  IF (sumarea > 0) THEN
                     LAI_pcs(ipft,ipc) = sum(lai_pft_one(ipft,:) * pct_pft_one(ipft,:) * area_one) / sumarea
                  ELSE
                     LAI_pcs(ipft,ipc) = LAI_patches(ipatch)
                  ENDIF
               ENDDO
            ENDIF
         ENDDO

#ifdef USEMPI
         CALL aggregation_worker_done ()
#endif
      ENDIF

      write(c2,'(i2.2)') month
#ifdef CLMDEBUG
      CALL check_vector_data ('LAI_patches ' // trim(c2), LAI_patches)
      CALL check_vector_data ('LAI_pcs     ' // trim(c2), LAI_pcs   )
#endif
#ifdef USEMPI
      CALL mpi_barrier (p_comm_glb, p_err)
#endif

      ! ---------------------------------------------------
      ! write out the plant leaf area index of grid patches
      ! ---------------------------------------------------
#ifndef SinglePoint
      lndname = trim(landdir)//'/LAI_patches'//trim(c2)//'.nc'
      CALL ncio_create_file_vector (lndname, landpatch)
      CALL ncio_define_dimension_vector (lndname, landpatch, 'patch')
      CALL ncio_write_vector (lndname, 'LAI_patches', 'patch', landpatch, LAI_patches, 1)

      lndname = trim(landdir)//'/LAI_pcs'//trim(c2)//'.nc'
      CALL ncio_create_file_vector (lndname, landpc)
      CALL ncio_define_dimension_vector (lndname, landpc, 'pc')
      CALL ncio_define_dimension_vector (lndname, landpc, 'pft', N_PFT)
      CALL ncio_write_vector (lndname, 'LAI_pcs', 'pft', N_PFT, 'pc', landpc, LAI_pcs, 1)
#else
      SITE_LAI_pfts_clim(:,month) = LAI_pcs(:,1)
#endif

   ENDDO

   IF (p_is_worker) THEN
      IF (allocated(LAI_patches)) deallocate(LAI_patches)
      IF (allocated(LAI_pcs    )) deallocate(LAI_pcs    )
      IF (allocated(lai_one    )) deallocate(lai_one    )
      IF (allocated(pct_one    )) deallocate(pct_one    )
      IF (allocated(pct_pft_one)) deallocate(pct_pft_one)
      IF (allocated(area_one   )) deallocate(area_one   )
   ENDIF

   IF (p_is_worker) THEN
      allocate(SAI_patches (numpatch))
      allocate(SAI_pcs (0:N_PFT-1, numpc))
   ENDIF
#ifdef SinglePoint
   allocate (SITE_SAI_pfts_clim (0:N_PFT-1,12))
#endif

   DO month = 1, 12
      IF (p_is_io) THEN
         CALL read_5x5_data_pft_time (dir_5x5, suffix, gridlai, 'MONTHLY_SAI', month, pftLSAI)
#ifdef USEMPI
         CALL aggregation_data_daemon (gridlai, &
            data_r8_3d_in1 = pftPCT,  n1_r8_3d_in1 = 16, &
            data_r8_3d_in2 = pftLSAI, n1_r8_3d_in2 = 16)
#endif
      ENDIF

      ! ---------------------------------------------------------------
      ! aggregate the plant leaf area index from the resolution of raw data to modelling resolution
      ! ---------------------------------------------------------------

      IF (p_is_worker) THEN
         DO ipatch = 1, numpatch

<<<<<<< HEAD
            CALL aggregation_pft_request_data (ipatch, gridlai, pftPCT, pct_pft_one, &
               area = area_one, data3 = pftLSAI, dout3 = sai_pft_one)

=======
            CALL aggregation_request_data (landpatch, ipatch, gridlai, area = area_one, &
               data_r8_3d_in1 = pftPCT,  data_r8_3d_out1 = pct_pft_one, n1_r8_3d_in1 = 16, &
               data_r8_3d_in2 = pftLSAI, data_r8_3d_out2 = sai_pft_one, n1_r8_3d_in2 = 16)
               
>>>>>>> 3c0e1af6
            IF (allocated(sai_one)) deallocate(sai_one)
            allocate(sai_one(size(area_one)))

            IF (allocated(pct_one)) deallocate(pct_one)
            allocate(pct_one(size(area_one)))

            pct_one = sum(pct_pft_one,dim=1)
            pct_one = max(pct_one, 1.0e-6)

            sai_one = sum(sai_pft_one * pct_pft_one, dim=1) / pct_one
            SAI_patches(ipatch) = sum(sai_one * area_one) / sum(area_one)

            IF (patchtypes(landpatch%settyp(ipatch)) == 0) THEN
               ipc = patch2pc(ipatch)
               DO ipft = 0, N_PFT-1
                  sumarea = sum(pct_pft_one(ipft,:) * area_one)
                  IF (sumarea > 0) THEN
                     SAI_pcs(ipft,ipc) = sum(sai_pft_one(ipft,:) * pct_pft_one(ipft,:) * area_one) / sumarea
                  ELSE
                     SAI_pcs(ipft,ipc) = SAI_patches(ipatch)
                  ENDIF
               ENDDO
            ENDIF
         ENDDO

#ifdef USEMPI
         CALL aggregation_worker_done ()
#endif
      ENDIF

      write(c2,'(i2.2)') month
#ifdef CLMDEBUG
      CALL check_vector_data ('SAI_patches ' // trim(c2), SAI_patches)
      CALL check_vector_data ('SAI_pcs     ' // trim(c2), SAI_pcs   )
#endif
#ifdef USEMPI
      CALL mpi_barrier (p_comm_glb, p_err)
#endif

      ! ---------------------------------------------------
      ! write out the plant stem area index of grid patches
      ! ---------------------------------------------------
#ifndef SinglePoint
      lndname = trim(landdir)//'/SAI_patches'//trim(c2)//'.nc'
      CALL ncio_create_file_vector (lndname, landpatch)
      CALL ncio_define_dimension_vector (lndname, landpatch, 'patch')
      CALL ncio_write_vector (lndname, 'SAI_patches', 'patch', landpatch, SAI_patches, 1)

      lndname = trim(landdir)//'/SAI_pcs'//trim(c2)//'.nc'
      CALL ncio_create_file_vector (lndname, landpc)
      CALL ncio_define_dimension_vector (lndname, landpc, 'pc')
      CALL ncio_define_dimension_vector (lndname, landpc, 'pft', N_PFT)
      CALL ncio_write_vector (lndname, 'SAI_pcs', 'pft', N_PFT, 'pc', landpc, SAI_pcs, 1)
#else
      SITE_SAI_pfts_clim(:,month) = SAI_pcs(:,1)
#endif

   ENDDO

   IF (p_is_worker) THEN
      IF (allocated(SAI_patches)) deallocate(SAI_patches)
      IF (allocated(SAI_pcs    )) deallocate(SAI_pcs    )
      IF (allocated(sai_one    )) deallocate(sai_one    )
      IF (allocated(pct_one    )) deallocate(pct_one    )
      IF (allocated(pct_pft_one)) deallocate(pct_pft_one)
      IF (allocated(area_one   )) deallocate(area_one   )
   ENDIF

#endif

END SUBROUTINE aggregation_LAI<|MERGE_RESOLUTION|>--- conflicted
+++ resolved
@@ -154,14 +154,9 @@
 
          IF (p_is_io) THEN
             IF (DEF_LAI_CLIM) THEN
-<<<<<<< HEAD
-               dir_modis = trim(DEF_dir_rawdata) // '/plant_15s_clim'
-               CALL modis_read_data_time (dir_modis, 'MONTHLY_LC_LAI', gridlai, itime, LAI)
-=======
-               dir_5x5 = trim(dir_rawdata) // '/plant_15s_clim' 
+               dir_5x5 = trim(dir_rawdata) // '/plant_15s_clim'
                suffix  = 'MOD2005'
                CALL read_5x5_data_time (dir_5x5, suffix, gridlai, 'MONTHLY_LC_LAI', itime, LAI)
->>>>>>> 3c0e1af6
             ELSE
                lndname = trim(dir_rawdata)//'/lai_15s_8day/lai_8-day_15s_'//trim(cyear)//'.nc'
                CALL ncio_read_block_time (lndname, 'lai', gridlai, itime, LAI)
@@ -233,12 +228,8 @@
       allocate (SITE_SAI_clim (12))
 #endif
 
-<<<<<<< HEAD
-      dir_modis = trim(DEF_dir_rawdata) // '/plant_15s_clim'
-=======
-      dir_5x5 = trim(dir_rawdata) // '/plant_15s_clim' 
+      dir_5x5 = trim(dir_rawdata) // '/plant_15s_clim'
       suffix  = 'MOD2005'
->>>>>>> 3c0e1af6
 
       DO itime = 1, 12
          write(c3, '(i2.2)') itime
@@ -300,16 +291,10 @@
       CALL allocate_block_data (gridlai, pftLSAI, N_PFT_modis, lb1 = 0)
       CALL allocate_block_data (gridlai, pftPCT,  N_PFT_modis, lb1 = 0)
    ENDIF
-<<<<<<< HEAD
-
-   dir_modis = trim(DEF_dir_rawdata) // '/plant_15s_clim'
-
-=======
-     
-   dir_5x5 = trim(dir_rawdata) // '/plant_15s_clim' 
+
+   dir_5x5 = trim(dir_rawdata) // '/plant_15s_clim'
    suffix  = 'MOD2005'
-      
->>>>>>> 3c0e1af6
+
    IF (p_is_io) THEN
       CALL read_5x5_data_pft (dir_5x5, suffix, gridlai, 'PCT_PFT', pftPCT)
    ENDIF
@@ -340,16 +325,10 @@
       IF (p_is_worker) THEN
          DO ipatch = 1, numpatch
 
-<<<<<<< HEAD
-            CALL aggregation_pft_request_data (ipatch, gridlai, pftPCT, pct_pft_one, &
-               area = area_one, data3 = pftLSAI, dout3 = lai_pft_one)
-
-=======
             CALL aggregation_request_data (landpatch, ipatch, gridlai, area = area_one, &
                data_r8_3d_in1 = pftPCT,  data_r8_3d_out1 = pct_pft_one, n1_r8_3d_in1 = 16, &
                data_r8_3d_in2 = pftLSAI, data_r8_3d_out2 = lai_pft_one, n1_r8_3d_in2 = 16)
-               
->>>>>>> 3c0e1af6
+
             IF (allocated(lai_one)) deallocate(lai_one)
             allocate(lai_one(size(area_one)))
 
@@ -448,16 +427,10 @@
       IF (p_is_worker) THEN
          DO ipatch = 1, numpatch
 
-<<<<<<< HEAD
-            CALL aggregation_pft_request_data (ipatch, gridlai, pftPCT, pct_pft_one, &
-               area = area_one, data3 = pftLSAI, dout3 = sai_pft_one)
-
-=======
             CALL aggregation_request_data (landpatch, ipatch, gridlai, area = area_one, &
                data_r8_3d_in1 = pftPCT,  data_r8_3d_out1 = pct_pft_one, n1_r8_3d_in1 = 16, &
                data_r8_3d_in2 = pftLSAI, data_r8_3d_out2 = sai_pft_one, n1_r8_3d_in2 = 16)
-               
->>>>>>> 3c0e1af6
+
             IF (allocated(sai_one)) deallocate(sai_one)
             allocate(sai_one(size(area_one)))
 
@@ -537,16 +510,10 @@
       CALL allocate_block_data (gridlai, pftLSAI, N_PFT_modis, lb1 = 0)
       CALL allocate_block_data (gridlai, pftPCT,  N_PFT_modis, lb1 = 0)
    ENDIF
-<<<<<<< HEAD
-
-   dir_modis = trim(DEF_dir_rawdata) // '/plant_15s_clim'
-
-=======
-     
-   dir_5x5 = trim(dir_rawdata) // '/plant_15s_clim' 
+
+   dir_5x5 = trim(dir_rawdata) // '/plant_15s_clim'
    suffix  = 'MOD2005'
-      
->>>>>>> 3c0e1af6
+
    IF (p_is_io) THEN
       CALL read_5x5_data_pft (dir_5x5, suffix, gridlai, 'PCT_PFT', pftPCT)
    ENDIF
@@ -577,16 +544,10 @@
       IF (p_is_worker) THEN
          DO ipatch = 1, numpatch
 
-<<<<<<< HEAD
-            CALL aggregation_pft_request_data (ipatch, gridlai, pftPCT, pct_pft_one, &
-               area = area_one, data3 = pftLSAI, dout3 = lai_pft_one)
-
-=======
             CALL aggregation_request_data (landpatch, ipatch, gridlai, area = area_one, &
                data_r8_3d_in1 = pftPCT,  data_r8_3d_out1 = pct_pft_one, n1_r8_3d_in1 = 16, &
                data_r8_3d_in2 = pftLSAI, data_r8_3d_out2 = lai_pft_one, n1_r8_3d_in2 = 16)
-               
->>>>>>> 3c0e1af6
+
             IF (allocated(lai_one)) deallocate(lai_one)
             allocate(lai_one(size(area_one)))
 
@@ -680,16 +641,10 @@
       IF (p_is_worker) THEN
          DO ipatch = 1, numpatch
 
-<<<<<<< HEAD
-            CALL aggregation_pft_request_data (ipatch, gridlai, pftPCT, pct_pft_one, &
-               area = area_one, data3 = pftLSAI, dout3 = sai_pft_one)
-
-=======
             CALL aggregation_request_data (landpatch, ipatch, gridlai, area = area_one, &
                data_r8_3d_in1 = pftPCT,  data_r8_3d_out1 = pct_pft_one, n1_r8_3d_in1 = 16, &
                data_r8_3d_in2 = pftLSAI, data_r8_3d_out2 = sai_pft_one, n1_r8_3d_in2 = 16)
-               
->>>>>>> 3c0e1af6
+
             IF (allocated(sai_one)) deallocate(sai_one)
             allocate(sai_one(size(area_one)))
 
