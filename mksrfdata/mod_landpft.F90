#include <define.h>

#ifdef PFT_CLASSIFICATION

MODULE mod_landpft

<<<<<<< HEAD
   USE MOD_Namelist
   USE MOD_Pixelset
   USE LC_const
   USE GlobalVars
=======
   USE mod_namelist
   USE mod_pixelset
   USE MOD_Const_LC
   USE MOD_Vars_Global
>>>>>>> 3e1016d9
   IMPLICIT NONE

   ! ---- Instance ----
   INTEGER :: numpft
   TYPE(pixelset_type) :: landpft

   INTEGER , allocatable :: pft2patch   (:)  !patch index of a PFT
   INTEGER , allocatable :: patch_pft_s (:)  !start PFT index of a patch
   INTEGER , allocatable :: patch_pft_e (:)  !end PFT index of a patch

   ! ---- PUBLIC routines ----
   PUBLIC :: landpft_build

CONTAINS

   ! -------------------------------
   SUBROUTINE landpft_build ()

      USE MOD_Precision
      USE MOD_SPMD_Task
      USE MOD_Grid
      USE MOD_DataType
      USE MOD_Namelist
      USE MOD_5x5DataReadin
      USE mod_landpatch
      USE mod_aggregation
      USE MOD_Const_LC

      IMPLICIT NONE

      ! Local Variables
      CHARACTER(len=256) :: dir_5x5, suffix, cyear
      TYPE (block_data_real8_3d) :: pctpft
      REAL(r8), allocatable :: pctpft_patch(:,:), pctpft_one(:,:)
      REAL(r8), allocatable :: area_one(:)
      INTEGER  :: ipatch, ipft, npatch, npft
      REAL(r8) :: sumarea
      LOGICAL, allocatable :: patchmask (:)
      INTEGER  :: npft_glb

      ! add parameter input for time year
      write(cyear,'(i4.4)') DEF_LC_YEAR
      IF (p_is_master) THEN
         write(*,'(A)') 'Making land plant function type tiles :'
      ENDIF

#ifdef SinglePoint
      IF (USE_SITE_pctpfts) THEN
         IF (landpatch%settyp(1) == 1) THEN
            numpft = count(SITE_pctpfts > 0.)
#ifdef CROP
         ELSEIF (landpatch%settyp(1) == CROPLAND) THEN
            numpft = numpatch
#endif
         ELSE
            numpft = 0
         ENDIF

         allocate (patch_pft_s (numpatch))
         allocate (patch_pft_e (numpatch))

         IF (numpft > 0) THEN
            allocate (landpft%eindex (numpft))
            allocate (landpft%settyp (numpft))
            allocate (landpft%ipxstt (numpft))
            allocate (landpft%ipxend (numpft))
            allocate (landpft%ielm   (numpft))

            landpft%ielm  (:) = 1
            landpft%eindex(:) = 1
            landpft%ipxstt(:) = 1
            landpft%ipxend(:) = 1

            allocate(pft2patch (numpft))

            IF (landpatch%settyp(1) == 1) THEN
               landpft%settyp = pack(SITE_pfttyp, SITE_pctpfts > 0.)

               pft2patch  (:) = 1
               patch_pft_s(:) = 1
               patch_pft_e(:) = numpft
#ifdef CROP
            ELSEIF (landpatch%settyp(1) == CROPLAND) THEN
               DO ipft = 1, numpft
                  landpft%settyp(ipft) = cropclass(ipft) + N_PFT - 1
                  pft2patch   (ipft) = ipft
                  patch_pft_s (ipft) = ipft
                  patch_pft_e (ipft) = ipft
               ENDDO
#endif
            ENDIF
         ELSE
            write(*,*) 'Warning : land type ', landpatch%settyp(1), ' for PFT_CLASSIFICATION'
            patch_pft_s(:) = -1
            patch_pft_e(:) = -1
         ENDIF

         landpft%nset = numpft
         CALL landpft%set_vecgs

         RETURN
      ENDIF
#endif

#ifdef USEMPI
      CALL mpi_barrier (p_comm_glb, p_err)
#endif

      if (p_is_io) then

         call allocate_block_data (gpatch, pctpft, N_PFT_modis, lb1 = 0)
         CALL flush_block_data (pctpft, 1.0)

         dir_5x5 = trim(DEF_dir_rawdata) // '/plant_15s_clim'
         suffix  = 'MOD'//trim(cyear)
         CALL read_5x5_data_pft (dir_5x5, suffix, gpatch, 'PCT_PFT', pctpft)

#ifdef USEMPI
         CALL aggregation_data_daemon (gpatch, data_r8_3d_in1 = pctpft, n1_r8_3d_in1 = N_PFT_modis)
#endif
      end if


      if (p_is_worker) then

         IF (numpatch > 0) THEN
            allocate (pctpft_patch (0:N_PFT-1,numpatch))
            allocate (patchmask (numpatch))

            pctpft_patch(:,:) = 0
            patchmask (:) = .true.
         ENDIF

         DO ipatch = 1, numpatch
            IF (landpatch%settyp(ipatch) == 1) THEN

               CALL aggregation_request_data (landpatch, ipatch, gpatch, area = area_one, &
                  data_r8_3d_in1 = pctpft, data_r8_3d_out1 = pctpft_one, n1_r8_3d_in1 = N_PFT_modis, lb1_r8_3d_in1 = 0)

               sumarea = sum(area_one)

               DO ipft = 0, N_PFT-1
                  pctpft_patch(ipft,ipatch) = sum(pctpft_one(ipft,:) * area_one) / sumarea
               ENDDO

               IF (sum(pctpft_patch(:,ipatch)) <= 0.0) THEN
                  patchmask(ipatch) = .false.
               ENDIF
            ENDIF
         ENDDO

#ifdef USEMPI
         CALL aggregation_worker_done ()
#endif

         IF (numpatch > 0) THEN
            npatch = count(patchmask)
            numpft = count(pctpft_patch > 0.)
#ifdef CROP
            numpft = numpft + count(landpatch%settyp == CROPLAND)
#endif
            IF (npatch > 0) THEN
               allocate (patch_pft_s (npatch))
               allocate (patch_pft_e (npatch))
            ENDIF
         ELSE
            numpft = 0
         ENDIF

         IF (numpft > 0) THEN

            allocate (pft2patch   (numpft))

            allocate (landpft%eindex (numpft))
            allocate (landpft%settyp (numpft))
            allocate (landpft%ipxstt (numpft))
            allocate (landpft%ipxend (numpft))
            allocate (landpft%ielm   (numpft))

            npft = 0
            npatch = 0
            DO ipatch = 1, numpatch
               IF (patchmask(ipatch)) THEN
                  npatch = npatch + 1

                  IF (landpatch%settyp(ipatch) == 1) THEN
                     patch_pft_s(npatch) = npft + 1
                     patch_pft_e(npatch) = npft + count(pctpft_patch(:,ipatch) > 0)

                     DO ipft = 0, N_PFT-1
                        IF (pctpft_patch(ipft,ipatch) > 0) THEN
                           npft = npft + 1

                           landpft%ielm  (npft) = landpatch%ielm  (ipatch)
                           landpft%eindex(npft) = landpatch%eindex(ipatch)
                           landpft%ipxstt(npft) = landpatch%ipxstt(ipatch)
                           landpft%ipxend(npft) = landpatch%ipxend(ipatch)
                           landpft%settyp(npft) = ipft

                           pft2patch(npft) = npatch
                        ENDIF
                     ENDDO
#ifdef CROP
                  ELSEIF (landpatch%settyp(ipatch) == CROPLAND) THEN
                     npft = npft + 1
                     patch_pft_s(npatch) = npft
                     patch_pft_e(npatch) = npft

                     landpft%ielm  (npft) = landpatch%ielm  (ipatch)
                     landpft%eindex(npft) = landpatch%eindex(ipatch)
                     landpft%ipxstt(npft) = landpatch%ipxstt(ipatch)
                     landpft%ipxend(npft) = landpatch%ipxend(ipatch)
                     landpft%settyp(npft) = cropclass(ipatch) + N_PFT - 1

                     pft2patch(npft) = npatch
#endif
                  ELSE
                     patch_pft_s(npatch) = -1
                     patch_pft_e(npatch) = -1
                  ENDIF
               ENDIF
            ENDDO

         ENDIF

      ENDIF

      CALL landpatch%pset_pack(patchmask, numpatch)

      landpft%nset = numpft
      CALL landpft%set_vecgs

#ifdef USEMPI
      IF (p_is_worker) THEN
         CALL mpi_reduce (numpft, npft_glb, 1, MPI_INTEGER, MPI_SUM, p_root, p_comm_worker, p_err)
         IF (p_iam_worker == 0) THEN
            write(*,'(A,I12,A)') 'Total: ', npft_glb, ' plant function type tiles.'
         ENDIF
      ENDIF

      CALL mpi_barrier (p_comm_glb, p_err)
#else
      write(*,'(A,I12,A)') 'Total: ', numpft, ' plant function type tiles.'
#endif

#ifdef SinglePoint
      allocate  (SITE_pfttyp(numpft))
      SITE_pfttyp(:) = landpft%settyp
#endif

      IF (allocated(pctpft_patch)) deallocate (pctpft_patch)
      IF (allocated(pctpft_one  )) deallocate (pctpft_one  )
      IF (allocated(area_one    )) deallocate (area_one    )
      IF (allocated(patchmask   )) deallocate (patchmask   )

   END SUBROUTINE landpft_build

   ! ----------------------
   SUBROUTINE map_patch_to_pft

      USE MOD_SPMD_Task
      USE mod_landpatch
      IMPLICIT NONE

      INTEGER :: ipatch, ipft

      IF (p_is_worker) THEN

         IF ((numpatch <= 0) .or. (numpft <= 0)) return

         allocate (patch_pft_s (numpatch))
         allocate (patch_pft_e (numpatch))
         allocate (pft2patch   (numpft  ))

         ipft = 1
         DO ipatch = 1, numpatch
            IF (landpatch%settyp(ipatch) == 1) THEN

               patch_pft_s(ipatch) = ipft

               DO WHILE (ipft <= numpft)
                  IF ((landpft%eindex(ipft) == landpatch%eindex(ipatch))  &
                     .and. (landpft%ipxstt(ipft) == landpatch%ipxstt(ipatch))) THEN
                     pft2patch  (ipft  ) = ipatch
                     patch_pft_e(ipatch) = ipft
                     ipft = ipft + 1
                  ELSE
                     exit
                  ENDIF
               ENDDO
#ifdef CROP
            ELSEIF (landpatch%settyp(ipatch) == CROPLAND) THEN
               patch_pft_s(ipatch) = ipft
               patch_pft_e(ipatch) = ipft
               pft2patch  (ipft  ) = ipatch
               ipft = ipft + 1
#endif
            ELSE
               patch_pft_s(ipatch) = -1
               patch_pft_e(ipatch) = -1
            ENDIF

         ENDDO

      ENDIF

   END SUBROUTINE map_patch_to_pft

END MODULE mod_landpft
#endif<|MERGE_RESOLUTION|>--- conflicted
+++ resolved
@@ -4,17 +4,10 @@
 
 MODULE mod_landpft
 
-<<<<<<< HEAD
    USE MOD_Namelist
    USE MOD_Pixelset
-   USE LC_const
-   USE GlobalVars
-=======
-   USE mod_namelist
-   USE mod_pixelset
    USE MOD_Const_LC
    USE MOD_Vars_Global
->>>>>>> 3e1016d9
    IMPLICIT NONE
 
    ! ---- Instance ----
