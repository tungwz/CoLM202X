#include <define.h>

PROGRAM MKSRFDATA

!=======================================================================
!  Surface grid edges:
!  The model domain was defined with the north, east, south, west edges:
!           edgen: northern edge of grid : > -90 and <= 90 (degrees)
!           edgee: eastern edge of grid  : > western edge and <= 180
!           edges: southern edge of grid : >= -90  and <  90
!           edgew: western edge of grid  : >= -180 and < 180
!
!  Region (global) latitude grid goes from:
!                  NORTHERN edge (POLE) to SOUTHERN edge (POLE)
!  Region (global) longitude grid starts at:
!                  WESTERN edge (DATELINE with western edge)
!                  West of Greenwich defined negative for global grids,
!                  the western edge of the longitude grid starts at the dateline
!
!  Land characteristics at the 30 arc-seconds grid resolution (RAW DATA):
!               1. Global Terrain Dataset (elevation height, topography-based
!                  factors)
!               2. Global Land Cover Characteristics (land cover type, plant
!                  leaf area index, Forest Height, ...)
!               3. Global Lakes and Wetlands Characteristics (lake and wetlands
!                  types, lake coverage and lake depth)
!               4. Global Glacier Characteristics
!               5. Global Urban Characteristics (urban extent, ...)
!               6. Global Soil Characteristics (...)
!               7. Global Cultural Characteristics (ON-GONG PROJECT)
!
!  Land characteristics at the model grid resolution (CREATED):
!               1. Model grid (longitude, latitude)
!               2. Fraction (area) of patches of grid (0-1)
!                  2.1 Fraction of land water bodies (lake, reservoir, river)
!                  2.2 Fraction of wetland
!                  2.3 Fraction of glacier
!                  2.4 Fraction of urban and built-up
!                  ......
!               3. Plant leaf area index
!               4. Tree height
!               5. Lake depth
!               6. Soil thermal and hydraulic parameters
!
!  Created by Yongjiu Dai, 02/2014
!
! !REVISIONS:
!  Shupeng Zhang, 01/2022: porting codes to MPI parallel version
!
!=======================================================================

   USE MOD_Precision
   USE MOD_SPMD_Task
   USE MOD_Namelist
   USE MOD_Block
   USE MOD_Pixel
   USE MOD_Grid
   USE MOD_Mesh
   USE MOD_MeshFilter
   USE MOD_TimeManager
   USE MOD_LandElm
#ifdef CATCHMENT
   USE MOD_LandHRU
#endif
   USE MOD_LandPatch
   USE MOD_Land2mWMO
   USE MOD_SrfdataRestart
   USE MOD_Const_LC
#if (defined LULC_IGBP_PFT || defined LULC_IGBP_PC)
   USE MOD_LandPFT
#endif
#ifdef URBAN_MODEL
   USE MOD_LandUrban
#endif
#ifdef CROP
   USE MOD_LandCrop
#endif
   USE MOD_RegionClip
#ifdef SrfdataDiag
   USE MOD_SrfdataDiag, only: gdiag, srfdata_diag_init
#endif
#ifdef SinglePoint
   USE MOD_SingleSrfdata
#endif

   USE MOD_Lulcc_TransferTrace
   USE MOD_RegionClip

   IMPLICIT NONE

   character(len=256) :: nlfile
   character(len=256) :: lndname
   character(len=256) :: dir_rawdata, dir_5x5
   character(len=256) :: dir_landdata
   real(r8) :: edgen  ! northern edge of grid (degrees)
   real(r8) :: edgee  ! eastern edge of grid (degrees)
   real(r8) :: edges  ! southern edge of grid (degrees)
   real(r8) :: edgew  ! western edge of grid (degrees)

<<<<<<< HEAD
   type (grid_type) :: grid_500m, grid_30m, grid_5km, grid_100m, grid_1km
   type (grid_type) :: grid_twi, grid_topo, grid_topo_factor
=======
   type (grid_type) :: grid_500m, grid_htop, grid_soil, grid_pft, grid_lai, grid_topo, grid_topo_factor
   type (grid_type) :: grid_urban_5km, grid_urban_500m, grid_urban_100m, grid_urban_30m
   type (grid_type) :: grid_twi
>>>>>>> 70461504

   integer   :: lc_year, lai_year
   character(len=4) :: cyear
   integer*8 :: start_time, end_time, c_per_sec, time_used
   logical   :: skip_rest


#ifdef USEMPI
      CALL spmd_init ()
#endif

      IF (p_is_master) THEN
         CALL system_clock (start_time)
      ENDIF

      CALL getarg(1, nlfile)

      CALL read_namelist (nlfile)

      CALL initimetype (DEF_simulation_time%greenwich)

#ifdef SinglePoint
#ifndef URBAN_MODEL

      CALL read_surface_data_single (SITE_fsitedata, mksrfdata = .true.)
#if (defined LULC_IGBP_PFT || defined LULC_IGBP_PC)
      CALL write_surface_data_single (numpatch, numpft)
#else
      CALL write_surface_data_single (numpatch)
#endif

#else

      CALL read_urban_surface_data_single (SITE_fsitedata, mksrfdata=.true.)
      CALL write_urban_surface_data_single(numurban)

#endif

      CALL single_srfdata_final ()
      write(*,*)  'Successful in surface data making.'
      CALL CoLM_stop()
#endif

      IF (USE_srfdata_from_larger_region) THEN

         CALL srfdata_region_clip (DEF_dir_existing_srfdata, DEF_dir_landdata)

#ifdef USEMPI
         CALL mpi_barrier (p_comm_glb, p_err)
         CALL spmd_exit
#endif
         CALL EXIT()
      ENDIF

      IF (USE_srfdata_from_3D_gridded_data) THEN

         ! TODO
         ! CALL srfdata_retrieve_from_3D_data (DEF_dir_existing_srfdata, DEF_dir_landdata)

#ifdef USEMPI
         CALL mpi_barrier (p_comm_glb, p_err)
         CALL spmd_exit
#endif
         CALL EXIT()
      ENDIF

      dir_rawdata  = DEF_dir_rawdata
      dir_landdata = DEF_dir_landdata
      edges        = DEF_domain%edges
      edgen        = DEF_domain%edgen
      edgew        = DEF_domain%edgew
      edgee        = DEF_domain%edgee

      lc_year   = DEF_LC_YEAR
      lai_year  = lc_year
      skip_rest = .FALSE.

#ifdef LULCC
      IF ( lc_year < 2000 ) THEN
         lc_year = MAX(1985, (lc_year / 5) * 5)
      ENDIF
#endif

      ! define blocks
      CALL gblock%set ()

      CALL Init_GlobalVars
      CAll Init_LC_Const

      ! ...........................................................................
      ! 1. Read in or create the modeling grids coordinates and related information
      ! ...........................................................................

      ! define domain in pixel coordinate
      CALL pixel%set_edges (edges, edgen, edgew, edgee)
      CALL pixel%assimilate_gblock ()

      ! define grid coordinates of mesh
#ifdef GRIDBASED
      CALL init_gridbased_mesh_grid ()
#endif

#ifdef CATCHMENT
      CALL gridmesh%define_by_name ('merit_90m')
#endif

#ifdef UNSTRUCTURED
      CALL gridmesh%define_from_file (DEF_file_mesh)
#endif

      ! define grid coordinates of mesh filter
      has_mesh_filter = inquire_mesh_filter ()
      IF (has_mesh_filter) THEN
         CALL grid_filter%define_from_file (DEF_file_mesh_filter)
      ENDIF

      ! define grid coordinates of hydro units in catchment
#ifdef CATCHMENT
      CALL grid_hru%define_by_name ('merit_90m')
#endif

      CALL grid_500m%define_by_name ('colm_500m')
      CALL grid_30m%define_by_name  ('colm_30m' )
      CALL grid_100m%define_by_name ('colm_100m')
      CALL grid_5km%define_by_name  ('colm_5km' )
      CALL grid_1km%define_by_name  ('colm_1km' )

<<<<<<< HEAD
=======
      ! define grid coordinates of land types
#ifdef LULC_USGS
      CALL grid_patch%define_by_name ('colm_1km')
#endif
#ifdef LULC_IGBP
      CALL grid_patch%define_by_name (trim(DEF_rawdata%landcover%gname))
#endif
#if (defined LULC_IGBP_PFT || defined LULC_IGBP_PC)
      CALL grid_patch%define_by_name (trim(DEF_rawdata%landcover%gname))
#endif

>>>>>>> 70461504
#if (defined CROP)
      ! define grid for crop parameters
      CALL grid_crop%define_from_file (trim(DEF_dir_rawdata)//&
         '/global_CFT_surface_data.nc', 'lat', 'lon')
#endif

<<<<<<< HEAD
=======
      ! define grid for forest height
#ifdef LULC_USGS
      CALL grid_htop%define_by_name ('colm_1km')
#else
      CALL grid_htop%define_by_name (trim(DEF_rawdata%pft%gname))
#endif

      ! define grid for soil parameters raw data
      CALL grid_soil%define_by_name ('colm_500m')

      ! define grid for LAI raw data
      CALL grid_pft%define_by_name (trim(DEF_rawdata%pft%gname))

      ! define grid for LAI raw data
      CALL grid_lai%define_by_name (trim(DEF_rawdata%lai_sai%gname))

      ! define grid for topography
      CALL grid_topo%define_by_name ('colm_500m')

      ! define grid for topographic wetness index
>>>>>>> 70461504
      IF (DEF_Runoff_SCHEME == 0) THEN
         CALL grid_twi%define_by_name ('colm_500m')
      ENDIF

      ! define grid for topography factors
      IF (DEF_USE_Forcing_Downscaling) THEN
         lndname = trim(DEF_DS_HiresTopographyDataDir) // '/slope.nc'
         CALL grid_topo_factor%define_from_file (lndname,"lat","lon")
      ENDIF

      ! define grid for global topography-based factors
      IF (DEF_USE_Forcing_Downscaling_Simple) THEN
         CALL grid_topo_factor%define_by_name ('colm_500m')
      ENDIF

      ! assimilate grids to build pixels
#ifndef SinglePoint
      CALL pixel%assimilate_grid (gridmesh)
#endif
      IF (has_mesh_filter) THEN
         CALL pixel%assimilate_grid (grid_filter)
      ENDIF
#ifdef CATCHMENT
      CALL pixel%assimilate_grid (grid_hru  )
#endif
      CALL pixel%assimilate_grid (grid_500m)
      CALL pixel%assimilate_grid (grid_100m)
      CALL pixel%assimilate_grid (grid_1km )
      CALL pixel%assimilate_grid (grid_30m )
      CALL pixel%assimilate_grid (grid_5km )
#if (defined CROP)
      CALL pixel%assimilate_grid (grid_crop )
#endif
<<<<<<< HEAD
=======
      CALL pixel%assimilate_grid (grid_htop )
      CALL pixel%assimilate_grid (grid_soil )
      CALL pixel%assimilate_grid (grid_pft  )
      CALL pixel%assimilate_grid (grid_lai  )
      CALL pixel%assimilate_grid (grid_topo )
>>>>>>> 70461504

      IF (DEF_Runoff_SCHEME == 0) THEN
         CALL pixel%assimilate_grid (grid_twi)
      ENDIF

      IF (DEF_USE_Forcing_Downscaling) THEN
         CALL pixel%assimilate_grid (grid_topo_factor)
      ENDIF

      IF (DEF_USE_Forcing_Downscaling_Simple) THEN
         CALL pixel%assimilate_grid (grid_topo_factor)
      ENDIF

      ! map pixels to grid coordinates
#ifndef SinglePoint
      CALL pixel%map_to_grid (gridmesh)
#endif
      IF (has_mesh_filter) THEN
         CALL pixel%map_to_grid (grid_filter)
      ENDIF
#ifdef CATCHMENT
      CALL pixel%map_to_grid (grid_hru  )
#endif
      CALL pixel%map_to_grid (grid_500m )
      CALL pixel%map_to_grid (grid_100m )
      CALL pixel%map_to_grid (grid_30m  )
      CALL pixel%map_to_grid (grid_5km  )
      CALL pixel%map_to_grid (grid_1km  )

#if (defined CROP)
      CALL pixel%map_to_grid (grid_crop )
#endif
<<<<<<< HEAD
=======
      CALL pixel%map_to_grid (grid_htop )
      CALL pixel%map_to_grid (grid_soil )
      CALL pixel%map_to_grid (grid_pft  )
      CALL pixel%map_to_grid (grid_lai  )
      CALL pixel%map_to_grid (grid_topo )
>>>>>>> 70461504

      IF (DEF_Runoff_SCHEME == 0) THEN
         CALL pixel%map_to_grid (grid_twi)
      ENDIF

      IF (DEF_USE_Forcing_Downscaling) THEN
         CALL pixel%map_to_grid (grid_topo_factor)
      ENDIF

      IF (DEF_USE_Forcing_Downscaling_Simple) THEN
         CALL pixel%map_to_grid (grid_topo_factor)
      ENDIF

      ! build land elms
      CALL mesh_build ()
      CALL landelm_build

#if (defined GRIDBASED || defined UNSTRUCTURED)
      IF (DEF_LANDONLY) THEN
         !TODO: distinguish USGS and IGBP land cover
#ifndef LULC_USGS
         write(cyear,'(i4.4)') lc_year
<<<<<<< HEAD
         dir_5x5 = trim(DEF_rawdata%landcover%dir)
         suffix  = trim(DEF_rawdata%landcover%fname)//trim(cyear)
IF (trim(DEF_rawdata%landcover%res)=='30m' ) THEN
         CALL mesh_filter_5x5 (grid_30m , dir_5x5, suffix, trim(DEF_rawdata%landcover%vname))
ELSE
         CALL mesh_filter_5x5 (grid_500m, dir_5x5, suffix, trim(DEF_rawdata%landcover%vname))
ENDIF
=======
         dir_5x5 = trim(DEF_dir_rawdata) // trim(DEF_rawdata%landcover%dir)
         lndname = trim(DEF_rawdata%landcover%fname) // trim(cyear)
         CALL mesh_filter_5x5 (grid_patch, dir_5x5, lndname, 'LC')

         !lndname = trim(DEF_dir_rawdata)//'/landtypes/landtype-igbp-modis-'//trim(cyear)//'.nc'
         !CALL mesh_filter (grid_patch, lndname, 'landtype')
>>>>>>> 70461504
#else
         lndname = trim(DEF_dir_rawdata)//'/landtypes/landtype-usgs-update.nc'
         CALL mesh_filter (grid_patch, lndname, 'landtype')
#endif
      ENDIF
#endif

      ! Filtering pixels
      IF (has_mesh_filter) THEN
         CALL mesh_filter (grid_filter, DEF_file_mesh_filter, 'mesh_filter')
      ENDIF

#ifdef CATCHMENT
      CALL landhru_build
#endif

      ! build land patches

IF (trim(DEF_rawdata%landcover%res)=='30m' ) THEN
      CALL landpatch_build(grid_30m, lc_year)
ELSE
      CALL landpatch_build(grid_500m, lc_year)
ENDIF

#ifdef URBAN_MODEL
IF (trim(DEF_rawdata%landcover%res)=='100m' ) THEN
      CALL landurban_build(grid_100m, lc_year)
ELSE
      CALL landurban_build(grid_500m, lc_year)
ENDIF
#endif

#ifdef CROP
      CALL landcrop_build (lc_year)
#endif

      ! build land 2m WMO patches
      CALL land2mwmo_init
      IF (DEF_Output_2mWMO) THEN
         CALL land2mwmo_build(lc_year)
      ENDIF

#if (defined LULC_IGBP_PFT || defined LULC_IGBP_PC)
      CALL landpft_build  (lc_year)
#endif

! ................................................................
! 2. SAVE land surface tessellation information
! ................................................................

      CALL gblock%save_to_file    (dir_landdata)

      CALL pixel%save_to_file     (dir_landdata)

      CALL mesh_save_to_file      (dir_landdata, lc_year)

      CALL pixelset_save_to_file  (dir_landdata, 'landelm'  , landelm  , lc_year)

#ifdef CATCHMENT
      CALL pixelset_save_to_file  (dir_landdata, 'landhru'  , landhru  , lc_year)
#endif

      CALL pixelset_save_to_file  (dir_landdata, 'landpatch', landpatch, lc_year)

#if (defined LULC_IGBP_PFT || defined LULC_IGBP_PC)
      CALL pixelset_save_to_file  (dir_landdata, 'landpft'  , landpft  , lc_year)
#endif

#ifdef URBAN_MODEL
      CALL pixelset_save_to_file  (dir_landdata, 'landurban', landurban, lc_year)
#endif

! ................................................................
! 3. Mapping land characteristic parameters to the model grids
! ................................................................
#ifdef SrfdataDiag
#ifdef GRIDBASED
      CALL gdiag%define_by_copy (gridmesh)
#else
      CALL gdiag%define_by_ndims(3600,1800)
#endif

      CALL srfdata_diag_init (dir_landdata, lc_year)
#endif

      !TODO: for lulcc, need to run for each year and SAVE to different subdirs

#ifdef LULCC
      IF (lai_year<2000 .and. MOD(lai_year,5) /= 0) THEN
IF (trim(DEF_rawdata%landcover%res)=='30m' ) THEN
         CALL Aggregation_LAI          (grid_30m,  dir_rawdata, dir_landdata, lai_year)
         skip_rest = .TRUE.
ELSE
         CALL Aggregation_LAI          (grid_500m,  dir_rawdata, dir_landdata, lai_year)
         skip_rest = .TRUE.
ENDIF
      ELSE
IF (trim(DEF_rawdata%landcover%res)=='30m' ) THEN
         CALL MAKE_LulccTransferTrace  (grid_30m, lc_year)
ELSE
         CALL MAKE_LulccTransferTrace  (grid_500m, lc_year)
ENDIF
      ENDIF
#endif

IF (.not. (skip_rest)) THEN
<<<<<<< HEAD
IF (trim(DEF_rawdata%landcover%res)=='30m' ) THEN
      CALL Aggregation_PercentagesPFT  (grid_30m, dir_rawdata, dir_landdata, lc_year)
      CALL Aggregation_SoilParameters  (grid_500m, dir_rawdata, dir_landdata, lc_year)
      CALL Aggregation_LAI             (grid_500m,  dir_rawdata, dir_landdata, lc_year)
      CALL Aggregation_ForestHeight    (grid_500m, dir_rawdata, dir_landdata, lc_year)
ELSE
      CALL Aggregation_PercentagesPFT  (grid_500m, dir_rawdata, dir_landdata, lc_year)
      CALL Aggregation_SoilParameters  (grid_500m, dir_rawdata, dir_landdata, lc_year)
      CALL Aggregation_LAI             (grid_500m,  dir_rawdata, dir_landdata, lc_year)
      CALL Aggregation_ForestHeight    (grid_500m, dir_rawdata, dir_landdata, lc_year)
ENDIF
=======

      CALL Aggregation_PercentagesPFT  (grid_pft,  dir_rawdata, dir_landdata, lc_year)
>>>>>>> 70461504

      CALL Aggregation_LakeDepth       (grid_500m, dir_rawdata, dir_landdata, lc_year)

      CALL Aggregation_SoilBrightness  (grid_500m, dir_rawdata, dir_landdata, lc_year)

      IF (DEF_USE_BEDROCK) THEN
         CALL Aggregation_DBedrock     (grid_500m, dir_rawdata, dir_landdata, lc_year)
      ENDIF

      CALL Aggregation_Topography      (grid_500m, dir_rawdata, dir_landdata, lc_year)

      IF (DEF_Runoff_SCHEME == 0) THEN
         CALL Aggregation_TopoWetness  (grid_twi,  dir_rawdata, dir_landdata, lc_year)
      ENDIF

      IF (DEF_USE_Forcing_Downscaling) THEN
         CALL Aggregation_TopographyFactors (grid_topo_factor, &
            trim(DEF_DS_HiresTopographyDataDir), dir_landdata, lc_year)
      ENDIF

      IF (DEF_USE_Forcing_Downscaling_Simple) THEN
         CALL Aggregation_TopographyFactors_Simple (grid_topo_factor, &
            trim(DEF_DS_HiresTopographyDataDir), dir_landdata, lc_year)
      ENDIF

#ifdef URBAN_MODEL
      CALL Aggregation_urban (dir_rawdata, dir_landdata, lc_year, &
                              grid_5km, grid_500m, &
                              ! for 30m test
                              grid_100m, grid_30m)
#endif

      CALL Aggregation_SoilTexture     (grid_500m, dir_rawdata, dir_landdata, lc_year)

ENDIF

      ! deallocate 2m WMO log array
      CALL land2mwmo_final

! ................................................................
! 4. Write out time info.
! ................................................................

#ifdef USEMPI
      CALL mpi_barrier (p_comm_glb, p_err)
#endif

      IF (p_is_master) THEN
         CALL system_clock (end_time, count_rate = c_per_sec)
         time_used = (end_time - start_time) / c_per_sec
         IF (time_used >= 3600) THEN
            write(*,101) time_used/3600, mod(time_used,3600)/60, mod(time_used,60)
            101 format (/, 'Overall system time used:', I4, ' hours', I3, ' minutes', I3, ' seconds.')
         ELSEIF (time_used >= 60) THEN
            write(*,102) time_used/60, mod(time_used,60)
            102 format (/, 'Overall system time used:', I3, ' minutes', I3, ' seconds.')
         ELSE
            write(*,103) time_used
            103 format (/, 'Overall system time used:', I3, ' seconds.')
         ENDIF

         write(*,*)  'Successful in surface data making.'
      ENDIF

#ifdef USEMPI
      CALL spmd_exit
#endif

END PROGRAM MKSRFDATA
! ----------------------------------------------------------------------
! EOP<|MERGE_RESOLUTION|>--- conflicted
+++ resolved
@@ -97,14 +97,8 @@
    real(r8) :: edges  ! southern edge of grid (degrees)
    real(r8) :: edgew  ! western edge of grid (degrees)
 
-<<<<<<< HEAD
    type (grid_type) :: grid_500m, grid_30m, grid_5km, grid_100m, grid_1km
    type (grid_type) :: grid_twi, grid_topo, grid_topo_factor
-=======
-   type (grid_type) :: grid_500m, grid_htop, grid_soil, grid_pft, grid_lai, grid_topo, grid_topo_factor
-   type (grid_type) :: grid_urban_5km, grid_urban_500m, grid_urban_100m, grid_urban_30m
-   type (grid_type) :: grid_twi
->>>>>>> 70461504
 
    integer   :: lc_year, lai_year
    character(len=4) :: cyear
@@ -232,49 +226,12 @@
       CALL grid_5km%define_by_name  ('colm_5km' )
       CALL grid_1km%define_by_name  ('colm_1km' )
 
-<<<<<<< HEAD
-=======
-      ! define grid coordinates of land types
-#ifdef LULC_USGS
-      CALL grid_patch%define_by_name ('colm_1km')
-#endif
-#ifdef LULC_IGBP
-      CALL grid_patch%define_by_name (trim(DEF_rawdata%landcover%gname))
-#endif
-#if (defined LULC_IGBP_PFT || defined LULC_IGBP_PC)
-      CALL grid_patch%define_by_name (trim(DEF_rawdata%landcover%gname))
-#endif
-
->>>>>>> 70461504
 #if (defined CROP)
       ! define grid for crop parameters
       CALL grid_crop%define_from_file (trim(DEF_dir_rawdata)//&
          '/global_CFT_surface_data.nc', 'lat', 'lon')
 #endif
 
-<<<<<<< HEAD
-=======
-      ! define grid for forest height
-#ifdef LULC_USGS
-      CALL grid_htop%define_by_name ('colm_1km')
-#else
-      CALL grid_htop%define_by_name (trim(DEF_rawdata%pft%gname))
-#endif
-
-      ! define grid for soil parameters raw data
-      CALL grid_soil%define_by_name ('colm_500m')
-
-      ! define grid for LAI raw data
-      CALL grid_pft%define_by_name (trim(DEF_rawdata%pft%gname))
-
-      ! define grid for LAI raw data
-      CALL grid_lai%define_by_name (trim(DEF_rawdata%lai_sai%gname))
-
-      ! define grid for topography
-      CALL grid_topo%define_by_name ('colm_500m')
-
-      ! define grid for topographic wetness index
->>>>>>> 70461504
       IF (DEF_Runoff_SCHEME == 0) THEN
          CALL grid_twi%define_by_name ('colm_500m')
       ENDIF
@@ -308,14 +265,6 @@
 #if (defined CROP)
       CALL pixel%assimilate_grid (grid_crop )
 #endif
-<<<<<<< HEAD
-=======
-      CALL pixel%assimilate_grid (grid_htop )
-      CALL pixel%assimilate_grid (grid_soil )
-      CALL pixel%assimilate_grid (grid_pft  )
-      CALL pixel%assimilate_grid (grid_lai  )
-      CALL pixel%assimilate_grid (grid_topo )
->>>>>>> 70461504
 
       IF (DEF_Runoff_SCHEME == 0) THEN
          CALL pixel%assimilate_grid (grid_twi)
@@ -348,14 +297,6 @@
 #if (defined CROP)
       CALL pixel%map_to_grid (grid_crop )
 #endif
-<<<<<<< HEAD
-=======
-      CALL pixel%map_to_grid (grid_htop )
-      CALL pixel%map_to_grid (grid_soil )
-      CALL pixel%map_to_grid (grid_pft  )
-      CALL pixel%map_to_grid (grid_lai  )
-      CALL pixel%map_to_grid (grid_topo )
->>>>>>> 70461504
 
       IF (DEF_Runoff_SCHEME == 0) THEN
          CALL pixel%map_to_grid (grid_twi)
@@ -378,7 +319,6 @@
          !TODO: distinguish USGS and IGBP land cover
 #ifndef LULC_USGS
          write(cyear,'(i4.4)') lc_year
-<<<<<<< HEAD
          dir_5x5 = trim(DEF_rawdata%landcover%dir)
          suffix  = trim(DEF_rawdata%landcover%fname)//trim(cyear)
 IF (trim(DEF_rawdata%landcover%res)=='30m' ) THEN
@@ -386,14 +326,6 @@
 ELSE
          CALL mesh_filter_5x5 (grid_500m, dir_5x5, suffix, trim(DEF_rawdata%landcover%vname))
 ENDIF
-=======
-         dir_5x5 = trim(DEF_dir_rawdata) // trim(DEF_rawdata%landcover%dir)
-         lndname = trim(DEF_rawdata%landcover%fname) // trim(cyear)
-         CALL mesh_filter_5x5 (grid_patch, dir_5x5, lndname, 'LC')
-
-         !lndname = trim(DEF_dir_rawdata)//'/landtypes/landtype-igbp-modis-'//trim(cyear)//'.nc'
-         !CALL mesh_filter (grid_patch, lndname, 'landtype')
->>>>>>> 70461504
 #else
          lndname = trim(DEF_dir_rawdata)//'/landtypes/landtype-usgs-update.nc'
          CALL mesh_filter (grid_patch, lndname, 'landtype')
@@ -500,7 +432,6 @@
 #endif
 
 IF (.not. (skip_rest)) THEN
-<<<<<<< HEAD
 IF (trim(DEF_rawdata%landcover%res)=='30m' ) THEN
       CALL Aggregation_PercentagesPFT  (grid_30m, dir_rawdata, dir_landdata, lc_year)
       CALL Aggregation_SoilParameters  (grid_500m, dir_rawdata, dir_landdata, lc_year)
@@ -512,10 +443,6 @@
       CALL Aggregation_LAI             (grid_500m,  dir_rawdata, dir_landdata, lc_year)
       CALL Aggregation_ForestHeight    (grid_500m, dir_rawdata, dir_landdata, lc_year)
 ENDIF
-=======
-
-      CALL Aggregation_PercentagesPFT  (grid_pft,  dir_rawdata, dir_landdata, lc_year)
->>>>>>> 70461504
 
       CALL Aggregation_LakeDepth       (grid_500m, dir_rawdata, dir_landdata, lc_year)
 
