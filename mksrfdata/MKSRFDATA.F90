#include <define.h>

PROGRAM MKSRFDATA
   ! ======================================================================
   ! Surface grid edges:
   ! The model domain was defined with the north, east, south, west edges:
   !          edgen: northern edge of grid : > -90 and <= 90 (degrees)
   !          edgee: eastern edge of grid  : > western edge and <= 180
   !          edges: southern edge of grid : >= -90  and <  90
   !          edgew: western edge of grid  : >= -180 and < 180
   !
   ! Region (global) latitude grid goes from:
   !                 NORTHERN edge (POLE) to SOUTHERN edge (POLE)
   ! Region (global) longitude grid starts at:
   !                 WESTERN edge (DATELINE with western edge)
   !                 West of Greenwich defined negative for global grids,
   !                 the western edge of the longitude grid starts at the dateline
   !
   ! Land characteristics at the 30 arc-seconds grid resolution (RAW DATA):
   !              1. Global Terrain Dataset (elevation height,...)
   !              2. Global Land Cover Characteristics (land cover TYPE, plant leaf area index, Forest Height, ...)
   !              3. Global Lakes and Wetlands Characteristics (lake and wetlands types, lake coverage and lake depth)
   !              4. Global Glacier Characteristics
   !              5. Global Urban Characteristics (urban extent, ...)
   !              6. Global Soil Characteristics (...)
   !              7. Global Cultural Characteristics (ON-GONG PROJECT)
   !
   ! Land charateristics at the model grid resolution (CREATED):
   !              1. Model grid (longitude, latitude)
   !              2. Fraction (area) of patches of grid (0-1)
   !                 2.1 Fraction of land water bodies (lake, reservoir, river)
   !                 2.2 Fraction of wetland
   !                 2.3 Fraction of glacier
   !                 2.4 Fraction of urban and built-up
   !                 ......
   !              3. Plant leaf area index
   !              4. Tree height
   !              5. Lake depth
   !              6. Soil thermal and hydraulic parameters
   !
   ! Created by Yongjiu Dai, 02/2014
   !
   ! REVISIONS:
   ! Shupeng Zhang, 01/2022: porting codes to MPI parallel version
   !
   ! ======================================================================
   USE MOD_Precision
   USE MOD_SPMD_Task
   USE MOD_Namelist
   USE MOD_Block
   USE MOD_Pixel
   USE MOD_Grid
   USE MOD_Mesh
   USE MOD_MeshFilter
   USE MOD_LandElm
#ifdef CATCHMENT
   USE MOD_LandHRU
#endif
   USE MOD_LandPatch
   USE MOD_SrfdataRestart
   USE MOD_Const_LC
#ifdef LULC_IGBP_PFT
   USE MOD_LandPFT
#endif
#ifdef LULC_IGBP_PC
   USE MOD_LandPC
#endif
#ifdef URBAN_MODEL
   USE MOD_LandUrban
#endif
   USE MOD_RegionClip
#ifdef SrfdataDiag
   USE MOD_SrfdataDiag, only : gdiag, srfdata_diag_init
#endif

   USE MOD_RegionClip


   IMPLICIT NONE

   CHARACTER(len=256) :: nlfile

   CHARACTER(LEN=256) :: dir_rawdata
   CHARACTER(LEN=256) :: dir_landdata
   REAL(r8) :: edgen  ! northern edge of grid (degrees)
   REAL(r8) :: edgee  ! eastern edge of grid (degrees)
   REAL(r8) :: edges  ! southern edge of grid (degrees)
   REAL(r8) :: edgew  ! western edge of grid (degrees)

   TYPE (grid_type) :: gridlai, gnitrif, gndep, gfire, gtopo
<<<<<<< HEAD
   TYPE (grid_type) :: grid_urban_5km, grid_urban_500m!, grid_urban_100m
=======
   TYPE (grid_type) :: grid_urban_5km, grid_urban_500m
>>>>>>> d309204b

   INTEGER   :: lc_year
   INTEGER*8 :: start_time, end_time, c_per_sec, time_used


#ifdef USEMPI
   CALL spmd_init ()
#endif

   IF (p_is_master) THEN
      CALL system_clock (start_time)
   ENDIF

   CALL getarg(1, nlfile)

   CALL read_namelist (nlfile)

#ifdef SinglePoint
   CALL read_surface_data_single (SITE_fsrfdata, mksrfdata=.true.)
#endif

   IF (USE_srfdata_from_larger_region) THEN

      CALL srfdata_region_clip (DEF_dir_existing_srfdata, DEF_dir_landdata)

#ifdef USEMPI
      CALL mpi_barrier (p_comm_glb, p_err)
      CALL spmd_exit
#endif
      CALL exit()
   ENDIF

   IF (USE_srfdata_from_3D_gridded_data) THEN

      ! TODO
      ! CALL srfdata_retrieve_from_3D_data (DEF_dir_existing_srfdata, DEF_dir_landdata)

#ifdef USEMPI
      CALL mpi_barrier (p_comm_glb, p_err)
      CALL spmd_exit
#endif
      CALL exit()
   ENDIF

   dir_rawdata  = DEF_dir_rawdata
   dir_landdata = DEF_dir_landdata
   edges = DEF_domain%edges
   edgen = DEF_domain%edgen
   edgew = DEF_domain%edgew
   edgee = DEF_domain%edgee
   lc_year = DEF_LC_YEAR

   ! define blocks
   CALL gblock%set_by_size (DEF_nx_blocks, DEF_ny_blocks)
   ! CALL gblock%set_by_file (DEF_file_block)

   CALL Init_GlovalVars
   CAll Init_LC_Const

   ! ...........................................................................
   ! 1. Read in or create the modeling grids coordinates and related information
   ! ...........................................................................

   ! define domain in pixel coordinate
   CALL pixel%set_edges (edges, edgen, edgew, edgee)
   CALL pixel%assimilate_gblock ()

   ! define grid coordinates of mesh
#ifdef GRIDBASED
   CALL init_gridbased_mesh_grid ()
#endif

#ifdef CATCHMENT
   CALL gridmesh%define_by_name ('merit_90m')
#endif

#ifdef UNSTRUCTURED
   CALL gridmesh%define_from_file (DEF_file_mesh)
#endif

   ! define grid coordinates of mesh filter
   has_mesh_filter = inquire_mesh_filter ()
   IF (has_mesh_filter) THEN
      CALL grid_filter%define_from_file (DEF_file_mesh_filter)
   ENDIF

   ! define grid coordinates of hydro units in catchment
#ifdef CATCHMENT
   CALL ghru%define_by_name ('merit_90m')
#endif

   ! define grid coordinates of land types
#ifdef LULC_USGS
   CALL gpatch%define_by_name ('colm_1km')
#endif
#ifdef LULC_IGBP
   CALL gpatch%define_by_name ('colm_500m')
#endif
#ifdef LULC_IGBP_PFT
   CALL gpatch%define_by_name ('colm_500m')
#endif
#ifdef LULC_IGBP_PC
   CALL gpatch%define_by_name ('colm_500m')
#endif
#ifdef BGC
#if (defined CROP)
   ! define grid for crop parameters
   CALL gcrop%define_by_ndims (720,360)
#endif
#if (defined Fire)
   ! define grid for crop parameters
   CALL gfire%define_by_ndims (720,360)
#endif
#ifdef NITRIF
   CALL gnitrif%define_by_name ('nitrif_2deg')
#endif
   CALL gndep%define_by_name ('nitrif_2deg')
#endif

   ! define grid for land characteristics
   CALL gridlai%define_by_name ('colm_500m')

   ! define grid for topography
   CALL gtopo%define_by_name ('colm_500m')

   ! add by dong, only test for making urban data
#ifdef URBAN_MODEL
   CALL gurban%define_by_name          ('colm_500m')
   CALL grid_urban_500m%define_by_name ('colm_500m')
   CALL grid_urban_5km%define_by_name  ('colm_5km' )
<<<<<<< HEAD
   ! CALL grid_urban_100m%define_by_name ('colm_100m')
=======
>>>>>>> d309204b
#endif

   ! assimilate grids to build pixels
#ifndef SinglePoint
   CALL pixel%assimilate_grid (gridmesh)
#endif
   IF (has_mesh_filter) THEN
      CALL pixel%assimilate_grid (grid_filter)
   ENDIF
#ifdef CATCHMENT
   CALL pixel%assimilate_grid (ghru)
#endif
   CALL pixel%assimilate_grid (gpatch)
   CALL pixel%assimilate_grid (gridlai)
<<<<<<< HEAD
=======

>>>>>>> d309204b
#ifdef URBAN_MODEL
   CALL pixel%assimilate_grid (gurban         )
   CALL pixel%assimilate_grid (grid_urban_500m)
   CALL pixel%assimilate_grid (grid_urban_5km )
<<<<<<< HEAD
   ! CALL pixel%assimilate_grid (grid_urban_100m)
=======
>>>>>>> d309204b
#endif

#ifdef BGC
#if (defined CROP)
   CALL pixel%assimilate_grid (gcrop )
#endif
#if (defined Fire)
   CALL pixel%assimilate_grid (gfire )
#endif
#ifdef NITRIF
   CALL pixel%assimilate_grid (gnitrif)
#endif
   CALL pixel%assimilate_grid (gndep)
#endif

   CALL pixel%assimilate_grid (gtopo)

   ! map pixels to grid coordinates
#ifndef SinglePoint
   CALL pixel%map_to_grid (gridmesh)
#endif
   IF (has_mesh_filter) THEN
      CALL pixel%map_to_grid (grid_filter)
   ENDIF
#ifdef CATCHMENT
   CALL pixel%map_to_grid (ghru)
#endif
   CALL pixel%map_to_grid (gpatch)
<<<<<<< HEAD
=======

>>>>>>> d309204b
#ifdef URBAN_MODEL
   CALL pixel%map_to_grid (gurban         )
   CALL pixel%map_to_grid (grid_urban_500m)
   CALL pixel%map_to_grid (grid_urban_5km )
<<<<<<< HEAD
   ! CALL pixel%map_to_grid (grid_urban_100m)
#endif
=======
#endif

>>>>>>> d309204b
#if (defined CROP)
   CALL pixel%map_to_grid (gcrop )
#endif
#if (defined Fire)
   CALL pixel%map_to_grid (gfire )
#endif
   CALL pixel%map_to_grid (gridlai)
#ifdef NITRIF
   CALL pixel%map_to_grid (gnitrif)
#endif
#ifdef BGC
   CALL pixel%map_to_grid (gndep)
#endif

   CALL pixel%map_to_grid (gtopo)

   ! build land elms
   CALL mesh_build ()
   CALL landelm_build

#ifdef GRIDBASED
   IF (.not. read_mesh_from_file) THEN
      !TODO: distinguish USGS and IGBP land cover
      CALL mesh_filter (gpatch, trim(DEF_dir_rawdata)//'/landtype_update.nc', 'landtype')
   ENDIF
#endif

   ! Filtering pixels
   IF (has_mesh_filter) THEN
      CALL mesh_filter (grid_filter, DEF_file_mesh_filter, 'mesh_filter')
   ENDIF

#ifdef CATCHMENT
   CALL landhru_build
#endif

   ! build land patches
   CALL landpatch_build(lc_year)

<<<<<<< HEAD
   ! build land urban patches
=======
>>>>>>> d309204b
#ifdef URBAN_MODEL
   CALL landurban_build(lc_year)
#endif

<<<<<<< HEAD
#ifdef PFT_CLASSIFICATION
   CALL landpft_build(lc_year)
#endif

#ifdef PC_CLASSIFICATION
=======
#ifdef LULC_IGBP_PFT
   CALL landpft_build(lc_year)
#endif

#ifdef LULC_IGBP_PC
>>>>>>> d309204b
   CALL landpc_build(lc_year)
#endif

   ! ................................................................
   ! 2. SAVE land surface tessellation information
   ! ................................................................

   CALL gblock%save_to_file    (dir_landdata)

   CALL pixel%save_to_file     (dir_landdata)

<<<<<<< HEAD
   CALL mesh_save_to_file      (lc_year, dir_landdata)

   CALL pixelset_save_to_file  (lc_year, dir_landdata, 'landelm', landelm)

#ifdef CATCHMENT
   CALL pixelset_save_to_file  (lc_year, dir_landdata, 'landhru', landhru)
#endif

   !print*, count(landpatch%settyp==13)
   CALL pixelset_save_to_file  (lc_year, dir_landdata, 'landpatch', landpatch)

#ifdef PFT_CLASSIFICATION
   CALL pixelset_save_to_file  (lc_year, dir_landdata, 'landpft'  , landpft  )
#endif

#ifdef PC_CLASSIFICATION
   CALL pixelset_save_to_file  (lc_year, dir_landdata, 'landpc'   , landpc   )
#endif

#ifdef URBAN_MODEL
   CALL pixelset_save_to_file  (lc_year, dir_landdata, 'landurban', landurban)
=======
   CALL mesh_save_to_file      (dir_landdata, lc_year)

   CALL pixelset_save_to_file  (dir_landdata, 'landelm'  , landelm  , lc_year)

#ifdef CATCHMENT
   CALL pixelset_save_to_file  (dir_landdata, 'landhru'  , landhru  , lc_year)
#endif

   CALL pixelset_save_to_file  (dir_landdata, 'landpatch', landpatch, lc_year)

#ifdef LULC_IGBP_PFT
   CALL pixelset_save_to_file  (dir_landdata, 'landpft'  , landpft  , lc_year)
#endif

#ifdef LULC_IGBP_PC
   CALL pixelset_save_to_file  (dir_landdata, 'landpc'   , landpc   , lc_year)
#endif

#ifdef URBAN_MODEL
   CALL pixelset_save_to_file  (dir_landdata, 'landurban', landurban, lc_year)
>>>>>>> d309204b
#endif
print*, numpatch
   ! ................................................................
   ! 3. Mapping land characteristic parameters to the model grids
   ! ................................................................
#ifdef SrfdataDiag
#ifdef GRIDBASED
   CALL gdiag%define_by_copy (gridmesh)
#else
   CALL gdiag%define_by_ndims(720,360)
#endif

   CALL srfdata_diag_init (dir_landdata)
#endif

#ifdef BGC
   call Aggregation_NDeposition     (gndep  , dir_rawdata, dir_landdata)
#if (defined CROP)
   call Aggregation_CropParameters  (gcrop  , dir_rawdata, dir_landdata)
#endif
#ifdef Fire
   call Aggregation_Fire            (gfire  , dir_rawdata, dir_landdata)
#endif
#if (defined NITRIF)
  call Aggregation_NitrifParameters (gnitrif, dir_rawdata, dir_landdata)
#endif
#endif

   !TODO: for lulcc, need to run for each year and SAVE to different subdirs

   CALL Aggregation_PercentagesPFT  (gpatch , dir_rawdata, dir_landdata, lc_year)

   CALL Aggregation_LakeDepth       (gpatch , dir_rawdata, dir_landdata, lc_year)

   CALL Aggregation_SoilParameters  (gpatch , dir_rawdata, dir_landdata, lc_year)

   CALL Aggregation_SoilBrightness  (gpatch , dir_rawdata, dir_landdata, lc_year)

<<<<<<< HEAD
=======
   IF(DEF_USE_BEDROCK)THEN
      CALL Aggregation_DBedrock        (gpatch , dir_rawdata, dir_landdata)
   ENDIF

>>>>>>> d309204b
   CALL Aggregation_LAI             (gridlai, dir_rawdata, dir_landdata, lc_year)

   CALL Aggregation_ForestHeight    (gpatch , dir_rawdata, dir_landdata, lc_year)

   CALL Aggregation_Topography      (gtopo  , dir_rawdata, dir_landdata, lc_year)

#ifdef URBAN_MODEL
   CALL Aggregation_urban (dir_rawdata, dir_landdata, lc_year, &
<<<<<<< HEAD
                           grid_urban_5km,  grid_urban_500m)
=======
                           grid_urban_5km, grid_urban_500m)
>>>>>>> d309204b
#endif

   ! ................................................................
   ! 4. Free memories.
   ! ................................................................

#ifdef SinglePoint
#if (defined LULC_IGBP_PFT)
   CALL write_surface_data_single (numpatch, numpft)
#else
   CALL write_surface_data_single (numpatch)
#endif
   CALL single_srfdata_final ()
#endif

#ifdef USEMPI
   CALL mpi_barrier (p_comm_glb, p_err)
#endif

   IF (p_is_master) THEN
      CALL system_clock (end_time, count_rate = c_per_sec)
      time_used = (end_time - start_time) / c_per_sec
      IF (time_used >= 3600) THEN
         write(*,101) time_used/3600, mod(time_used,3600)/60, mod(time_used,60)
         101 format (/, 'Overall system time used:', I4, ' hours', I3, ' minutes', I3, ' seconds.')
      ELSEIF (time_used >= 60) THEN
         write(*,102) time_used/60, mod(time_used,60)
         102 format (/, 'Overall system time used:', I3, ' minutes', I3, ' seconds.')
      ELSE
         write(*,103) time_used
         103 format (/, 'Overall system time used:', I3, ' seconds.')
      ENDIF

      write(*,*)  'Successful in surface data making.'
   ENDIF

#ifdef USEMPI
   CALL spmd_exit
#endif

END PROGRAM MKSRFDATA
! ----------------------------------------------------------------------
! EOP<|MERGE_RESOLUTION|>--- conflicted
+++ resolved
@@ -88,11 +88,7 @@
    REAL(r8) :: edgew  ! western edge of grid (degrees)
 
    TYPE (grid_type) :: gridlai, gnitrif, gndep, gfire, gtopo
-<<<<<<< HEAD
-   TYPE (grid_type) :: grid_urban_5km, grid_urban_500m!, grid_urban_100m
-=======
    TYPE (grid_type) :: grid_urban_5km, grid_urban_500m
->>>>>>> d309204b
 
    INTEGER   :: lc_year
    INTEGER*8 :: start_time, end_time, c_per_sec, time_used
@@ -223,10 +219,6 @@
    CALL gurban%define_by_name          ('colm_500m')
    CALL grid_urban_500m%define_by_name ('colm_500m')
    CALL grid_urban_5km%define_by_name  ('colm_5km' )
-<<<<<<< HEAD
-   ! CALL grid_urban_100m%define_by_name ('colm_100m')
-=======
->>>>>>> d309204b
 #endif
 
    ! assimilate grids to build pixels
@@ -241,18 +233,11 @@
 #endif
    CALL pixel%assimilate_grid (gpatch)
    CALL pixel%assimilate_grid (gridlai)
-<<<<<<< HEAD
-=======
-
->>>>>>> d309204b
+
 #ifdef URBAN_MODEL
    CALL pixel%assimilate_grid (gurban         )
    CALL pixel%assimilate_grid (grid_urban_500m)
    CALL pixel%assimilate_grid (grid_urban_5km )
-<<<<<<< HEAD
-   ! CALL pixel%assimilate_grid (grid_urban_100m)
-=======
->>>>>>> d309204b
 #endif
 
 #ifdef BGC
@@ -281,21 +266,13 @@
    CALL pixel%map_to_grid (ghru)
 #endif
    CALL pixel%map_to_grid (gpatch)
-<<<<<<< HEAD
-=======
-
->>>>>>> d309204b
+
 #ifdef URBAN_MODEL
    CALL pixel%map_to_grid (gurban         )
    CALL pixel%map_to_grid (grid_urban_500m)
    CALL pixel%map_to_grid (grid_urban_5km )
-<<<<<<< HEAD
-   ! CALL pixel%map_to_grid (grid_urban_100m)
-#endif
-=======
-#endif
-
->>>>>>> d309204b
+#endif
+
 #if (defined CROP)
    CALL pixel%map_to_grid (gcrop )
 #endif
@@ -335,27 +312,15 @@
    ! build land patches
    CALL landpatch_build(lc_year)
 
-<<<<<<< HEAD
-   ! build land urban patches
-=======
->>>>>>> d309204b
 #ifdef URBAN_MODEL
    CALL landurban_build(lc_year)
 #endif
 
-<<<<<<< HEAD
-#ifdef PFT_CLASSIFICATION
-   CALL landpft_build(lc_year)
-#endif
-
-#ifdef PC_CLASSIFICATION
-=======
 #ifdef LULC_IGBP_PFT
    CALL landpft_build(lc_year)
 #endif
 
 #ifdef LULC_IGBP_PC
->>>>>>> d309204b
    CALL landpc_build(lc_year)
 #endif
 
@@ -367,29 +332,6 @@
 
    CALL pixel%save_to_file     (dir_landdata)
 
-<<<<<<< HEAD
-   CALL mesh_save_to_file      (lc_year, dir_landdata)
-
-   CALL pixelset_save_to_file  (lc_year, dir_landdata, 'landelm', landelm)
-
-#ifdef CATCHMENT
-   CALL pixelset_save_to_file  (lc_year, dir_landdata, 'landhru', landhru)
-#endif
-
-   !print*, count(landpatch%settyp==13)
-   CALL pixelset_save_to_file  (lc_year, dir_landdata, 'landpatch', landpatch)
-
-#ifdef PFT_CLASSIFICATION
-   CALL pixelset_save_to_file  (lc_year, dir_landdata, 'landpft'  , landpft  )
-#endif
-
-#ifdef PC_CLASSIFICATION
-   CALL pixelset_save_to_file  (lc_year, dir_landdata, 'landpc'   , landpc   )
-#endif
-
-#ifdef URBAN_MODEL
-   CALL pixelset_save_to_file  (lc_year, dir_landdata, 'landurban', landurban)
-=======
    CALL mesh_save_to_file      (dir_landdata, lc_year)
 
    CALL pixelset_save_to_file  (dir_landdata, 'landelm'  , landelm  , lc_year)
@@ -410,7 +352,6 @@
 
 #ifdef URBAN_MODEL
    CALL pixelset_save_to_file  (dir_landdata, 'landurban', landurban, lc_year)
->>>>>>> d309204b
 #endif
 print*, numpatch
    ! ................................................................
@@ -449,13 +390,10 @@
 
    CALL Aggregation_SoilBrightness  (gpatch , dir_rawdata, dir_landdata, lc_year)
 
-<<<<<<< HEAD
-=======
    IF(DEF_USE_BEDROCK)THEN
       CALL Aggregation_DBedrock        (gpatch , dir_rawdata, dir_landdata)
    ENDIF
 
->>>>>>> d309204b
    CALL Aggregation_LAI             (gridlai, dir_rawdata, dir_landdata, lc_year)
 
    CALL Aggregation_ForestHeight    (gpatch , dir_rawdata, dir_landdata, lc_year)
@@ -464,11 +402,7 @@
 
 #ifdef URBAN_MODEL
    CALL Aggregation_urban (dir_rawdata, dir_landdata, lc_year, &
-<<<<<<< HEAD
-                           grid_urban_5km,  grid_urban_500m)
-=======
                            grid_urban_5km, grid_urban_500m)
->>>>>>> d309204b
 #endif
 
    ! ................................................................
