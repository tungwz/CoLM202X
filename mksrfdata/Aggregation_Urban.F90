#include <define.h>

!-----------------------------------------------------------------------
!
! !DESCRIPTION:
!  Aggregate/screen high-resolution urban dataset to a lower
!  resolution/subset data, suitable for running regional or point
!  cases.
!
!  Original authors: Hua Yuan and Wenzong Dong, 2021, OpenMP version.
!
! !REVISIONS:
!  05/2023, Wenzong Dong, Hua Yuan, Shupeng Zhang: porting codes to MPI
!           parallel version.
!
!  08/2025, Hua Yuan and Wenzong Dong: unifying the urban surface data
!           code for different urban type schemes.
!-----------------------------------------------------------------------

#ifdef URBAN_MODEL
SUBROUTINE Aggregation_Urban (dir_rawdata, dir_srfdata, lc_year, &
                              grid_urban_5km, grid_urban_500m)

   USE MOD_Precision
   USE MOD_Namelist
   USE MOD_SPMD_Task
   USE MOD_Grid
   USE MOD_LandPatch
   USE MOD_NetCDFSerial
   USE MOD_NetCDFVector
   USE MOD_NetCDFBlock
   USE MOD_AggregationRequestData
   USE MOD_5x5DataReadin
   USE MOD_DataType
   USE MOD_Utils, only: num_max_frequency
   USE MOD_LandUrban
   USE MOD_LandElm
   USE MOD_Mesh
   USE MOD_Vars_Global, only: N_URB
   USE MOD_Urban_Const_LCZ
#ifdef RangeCheck
   USE MOD_RangeCheck
#endif
#ifdef SrfdataDiag
   USE MOD_SrfdataDiag
#endif

   IMPLICIT NONE

   character(len=256), intent(in) :: dir_rawdata
   character(len=256), intent(in) :: dir_srfdata

   integer , intent(in) :: lc_year

   type(grid_type), intent(in) :: grid_urban_5km
  !type(grid_type), intent(in) :: grid_urban_100m
   type(grid_type), intent(in) :: grid_urban_500m

   ! dimensions
   integer, parameter :: rid  = 33
   integer, parameter :: ns   = 2
   integer, parameter :: nr   = 2
   integer, parameter :: ulev = 10

   ! input variables
   type(block_data_int32_2d) :: LUCY_reg
   type(block_data_real8_2d) :: pop
   type(block_data_real8_2d) :: fvegu
   type(block_data_real8_2d) :: htopu
   type(block_data_real8_2d) :: flakeu
   type(block_data_real8_2d) :: wtroof
   type(block_data_real8_2d) :: htroof
   type(block_data_real8_2d) :: ulai
   type(block_data_real8_2d) :: usai
   type(block_data_int32_2d) :: reg_typid

   ! output variables
   integer , ALLOCATABLE, dimension(:) :: LUCY_rid
   real(r8), ALLOCATABLE, dimension(:) :: pop_den
   real(r8), ALLOCATABLE, dimension(:) :: pct_tree
   real(r8), ALLOCATABLE, dimension(:) :: htop_urb
   real(r8), ALLOCATABLE, dimension(:) :: pct_water
   real(r8), ALLOCATABLE, dimension(:) :: wt_roof
   real(r8), ALLOCATABLE, dimension(:) :: ht_roof
   real(r8), ALLOCATABLE, dimension(:) :: lai_urb
   real(r8), ALLOCATABLE, dimension(:) :: sai_urb

   ! delete variables not used
   integer , allocatable, dimension(:) :: reg_typid_one
   integer , allocatable, dimension(:) :: LUCY_reg_one
   real(r8), allocatable, dimension(:) :: area_one
   real(r8), allocatable, dimension(:) :: pop_one
   real(r8), allocatable, dimension(:) :: fvegu_one
   real(r8), allocatable, dimension(:) :: htopu_one
   real(r8), allocatable, dimension(:) :: flakeu_one
   real(r8), allocatable, dimension(:) :: wt_roof_one
   real(r8), allocatable, dimension(:) :: ht_roof_one
   real(r8), allocatable, dimension(:) :: hlr_bld_one
   real(r8), allocatable, dimension(:) :: ulai_one
   real(r8), allocatable, dimension(:) :: slai_one

   ! urban morphological and thermal paras of NCAR data
   ! input variables, NCAR look-up-table data
   real(r8), allocatable, dimension(:,:)     :: hwrbld_ncar , fgper_ncar  , &
                                                htroof_ncar , wtroof_ncar
   real(r8), allocatable, dimension(:,:)     :: emroof_ncar , emwall_ncar , &
                                                emgimp_ncar , emgper_ncar
   real(r8), allocatable, dimension(:,:)     :: thkroof_ncar, thkwall_ncar, &
                                                tbldmin_ncar, tbldmax_ncar
   real(r8), allocatable, dimension(:,:,:)   :: cvroof_ncar , cvwall_ncar , cvgimp_ncar , &
                                                tkroof_ncar , tkwall_ncar , tkgimp_ncar
   real(r8), allocatable, dimension(:,:,:,:) :: albroof_ncar, albwall_ncar, albgimp_ncar, albgper_ncar

   ! output variables, vector data
   real(r8), ALLOCATABLE, dimension(:)     :: area_urb
   real(r8), ALLOCATABLE, dimension(:)     :: sarea_urb
   real(r8), ALLOCATABLE, dimension(:)     :: urb_pct

   real(r8), ALLOCATABLE, dimension(:)     :: hlr_bld
   real(r8), ALLOCATABLE, dimension(:)     :: fgper
   real(r8), ALLOCATABLE, dimension(:)     :: em_roof
   real(r8), ALLOCATABLE, dimension(:)     :: em_wall
   real(r8), ALLOCATABLE, dimension(:)     :: em_gimp
   real(r8), ALLOCATABLE, dimension(:)     :: em_gper
   real(r8), ALLOCATABLE, dimension(:)     :: thk_roof
   real(r8), ALLOCATABLE, dimension(:)     :: thk_wall
   real(r8), ALLOCATABLE, dimension(:)     :: tbld_min
   real(r8), ALLOCATABLE, dimension(:)     :: tbld_max

   real(r8), ALLOCATABLE, dimension(:,:)   :: cv_wgt
   real(r8), ALLOCATABLE, dimension(:,:)   :: tk_wgt
   real(r8), ALLOCATABLE, dimension(:,:)   :: cv_roof
   real(r8), ALLOCATABLE, dimension(:,:)   :: cv_wall
   real(r8), ALLOCATABLE, dimension(:,:)   :: cv_gimp
   real(r8), ALLOCATABLE, dimension(:,:)   :: tk_roof
   real(r8), ALLOCATABLE, dimension(:,:)   :: tk_wall
   real(r8), ALLOCATABLE, dimension(:,:)   :: tk_gimp

   real(r8), ALLOCATABLE, dimension(:,:,:) :: alb_roof
   real(r8), ALLOCATABLE, dimension(:,:,:) :: alb_wall
   real(r8), ALLOCATABLE, dimension(:,:,:) :: alb_gimp
   real(r8), ALLOCATABLE, dimension(:,:,:) :: alb_gper

   integer , allocatable, dimension(:)     :: locpth

   ! landfile variables
   character(len=256) landsrfdir, landdir, landname, suffix
   character(len=4  ) cyear, c5year, cmonth, clay, c1, iyear

   ! local vars
   real(r8) :: sumarea
   real(r8) :: hlrbld, fgper_, thkroof, thkwall, tbldmin, tbldmax
   real(r8) :: emroof, emwall, emgper , emgimp
   real(r8) :: cvroof(nl_roof), cvwall(nl_wall), cvgimp(nl_soil)
   real(r8) :: tkroof(nl_roof), tkwall(nl_wall), tkgimp(nl_soil)
   real(r8) :: albroof(nr,ns), albwall(nr,ns), albgper(nr,nr), albgimp(nr,ns)

   ! index
   integer :: iurban, urb_typidx, urb_regidx
   integer :: pop_i, imonth, start_year, end_year
   integer :: ipth, ipxl, il, iy, ielm, numpth, urb_s, urb_e

   ! for surface data diag
#ifdef SrfdataDiag
   integer  :: ityp
   integer , allocatable, dimension(:) :: typindex
   real(r8), allocatable :: LUCY_rid_r8 (:)
#endif

#ifdef SrfdataDiag
      allocate( typindex(N_URB) )
#endif

      write(cyear,'(i4.4)') lc_year
      landsrfdir = trim(dir_srfdata) // '/urban/' // trim(cyear)

#ifdef USEMPI
      CALL mpi_barrier (p_comm_glb, p_err)
#endif
      IF (p_is_master) THEN
         write(*,'(/, A)') 'Making urban data ('//trim(cyear)//') ...'
         CALL system('mkdir -p ' // trim(adjustl(landsrfdir)))
      ENDIF
#ifdef USEMPI
      CALL mpi_barrier (p_comm_glb, p_err)
#endif

      write(c5year, '(i4.4)') int(lc_year/5)*5

      ! ******* LUCY_id *******
      ! allocate and read the LUCY id
      IF (p_is_io) THEN

         landname = TRIM(dir_rawdata)//'urban/LUCY_regionid.nc'
         CALL allocate_block_data (grid_urban_5km, LUCY_reg)
         CALL ncio_read_block (landname, 'LUCY_REGION_ID', grid_urban_5km, LUCY_reg)

#ifdef USEMPI
         CALL aggregation_data_daemon (grid_urban_5km, data_i4_2d_in1 = LUCY_reg)
#endif
      ENDIF

      IF (p_is_worker) THEN

         allocate ( LUCY_rid (numurban))

         LUCY_rid (:) = 0

         ! loop for each urban patch to get the LUCY id of all fine grid
         ! of iurban patch, then assign the most frequency id to this urban patch
         DO iurban = 1, numurban

            CALL aggregation_request_data (landurban, iurban, grid_urban_5km, &
               zip = USE_zip_for_aggregation, &
               data_i4_2d_in1 = LUCY_reg, data_i4_2d_out1 = LUCY_reg_one)
            ! the most frequency id to this urban patch
            LUCY_rid(iurban) = num_max_frequency (LUCY_reg_one)
         ENDDO
#ifdef USEMPI
         CALL aggregation_worker_done ()
#endif
      ENDIF

      ! output
      landname = trim(landsrfdir)//'/LUCY_region_id.nc'
      CALL ncio_create_file_vector (landname, landurban)
      CALL ncio_define_dimension_vector (landname, landurban, 'urban')
      CALL ncio_write_vector (landname, 'LUCY_id', 'urban', landurban, LUCY_rid, DEF_Srfdata_CompressLevel)

#ifdef SrfdataDiag
      typindex = (/(ityp, ityp = 1, N_URB)/)
      landname  = trim(dir_srfdata) // '/diag/LUCY_region_id_'//trim(cyear)//'.nc'

      IF (allocated(LUCY_rid)) THEN
         allocate (LUCY_rid_r8 (size(LUCY_rid)))
         LUCY_rid_r8 = real(LUCY_rid, r8)
      ENDIF

      CALL srfdata_map_and_write (LUCY_rid_r8, landurban%settyp, typindex, m_urb2diag, &
         -1.0e36_r8, landname, 'LUCY_id', compress = 0, write_mode = 'one', defval=0._r8, create_mode=.true.)
#endif

#ifdef USEMPI
      CALL mpi_barrier (p_comm_glb, p_err)
#endif

#ifdef RangeCheck
      CALL check_vector_data ('LUCY_ID ', LUCY_rid)
#endif

      ! ******* POP_DEN *******
      ! allocate and read the grided population raw data(500m)
      ! NOTE, the population is year-by-year
      IF (p_is_io) THEN

         CALL allocate_block_data (grid_urban_500m, pop)

         landdir = TRIM(dir_rawdata)//'/urban/'
         suffix  = 'URBSRF'//trim(c5year)

         ! population data is year by year,
         ! so pop_i is calculated to determine the dimension of POP data reads
         IF (mod(lc_year,5) == 0) THEN
            pop_i = 1
         ELSE
            pop_i = 5 - (ceiling(lc_year*1./5.)*5 - lc_year) + 1
         ENDIF

         ! read the population data of total 5x5 region
         CALL read_5x5_data_time (landdir, suffix, grid_urban_500m, "POP_DEN", pop_i, pop)

#ifdef USEMPI
         CALL aggregation_data_daemon (grid_urban_500m, data_r8_2d_in1 = pop)
#endif
      ENDIF

      IF (p_is_worker) THEN

         allocate (pop_den (numurban))

         pop_den (:) = 0.

         ! loop for urban patch to aggregate population data with area-weighted average
         DO iurban = 1, numurban
            ! request all fine grid data and area of the iurban urban patch
            ! a one dimension vector will be returned
            CALL aggregation_request_data (landurban, iurban, grid_urban_500m, zip = USE_zip_for_aggregation, &
               area = area_one, data_r8_2d_in1 = pop, data_r8_2d_out1 = pop_one)

            WHERE (pop_one < 0)
               area_one = 0
            END WHERE
            ! area-weighted average
            IF (sum(area_one) > 0._r8) THEN
               pop_den(iurban) = sum(pop_one * area_one) / sum(area_one)
            ENDIF
         ENDDO

#ifdef USEMPI
         CALL aggregation_worker_done ()
#endif
      ENDIF

      ! output
      landname = trim(dir_srfdata) // '/urban/'//trim(cyear)//'/POP.nc'
      CALL ncio_create_file_vector (landname, landurban)
      CALL ncio_define_dimension_vector (landname, landurban, 'urban')
      CALL ncio_write_vector (landname, 'POP_DEN', 'urban', landurban, pop_den, DEF_Srfdata_CompressLevel)

#ifdef SrfdataDiag
      typindex = (/(ityp, ityp = 1, N_URB)/)
      landname  = trim(dir_srfdata) // '/diag/population_urban_'//trim(cyear)//'.nc'
      CALL srfdata_map_and_write (pop_den, landurban%settyp, typindex, m_urb2diag, &
         -1.0e36_r8, landname, 'POP_DEN', compress = 0, write_mode = 'one', defval=0._r8, create_mode=.true.)
#endif

#ifdef USEMPI
      CALL mpi_barrier (p_comm_glb, p_err)
#endif

#ifdef RangeCheck
      CALL check_vector_data ('POP_DEN ', pop_den)
#endif

      ! ******* Tree : PCT_Tree, HTOP *******
      ! allocate and read the grided tree cover and tree height raw data(500m)
      ! NOTE, tree cover raw data is available every five years,
      ! tree height raw data is same from year to year
      IF (p_is_io) THEN

         landdir = TRIM(dir_rawdata)//'/urban/'
         suffix  = 'URBSRF'//trim(c5year)

         CALL allocate_block_data (grid_urban_500m, fvegu)
         CALL read_5x5_data (landdir, suffix, grid_urban_500m, "PCT_Tree", fvegu)

         CALL allocate_block_data (grid_urban_500m, htopu)
         CALL read_5x5_data (landdir, suffix, grid_urban_500m, "HTOP", htopu)

#ifdef USEMPI
         CALL aggregation_data_daemon (grid_urban_500m, &
            data_r8_2d_in1 = fvegu, data_r8_2d_in2 = htopu)
#endif
      ENDIF

      IF (p_is_worker) THEN

         allocate (pct_tree(numurban))
         allocate (htop_urb(numurban))

         pct_tree(:) = 0.
         htop_urb(:) = 0.

         ! loop for urban patch to aggregate tree cover and height data with area-weighted average
         DO iurban = 1, numurban
            CALL aggregation_request_data (landurban, iurban, grid_urban_500m, zip = USE_zip_for_aggregation, area = area_one, &
               data_r8_2d_in1 = fvegu, data_r8_2d_out1 = fvegu_one, &
               data_r8_2d_in2 = htopu, data_r8_2d_out2 = htopu_one)

            ! missing tree cover and tree height data (-999) were filtered
            WHERE (fvegu_one < 0)
               area_one = 0
            END WHERE

            WHERE (htopu_one < 0)
               area_one = 0
            END WHERE

            ! area-weighted average
            IF (sum(area_one) > 0._r8) THEN
               ! print*, sum(area_one)
               pct_tree(iurban) = sum(fvegu_one * area_one) / sum(area_one)
               htop_urb(iurban) = sum(htopu_one * area_one) / sum(area_one)
            ENDIF
         ENDDO

#ifdef USEMPI
         CALL aggregation_worker_done ()
#endif
      ENDIF

      ! output
      landname = trim(dir_srfdata) // '/urban/'//trim(cyear)//'/PCT_Tree.nc'
      CALL ncio_create_file_vector (landname, landurban)
      CALL ncio_define_dimension_vector (landname, landurban, 'urban')
      CALL ncio_write_vector (landname, 'PCT_Tree', 'urban', landurban, pct_tree, DEF_Srfdata_CompressLevel)

      landname = trim(dir_srfdata) // '/urban/'//trim(cyear)//'/htop_urb.nc'
      CALL ncio_create_file_vector (landname, landurban)
      CALL ncio_define_dimension_vector (landname, landurban, 'urban')
      CALL ncio_write_vector (landname, 'URBAN_TREE_TOP', 'urban', landurban, htop_urb, DEF_Srfdata_CompressLevel)

#ifdef SrfdataDiag
      typindex = (/(ityp, ityp = 1, N_URB)/)
      landname  = trim(dir_srfdata) // '/diag/pct_urban_tree_'//trim(cyear)//'.nc'
      CALL srfdata_map_and_write (pct_tree, landurban%settyp, typindex, m_urb2diag, &
         -1.0e36_r8, landname, 'PCT_Urban_Tree', compress = 0, write_mode = 'one', defval=0._r8, create_mode=.true.)

      typindex = (/(ityp, ityp = 1, N_URB)/)
      landname  = trim(dir_srfdata) // '/diag/htop_urban_'//trim(cyear)//'.nc'
      CALL srfdata_map_and_write (htop_urb, landurban%settyp, typindex, m_urb2diag, &
         -1.0e36_r8, landname, 'Urban_Tree_HTOP', compress = 0, write_mode = 'one', defval=0._r8, create_mode=.true.)
#endif

#ifdef USEMPI
      CALL mpi_barrier (p_comm_glb, p_err)
#endif

#ifdef RangeCheck
      CALL check_vector_data ('Urban Tree Cover ', pct_tree)
      CALL check_vector_data ('Urban Tree Top '  , htop_urb)
#endif

      ! ******* PCT_Water *******
      ! allocate and read grided water cover raw data
      IF (p_is_io) THEN

         CALL allocate_block_data (grid_urban_500m, flakeu)

         landdir = TRIM(dir_rawdata)//'/urban/'
         suffix  = 'URBSRF'//trim(c5year)
         CALL read_5x5_data (landdir, suffix, grid_urban_500m, "PCT_Water", flakeu)

#ifdef USEMPI
         CALL aggregation_data_daemon (grid_urban_500m, flakeu)
#endif
      ENDIF

      IF (p_is_worker) THEN

         allocate (pct_water (numurban))

         pct_water (:) = 0.
         ! loop for urban patch to aggregate water cover data with area-weighted average
         DO iurban = 1, numurban
            CALL aggregation_request_data (landurban, iurban, grid_urban_500m, zip = USE_zip_for_aggregation, area = area_one, &
               data_r8_2d_in1 = flakeu, data_r8_2d_out1 = flakeu_one)

            WHERE (flakeu_one < 0)
               area_one = 0
            END WHERE
            ! only calculate when urban patch have water cover
            IF (sum(area_one) > 0) THEN
               pct_water(iurban) = sum(flakeu_one * area_one) / sum(area_one)
            ENDIF
         ENDDO

#ifdef USEMPI
         CALL aggregation_worker_done ()
#endif
      ENDIF

      ! output
      landname = trim(dir_srfdata) // '/urban/'//trim(cyear)//'/PCT_Water.nc'
      CALL ncio_create_file_vector (landname, landurban)
      CALL ncio_define_dimension_vector (landname, landurban, 'urban')
      CALL ncio_write_vector (landname, 'PCT_Water', 'urban', landurban, pct_water, DEF_Srfdata_CompressLevel)

#ifdef SrfdataDiag
      typindex = (/(ityp, ityp = 1, N_URB)/)
      landname  = trim(dir_srfdata) // '/diag/pct_urban_water_'//trim(cyear)//'.nc'
<<<<<<< HEAD
      CALL srfdata_map_and_write (pct_water, landurban%settyp, typindex, m_urb2diag, &
         -1.0e36_r8, landname, 'PCT_Urban_Water', compress = 0, write_mode = 'one', defval=0._r8)
=======
      CALL srfdata_map_and_write (pct_urbwt, landurban%settyp, typindex, m_urb2diag, &
         -1.0e36_r8, landname, 'PCT_Urban_Water', compress = 0, write_mode = 'one', defval=0._r8, create_mode=.true.)
>>>>>>> 231d3797
#endif

#ifdef USEMPI
      CALL mpi_barrier (p_comm_glb, p_err)
#endif

#ifdef RangeCheck
      CALL check_vector_data ('Urban Water Cover ', pct_water)
#endif

      ! ******* Building morphology: WT_ROOF, HT_ROOF, and HL *******
      ! if building data is missing, how to use look-up-table?
      ! a new array with urban type was used for look-up-table
IF (DEF_URBAN_type_scheme == 1) THEN
      ! only used when urban patch have nan data of building height, building fraction and HL
      landname = TRIM(dir_rawdata)//'urban/NCAR_urban_properties.nc'

      CALL ncio_read_bcast_serial (landname,  "WTLUNIT_ROOF", wtroof_ncar )
      CALL ncio_read_bcast_serial (landname,  "HT_ROOF"     , htroof_ncar )
      CALL ncio_read_bcast_serial (landname,  "CANYON_HWR"  , hwrbld_ncar )
ENDIF

      ! allocate and read grided building height and fraction raw data
      IF (p_is_io) THEN
         CALL allocate_block_data (grid_urban_500m, reg_typid)
         CALL allocate_block_data (grid_urban_500m, wtroof   )
         CALL allocate_block_data (grid_urban_500m, htroof   )

IF (DEF_URBAN_type_scheme == 1) THEN
         landdir = TRIM(dir_rawdata)//'urban_type/'
         suffix  = 'URBTYP'
         CALL read_5x5_data (landdir, suffix, grid_urban_500m, "REGION_ID", reg_typid)
ENDIF

         landdir = TRIM(dir_rawdata)//'/urban/'
         suffix  = 'URBSRF'//trim(c5year)
IF (DEF_Urban_geom_data == 1) THEN
         CALL read_5x5_data (landdir, suffix, grid_urban_500m, "PCT_ROOF_GHSL", wtroof)
         CALL read_5x5_data (landdir, suffix, grid_urban_500m, "HT_ROOF_GHSL" , htroof)
ELSE
         CALL read_5x5_data (landdir, suffix, grid_urban_500m, "PCT_ROOF_Li", wtroof)
         CALL read_5x5_data (landdir, suffix, grid_urban_500m, "HT_ROOF_Li" , htroof)
ENDIF

#ifdef USEMPI
IF (DEF_URBAN_type_scheme == 1) THEN
         CALL aggregation_data_daemon (grid_urban_500m, data_i4_2d_in1 = reg_typid, &
            data_r8_2d_in1 = wtroof, data_r8_2d_in2 = htroof)
ELSE
         CALL aggregation_data_daemon (grid_urban_500m, data_r8_2d_in1 = wtroof, data_r8_2d_in2 = htroof)
ENDIF
#endif
      ENDIF

      IF (p_is_worker) THEN
         allocate (wt_roof  (numurban))
         allocate (ht_roof  (numurban))
         allocate (hlr_bld  (numurban))

         ! loop for urban patch to aggregate building height and fraction data with area-weighted average
         DO iurban = 1, numurban

            ! when urban patch has no data, use table data to fill gap
            ! urban type and region id for look-up-table
            urb_typidx = landurban%settyp(iurban)

IF (DEF_URBAN_type_scheme == 1) THEN
            CALL aggregation_request_data (landurban, iurban, grid_urban_500m, zip = USE_zip_for_aggregation, area = area_one, &
               data_i4_2d_in1 = reg_typid, data_i4_2d_out1 = reg_typid_one, &
               data_r8_2d_in1 = wtroof, data_r8_2d_out1 = wt_roof_one, &
               data_r8_2d_in2 = htroof, data_r8_2d_out2 = ht_roof_one)


            IF (.not. allocated(hlr_bld_one))  THEN
               allocate (hlr_bld_one (size(area_one)))
               hlr_bld_one = 0.
            ELSE
               deallocate (hlr_bld_one)
               allocate (hlr_bld_one (size(area_one)))
               hlr_bld_one = 0.
            ENDIF

            ! RG_-45_65_-50_70 of NCAR has no urban data,
            ! all urban patches of this area are assigned to region 30
            IF (all(reg_typid_one==0)) THEN
               reg_typid_one(:) = 30
            ENDIF

            IF (any(reg_typid_one==0)) THEN
               WHERE(reg_typid_one==0) reg_typid_one = num_max_frequency(reg_typid_one)
            ENDIF

            WHERE (wt_roof_one <= 0)
               wt_roof_one = wtroof_ncar(urb_typidx,reg_typid_one)
            END WHERE

            WHERE (ht_roof_one <= 0)
               ht_roof_one = htroof_ncar(urb_typidx,reg_typid_one)
            END WHERE

IF (DEF_USE_CANYON_HWR) THEN
            WHERE (hlr_bld_one <= 0)
               hlr_bld_one = hwrbld_ncar(urb_typidx,reg_typid_one)
            END WHERE
ELSE
            WHERE (hlr_bld_one <= 0)
               hlr_bld_one = hwrbld_ncar(urb_typidx,reg_typid_one) &
                           *(1-sqrt(wtroof_ncar(urb_typidx,reg_typid_one))) &
                           /sqrt(wtroof_ncar(urb_typidx,reg_typid_one))
            END WHERE
ENDIF

ELSE IF (DEF_URBAN_type_scheme == 2) THEN
            CALL aggregation_request_data (landurban, iurban, grid_urban_500m, zip = USE_zip_for_aggregation, area = area_one, &
               data_r8_2d_in1 = wtroof, data_r8_2d_out1 = wt_roof_one, &
               data_r8_2d_in2 = htroof, data_r8_2d_out2 = ht_roof_one)

            IF (.not. allocated(hlr_bld_one))  THEN
               allocate (hlr_bld_one (size(area_one)))
               hlr_bld_one = 0.
            ELSE
               deallocate (hlr_bld_one)
               allocate (hlr_bld_one (size(area_one)))
               hlr_bld_one = 0.
            ENDIF

            WHERE (wt_roof_one <= 0)
               wt_roof_one = wtroof_lcz(urb_typidx)
            END WHERE

            WHERE (ht_roof_one <= 0)
               ht_roof_one = htroof_lcz(urb_typidx)
            END WHERE

IF (DEF_USE_CANYON_HWR) THEN
            WHERE (hlr_bld_one <= 0)
               hlr_bld_one = hwrbld_lcz(urb_typidx)
            END WHERE
ELSE
            WHERE (hlr_bld_one <= 0)
               hlr_bld_one = hwrbld_lcz(urb_typidx) &
                           *(1-sqrt(wtroof_lcz(urb_typidx))) &
                           /sqrt(wtroof_lcz(urb_typidx))
            END WHERE
ENDIF

ENDIF

            ! area-weight average
            wt_roof(iurban) = sum(wt_roof_one * area_one) / sum(area_one)
            ht_roof(iurban) = sum(ht_roof_one * area_one) / sum(area_one)
            hlr_bld(iurban) = sum(hlr_bld_one * area_one) / sum(area_one)

IF (DEF_USE_CANYON_HWR) THEN
            ! IF the parameter read is canyon H/W ratio, convert it to H/R ratio
            hlr_bld(iurban) = hlr_bld(iurban)*(1-sqrt(wt_roof(iurban)))/sqrt(wt_roof(iurban))
ENDIF
         ENDDO

#ifdef USEMPI
         CALL aggregation_worker_done ()
#endif
      ENDIF

      ! output
      landname = trim(dir_srfdata) // '/urban/'//trim(cyear)//'/WT_ROOF.nc'
      CALL ncio_create_file_vector (landname, landurban)
      CALL ncio_define_dimension_vector (landname, landurban, 'urban')
      CALL ncio_write_vector (landname, 'WT_ROOF', 'urban', landurban, wt_roof, DEF_Srfdata_CompressLevel)

      landname = trim(dir_srfdata) // '/urban/'//trim(cyear)//'/HT_ROOF.nc'
      CALL ncio_create_file_vector (landname, landurban)
      CALL ncio_define_dimension_vector (landname, landurban, 'urban')
      CALL ncio_write_vector (landname, 'HT_ROOF', 'urban', landurban, ht_roof, DEF_Srfdata_CompressLevel)

      landname = trim(dir_srfdata) // '/urban/'//trim(cyear)//'/HLR_BLD.nc'
      CALL ncio_create_file_vector (landname, landurban)
      CALL ncio_define_dimension_vector (landname, landurban, 'urban')
      CALL ncio_write_vector (landname, 'BUILDING_HLR'  , 'urban', landurban, hlr_bld, DEF_Srfdata_CompressLevel)

#ifdef SrfdataDiag
      typindex = (/(ityp, ityp = 1, N_URB)/)
      landname  = trim(dir_srfdata) // '/diag/ht_roof_'//trim(cyear)//'.nc'
      CALL srfdata_map_and_write (ht_roof, landurban%settyp, typindex, m_urb2diag, &
         -1.0e36_r8, landname, 'HT_ROOF', compress = 0, write_mode = 'one', defval=0._r8, create_mode=.true.)

      typindex = (/(ityp, ityp = 1, N_URB)/)
      landname  = trim(dir_srfdata) // '/diag/wt_roof_'//trim(cyear)//'.nc'
      CALL srfdata_map_and_write (wt_roof, landurban%settyp, typindex, m_urb2diag, &
         -1.0e36_r8, landname, 'WT_ROOF', compress = 0, write_mode = 'one', defval=0._r8, create_mode=.true.)

      typindex = (/(ityp, ityp = 1, N_URB)/)
<<<<<<< HEAD
      landname  = trim(dir_srfdata) // '/diag/hlr_bld_'//trim(cyear)//'.nc'
      CALL srfdata_map_and_write (wt_roof, landurban%settyp, typindex, m_urb2diag, &
         -1.0e36_r8, landname, 'BUILDING_HLR', compress = 0, write_mode = 'one', defval=0._r8)
=======
      landname  = trim(dir_srfdata) // '/diag/pct_urban_'//trim(cyear)//'.nc'
      CALL srfdata_map_and_write (urb_pct, landurban%settyp, typindex, m_urb2diag, &
         -1.0e36_r8, landname, 'URBAN_PCT', compress = 0, write_mode = 'one', stat_mode = 'fraction', &
         defval=0._r8, create_mode=.true.)

      ! CALL srfdata_map_and_write (urb_frc(:), landurban%settyp, typindex, m_urb2diag, &
      ! -1.0e36_r8, landname, 'URBAN_PATCH_FRAC_'//trim(cyear), compress = 0, write_mode = 'one')
>>>>>>> 231d3797
#endif

#ifdef USEMPI
      CALL mpi_barrier (p_comm_glb, p_err)
#endif

#ifdef RangeCheck
      CALL check_vector_data ('Urban Roof Fraction ', wt_roof)
      CALL check_vector_data ('Urban Roof Height '  , ht_roof)
      CALL check_vector_data ('Urban Building HLR ' , hlr_bld)
#endif

      ! ******* LAI, SAI *******
#ifndef LULCC
IF (DEF_LAI_CHANGE_YEARLY) THEN
      start_year = max(DEF_LAI_START_YEAR, DEF_simulation_time%start_year)
      end_year   = min(DEF_LAI_END_YEAR,   DEF_simulation_time%end_year  )
ELSE
      start_year = lc_year
      end_year   = lc_year
ENDIF
#else
      start_year = lc_year
      end_year   = lc_year
#endif

      IF (p_is_io) THEN
         CALL allocate_block_data (grid_urban_500m, ulai)
         CALL allocate_block_data (grid_urban_500m, usai)
      ENDIF

      IF (p_is_worker) THEN
         allocate (lai_urb (numurban))
         allocate (sai_urb (numurban))

         lai_urb(:) = 0.
         sai_urb(:) = 0.
      ENDIF

      DO iy = start_year, end_year

         IF (iy < 2000) THEN
            write(iyear,'(i4.4)') 2000
         ELSE
            write(iyear,'(i4.4)') iy
         ENDIF

         landsrfdir = trim(dir_srfdata) // '/urban/' // trim(iyear) // '/LAI'
         CALL system('mkdir -p ' // trim(adjustl(landsrfdir)))

         ! allocate and read grided LSAI raw data
         landdir = trim(dir_rawdata)//'/urban_lai_500m/'
         suffix  = 'URBLAI_'//trim(iyear)

         ! loop for month
         DO imonth = 1, 12

            write(cmonth, '(i2.2)') imonth

            IF (p_is_master) THEN
               write(*,'(A,I4,A1,I3,A1,I3)') 'Aggregate LAI&SAI :', iy, ':', imonth, '/', 12
            ENDIF

            IF (p_is_io) THEN

               CALL read_5x5_data_time (landdir, suffix, grid_urban_500m, "URBAN_TREE_LAI", imonth, ulai)
               CALL read_5x5_data_time (landdir, suffix, grid_urban_500m, "URBAN_TREE_SAI", imonth, usai)

#ifdef USEMPI
               CALL aggregation_data_daemon (grid_urban_500m, &
                  data_r8_2d_in1 = fvegu, data_r8_2d_in2 = ulai, data_r8_2d_in3 = usai)
#endif
            ENDIF

            IF (p_is_worker) THEN

               ! loop for urban patch to aggregate LSAI data
               DO iurban = 1, numurban
                  CALL aggregation_request_data (landurban, iurban, grid_urban_500m, zip = USE_zip_for_aggregation, area = area_one, &
                     data_r8_2d_in1 = fvegu, data_r8_2d_out1 = fvegu_one, &
                     data_r8_2d_in2 = ulai   , data_r8_2d_out2 = ulai_one   , &
                     data_r8_2d_in3 = usai   , data_r8_2d_out3 = slai_one   )

                  WHERE (fvegu_one < 0)
                     area_one = 0
                  END WHERE

                  ! area-weight average
                  IF (sum(fvegu_one * area_one) > 0) THEN
                     lai_urb(iurban) = sum(ulai_one * fvegu_one * area_one) / &
                                       sum(fvegu_one * area_one)
                     sai_urb(iurban) = sum(slai_one * fvegu_one * area_one) / &
                                       sum(fvegu_one * area_one)
                  ENDIF
               ENDDO

#ifdef USEMPI
            CALL aggregation_worker_done ()
#endif
            ENDIF

            ! output
            landname = trim(dir_srfdata) // '/urban/'//trim(iyear)//'/LAI/urban_LAI_'//trim(cmonth)//'.nc'
            CALL ncio_create_file_vector (landname, landurban)
            CALL ncio_define_dimension_vector (landname, landurban, 'urban')
            CALL ncio_write_vector (landname, 'TREE_LAI', 'urban', landurban, lai_urb, DEF_Srfdata_CompressLevel)

            landname = trim(dir_srfdata) // '/urban/'//trim(iyear)//'/LAI/urban_SAI_'//trim(cmonth)//'.nc'
            CALL ncio_create_file_vector (landname, landurban)
            CALL ncio_define_dimension_vector (landname, landurban, 'urban')
            CALL ncio_write_vector (landname, 'TREE_SAI', 'urban', landurban, sai_urb, DEF_Srfdata_CompressLevel)

#ifdef SrfdataDiag
            typindex = (/(ityp, ityp = 1, N_URB)/)
            landname  = trim(dir_srfdata) // '/diag/LAI_urban_'//trim(cyear)//'.nc'
            CALL srfdata_map_and_write (lai_urb, landurban%settyp, typindex, m_urb2diag, &
                  -1.0e36_r8, landname, 'Urban_Tree_LAI', compress = 0, write_mode = 'one',  &
                  lastdimname = 'Itime', lastdimvalue = imonth, defval=0._r8, create_mode=.true.)

            landname  = trim(dir_srfdata) // '/diag/SAI_urban_'//trim(cyear)//'.nc'
            CALL srfdata_map_and_write (sai_urb, landurban%settyp, typindex, m_urb2diag, &
                  -1.0e36_r8, landname, 'Urban_Tree_SAI', compress = 0, write_mode = 'one',  &
                  lastdimname = 'Itime', lastdimvalue = imonth, defval=0._r8, create_mode=.true.)
#endif

#ifdef USEMPI
            CALL mpi_barrier (p_comm_glb, p_err)
#endif

            write(c1,'(i2.2)') imonth

#ifdef RangeCheck
            CALL check_vector_data ('Urban Tree LAI '//trim(c1), lai_urb)
            CALL check_vector_data ('Urban Tree SAI '//trim(c1), sai_urb)
#endif
         ENDDO
      ENDDO

IF (DEF_URBAN_type_scheme == 1) THEN
      ! look up table of NCAR urban properties (using look-up tables)
      landname = TRIM(dir_rawdata)//'urban/NCAR_urban_properties.nc'

      CALL ncio_read_bcast_serial (landname,  "WTROAD_PERV"   , fgper_ncar  )
      CALL ncio_read_bcast_serial (landname,  "EM_ROOF"       , emroof_ncar )
      CALL ncio_read_bcast_serial (landname,  "EM_WALL"       , emwall_ncar )
      CALL ncio_read_bcast_serial (landname,  "EM_IMPROAD"    , emgimp_ncar )
      CALL ncio_read_bcast_serial (landname,  "EM_PERROAD"    , emgper_ncar )
      CALL ncio_read_bcast_serial (landname,  "ALB_ROOF"      , albroof_ncar)
      CALL ncio_read_bcast_serial (landname,  "ALB_WALL"      , albwall_ncar)
      CALL ncio_read_bcast_serial (landname,  "ALB_IMPROAD"   , albgimp_ncar)
      CALL ncio_read_bcast_serial (landname,  "ALB_PERROAD"   , albgper_ncar)
      CALL ncio_read_bcast_serial (landname,  "TK_ROOF"       , tkroof_ncar )
      CALL ncio_read_bcast_serial (landname,  "TK_WALL"       , tkwall_ncar )
      CALL ncio_read_bcast_serial (landname,  "TK_IMPROAD"    , tkgimp_ncar )
      CALL ncio_read_bcast_serial (landname,  "CV_ROOF"       , cvroof_ncar )
      CALL ncio_read_bcast_serial (landname,  "CV_WALL"       , cvwall_ncar )
      CALL ncio_read_bcast_serial (landname,  "CV_IMPROAD"    , cvgimp_ncar )
      CALL ncio_read_bcast_serial (landname,  "THICK_ROOF"    , thkroof_ncar)
      CALL ncio_read_bcast_serial (landname,  "THICK_WALL"    , thkwall_ncar)
      CALL ncio_read_bcast_serial (landname,  "T_BUILDING_MIN", tbldmin_ncar)
      CALL ncio_read_bcast_serial (landname,  "T_BUILDING_MAX", tbldmax_ncar)
ENDIF

      IF (p_is_io) THEN

#ifdef USEMPI
IF (DEF_URBAN_type_scheme == 1) THEN
         CALL aggregation_data_daemon (grid_urban_500m, data_i4_2d_in1 = reg_typid)
ENDIF
#endif
      ENDIF

      IF (p_is_worker) THEN

         allocate (fgper            (numurban))
         allocate (em_roof          (numurban))
         allocate (em_wall          (numurban))
         allocate (em_gimp          (numurban))
         allocate (em_gper          (numurban))
         allocate (thk_roof         (numurban))
         allocate (thk_wall         (numurban))
         allocate (tbld_min         (numurban))
         allocate (tbld_max         (numurban))
         allocate (tk_wgt     (ulev, numurban))
         allocate (cv_wgt     (ulev, numurban))
         allocate (cv_roof    (ulev, numurban))
         allocate (cv_wall    (ulev, numurban))
         allocate (cv_gimp    (ulev, numurban))
         allocate (tk_roof    (ulev, numurban))
         allocate (tk_wall    (ulev, numurban))
         allocate (tk_gimp    (ulev, numurban))
         allocate (alb_roof (nr, ns, numurban))
         allocate (alb_wall (nr, ns, numurban))
         allocate (alb_gimp (nr, ns, numurban))
         allocate (alb_gper (nr, ns, numurban))

         allocate (urb_pct          (numurban))
         allocate (sarea_urb        (numurban))
         allocate (area_urb         (numurban))

         ! initialization
         urb_pct  (:)     = 0.
         sarea_urb(:)     = 0.
         area_urb (:)     = 0.

         fgper    (:)     = 0.
         em_roof  (:)     = 0.
         em_wall  (:)     = 0.
         em_gimp  (:)     = 0.
         em_gper  (:)     = 0.
         thk_roof (:)     = 0.
         thk_wall (:)     = 0.
         tbld_min (:)     = 0.
         tbld_max (:)     = 0.
         tk_wgt   (:,:)   = 0.
         cv_wgt   (:,:)   = 0.
         cv_roof  (:,:)   = 0.
         cv_wall  (:,:)   = 0.
         cv_gimp  (:,:)   = 0.
         tk_roof  (:,:)   = 0.
         tk_wall  (:,:)   = 0.
         tk_gimp  (:,:)   = 0.
         alb_roof (:,:,:) = 0.
         alb_wall (:,:,:) = 0.
         alb_gimp (:,:,:) = 0.
         alb_gper (:,:,:) = 0.

         ! loop for each urban patch to aggregate NCAR urban morphological and thermal paras with area-weighted average
         DO iurban = 1, numurban
            ! urban region and type id for look-up-table
            urb_typidx = landurban%settyp(iurban)

IF (DEF_URBAN_type_scheme == 1) THEN
            CALL aggregation_request_data (landurban, iurban, grid_urban_500m, zip = USE_zip_for_aggregation, area = area_one, &
                  data_i4_2d_in2 = reg_typid, data_i4_2d_out2 = reg_typid_one)
ENDIF

            sumarea          = sum(area_one)
            area_urb(iurban) = sumarea

            ! loop for each finer grid to aggregate data
            DO ipxl = 1, size(area_one)

IF (DEF_URBAN_type_scheme == 1) THEN
               ! same for above, assign reg id for RG_-45_65_-50_70
               IF (all(reg_typid_one==0)) THEN
                  reg_typid_one(:) = 30
               ENDIF

               IF (any(reg_typid_one==0)) THEN
                  WHERE(reg_typid_one==0) reg_typid_one =  num_max_frequency(reg_typid_one)
               ENDIF

               urb_regidx = reg_typid_one(ipxl)

               fgper_  = fgper_ncar  (urb_typidx,urb_regidx)

               emroof  = emroof_ncar (urb_typidx,urb_regidx)
               emwall  = emwall_ncar (urb_typidx,urb_regidx)
               emgper  = emgper_ncar (urb_typidx,urb_regidx)
               emgimp  = emgimp_ncar (urb_typidx,urb_regidx)

               thkroof = thkroof_ncar(urb_typidx,urb_regidx)
               thkwall = thkwall_ncar(urb_typidx,urb_regidx)
               tbldmax = tbldmax_ncar(urb_typidx,urb_regidx)
               tbldmin = tbldmin_ncar(urb_typidx,urb_regidx)

               cvroof(:) = cvroof_ncar (urb_typidx,urb_regidx,:)
               cvwall(:) = cvwall_ncar (urb_typidx,urb_regidx,:)
               cvgimp(:) = cvgimp_ncar (urb_typidx,urb_regidx,:)

               tkroof(:) = tkroof_ncar (urb_typidx,urb_regidx,:)
               tkwall(:) = tkwall_ncar (urb_typidx,urb_regidx,:)
               tkgimp(:) = tkgimp_ncar (urb_typidx,urb_regidx,:)

               albroof(:,:) = albroof_ncar(urb_typidx,urb_regidx,:,:)
               albwall(:,:) = albwall_ncar(urb_typidx,urb_regidx,:,:)
               albgper(:,:) = albgper_ncar(urb_typidx,urb_regidx,:,:)
               albgimp(:,:) = albgimp_ncar(urb_typidx,urb_regidx,:,:)
ELSE IF (DEF_URBAN_type_scheme == 2) THEN

               fgper_  = fgper_lcz  (urb_typidx) / (1-wtroof_lcz(urb_typidx))

               emroof  = emroof_lcz (urb_typidx)
               emwall  = emwall_lcz (urb_typidx)
               emgper  = emgper_lcz (urb_typidx)
               emgimp  = emgimp_lcz (urb_typidx)

               albroof = albroof_lcz(urb_typidx)
               albwall = albwall_lcz(urb_typidx)
               albgper = albgper_lcz(urb_typidx)
               albgimp = albgimp_lcz(urb_typidx)

               thkroof = thkroof_lcz(urb_typidx)
               thkwall = thkwall_lcz(urb_typidx)
               tbldmax = tbldmax_lcz(urb_typidx)
               tbldmin = tbldmin_lcz(urb_typidx)

               cvroof(:) = cvroof_lcz (urb_typidx)
               cvwall(:) = cvwall_lcz (urb_typidx)
               cvgimp(:) = cvgimp_lcz (urb_typidx)

               tkroof(:) = tkroof_lcz (urb_typidx)
               tkwall(:) = tkwall_lcz (urb_typidx)
               tkgimp(:) = tkgimp_lcz (urb_typidx)

               albroof(:,:) = albroof_lcz(urb_typidx)
               albwall(:,:) = albwall_lcz(urb_typidx)
               albgper(:,:) = albgper_lcz(urb_typidx)
               albgimp(:,:) = albgimp_lcz(urb_typidx)
ENDIF

               fgper   (iurban) = fgper   (iurban) + fgper_ * area_one(ipxl)

               em_roof (iurban) = em_roof (iurban) + emroof * area_one(ipxl)
               em_wall (iurban) = em_wall (iurban) + emwall * area_one(ipxl)
               em_gimp (iurban) = em_gimp (iurban) + emgimp * area_one(ipxl)
               em_gper (iurban) = em_gper (iurban) + emgper * area_one(ipxl)

               thk_roof(iurban) = thk_roof (iurban) + thkroof * area_one(ipxl)
               thk_wall(iurban) = thk_wall (iurban) + thkwall * area_one(ipxl)
               tbld_min(iurban) = tbld_min (iurban) + tbldmin * area_one(ipxl)
               tbld_max(iurban) = tbld_max (iurban) + tbldmax * area_one(ipxl)

               ! tkgimp and cvgimp may have nan-values, and need to be calculated separately
               DO il = 1, 10
                  IF (tkgimp(il) .ne. -999.) THEN
                     tk_gimp(il,iurban) = tk_gimp(il,iurban) + tkgimp(il) * area_one(ipxl)
                     tk_wgt (il,iurban) = tk_wgt (il,iurban) + area_one(ipxl)
                  ENDIF

                  IF (cvgimp(il) .ne. -999.) THEN
                     cv_gimp(il,iurban) = cv_gimp(il,iurban) + cvgimp(il) * area_one(ipxl)
                     cv_wgt (il,iurban) = cv_wgt (il,iurban) + area_one(ipxl)
                  ENDIF
               ENDDO

               cv_roof (:,iurban) = cv_roof (:,iurban) + cvroof(:) * area_one(ipxl)
               cv_wall (:,iurban) = cv_wall (:,iurban) + cvwall(:) * area_one(ipxl)
               tk_roof (:,iurban) = tk_roof (:,iurban) + tkroof(:) * area_one(ipxl)
               tk_wall (:,iurban) = tk_wall (:,iurban) + tkwall(:) * area_one(ipxl)

               alb_roof(:,:,iurban) = alb_roof(:,:,iurban) + albroof * area_one(ipxl)
               alb_wall(:,:,iurban) = alb_wall(:,:,iurban) + albwall * area_one(ipxl)
               alb_gimp(:,:,iurban) = alb_gimp(:,:,iurban) + albgimp * area_one(ipxl)
               alb_gper(:,:,iurban) = alb_gper(:,:,iurban) + albgper * area_one(ipxl)

            ENDDO

            fgper    (iurban) = fgper     (iurban) / sumarea
            em_roof  (iurban) = em_roof   (iurban) / sumarea
            em_wall  (iurban) = em_wall   (iurban) / sumarea
            em_gimp  (iurban) = em_gimp   (iurban) / sumarea
            em_gper  (iurban) = em_gper   (iurban) / sumarea
            thk_roof (iurban) = thk_roof  (iurban) / sumarea
            thk_wall (iurban) = thk_wall  (iurban) / sumarea
            tbld_min (iurban) = tbld_min  (iurban) / sumarea
            tbld_max (iurban) = tbld_max  (iurban) / sumarea

            cv_roof(:,iurban) = cv_roof (:,iurban) / sumarea
            cv_wall(:,iurban) = cv_wall (:,iurban) / sumarea
            tk_roof(:,iurban) = tk_roof (:,iurban) / sumarea
            tk_wall(:,iurban) = tk_wall (:,iurban) / sumarea

            DO il = 1, 10
               IF (tk_wgt(il,iurban) > 0.) THEN
                  tk_gimp(il,iurban) = tk_gimp(il,iurban) / tk_wgt(il,iurban)
               ENDIF

               IF (cv_wgt(il,iurban) > 0.) THEN
                  cv_gimp(il,iurban) = cv_gimp(il,iurban) / cv_wgt(il,iurban)
               ENDIF
            ENDDO

            alb_roof(:,:,iurban) = alb_roof(:,:,iurban) / sumarea
            alb_wall(:,:,iurban) = alb_wall(:,:,iurban) / sumarea
            alb_gimp(:,:,iurban) = alb_gimp(:,:,iurban) / sumarea
            alb_gper(:,:,iurban) = alb_gper(:,:,iurban) / sumarea

         ENDDO

         DO ielm = 1, numelm
            numpth = count(landurban%eindex==landelm%eindex(ielm))

            IF (allocated(locpth)) deallocate(locpth)
            allocate(locpth(numpth))

            locpth = pack([(ipth, ipth=1, numurban)], &
                     landurban%eindex==landelm%eindex(ielm))

            urb_s = minval(locpth)
            urb_e = maxval(locpth)

            DO iurban = urb_s, urb_e
               sarea_urb(urb_s:urb_e) = sarea_urb(urb_s:urb_e) + area_urb(iurban)
            ENDDO
         ENDDO

         urb_pct(:) = area_urb(:)/sarea_urb(:)

#ifdef USEMPI
IF (DEF_URBAN_type_scheme == 1) THEN
         CALL aggregation_worker_done ()
ENDIF
#endif
      ENDIF

      !output
      write(cyear,'(i4.4)') lc_year
      landname = trim(dir_srfdata) // '/urban/'//trim(cyear)//'/urban.nc'
      CALL ncio_create_file_vector (landname, landurban)

      CALL ncio_define_dimension_vector (landname, landurban, 'urban')
      CALL ncio_define_dimension_vector (landname, landurban, 'numsolar', ns)
      CALL ncio_define_dimension_vector (landname, landurban, 'numrad'  , nr)
      CALL ncio_define_dimension_vector (landname, landurban, 'ulev'    , ulev)

      CALL ncio_write_vector (landname, 'WTROAD_PERV'   , 'urban', landurban, fgper   , DEF_Srfdata_CompressLevel)
      CALL ncio_write_vector (landname, 'EM_ROOF'       , 'urban', landurban, em_roof , DEF_Srfdata_CompressLevel)
      CALL ncio_write_vector (landname, 'EM_WALL'       , 'urban', landurban, em_wall , DEF_Srfdata_CompressLevel)
      CALL ncio_write_vector (landname, 'EM_IMPROAD'    , 'urban', landurban, em_gimp , DEF_Srfdata_CompressLevel)
      CALL ncio_write_vector (landname, 'EM_PERROAD'    , 'urban', landurban, em_gper , DEF_Srfdata_CompressLevel)
      CALL ncio_write_vector (landname, 'THICK_ROOF'    , 'urban', landurban, thk_roof, DEF_Srfdata_CompressLevel)
      CALL ncio_write_vector (landname, 'THICK_WALL'    , 'urban', landurban, thk_wall, DEF_Srfdata_CompressLevel)
      CALL ncio_write_vector (landname, 'T_BUILDING_MIN', 'urban', landurban, tbld_min, DEF_Srfdata_CompressLevel)
      CALL ncio_write_vector (landname, 'T_BUILDING_MAX', 'urban', landurban, tbld_max, DEF_Srfdata_CompressLevel)

      CALL ncio_write_vector (landname, 'CV_ROOF'   , 'ulev', ulev, 'urban', landurban, cv_roof, DEF_Srfdata_CompressLevel)
      CALL ncio_write_vector (landname, 'CV_WALL'   , 'ulev', ulev, 'urban', landurban, cv_wall, DEF_Srfdata_CompressLevel)
      CALL ncio_write_vector (landname, 'TK_ROOF'   , 'ulev', ulev, 'urban', landurban, tk_roof, DEF_Srfdata_CompressLevel)
      CALL ncio_write_vector (landname, 'TK_WALL'   , 'ulev', ulev, 'urban', landurban, tk_wall, DEF_Srfdata_CompressLevel)
      CALL ncio_write_vector (landname, 'TK_IMPROAD', 'ulev', ulev, 'urban', landurban, tk_gimp, DEF_Srfdata_CompressLevel)
      CALL ncio_write_vector (landname, 'CV_IMPROAD', 'ulev', ulev, 'urban', landurban, cv_gimp, DEF_Srfdata_CompressLevel)

      CALL ncio_write_vector (landname, 'ALB_ROOF'   , 'numsolar', ns, 'numrad', nr, 'urban', landurban, alb_roof, DEF_Srfdata_CompressLevel)
      CALL ncio_write_vector (landname, 'ALB_WALL'   , 'numsolar', ns, 'numrad', nr, 'urban', landurban, alb_wall, DEF_Srfdata_CompressLevel)
      CALL ncio_write_vector (landname, 'ALB_IMPROAD', 'numsolar', ns, 'numrad', nr, 'urban', landurban, alb_gimp, DEF_Srfdata_CompressLevel)
      CALL ncio_write_vector (landname, 'ALB_PERROAD', 'numsolar', ns, 'numrad', nr, 'urban', landurban, alb_gper, DEF_Srfdata_CompressLevel)

#ifdef SrfdataDiag
      typindex = (/(ityp, ityp = 1, N_URB)/)
      landname  = trim(dir_srfdata) // '/diag/pct_urban_'//trim(cyear)//'.nc'
      CALL srfdata_map_and_write (urb_pct, landurban%settyp, typindex, m_urb2diag, &
         -1.0e36_r8, landname, 'URBAN_PCT', compress = 0, write_mode = 'one', stat_mode = 'fraction', defval=0._r8)

      typindex = (/(ityp, ityp = 1, N_URB)/)
      landname  = trim(dir_srfdata) // '/diag/urban_phyical_paras_'//trim(cyear)//'.nc'
      CALL srfdata_map_and_write (fgper, landurban%settyp, typindex, m_urb2diag, &
         -1.0e36_r8, landname, 'WTROAD_PERV', compress = 0, write_mode = 'one', stat_mode = 'fraction', defval=0._r8)

      CALL srfdata_map_and_write (em_roof, landurban%settyp, typindex, m_urb2diag, &
         -1.0e36_r8, landname, 'EM_ROOF', compress = 0, write_mode = 'one', defval=0._r8)

      CALL srfdata_map_and_write (em_wall, landurban%settyp, typindex, m_urb2diag, &
         -1.0e36_r8, landname, 'EM_WALL', compress = 0, write_mode = 'one', defval=0._r8)

      CALL srfdata_map_and_write (em_gper, landurban%settyp, typindex, m_urb2diag, &
         -1.0e36_r8, landname, 'EM_PERROAD', compress = 0, write_mode = 'one', defval=0._r8)

      CALL srfdata_map_and_write (em_gimp, landurban%settyp, typindex, m_urb2diag, &
         -1.0e36_r8, landname, 'EM_IMPROAD', compress = 0, write_mode = 'one', defval=0._r8)

      CALL srfdata_map_and_write (thk_roof, landurban%settyp, typindex, m_urb2diag, &
         -1.0e36_r8, landname, 'THICK_ROOF', compress = 0, write_mode = 'one', defval=0._r8)

      CALL srfdata_map_and_write (thk_wall, landurban%settyp, typindex, m_urb2diag, &
         -1.0e36_r8, landname, 'THICK_WALL', compress = 0, write_mode = 'one', defval=0._r8)

      CALL srfdata_map_and_write (tbld_min, landurban%settyp, typindex, m_urb2diag, &
         -1.0e36_r8, landname, 'T_BUILDING_MIN', compress = 0, write_mode = 'one', defval=0._r8)

      CALL srfdata_map_and_write (tbld_max, landurban%settyp, typindex, m_urb2diag, &
         -1.0e36_r8, landname, 'T_BUILDING_MAX', compress = 0, write_mode = 'one', defval=0._r8)

      DO il = 1, nl_roof
         CALL srfdata_map_and_write (cv_roof(il,:), landurban%settyp, typindex, m_urb2diag, &
            -1.0e36_r8, landname, 'CV_ROOF', compress = 0, write_mode = 'one',    &
            lastdimname = 'ulev', lastdimvalue = il, defval=0._r8)

         CALL srfdata_map_and_write (tk_roof(il,:), landurban%settyp, typindex, m_urb2diag, &
            -1.0e36_r8, landname, 'TK_ROOF', compress = 0, write_mode = 'one',    &
            lastdimname = 'ulev', lastdimvalue = il, defval=0._r8)
      ENDDO

      DO il = 1, nl_wall
         CALL srfdata_map_and_write (cv_wall(il,:), landurban%settyp, typindex, m_urb2diag, &
            -1.0e36_r8, landname, 'CV_WALL', compress = 0, write_mode = 'one',    &
            lastdimname = 'ulev', lastdimvalue = il, defval=0._r8)

         CALL srfdata_map_and_write (tk_wall(il,:), landurban%settyp, typindex, m_urb2diag, &
            -1.0e36_r8, landname, 'TK_WALL', compress = 0, write_mode = 'one',    &
            lastdimname = 'ulev', lastdimvalue = il, defval=0._r8)
      ENDDO

      DO il = 1, nl_soil
         CALL srfdata_map_and_write (cv_gimp(il,:), landurban%settyp, typindex, m_urb2diag, &
            -1.0e36_r8, landname, 'CV_IMPROAD', compress = 0, write_mode = 'one',    &
            lastdimname = 'ulev', lastdimvalue = il, defval=0._r8)

         CALL srfdata_map_and_write (tk_gimp(il,:), landurban%settyp, typindex, m_urb2diag, &
            -1.0e36_r8, landname, 'TK_IMPROAD', compress = 0, write_mode = 'one',    &
            lastdimname = 'ulev', lastdimvalue = il, defval=0._r8)
      ENDDO

      CALL srfdata_map_and_write (alb_roof(1,1,:), landurban%settyp, typindex, m_urb2diag, &
         -1.0e36_r8, landname, 'ALB_ROOF', compress = 0, write_mode = 'one', defval=0._r8)

      CALL srfdata_map_and_write (alb_wall(1,1,:), landurban%settyp, typindex, m_urb2diag, &
         -1.0e36_r8, landname, 'ALB_WALL', compress = 0, write_mode = 'one', defval=0._r8)

      CALL srfdata_map_and_write (alb_gper(1,1,:), landurban%settyp, typindex, m_urb2diag, &
         -1.0e36_r8, landname, 'ALB_PERROAD', compress = 0, write_mode = 'one', defval=0._r8)

      CALL srfdata_map_and_write (alb_gimp(1,1,:), landurban%settyp, typindex, m_urb2diag, &
         -1.0e36_r8, landname, 'ALB_IMPROAD', compress = 0, write_mode = 'one', defval=0._r8)

#endif

#ifdef USEMPI
      CALL mpi_barrier (p_comm_glb, p_err)
#endif

#ifdef RangeCheck
      CALL check_vector_data ('WTROAD_PERV '   , fgper   )
      CALL check_vector_data ('EM_ROOF '       , em_roof )
      CALL check_vector_data ('EM_WALL '       , em_wall )
      CALL check_vector_data ('EM_IMPROAD '    , em_gimp )
      CALL check_vector_data ('EM_PERROAD '    , em_gper )
      CALL check_vector_data ('ALB_ROOF '      , alb_roof)
      CALL check_vector_data ('ALB_WALL '      , alb_wall)
      CALL check_vector_data ('ALB_IMPROAD '   , alb_gimp)
      CALL check_vector_data ('ALB_PERROAD '   , alb_gper)
      CALL check_vector_data ('TK_ROOF '       , tk_roof )
      CALL check_vector_data ('TK_WALL '       , tk_wall )
      CALL check_vector_data ('TK_IMPROAD '    , tk_gimp )
      CALL check_vector_data ('CV_ROOF '       , cv_roof )
      CALL check_vector_data ('CV_WALL '       , cv_wall )
      CALL check_vector_data ('CV_IMPROAD '    , cv_gimp )
      CALL check_vector_data ('THICK_ROOF '    , thk_roof)
      CALL check_vector_data ('THICK_WALL '    , thk_wall)
      CALL check_vector_data ('T_BUILDING_MIN ', tbld_min)
      CALL check_vector_data ('T_BUILDING_MAX ', tbld_max)
#endif

      IF (p_is_worker) THEN

         IF ( allocated (LUCY_rid ) ) deallocate (LUCY_rid  )
         IF ( allocated (pop_den  ) ) deallocate (pop_den   )
         IF ( allocated (pct_tree ) ) deallocate (pct_tree  )
         IF ( allocated (htop_urb ) ) deallocate (htop_urb  )
         IF ( allocated (pct_water) ) deallocate (pct_water )
         IF ( allocated (wt_roof  ) ) deallocate (wt_roof   )
         IF ( allocated (ht_roof  ) ) deallocate (ht_roof   )
         IF ( allocated (lai_urb  ) ) deallocate (lai_urb   )
         IF ( allocated (sai_urb  ) ) deallocate (sai_urb   )
         IF ( allocated (area_urb ) ) deallocate (area_urb  )
         IF ( allocated (sarea_urb) ) deallocate (sarea_urb )
         IF ( allocated (urb_pct  ) ) deallocate (urb_pct   )

IF (DEF_URBAN_type_scheme == 1) THEN
         IF ( allocated (htroof_ncar ) ) deallocate (htroof_ncar )
         IF ( allocated (wtroof_ncar ) ) deallocate (wtroof_ncar )
         IF ( allocated (hwrbld_ncar ) ) deallocate (hwrbld_ncar )
         IF ( allocated (fgper_ncar  ) ) deallocate (fgper_ncar  )
         IF ( allocated (emroof_ncar ) ) deallocate (emroof_ncar )
         IF ( allocated (emwall_ncar ) ) deallocate (emwall_ncar )
         IF ( allocated (emgper_ncar ) ) deallocate (emgper_ncar )
         IF ( allocated (emgimp_ncar ) ) deallocate (emgimp_ncar )
         IF ( allocated (albroof_ncar) ) deallocate (albroof_ncar)
         IF ( allocated (albwall_ncar) ) deallocate (albwall_ncar)
         IF ( allocated (albgper_ncar) ) deallocate (albgper_ncar)
         IF ( allocated (albgimp_ncar) ) deallocate (albgimp_ncar)
         IF ( allocated (thkroof_ncar) ) deallocate (thkroof_ncar)
         IF ( allocated (thkwall_ncar) ) deallocate (thkwall_ncar)
         IF ( allocated (tbldmin_ncar) ) deallocate (tbldmin_ncar)
         IF ( allocated (tbldmax_ncar) ) deallocate (tbldmax_ncar)
         IF ( allocated (cvroof_ncar ) ) deallocate (cvroof_ncar )
         IF ( allocated (cvwall_ncar ) ) deallocate (cvwall_ncar )
         IF ( allocated (cvgimp_ncar ) ) deallocate (cvgimp_ncar )
         IF ( allocated (tkroof_ncar ) ) deallocate (tkroof_ncar )
         IF ( allocated (tkwall_ncar ) ) deallocate (tkwall_ncar )
         IF ( allocated (tkgimp_ncar ) ) deallocate (tkgimp_ncar )
ENDIF

         IF ( allocated (hlr_bld ) ) deallocate (hlr_bld )
         IF ( allocated (fgper   ) ) deallocate (fgper   )
         IF ( allocated (em_roof ) ) deallocate (em_roof )
         IF ( allocated (em_wall ) ) deallocate (em_wall )
         IF ( allocated (em_gimp ) ) deallocate (em_gimp )
         IF ( allocated (em_gper ) ) deallocate (em_gper )
         IF ( allocated (thk_roof) ) deallocate (thk_roof)
         IF ( allocated (thk_wall) ) deallocate (thk_wall)
         IF ( allocated (tbld_min) ) deallocate (tbld_min)
         IF ( allocated (tbld_max) ) deallocate (tbld_max)
         IF ( allocated (tk_wgt  ) ) deallocate (tk_wgt  )
         IF ( allocated (cv_wgt  ) ) deallocate (cv_wgt  )
         IF ( allocated (cv_roof ) ) deallocate (cv_roof )
         IF ( allocated (cv_wall ) ) deallocate (cv_wall )
         IF ( allocated (cv_gimp ) ) deallocate (cv_gimp )
         IF ( allocated (cv_wgt  ) ) deallocate (cv_wgt  )
         IF ( allocated (tk_roof ) ) deallocate (tk_roof )
         IF ( allocated (tk_wall ) ) deallocate (tk_wall )
         IF ( allocated (tk_gimp ) ) deallocate (tk_gimp )
         IF ( allocated (tk_wgt  ) ) deallocate (tk_wgt  )
         IF ( allocated (alb_roof) ) deallocate (alb_roof)
         IF ( allocated (alb_wall) ) deallocate (alb_wall)
         IF ( allocated (alb_gimp) ) deallocate (alb_gimp)
         IF ( allocated (alb_gper) ) deallocate (alb_gper)

         IF ( allocated (area_one     ) ) deallocate (area_one     )
         IF ( allocated (LUCY_reg_one ) ) deallocate (LUCY_reg_one )
         IF ( allocated (pop_one      ) ) deallocate (pop_one      )
         IF ( allocated (fvegu_one    ) ) deallocate (fvegu_one    )
         IF ( allocated (htopu_one    ) ) deallocate (htopu_one    )
         IF ( allocated (flakeu_one   ) ) deallocate (flakeu_one   )
         IF ( allocated (wt_roof_one  ) ) deallocate (wt_roof_one  )
         IF ( allocated (ht_roof_one  ) ) deallocate (ht_roof_one  )
         IF ( allocated (ulai_one     ) ) deallocate (ulai_one     )
         IF ( allocated (slai_one     ) ) deallocate (slai_one     )

      ENDIF

END SUBROUTINE Aggregation_Urban
#endif<|MERGE_RESOLUTION|>--- conflicted
+++ resolved
@@ -459,13 +459,8 @@
 #ifdef SrfdataDiag
       typindex = (/(ityp, ityp = 1, N_URB)/)
       landname  = trim(dir_srfdata) // '/diag/pct_urban_water_'//trim(cyear)//'.nc'
-<<<<<<< HEAD
       CALL srfdata_map_and_write (pct_water, landurban%settyp, typindex, m_urb2diag, &
-         -1.0e36_r8, landname, 'PCT_Urban_Water', compress = 0, write_mode = 'one', defval=0._r8)
-=======
-      CALL srfdata_map_and_write (pct_urbwt, landurban%settyp, typindex, m_urb2diag, &
          -1.0e36_r8, landname, 'PCT_Urban_Water', compress = 0, write_mode = 'one', defval=0._r8, create_mode=.true.)
->>>>>>> 231d3797
 #endif
 
 #ifdef USEMPI
@@ -658,19 +653,9 @@
          -1.0e36_r8, landname, 'WT_ROOF', compress = 0, write_mode = 'one', defval=0._r8, create_mode=.true.)
 
       typindex = (/(ityp, ityp = 1, N_URB)/)
-<<<<<<< HEAD
       landname  = trim(dir_srfdata) // '/diag/hlr_bld_'//trim(cyear)//'.nc'
       CALL srfdata_map_and_write (wt_roof, landurban%settyp, typindex, m_urb2diag, &
-         -1.0e36_r8, landname, 'BUILDING_HLR', compress = 0, write_mode = 'one', defval=0._r8)
-=======
-      landname  = trim(dir_srfdata) // '/diag/pct_urban_'//trim(cyear)//'.nc'
-      CALL srfdata_map_and_write (urb_pct, landurban%settyp, typindex, m_urb2diag, &
-         -1.0e36_r8, landname, 'URBAN_PCT', compress = 0, write_mode = 'one', stat_mode = 'fraction', &
-         defval=0._r8, create_mode=.true.)
-
-      ! CALL srfdata_map_and_write (urb_frc(:), landurban%settyp, typindex, m_urb2diag, &
-      ! -1.0e36_r8, landname, 'URBAN_PATCH_FRAC_'//trim(cyear), compress = 0, write_mode = 'one')
->>>>>>> 231d3797
+         -1.0e36_r8, landname, 'BUILDING_HLR', compress = 0, write_mode = 'one', defval=0._r8, create_mode=.true.)
 #endif
 
 #ifdef USEMPI
