--- conflicted
+++ resolved
@@ -113,35 +113,6 @@
    real(r8), allocatable, dimension(:,:,:,:) :: albroof, albwall, albimrd, albperd
 
    ! output variables, vector data
-<<<<<<< HEAD
-   real(r8), ALLOCATABLE, dimension(:) :: area_urb
-   real(r8), ALLOCATABLE, dimension(:) :: sarea_urb
-   real(r8), ALLOCATABLE, dimension(:) :: urb_frc
-   real(r8), ALLOCATABLE, dimension(:) :: urb_pct
-
-   real(r8), ALLOCATABLE, dimension(:) :: area_tb
-   real(r8), ALLOCATABLE, dimension(:) :: area_hd
-   real(r8), ALLOCATABLE, dimension(:) :: area_md
-   real(r8), ALLOCATABLE, dimension(:) :: hwr_can
-   real(r8), ALLOCATABLE, dimension(:) :: wt_rd
-   real(r8), ALLOCATABLE, dimension(:) :: em_roof
-   real(r8), ALLOCATABLE, dimension(:) :: em_wall
-   real(r8), ALLOCATABLE, dimension(:) :: em_imrd
-   real(r8), ALLOCATABLE, dimension(:) :: em_perd
-   real(r8), ALLOCATABLE, dimension(:) :: th_roof
-   real(r8), ALLOCATABLE, dimension(:) :: th_wall
-   real(r8), ALLOCATABLE, dimension(:) :: tb_min
-   real(r8), ALLOCATABLE, dimension(:) :: tb_max
-
-   real(r8), ALLOCATABLE, dimension(:,:) :: cv_wgt
-   real(r8), ALLOCATABLE, dimension(:,:) :: tk_wgt
-   real(r8), ALLOCATABLE, dimension(:,:) :: cv_roof
-   real(r8), ALLOCATABLE, dimension(:,:) :: cv_wall
-   real(r8), ALLOCATABLE, dimension(:,:) :: cv_imrd
-   real(r8), ALLOCATABLE, dimension(:,:) :: tk_roof
-   real(r8), ALLOCATABLE, dimension(:,:) :: tk_wall
-   real(r8), ALLOCATABLE, dimension(:,:) :: tk_imrd
-=======
    real(r8), ALLOCATABLE, dimension(:)     :: area_urb
    real(r8), ALLOCATABLE, dimension(:)     :: sarea_urb
    real(r8), ALLOCATABLE, dimension(:)     :: urb_frc
@@ -169,18 +140,13 @@
    real(r8), ALLOCATABLE, dimension(:,:)   :: tk_roof
    real(r8), ALLOCATABLE, dimension(:,:)   :: tk_wall
    real(r8), ALLOCATABLE, dimension(:,:)   :: tk_imrd
->>>>>>> 600fb782
 
    real(r8), ALLOCATABLE, dimension(:,:,:) :: alb_roof
    real(r8), ALLOCATABLE, dimension(:,:,:) :: alb_wall
    real(r8), ALLOCATABLE, dimension(:,:,:) :: alb_imrd
    real(r8), ALLOCATABLE, dimension(:,:,:) :: alb_perd
 
-<<<<<<< HEAD
-   integer , allocatable, dimension(:) :: locpxl
-=======
    integer , allocatable, dimension(:)     :: locpxl
->>>>>>> 600fb782
 
    ! landfile variables
    character(len=256) landsrfdir, landdir, landname, suffix
@@ -999,15 +965,9 @@
                ENDDO
 
                DO i = 1, numurban
-<<<<<<< HEAD
-                  urb2p      = urban2patch(i)
-                  urb_frc (i)= elm_patch%subfrc(urb2p)
-                  urb_pct (i)= area_urb(i)/sarea_urb(i)
-=======
                   urb2p       = urban2patch(i)
                   urb_frc (i) = elm_patch%subfrc(urb2p)
                   urb_pct (i) = area_urb(i)/sarea_urb(i)
->>>>>>> 600fb782
                ENDDO
 
 #ifdef USEMPI
@@ -1081,28 +1041,6 @@
 #endif
 #else
 
-<<<<<<< HEAD
-         SITE_em_roof  (:) = em_roof
-         SITE_em_wall  (:) = em_wall
-         SITE_em_gimp  (:) = em_imrd
-         SITE_em_gper  (:) = em_perd
-         SITE_t_roommax(:) = tb_max
-         SITE_t_roommin(:) = tb_min
-         SITE_thickroof(:) = th_roof
-         SITE_thickwall(:) = th_wall
-
-         SITE_cv_roof  (:) = cv_roof(:,1)
-         SITE_cv_wall  (:) = cv_wall(:,1)
-         SITE_cv_gimp  (:) = cv_imrd(:,1)
-         SITE_tk_roof  (:) = tk_roof(:,1)
-         SITE_tk_wall  (:) = tk_wall(:,1)
-         SITE_tk_gimp  (:) = tk_imrd(:,1)
-
-         SITE_alb_roof (:,:) = alb_roof(:,:,1)
-         SITE_alb_wall (:,:) = alb_wall(:,:,1)
-         SITE_alb_gimp (:,:) = alb_imrd(:,:,1)
-         SITE_alb_gper (:,:) = alb_perd(:,:,1)
-=======
          SITE_em_roof   (:)   = em_roof
          SITE_em_wall   (:)   = em_wall
          SITE_em_gimp   (:)   = em_imrd
@@ -1123,7 +1061,6 @@
          SITE_alb_wall  (:,:) = alb_wall(:,:,1)
          SITE_alb_gimp  (:,:) = alb_imrd(:,:,1)
          SITE_alb_gper  (:,:) = alb_perd(:,:,1)
->>>>>>> 600fb782
 
          IF (.not. USE_SITE_urban_paras) THEN
             SITE_hwr   (:) = hwr_can
@@ -1175,35 +1112,6 @@
 
          IF (DEF_URBAN_type_scheme == 1) THEN
 
-<<<<<<< HEAD
-            IF (allocated(area_urb )) deallocate (area_urb )
-            IF (allocated(sarea_urb)) deallocate (sarea_urb)
-            IF (allocated(ncar_ht  )) deallocate (ncar_ht  )
-            IF (allocated(ncar_wt  )) deallocate (ncar_wt  )
-            IF (allocated(area_urb )) deallocate (area_urb )
-            IF (allocated(hwr_can  )) deallocate (hwr_can  )
-            IF (allocated(wt_rd    )) deallocate (wt_rd    )
-            IF (allocated(em_roof  )) deallocate (em_roof  )
-            IF (allocated(em_wall  )) deallocate (em_wall  )
-            IF (allocated(em_imrd  )) deallocate (em_imrd  )
-            IF (allocated(em_perd  )) deallocate (em_perd  )
-            IF (allocated(th_roof  )) deallocate (th_roof  )
-            IF (allocated(th_wall  )) deallocate (th_wall  )
-            IF (allocated(tb_min   )) deallocate (tb_min   )
-            IF (allocated(tb_max   )) deallocate (tb_max   )
-            IF (allocated(tk_wgt   )) deallocate (tk_wgt   )
-            IF (allocated(cv_wgt   )) deallocate (cv_wgt   )
-            IF (allocated(cv_roof  )) deallocate (cv_roof  )
-            IF (allocated(cv_wall  )) deallocate (cv_wall  )
-            IF (allocated(cv_imrd  )) deallocate (cv_imrd  )
-            IF (allocated(tk_roof  )) deallocate (tk_roof  )
-            IF (allocated(tk_wall  )) deallocate (tk_wall  )
-            IF (allocated(tk_imrd  )) deallocate (tk_imrd  )
-            IF (allocated(alb_roof )) deallocate (alb_roof )
-            IF (allocated(alb_wall )) deallocate (alb_wall )
-            IF (allocated(alb_imrd )) deallocate (alb_imrd )
-            IF (allocated(alb_perd )) deallocate (alb_perd )
-=======
             IF ( allocated (area_urb ) ) deallocate (area_urb  )
             IF ( allocated (sarea_urb) ) deallocate (sarea_urb )
             IF ( allocated (ncar_ht  ) ) deallocate (ncar_ht   )
@@ -1231,7 +1139,6 @@
             IF ( allocated (alb_wall ) ) deallocate (alb_wall  )
             IF ( allocated (alb_imrd ) ) deallocate (alb_imrd  )
             IF ( allocated (alb_perd ) ) deallocate (alb_perd  )
->>>>>>> 600fb782
 
          ENDIF
 
