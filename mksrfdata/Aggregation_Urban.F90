--- conflicted
+++ resolved
@@ -6,12 +6,8 @@
 ! regional or point cases.
 ! ======================================================
 
-<<<<<<< HEAD
-SUBROUTINE Aggregation_urban (dir_rawdata, dir_srfdata, lc_year, &
-=======
 #ifdef URBAN_MODEL
 SUBROUTINE Aggregation_Urban (dir_rawdata, dir_srfdata, lc_year, &
->>>>>>> d309204b
                               grid_urban_5km, grid_urban_500m)
 
    USE MOD_Precision
@@ -719,18 +715,12 @@
          ipxend = landurban%ipxend(iurban)
 
          sumarea = sum(area_one)
-<<<<<<< HEAD
-=======
-
->>>>>>> d309204b
+
          ! same for above, assign reg id for RG_-45_65_-50_70
          IF (all(reg_typid_one==0)) THEN
             reg_typid_one(:) = 30
          ENDIF
-<<<<<<< HEAD
-=======
-
->>>>>>> d309204b
+
          ! loop for each finer grid to aggregate data
          DO ipxl = ipxstt, ipxend
 
