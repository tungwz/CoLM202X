#include <define.h>

SUBROUTINE aggregation_nitrif_parameters (gridnitrif, dir_rawdata, dir_model_landdata)
   ! ----------------------------------------------------------------------
   ! !DESCRIPTION:
   ! Global nitrification data (climatological data of soil O2) from CLM5 simulation
   !
   ! Created by Zhongwang Wei and modified by Xingjie Lu, 09/2022
   !
   ! ----------------------------------------------------------------------
<<<<<<< HEAD
   USE MOD_Precision
   USE GlobalVars
   USE MOD_Namelist
   USE MOD_SPMD_Task
   USE MOD_Grid
   USE mod_landpatch
   USE MOD_NetCDFBlock
   USE MOD_NetCDFVector
#ifdef CoLMDEBUG 
   USE MOD_CoLMDebug
=======
   USE precision
   USE MOD_Vars_Global
   USE mod_namelist
   USE spmd_task
   USE mod_grid
   USE mod_landpatch
   USE ncio_block
   USE ncio_vector
#ifdef CoLMDEBUG
   USE mod_colm_debug
>>>>>>> 3e1016d9
#endif

   USE mod_aggregation

   USE MOD_Const_LC
#ifdef PFT_CLASSIFICATION
   USE mod_landpft
#endif
#ifdef PC_CLASSIFICATION
   USE mod_landpc
#endif

#ifdef SrfdataDiag
   USE mod_srfdata_diag
#endif

   IMPLICIT NONE

   ! arguments:

   TYPE(grid_type),  intent(in) :: gridnitrif
   CHARACTER(LEN=*), intent(in) :: dir_rawdata
   CHARACTER(LEN=*), intent(in) :: dir_model_landdata

   ! local variables:
   ! ----------------------------------------------------------------------
   CHARACTER(len=256) :: landdir, lndname

   TYPE (block_data_real8_2d) :: CONC_O2_UNSAT, O2_DECOMP_DEPTH_UNSAT          ! plant leaf area index (m2/m2)
   REAL(r8), allocatable :: CONC_O2_UNSAT_patches(:), CONC_O2_UNSAT_one(:), area_one(:)
   REAL(r8), allocatable :: O2_DECOMP_DEPTH_UNSAT_patches(:), O2_DECOMP_DEPTH_UNSAT_one(:)

   INTEGER :: itime, ntime, Julian_day, ipatch
   CHARACTER(LEN=4) ::cx, c2, c3, cyear,c
   integer :: start_year, end_year, YY,nsl

#ifdef SrfdataDiag
   INTEGER :: typpatch(N_land_classification+1), ityp
   CHARACTER(len=256) :: varname
#endif

   landdir = trim(dir_model_landdata) // '/nitrif/'

#ifdef USEMPI
   CALL mpi_barrier (p_comm_glb, p_err)
#endif
   IF (p_is_master) THEN
      write(*,'(/, A)') 'Aggregate CONC_O2_UNSAT ...'
      CALL system('mkdir -p ' // trim(adjustl(landdir)))
   ENDIF
#ifdef USEMPI
   CALL mpi_barrier (p_comm_glb, p_err)
#endif



   ! ................................................
   ! ... global ****
   ! ................................................

!   IF (DEF_LAI_CLIM) THEN
      start_year = 1
      end_year   = 1
      ntime = 12
!   ELSE
!      start_year = DEF_simulation_time%start_year
!      end_year   = DEF_simulation_time%end_year
!      ntime = 46
!   ENDIF

   ! ----- CONC_O2_UNSAT -----
   IF (p_is_io) THEN
      CALL allocate_block_data (gridnitrif, CONC_O2_UNSAT)
   ENDIF

   IF (p_is_worker) THEN
      allocate (CONC_O2_UNSAT_patches (numpatch))
   ENDIF

DO nsl = 1, 20
   write(cx,'(i2.2)') nsl

   DO YY = start_year, end_year
      DO itime = 1, ntime
         ! -----------------------
         ! read in leaf area index
         ! -----------------------
         write(c3, '(i2.2)') itime
        ! IF (p_is_master) THEN
        !    write(*,'(A,I4,A1,I3,A1,I3)') 'Aggregate CONC_O2_UNSAT Level:',cx, ':', YY, ':', itime, '/', ntime
        ! endif

         IF (p_is_io) THEN
               lndname = trim(dir_rawdata)//'/nitrif/CONC_O2_UNSAT/CONC_O2_UNSAT_l'//trim(cx)//'.nc'
               print *, lndname
               CALL ncio_read_block_time (lndname, 'CONC_O2_UNSAT', gridnitrif, itime, CONC_O2_UNSAT)

#ifdef USEMPI
            CALL aggregation_data_daemon (gridnitrif, data_r8_2d_in1 = CONC_O2_UNSAT)
#endif
         ENDIF


         ! ---------------------------------------------------------------
         ! aggregate the plant leaf area index from the resolution of raw data to modelling resolution
         ! ---------------------------------------------------------------

         IF (p_is_worker) THEN
            DO ipatch = 1, numpatch
               CALL aggregation_request_data (landpatch, ipatch, gridnitrIF, area = area_one, &
                  data_r8_2d_in1 = CONC_O2_UNSAT, data_r8_2d_out1 = CONC_O2_UNSAT_one)
               CONC_O2_UNSAT_patches(ipatch) = sum(CONC_O2_UNSAT_one * area_one) / sum(area_one)
            ENDDO

#ifdef USEMPI
            CALL aggregation_worker_done ()
#endif
         ENDIF

#ifdef USEMPI
         CALL mpi_barrier (p_comm_glb, p_err)
#endif

#ifdef CoLMDEBUG
         CALL check_vector_data ('CONC_O2_UNSAT value '//trim(c3), CONC_O2_UNSAT_patches)
#endif

         ! ---------------------------------------------------
         ! write out the plant leaf area index of grid patches
         ! ---------------------------------------------------
         lndname = trim(landdir) // '/CONC_O2_UNSAT_patches_l' // trim(cx)//'_'// trim(c3) // '.nc'


         CALL ncio_create_file_vector (lndname, landpatch)
         CALL ncio_define_dimension_vector (lndname, landpatch, 'patch')
         CALL ncio_write_vector (lndname, 'CONC_O2_UNSAT_patches', 'patch', landpatch, CONC_O2_UNSAT_patches, 1)

#ifdef SrfdataDiag
         typpatch = (/(ityp, ityp = 0, N_land_classification)/)
         lndname  = trim(dir_model_landdata) // '/diag/CONC_O2_UNSAT_patch.nc'
         varname = 'CONC_O2_UNSAT_l' // trim(cx) // '_' // trim(c3)
         CALL srfdata_map_and_write (CONC_O2_UNSAT_patches, landpatch%settyp, typpatch, m_patch2diag, &
            -1.0e36_r8, lndname, trim(varname), compress = 1, write_mode = 'one')
#endif
      ENDDO
   ENDDO


enddo

!--------------------------------------------------------------------------------
!--------------------------------------------------------------------------------
!--------------------------------------------------------------------------------

#ifdef USEMPI
   CALL mpi_barrier (p_comm_glb, p_err)
#endif
   IF (p_is_master) THEN
      write(*,'(/, A)') 'Aggregate O2_DECOMP_DEPTH_UNSAT ...'
      CALL system('mkdir -p ' // trim(adjustl(landdir)))
   ENDIF
#ifdef USEMPI
   CALL mpi_barrier (p_comm_glb, p_err)
#endif

   ! ................................................
   ! ... global ****
   ! ................................................

!   IF (DEF_LAI_CLIM) THEN
      start_year = 1
      end_year   = 1
      ntime = 12
!   ELSE
!      start_year = DEF_simulation_time%start_year
!      end_year   = DEF_simulation_time%end_year
!      ntime = 46
!   ENDIF

   ! ----- CONC_O2_UNSAT -----
   IF (p_is_io) THEN
      CALL allocate_block_data (gridnitrif, O2_DECOMP_DEPTH_UNSAT)
   ENDIF

   IF (p_is_worker) THEN
      allocate (O2_DECOMP_DEPTH_UNSAT_patches (numpatch))
   ENDIF

DO nsl = 1, 25
   write(cx,'(i2.2)') nsl

   DO YY = start_year, end_year
      DO itime = 1, ntime
         ! -----------------------
         ! read in leaf area index
         ! -----------------------
         write(c3, '(i2.2)') itime
        ! IF (p_is_master) THEN
        !    write(*,'(A,I4,A1,I3,A1,I3)') 'Aggregate CONC_O2_UNSAT Level:',cx, ':', YY, ':', itime, '/', ntime
        ! endif

         IF (p_is_io) THEN
               lndname = trim(dir_rawdata)//'/nitrif/O2_DECOMP_DEPTH_UNSAT/O2_DECOMP_DEPTH_UNSAT_l'//trim(cx)//'.nc'
               print *, lndname
               CALL ncio_read_block_time (lndname, 'O2_DECOMP_DEPTH_UNSAT', gridnitrif, itime, O2_DECOMP_DEPTH_UNSAT)

#ifdef USEMPI
            CALL aggregation_data_daemon (gridnitrif, data_r8_2d_in1 = O2_DECOMP_DEPTH_UNSAT)
#endif
         ENDIF


         ! ---------------------------------------------------------------
         ! aggregate the plant leaf area index from the resolution of raw data to modelling resolution
         ! ---------------------------------------------------------------

         IF (p_is_worker) THEN
            DO ipatch = 1, numpatch
               CALL aggregation_request_data (landpatch, ipatch, gridnitrIF, area = area_one, &
                  data_r8_2d_in1 = O2_DECOMP_DEPTH_UNSAT, data_r8_2d_out1 = O2_DECOMP_DEPTH_UNSAT_one)
               O2_DECOMP_DEPTH_UNSAT_patches(ipatch) = sum(O2_DECOMP_DEPTH_UNSAT_one * area_one) / sum(area_one)
            ENDDO

#ifdef USEMPI
            CALL aggregation_worker_done ()
#endif
         ENDIF

#ifdef USEMPI
         CALL mpi_barrier (p_comm_glb, p_err)
#endif

#ifdef CoLMDEBUG
         CALL check_vector_data ('O2_DECOMP_DEPTH_UNSAT value '//trim(c3), O2_DECOMP_DEPTH_UNSAT_patches)
#endif

         ! ---------------------------------------------------
         ! write out the plant leaf area index of grid patches
         ! ---------------------------------------------------
         lndname = trim(landdir) // '/O2_DECOMP_DEPTH_UNSAT_patches_l' // trim(cx)//'_'// trim(c3) // '.nc'


         CALL ncio_create_file_vector (lndname, landpatch)
         CALL ncio_define_dimension_vector (lndname, landpatch, 'patch')
         CALL ncio_write_vector (lndname, 'O2_DECOMP_DEPTH_UNSAT_patches', 'patch', landpatch, O2_DECOMP_DEPTH_UNSAT_patches, 1)

#ifdef SrfdataDiag
         typpatch = (/(ityp, ityp = 0, N_land_classification)/)
         lndname  = trim(dir_model_landdata) // '/diag/O2_DECOMP_DEPTH_UNSAT_patch.nc'
         varname = 'O2_DECOMP_DEPTH_UNSAT_l' // trim(cx) // '_' // trim(c3)
         CALL srfdata_map_and_write (O2_DECOMP_DEPTH_UNSAT_patches, landpatch%settyp, typpatch, m_patch2diag, &
            -1.0e36_r8, lndname, trim(varname), compress = 1, write_mode = 'one')
#endif
      ENDDO
   ENDDO


enddo


END SUBROUTINE aggregation_nitrif_parameters<|MERGE_RESOLUTION|>--- conflicted
+++ resolved
@@ -8,9 +8,8 @@
    ! Created by Zhongwang Wei and modified by Xingjie Lu, 09/2022
    !
    ! ----------------------------------------------------------------------
-<<<<<<< HEAD
    USE MOD_Precision
-   USE GlobalVars
+   USE MOD_Vars_Global
    USE MOD_Namelist
    USE MOD_SPMD_Task
    USE MOD_Grid
@@ -19,18 +18,6 @@
    USE MOD_NetCDFVector
 #ifdef CoLMDEBUG 
    USE MOD_CoLMDebug
-=======
-   USE precision
-   USE MOD_Vars_Global
-   USE mod_namelist
-   USE spmd_task
-   USE mod_grid
-   USE mod_landpatch
-   USE ncio_block
-   USE ncio_vector
-#ifdef CoLMDEBUG
-   USE mod_colm_debug
->>>>>>> 3e1016d9
 #endif
 
    USE mod_aggregation
