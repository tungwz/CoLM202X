--- conflicted
+++ resolved
@@ -113,25 +113,8 @@
 
       DO ipatch = 1, numpatch
          L = landpatch%settyp(ipatch)
-<<<<<<< HEAD
-         !TODO-done: could be simplified below
          IF(L==WATERBODY)THEN  ! LAND WATER BODIES (17)
-            CALL aggregation_request_data (landpatch, ipatch, gland, &
-=======
-#ifdef LULC_USGS
-         IF(L==16)THEN  ! LAND WATER BODIES (16)
-#endif
-#ifdef LULC_IGBP
-         IF(L==17)THEN  ! LAND WATER BODIES (17)
-#endif
-#ifdef LULC_IGBP_PFT
-         IF(L==17)THEN  ! LAND WATER BODIES (17)
-#endif
-#ifdef LULC_IGBP_PC
-         IF(L==17)THEN  ! LAND WATER BODIES (17)
-#endif
             CALL aggregation_request_data (landpatch, ipatch, gland, zip = .true., &
->>>>>>> 5afddb92
                data_r8_2d_in1 = lakedepth, data_r8_2d_out1 = lakedepth_one)
             lakedepth_patches (ipatch) = median (lakedepth_one, size(lakedepth_one))
          ELSE
