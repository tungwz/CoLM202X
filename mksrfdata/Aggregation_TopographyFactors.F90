#include <define.h>

SUBROUTINE Aggregation_TopographyFactors ( &
      grid_topo_factor , dir_rawdata, dir_model_landdata, lc_year)
   ! ----------------------------------------------------------------------
   ! Global topography-based factors data
   !
   ! Created by Sisi Chen, Lu Li, 06/2024
   ! ----------------------------------------------------------------------
   USE MOD_Precision
   USE MOD_Namelist
   USE MOD_SPMD_Task
   USE MOD_Grid
   USE MOD_LandPatch
   USE MOD_NetCDFVector
   USE MOD_NetCDFBlock
#ifdef RangeCheck
   USE MOD_RangeCheck
#endif
   USE MOD_AggregationRequestData
   USE MOD_Utils
#ifdef SrfdataDiag
   USE MOD_Mesh, only : numelm
   USE MOD_LandElm
   USE MOD_SrfdataDiag
#endif

   IMPLICIT NONE

   ! arguments:
   ! ---------------------------------------------------------------
   INTEGER, intent(in) :: lc_year
   TYPE(grid_type),  intent(in) :: grid_topo_factor    ! Grid structure for high resolution topography factors
   CHARACTER(len=*), intent(in) :: dir_rawdata         ! Direct of Rawdata
   CHARACTER(len=*), intent(in) :: dir_model_landdata

   ! local variables:
   ! ---------------------------------------------------------------
<<<<<<< HEAD
   CHARACTER(len=256) :: landdir, lndname, cyear                                                                   
   CHARACTER(len=3)   :: sdir, sdir1
=======
   CHARACTER(len=256) :: landdir, lndname, cyear
   CHARACTER(len=3)   :: sdir
>>>>>>> 170fa326

   TYPE (block_data_real8_2d) :: slp_grid    ! slope
   TYPE (block_data_real8_2d) :: asp_grid    ! aspect
   TYPE (block_data_real8_2d) :: svf_grid    ! sky view factor
   TYPE (block_data_real8_2d) :: cur_grid    ! curvature
   TYPE (block_data_real8_3d) :: tea_f_grid  ! sine of terrain elevation angle at front of grid
   TYPE (block_data_real8_3d) :: tea_b_grid  ! sine of terrain elevation angle at back of grid

   ! patch
   REAL(r8), allocatable :: svf_patches (:)
   REAL(r8), allocatable :: cur_patches (:)
   REAL(r8), allocatable :: tea_f_azi_patches (:,:) ! shape as (azimuth, patches)
   REAL(r8), allocatable :: tea_b_azi_patches (:,:)
   REAL(r8), allocatable :: sf_lut_patches (:,:,:)  ! shape as (azimuth, zenith, patches)

   ! four defined types at all patches
   REAL(r8), allocatable :: asp_type_patches (:,:)  ! shape as (type, patches)
   REAL(r8), allocatable :: slp_type_patches (:,:)
   REAL(r8), allocatable :: area_type_patches (:,:)

   ! pixelsets
   REAL(r8), allocatable :: slp_one (:)
   REAL(r8), allocatable :: asp_one (:)
   REAL(r8), allocatable :: svf_one (:)
   REAL(r8), allocatable :: cur_one (:)
   REAL(r8), allocatable :: area_one (:)
   REAL(r8), allocatable :: sf_one (:)
   REAL(r8), allocatable :: tea_f_azi_one (:,:)
   REAL(r8), allocatable :: tea_b_azi_one (:,:)
   REAL(r8), allocatable :: tea_f_one (:)
   REAL(r8), allocatable :: tea_b_one (:)
   LOGICAL , allocatable :: sf_mask_one (:)
   LOGICAL , allocatable :: asp_mask_one (:)
   LOGICAL , allocatable :: area_mask_one (:)
   LOGICAL , allocatable :: slp_mask_one  (:)

   ! pixelsets of four defined types at each patch
   REAL(r8), allocatable :: asp_type_one (:,:)
   REAL(r8), allocatable :: slp_type_one (:,:)
   REAL(r8), allocatable :: area_type_one (:,:)

   REAL(r8) :: sum_area_one                ! sum of pixel area of a patch
   REAL(r8) :: zenith_angle(num_zenith)    ! sine of sun zenith angle (divided by num_zenith part)

   ! local variables
<<<<<<< HEAD
   INTEGER :: ipatch, i, ps, pe, type, a, z, count_pixels, num_pixels, j  
=======
   INTEGER :: ipatch, i, ps, pe, type, a, z, count_pixels, num_pixels
>>>>>>> 170fa326

#ifdef SrfdataDiag
   INTEGER :: typpatch(N_land_classification+1), ityp  ! number of land classification
#endif
   write(cyear,'(i4.4)') lc_year
   landdir = trim(dir_model_landdata) // '/topography/' // trim(cyear)

#ifdef USEMPI
   CALL mpi_barrier (p_comm_glb, p_err)
#endif
   IF (p_is_master) THEN
      write(*,'(/, A)') 'Aggregate topography factor ...'
      CALL system('mkdir -p ' // trim(adjustl(landdir)))
   ENDIF
#ifdef USEMPI
   CALL mpi_barrier (p_comm_glb, p_err)
#endif

#ifdef SinglePoint
   IF (USE_SITE_topography) THEN
      RETURN
   ENDIF
#endif

   ! -------------------------------------------------------------------
   ! read topography-based factor data
   ! -------------------------------------------------------------------
   IF (p_is_io) THEN
      lndname = trim(dir_rawdata)//"slope.nc"
      CALL allocate_block_data (grid_topo_factor, slp_grid)
      CALL ncio_read_block (lndname, 'slope', grid_topo_factor, slp_grid)

      lndname = trim(dir_rawdata)//"aspect.nc"
      CALL allocate_block_data (grid_topo_factor, asp_grid)
      CALL ncio_read_block (lndname, 'aspect', grid_topo_factor, asp_grid)

      lndname = trim(dir_rawdata)//"terrain_elev_angle_front.nc"
      CALL allocate_block_data (grid_topo_factor, tea_f_grid, num_azimuth)
      CALL ncio_read_block (lndname, 'tea_front', grid_topo_factor, num_azimuth, tea_f_grid)

      lndname = trim(dir_rawdata)//"terrain_elev_angle_back.nc"
      CALL allocate_block_data (grid_topo_factor, tea_b_grid, num_azimuth)
      CALL ncio_read_block (lndname, 'tea_back', grid_topo_factor, num_azimuth, tea_b_grid)

      lndname = trim(dir_rawdata)//"sky_view_factor.nc"
      CALL allocate_block_data (grid_topo_factor, svf_grid)
      CALL ncio_read_block (lndname, 'svf', grid_topo_factor, svf_grid)

      lndname = trim(dir_rawdata)//"curvature.nc"
      CALL allocate_block_data (grid_topo_factor, cur_grid)
      CALL ncio_read_block (lndname, 'curvature', grid_topo_factor, cur_grid)

   ! --------------------------------------------------------------------------
   ! aggregate the terrain factor data from the resolution of raw data to patch
   ! --------------------------------------------------------------------------
#ifdef USEMPI
      ! mpi send
      CALL aggregation_data_daemon (  grid_topo_factor, &
         data_r8_2d_in1 = slp_grid,   data_r8_2d_in2 = asp_grid,  &
         data_r8_2d_in3 = svf_grid,   data_r8_2d_in4 = cur_grid,  &
         data_r8_3d_in1 = tea_f_grid, n1_r8_3d_in1 = num_azimuth, &
         data_r8_3d_in2 = tea_b_grid, n1_r8_3d_in2 = num_azimuth)
#endif
   ENDIF


   IF (p_is_worker) THEN
      ! allocate for output variables at patches
      allocate (svf_patches      (numpatch))
      allocate (cur_patches      (numpatch))
      allocate (asp_type_patches (num_type, numpatch))
      allocate (slp_type_patches (num_type, numpatch))
      allocate (area_type_patches(num_type, numpatch))
      allocate (sf_lut_patches   (num_azimuth, num_zenith, numpatch))
      ! generate sine of sun zenith angles at equal intervals
      DO i = 1, num_zenith
         zenith_angle(i) = pi/(2*num_zenith)*(i-1)
      ENDDO

      ! aggregate loop
      DO ipatch = 1, numpatch
         CALL aggregation_request_data (landpatch, ipatch, grid_topo_factor, &
            zip = USE_zip_for_aggregation, area = area_one, &
            data_r8_2d_in1 = slp_grid,   data_r8_2d_out1 = slp_one, &
            data_r8_2d_in2 = asp_grid,   data_r8_2d_out2 = asp_one, &
            data_r8_2d_in3 = svf_grid,   data_r8_2d_out3 = svf_one, &
            data_r8_2d_in4 = cur_grid,   data_r8_2d_out4 = cur_one, &
            data_r8_3d_in1 = tea_f_grid, data_r8_3d_out1 = tea_f_azi_one, n1_r8_3d_in1 = num_azimuth, &
            data_r8_3d_in2 = tea_b_grid, data_r8_3d_out2 = tea_b_azi_one, n1_r8_3d_in2 = num_azimuth)

         ! ------------------------------------------------------------------
         ! aggregate sky view factor, curvature at patches
         ! ------------------------------------------------------------------
         IF (any(svf_one /= -9999.0)) THEN
            svf_patches (ipatch) = &
               sum(svf_one * area_one, mask = svf_one /= -9999.0) &
                  / sum(area_one, mask = svf_one /= -9999.0)
         ELSE
            svf_patches (ipatch) = -1.0e36
         ENDIF

         IF (any(cur_one /= -9999.0)) THEN
            cur_patches (ipatch) = &
               sum(cur_one * area_one, mask = cur_one /= -9999.0) &
                  / sum(area_one, mask = cur_one /= -9999.0)
         ELSE
            cur_patches (ipatch) = -1.0e36
         ENDIF

         ! ------------------------------------------------------------------------------
         ! aggregate look up table of shadow factor at patches
         ! ------------------------------------------------------------------------------
         ! number of pixels
         num_pixels = size(area_one)

         ! allocate pixel variables
         allocate(tea_f_one   (num_pixels))
         allocate(tea_b_one   (num_pixels))
         allocate(sf_one      (num_pixels))
         allocate(sf_mask_one (num_pixels))

         ! sum of areas of one patch
         sum_area_one = sum(area_one, mask = area_one>0)

         DO a = 1, num_azimuth
<<<<<<< HEAD
=======
            ! terrain elevation angle at each azimuth
            tea_f_one(:) = tea_f_azi_one(a,:)
            tea_b_one(:) = tea_b_azi_one(a,:)

>>>>>>> 170fa326
            DO z = 1, num_zenith
               ! terrain elevation angle at each azimuth
               tea_f_one(:) = tea_f_azi_one(a,:)
               tea_b_one(:) = tea_b_azi_one(a,:) 

               ! count the pixels which are not missing value
               count_pixels = 0

               DO i = 1, num_pixels
                  IF ((isnan(tea_f_one(i))).or.(isnan(tea_b_one(i)))) THEN
                     sf_one(i) = 1    ! Not consider the effect of casting shadows
                  ELSE
                     IF (tea_f_one(i)>1)  tea_f_one(i) = 1
                     IF (tea_f_one(i)<-1) tea_f_one(i) = -1
                     IF (tea_b_one(i)>1)  tea_b_one(i) = 1
                     IF (tea_b_one(i)<-1) tea_b_one(i) = -1
                     tea_f_one(i) = asin(tea_f_one(i))
                     tea_b_one(i) = asin(tea_b_one(i))

                     ! Compare the sun's altitude angle to the terrain's altitude angle
                     ! to determine the value of the shadow factor.
                     ! -----------------------------------------------------------------
                     ! Sisi Chen, Lu Li, Yongjiu Dai, et al. Exploring Topography Downscaling
                     !     Methods for Hyper-Resolution Land Surface Modeling.
                     !     DOI: 10.22541/au.171403656.68476353/v1
                     ! -----------------------------------------------------------------
                     IF ((tea_b_one(i) /= -9999).and.(tea_f_one(i) /= -9999)) THEN
                        count_pixels = count_pixels+1

                        IF (pi*0.5 - zenith_angle(z) < tea_b_one(i)) THEN
                           sf_one(i) = 0
                        ELSE IF (pi*0.5 - zenith_angle(z) > tea_f_one(i)) THEN
                           sf_one(i) = 1
                        ELSE
                           IF (tea_f_one(i).eq.tea_b_one(i)) tea_f_one(i) = tea_b_one(i)+0.001
                           sf_one(i) = (0.5*pi - zenith_angle(z) - tea_b_one(i))/(tea_f_one(i) - tea_b_one(i))
                        ENDIF

                     ENDIF
                  ENDIF
               ENDDO
               sf_mask_one(:) = sf_one(:) /= -9999
               sf_lut_patches(a,z,ipatch) = sum(sf_one(:), mask = sf_mask_one)/count_pixels
            ENDDO
         ENDDO

         ! deallocate
         deallocate(tea_f_one)
         deallocate(tea_b_one)
         deallocate(sf_one)
         deallocate(sf_mask_one)

         ! -----------------------------------------------------------------------------------------------
         ! aggregate slope and aspect at four defined types at patches
         ! -----------------------------------------------------------------------------------------------
         ! allocate pixelsets variables
         allocate(asp_type_one(1:num_type,1:num_pixels))
         allocate(slp_type_one(1:num_type,1:num_pixels))
         allocate(area_type_one(1:num_type,1:num_pixels))
         allocate(slp_mask_one(1:num_pixels))
         allocate(asp_mask_one(1:num_pixels))
         allocate(area_mask_one(1:num_pixels))

         DO i = 1, num_type
            asp_type_one(i,:) = -9999
            slp_type_one(i,:) = -9999
            area_type_one(i,:) = -9999
         ENDDO

         DO i = 1, num_pixels
            ! Define the south slope, north slope, abrupt slope and gentle lope of target pixel
<<<<<<< HEAD
            IF ((asp_one(i).ge.0 .and. asp_one(i).le.90*pi/180) .or. (asp_one(i).ge.270*pi/180 .and. asp_one(i).le.360*pi/180).and.(slp_one(i).ge.15*pi/180)) THEN  ! north abrupt slope
                 type = 1 
            ELSE IF ((asp_one(i).ge.0 .and. asp_one(i).le.90*pi/180) .or. (asp_one(i).ge.270*pi/180 .and. asp_one(i).le.360*pi/180).and.(slp_one(i)<15*pi/180)) THEN  ! north gentle slope
                 type = 2
            ELSE IF ((asp_one(i).gt.90*pi/180) .and. (asp_one(i).lt.270*pi/180) .and. (slp_one(i).ge.15*pi/180)) THEN  ! south abrupt slope
                 type = 3 
            ELSE IF ((asp_one(i).gt.90*pi/180) .and. (asp_one(i).lt.270*pi/180) .and. (slp_one(i).lt.15*pi/180)) THEN  ! south gentle slope
                 type = 4  
=======
            IF ((asp_one(i).ge.0 .and. asp_one(i).le.90) .or. (asp_one(i).ge.270 .and. asp_one(i).le.360).and.(slp_one(i).ge.15*pi/180)) THEN  ! north abrupt slope
                 type = 1
            ELSE IF ((asp_one(i).ge.0 .and. asp_one(i).le.90) .or. (asp_one(i).ge.270 .and. asp_one(i).le.360).and.(slp_one(i)<15*pi/180)) THEN  ! north gentle slope
                 type = 2
            ELSE IF ((asp_one(i).gt.90) .and. (asp_one(i).lt.270) .and. (slp_one(i).ge.15*pi/180)) THEN  ! south abrupt slope
                 type = 3
            ELSE IF ((asp_one(i).gt.90) .and. (asp_one(i).lt.270) .and. (slp_one(i).lt.15*pi/180)) THEN  ! south gentle slope
                 type = 4
>>>>>>> 170fa326
            ELSE ! missing value=-9999
                 cycle
            END IF

            IF ((area_one(i)>0).and.(area_one(i)<=sum_area_one)) THEN      ! quality control
                  area_type_one(type,i) = area_one(i)
                  asp_type_one (type,i) = asp_one(i)*area_one(i)
                  slp_type_one (type,i) = slp_one(i)*area_one(i)
            END IF
         ENDDO

         ! assign value to four types at patches
         DO i = 1, num_type
            IF (sum_area_one.eq.0.0) THEN
               area_type_patches(i,ipatch) = 0
               asp_type_patches(i,ipatch) = 0
               slp_type_patches(i,ipatch) = 0
            ELSE
               area_mask_one(:) = area_type_one(i,:) /= -9999
               area_type_patches(i,ipatch) = sum(area_type_one(i,:), mask = area_mask_one(:))/sum_area_one
               asp_mask_one(:) = asp_type_one(i,:) /= -9999
               asp_type_patches(i,ipatch) = sum(asp_type_one(i,:), mask = asp_mask_one(:))/sum_area_one
               slp_mask_one(:) = slp_type_one(i,:) /= -9999
               slp_type_patches(i,ipatch) = sum(slp_type_one(i,:), mask = slp_mask_one(:))/sum_area_one
            ENDIF
         ENDDO

         ! deallocate
         deallocate(asp_type_one)
         deallocate(slp_type_one)
         deallocate(area_type_one)
         deallocate(slp_mask_one)
         deallocate(asp_mask_one)
         deallocate(area_mask_one)
      ENDDO


#ifdef USEMPI
      CALL aggregation_worker_done ()
#endif
   ENDIF

#ifdef USEMPI
   CALL mpi_barrier (p_comm_glb, p_err)
#endif

#ifdef RangeCheck
   CALL check_vector_data ('svf_patches ',       svf_patches)
   CALL check_vector_data ('cur_patches ',       cur_patches)
   CALL check_vector_data ('slp_type_patches ',  slp_type_patches)
   CALL check_vector_data ('asp_type_patches ',  asp_type_patches)
   CALL check_vector_data ('area_type_patches ', area_type_patches)
   CALL check_vector_data ('sf_lut_patches ',    sf_lut_patches)
#endif

#ifndef SinglePoint
   lndname = trim(landdir)//'/svf_patches.nc'
   CALL ncio_create_file_vector (lndname, landpatch)
   CALL ncio_define_dimension_vector (lndname, landpatch, 'patch')
   CALL ncio_write_vector (lndname, 'svf_patches', 'patch', landpatch, svf_patches, 1)

   lndname = trim(landdir)//'/cur_patches.nc'
   CALL ncio_create_file_vector (lndname, landpatch)
   CALL ncio_define_dimension_vector (lndname, landpatch, 'patch')
   CALL ncio_write_vector (lndname, 'cur_patches', 'patch', landpatch, cur_patches, 1)

   lndname = trim(landdir)//'/slp_type_patches.nc'
   CALL ncio_create_file_vector (lndname, landpatch)
   CALL ncio_define_dimension_vector (lndname, landpatch, 'patch')
   CALL ncio_define_dimension_vector (lndname, landpatch, 'type', num_type)
   CALL ncio_write_vector (lndname, 'slp_type_patches', 'type', num_type, 'patch', landpatch, slp_type_patches, 1)

   lndname = trim(landdir)//'/asp_type_patches.nc'
   CALL ncio_create_file_vector (lndname, landpatch)
   CALL ncio_define_dimension_vector (lndname, landpatch, 'patch')
   CALL ncio_define_dimension_vector (lndname, landpatch, 'type', num_type)
   CALL ncio_write_vector (lndname, 'asp_type_patches', 'type', num_type, 'patch', landpatch, asp_type_patches, 1)

   lndname = trim(landdir)//'/area_type_patches.nc'
   CALL ncio_create_file_vector (lndname, landpatch)
   CALL ncio_define_dimension_vector (lndname, landpatch, 'patch')
   CALL ncio_define_dimension_vector (lndname, landpatch, 'type', num_type)
   CALL ncio_write_vector (lndname, 'area_type_patches', 'type', num_type, 'patch', landpatch, area_type_patches, 1)

   lndname = trim(landdir)//'/sf_lut_patches.nc'
   CALL ncio_create_file_vector (lndname, landpatch)
   CALL ncio_define_dimension_vector (lndname, landpatch, 'patch')
   CALL ncio_define_dimension_vector (lndname, landpatch, 'azimuth', num_azimuth)
   CALL ncio_define_dimension_vector (lndname, landpatch, 'zenith', num_zenith)
   CALL ncio_write_vector (lndname, 'sf_lut_patches', 'azimuth', num_azimuth, 'zenith', num_zenith, 'patch', landpatch, sf_lut_patches, 1)

#ifdef SrfdataDiag
   typpatch = (/(ityp, ityp = 0, N_land_classification)/)

   ! only write the first type of slope and aspect at patches
   lndname  = trim(dir_model_landdata) // '/diag/topo_factor_slp_' // trim(cyear) // '.nc'
   DO i = 1, num_type
      write(sdir,'(I0)') i
      CALL srfdata_map_and_write (slp_type_patches(i,:), landpatch%settyp, typpatch, m_patch2diag, &
         -1.0e36_r8, lndname, 'slp_'//trim(sdir), compress = 1, write_mode = 'one')
   ENDDO

   lndname  = trim(dir_model_landdata) // '/diag/topo_factor_asp_' // trim(cyear) // '.nc'
   DO i = 1, num_type
      write(sdir,'(I0)') i
      CALL srfdata_map_and_write (asp_type_patches(i,:), landpatch%settyp, typpatch, m_patch2diag, &
         -1.0e36_r8, lndname, 'asp_'//trim(sdir), compress = 1, write_mode = 'one')
   ENDDO

   lndname  = trim(dir_model_landdata) // '/diag/topo_factor_svf_' // trim(cyear) // '.nc'
   CALL srfdata_map_and_write (svf_patches, landpatch%settyp, typpatch, m_patch2diag, &
      -1.0e36_r8, lndname, 'svf', compress = 1, write_mode = 'one')
   
   lndname  = trim(dir_model_landdata) // '/diag/topo_factor_cur_' // trim(cyear) // '.nc'
   CALL srfdata_map_and_write (cur_patches, landpatch%settyp, typpatch, m_patch2diag, &
      -1.0e36_r8, lndname, 'cur', compress = 1, write_mode = 'one')

<<<<<<< HEAD
   lndname  = trim(dir_model_landdata) // '/diag/topo_factor_sf_lut_' // trim(cyear) // '.nc'

   DO j = 1, num_azimuth
      DO i = 1, num_zenith 
         write(sdir,'(I0)') j
         write(sdir1,'(I0)') i
         CALL srfdata_map_and_write (sf_lut_patches(j,i,:), landpatch%settyp, typpatch, m_patch2diag, &
            -1.0e36_r8, lndname, 'sf_'//trim(sdir)//'_'//trim(sdir1), compress = 1, write_mode = 'one')
      ENDDO
=======
   ! only write part of lut to save cache
   DO i = 1, 11
      write(sdir,'(I0)') i
      CALL srfdata_map_and_write (sf_lut_patches(1,i,:), landpatch%settyp, typpatch, m_patch2diag, &
         -1.0e36_r8, lndname, 'sf_'//trim(sdir), compress = 1, write_mode = 'one')
>>>>>>> 170fa326
   ENDDO
#endif
#else
   ! factors for site
   allocate ( SITE_slp_type  (num_type) )
   allocate ( SITE_asp_type  (num_type) )
   allocate ( SITE_area_type (num_type) )
   allocate ( SITE_sf_lut    (num_azimuth, num_zenith) )
   SITE_svf       = svf_patches(1)
   SITE_cur       = cur_patches(1)
   SITE_slp_type  = slp_type_patches (:,1)
   SITE_asp_type  = asp_type_patches (:,1)
   SITE_area_type = area_type_patches(:,1)
   SITE_sf_lut    = sf_lut_patches (:,:,1)
#endif


   IF (p_is_worker) THEN
      deallocate ( slp_type_patches  )
      deallocate ( asp_type_patches  )
      deallocate ( sf_lut_patches )
      deallocate ( svf_patches)
      deallocate ( cur_patches)
   ENDIF

END SUBROUTINE Aggregation_TopographyFactors<|MERGE_RESOLUTION|>--- conflicted
+++ resolved
@@ -36,13 +36,8 @@
 
    ! local variables:
    ! ---------------------------------------------------------------
-<<<<<<< HEAD
    CHARACTER(len=256) :: landdir, lndname, cyear                                                                   
    CHARACTER(len=3)   :: sdir, sdir1
-=======
-   CHARACTER(len=256) :: landdir, lndname, cyear
-   CHARACTER(len=3)   :: sdir
->>>>>>> 170fa326
 
    TYPE (block_data_real8_2d) :: slp_grid    ! slope
    TYPE (block_data_real8_2d) :: asp_grid    ! aspect
@@ -88,11 +83,7 @@
    REAL(r8) :: zenith_angle(num_zenith)    ! sine of sun zenith angle (divided by num_zenith part)
 
    ! local variables
-<<<<<<< HEAD
    INTEGER :: ipatch, i, ps, pe, type, a, z, count_pixels, num_pixels, j  
-=======
-   INTEGER :: ipatch, i, ps, pe, type, a, z, count_pixels, num_pixels
->>>>>>> 170fa326
 
 #ifdef SrfdataDiag
    INTEGER :: typpatch(N_land_classification+1), ityp  ! number of land classification
@@ -218,13 +209,6 @@
          sum_area_one = sum(area_one, mask = area_one>0)
 
          DO a = 1, num_azimuth
-<<<<<<< HEAD
-=======
-            ! terrain elevation angle at each azimuth
-            tea_f_one(:) = tea_f_azi_one(a,:)
-            tea_b_one(:) = tea_b_azi_one(a,:)
-
->>>>>>> 170fa326
             DO z = 1, num_zenith
                ! terrain elevation angle at each azimuth
                tea_f_one(:) = tea_f_azi_one(a,:)
@@ -296,7 +280,6 @@
 
          DO i = 1, num_pixels
             ! Define the south slope, north slope, abrupt slope and gentle lope of target pixel
-<<<<<<< HEAD
             IF ((asp_one(i).ge.0 .and. asp_one(i).le.90*pi/180) .or. (asp_one(i).ge.270*pi/180 .and. asp_one(i).le.360*pi/180).and.(slp_one(i).ge.15*pi/180)) THEN  ! north abrupt slope
                  type = 1 
             ELSE IF ((asp_one(i).ge.0 .and. asp_one(i).le.90*pi/180) .or. (asp_one(i).ge.270*pi/180 .and. asp_one(i).le.360*pi/180).and.(slp_one(i)<15*pi/180)) THEN  ! north gentle slope
@@ -305,16 +288,6 @@
                  type = 3 
             ELSE IF ((asp_one(i).gt.90*pi/180) .and. (asp_one(i).lt.270*pi/180) .and. (slp_one(i).lt.15*pi/180)) THEN  ! south gentle slope
                  type = 4  
-=======
-            IF ((asp_one(i).ge.0 .and. asp_one(i).le.90) .or. (asp_one(i).ge.270 .and. asp_one(i).le.360).and.(slp_one(i).ge.15*pi/180)) THEN  ! north abrupt slope
-                 type = 1
-            ELSE IF ((asp_one(i).ge.0 .and. asp_one(i).le.90) .or. (asp_one(i).ge.270 .and. asp_one(i).le.360).and.(slp_one(i)<15*pi/180)) THEN  ! north gentle slope
-                 type = 2
-            ELSE IF ((asp_one(i).gt.90) .and. (asp_one(i).lt.270) .and. (slp_one(i).ge.15*pi/180)) THEN  ! south abrupt slope
-                 type = 3
-            ELSE IF ((asp_one(i).gt.90) .and. (asp_one(i).lt.270) .and. (slp_one(i).lt.15*pi/180)) THEN  ! south gentle slope
-                 type = 4
->>>>>>> 170fa326
             ELSE ! missing value=-9999
                  cycle
             END IF
@@ -432,7 +405,6 @@
    CALL srfdata_map_and_write (cur_patches, landpatch%settyp, typpatch, m_patch2diag, &
       -1.0e36_r8, lndname, 'cur', compress = 1, write_mode = 'one')
 
-<<<<<<< HEAD
    lndname  = trim(dir_model_landdata) // '/diag/topo_factor_sf_lut_' // trim(cyear) // '.nc'
 
    DO j = 1, num_azimuth
@@ -442,13 +414,6 @@
          CALL srfdata_map_and_write (sf_lut_patches(j,i,:), landpatch%settyp, typpatch, m_patch2diag, &
             -1.0e36_r8, lndname, 'sf_'//trim(sdir)//'_'//trim(sdir1), compress = 1, write_mode = 'one')
       ENDDO
-=======
-   ! only write part of lut to save cache
-   DO i = 1, 11
-      write(sdir,'(I0)') i
-      CALL srfdata_map_and_write (sf_lut_patches(1,i,:), landpatch%settyp, typpatch, m_patch2diag, &
-         -1.0e36_r8, lndname, 'sf_'//trim(sdir), compress = 1, write_mode = 'one')
->>>>>>> 170fa326
    ENDDO
 #endif
 #else
