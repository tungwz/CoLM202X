--- conflicted
+++ resolved
@@ -62,11 +62,7 @@
    real(r8), allocatable :: pct_pfts(:)
 #endif
    integer  :: ipatch, ipc, ipft, p
-<<<<<<< HEAD
-   integer  :: wmo_src
-=======
-   integer  :: pth_wmo
->>>>>>> 518bf812
+   integer  :: wmo_pth
    real(r8) :: sumarea
 #ifdef SrfdataDiag
    integer :: typpft(0:N_PFT-1)
@@ -112,15 +108,8 @@
 
          DO ipatch = 1, numpatch
 
-<<<<<<< HEAD
-            !TODO@Wenzong: pls check the below codes
-            wmo_src = wmo_source (landpatch%eindex(ipatch))
-
-            IF (ipatch == wmo_src) THEN
-=======
-            pth_wmo = landelm%wmopth(landpatch%eindex(ipatch))
-            IF (ipatch == pth_wmo) THEN
->>>>>>> 518bf812
+            wmo_pth = landelm%wmopth(landpatch%eindex(ipatch))
+            IF (ipatch == wmo_pth) THEN
                ipft = patch_pft_s(ipatch)
 
                pct_pfts(ipft) = 1.
