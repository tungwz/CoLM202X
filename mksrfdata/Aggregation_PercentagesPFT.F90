--- conflicted
+++ resolved
@@ -113,18 +113,13 @@
       allocate(pct_pfts (numpft))
 
       DO ipatch = 1, numpatch
-<<<<<<< HEAD
-         IF (landpatch%settyp(ipatch) == 1) THEN
-            CALL aggregation_request_data (landpatch, ipatch, gland, zip = USE_zip_for_aggregation, area = area_one, &
-=======
          !IF (landpatch%settyp(ipatch) == 1) THEN
 #ifndef CROP
          IF (patchtypes(landpatch%settyp(ipatch)) == 0) THEN
 #else
          IF (patchtypes(landpatch%settyp(ipatch)) == 0 .and. landpatch%settyp(ipatch)/=CROPLAND) THEN
 #endif
-            CALL aggregation_request_data (landpatch, ipatch, gland, zip = .true., area = area_one, &
->>>>>>> ea3dd9ac
+            CALL aggregation_request_data (landpatch, ipatch, gland, zip = USE_zip_for_aggregation, area = area_one, &
                data_r8_3d_in1 = pftPCT, data_r8_3d_out1 = pct_pft_one, n1_r8_3d_in1 = N_PFT_modis, lb1_r8_3d_in1 = 0)
 
             pct_one = sum(pct_pft_one, dim=1)
@@ -210,81 +205,4 @@
 
 #endif
 
-<<<<<<< HEAD
-#ifdef LULC_IGBP_PC
-
-#ifdef SinglePoint
-   IF (USE_SITE_pctpfts) THEN
-      RETURN
-   ENDIF
-#endif
-
-   dir_5x5 = trim(dir_rawdata) // '/plant_15s'
-   suffix  = 'MOD'//trim(cyear)
-
-   IF (p_is_io) THEN
-      CALL allocate_block_data (gland, pftPCT, N_PFT_modis, lb1 = 0)
-      CALL read_5x5_data_pft   (dir_5x5, suffix, gland, 'PCT_PFT', pftPCT)
-#ifdef USEMPI
-      CALL aggregation_data_daemon (gland, data_r8_3d_in1 = pftPCT, n1_r8_3d_in1 = N_PFT_modis)
-#endif
-   ENDIF
-
-   IF (p_is_worker) THEN
-      allocate(pct_pcs (0:N_PFT-1, numpc))
-
-      DO ipatch = 1, numpatch
-
-         IF (patchtypes(landpatch%settyp(ipatch)) == 0) THEN
-            CALL aggregation_request_data (landpatch, ipatch, gland, zip = USE_zip_for_aggregation, area = area_one, &
-               data_r8_3d_in1 = pftPCT, data_r8_3d_out1 = pct_pft_one, n1_r8_3d_in1 = N_PFT_modis, lb1_r8_3d_in1 = 0)
-
-            pct_pft_one = max(pct_pft_one, 0.)
-
-            pct_one = sum(pct_pft_one, dim=1)
-            pct_one = max(pct_one, 1.0e-6)
-
-            ipc = patch2pc(ipatch)
-            DO ipft = 0, N_PFT-1
-               sumarea = sum(area_one)
-               pct_pcs(ipft,ipc) = sum(pct_pft_one(ipft,:) / pct_one * area_one) / sumarea
-            ENDDO
-         ENDIF
-      ENDDO
-
-#ifdef USEMPI
-      CALL aggregation_worker_done ()
-#endif
-   ENDIF
-
-#ifdef USEMPI
-   CALL mpi_barrier (p_comm_glb, p_err)
-#endif
-
-#ifdef RangeCheck
-   CALL check_vector_data ('PCT_PCs ', pct_pcs)
-#endif
-
-#ifndef SinglePoint
-   lndname = trim(landdir)//'/pct_pcs.nc'
-   CALL ncio_create_file_vector (lndname, landpatch)
-   CALL ncio_define_dimension_vector (lndname, landpc, 'pc')
-   CALL ncio_define_dimension_vector (lndname, landpc, 'pft', N_PFT)
-   CALL ncio_write_vector (lndname, 'pct_pcs', 'pft', N_PFT, 'pc', landpc, pct_pcs, 1)
-#else
-   allocate (SITE_pctpfts (N_PFT))
-   SITE_pctpfts = pct_pcs(:,1)
-#endif
-
-   IF (p_is_worker) THEN
-      IF (allocated(pct_pcs    )) deallocate(pct_pcs    )
-      IF (allocated(pct_one    )) deallocate(pct_one    )
-      IF (allocated(area_one   )) deallocate(area_one   )
-      IF (allocated(pct_pft_one)) deallocate(pct_pft_one)
-   ENDIF
-
-#endif
-
-=======
->>>>>>> ea3dd9ac
 END SUBROUTINE Aggregation_PercentagesPFT