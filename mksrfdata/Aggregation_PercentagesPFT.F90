--- conflicted
+++ resolved
@@ -1,7 +1,6 @@
 #include <define.h>
 
-<<<<<<< HEAD
-SUBROUTINE Aggregation_PercentagesPFT (gland, dir_rawdata, dir_model_landdata)
+SUBROUTINE Aggregation_PercentagesPFT (gland, dir_rawdata, dir_model_landdata, lc_year)
    
    ! ----------------------------------------------------------------------
    ! Percentage of Plant Function Types
@@ -12,9 +11,6 @@
    ! Hua Yuan,      ?/2020 : for land cover land use classifications
    ! Shupeng Zhang, 01/2022: porting codes to MPI parallel version
    ! ----------------------------------------------------------------------
-=======
-SUBROUTINE Aggregation_PercentagesPFT (gland, dir_rawdata, dir_model_landdata, lc_year)
->>>>>>> 219a08a8
 
    USE MOD_Precision
    USE MOD_Vars_Global
