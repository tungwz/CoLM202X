#include <define.h>

MODULE MOD_LandPatch

   !------------------------------------------------------------------------------------
   ! DESCRIPTION:
   !
   !    Build pixelset "landpatch".
   !
   !    In CoLM, the global/regional area is divided into a hierarchical structure:
   !    1. If GRIDBASED or UNSTRUCTURED is defined, it is
   !       ELEMENT >>> PATCH
   !    2. If CATCHMENT is defined, it is
   !       ELEMENT >>> HRU >>> PATCH
   !    If Plant Function Type classification is used, PATCH is further divided into PFT.
   !    If Plant Community classification is used,     PATCH is further divided into PC.
   ! 
   !    "landpatch" refers to pixelset PATCH.
   !
   ! Created by Shupeng Zhang, May 2023
   !    porting codes from Hua Yuan's OpenMP version to MPI parallel version.
   !------------------------------------------------------------------------------------

   USE MOD_Precision
   USE MOD_Grid
   USE MOD_Pixelset
   USE MOD_Vars_Global
   USE MOD_Const_LC
#ifdef SinglePoint
   USE MOD_SingleSrfdata
#endif
   IMPLICIT NONE

   ! ---- Instance ----
   INTEGER :: numpatch
   TYPE(grid_type)     :: gpatch
   TYPE(pixelset_type) :: landpatch

#if (defined CROP)
   TYPE(grid_type) :: gcrop
   REAL(r8), allocatable :: pctcrop   (:)
   INTEGER,  allocatable :: cropclass (:)
#endif

   TYPE(subset_type)   :: elm_patch
   TYPE(superset_type) :: patch2elm

#ifdef CATCHMENT
   TYPE(subset_type)   :: hru_patch
   TYPE(superset_type) :: patch2hru
#endif


CONTAINS

   ! -------------------------------
   SUBROUTINE landpatch_build (lc_year)

      USE MOD_Precision
      USE MOD_SPMD_Task
      USE MOD_Utils
      USE MOD_Grid
      USE MOD_DataType
      USE MOD_Mesh
      USE MOD_LandElm
#ifdef CATCHMENT
      USE MOD_LandHRU
#endif
      USE MOD_Namelist
      USE MOD_NetCDFBlock
#if (defined CROP)
      USE MOD_PixelsetShadow
#endif
      USE MOD_AggregationRequestData

      IMPLICIT NONE

      INTEGER, intent(in) :: lc_year
      ! Local Variables
      CHARACTER(len=256) :: file_patch
      CHARACTER(len=255) :: cyear
      TYPE (block_data_int32_2d) :: patchdata
      INTEGER :: iloc, npxl, ipxl, numset
      INTEGER :: ie, iset, ipxstt, ipxend
      INTEGER, allocatable :: types(:), order(:), ibuff(:)
      INTEGER, allocatable :: eindex_tmp(:), settyp_tmp(:), ipxstt_tmp(:), ipxend_tmp(:), ielm_tmp(:)
      LOGICAL, allocatable :: msk(:)
      INTEGER :: npatch_glb
#if (defined CROP)
      TYPE(block_data_real8_3d) :: cropdata
      INTEGER :: cropfilter(1)
#endif
      INTEGER :: dominant_type
      INTEGER, allocatable :: npxl_types (:)

      write(cyear,'(i4.4)') lc_year
      IF (p_is_master) THEN
         write(*,'(A)') 'Making land patches :'
      ENDIF

#if (defined SinglePoint && defined LULC_IGBP_PFT && defined CROP)
      IF ((SITE_landtype == CROPLAND) .and. (USE_SITE_pctcrop)) THEN

         numpatch = count(SITE_pctcrop > 0.)

         allocate (pctcrop  (numpatch))
         allocate (cropclass(numpatch))
         cropclass = pack(SITE_croptyp, SITE_pctcrop > 0.)
         pctcrop   = pack(SITE_pctcrop, SITE_pctcrop > 0.)

         pctcrop = pctcrop / sum(pctcrop)

         allocate (landpatch%eindex (numpatch))
         allocate (landpatch%ipxstt (numpatch))
         allocate (landpatch%ipxend (numpatch))
         allocate (landpatch%settyp (numpatch))
         allocate (landpatch%ielm   (numpatch))

         landpatch%eindex(:) = 1
         landpatch%ielm  (:) = 1
         landpatch%ipxstt(:) = 1
         landpatch%ipxend(:) = 1
         landpatch%settyp(:) = CROPLAND

         landpatch%nset = numpatch
         CALL landpatch%set_vecgs

         RETURN
      ENDIF
#endif

#ifdef USEMPI
      CALL mpi_barrier (p_comm_glb, p_err)
#endif

#ifndef SinglePoint
      IF (p_is_io) THEN
         CALL allocate_block_data (gpatch, patchdata)

<<<<<<< HEAD
         !TODO-done: add parameter input for time year
#ifndef USGS_CLASSIFICATION
         file_patch = trim(DEF_dir_rawdata)//'landtypes-modis-igbp-'//trim(cyear)//'.nc'
=======
#ifndef LULC_USGS
         ! add parameter input for time year
         file_patch = trim(DEF_dir_rawdata)//'landtypes/landtype-igbp-modis-'//trim(cyear)//'.nc'
>>>>>>> d309204b
#else
         !TODO: need usgs land cover TYPE data
         file_patch = trim(DEF_dir_rawdata) //'/landtypes/landtype_usgs_update.nc'
#endif
         CALL ncio_read_block (file_patch, 'landtype', gpatch, patchdata)

#ifdef USEMPI
         CALL aggregation_data_daemon (gpatch, data_i4_2d_in1 = patchdata)
#endif
      ENDIF
#endif

      IF (p_is_worker) THEN

#ifdef CATCHMENT
         numset = numhru
#else
         numset = numelm
#endif

         IF (numset > 0) THEN
            allocate (eindex_tmp (numset*N_land_classification))
            allocate (settyp_tmp (numset*N_land_classification))
            allocate (ipxstt_tmp (numset*N_land_classification))
            allocate (ipxend_tmp (numset*N_land_classification))
            allocate (ielm_tmp   (numset*N_land_classification))
         ENDIF

         numpatch = 0

         DO iset = 1, numset
#ifdef CATCHMENT
            ie     = landhru%ielm  (iset)
            ipxstt = landhru%ipxstt(iset)
            ipxend = landhru%ipxend(iset)
#else
            ie     = landelm%ielm  (iset)
            ipxstt = landelm%ipxstt(iset)
            ipxend = landelm%ipxend(iset)
#endif

            npxl   = ipxend - ipxstt + 1

            allocate (types (ipxstt:ipxend))

#ifndef SinglePoint
#ifdef CATCHMENT
            CALL aggregation_request_data (landhru, iset, gpatch, &
#else
            CALL aggregation_request_data (landelm, iset, gpatch, &
#endif
               data_i4_2d_in1 = patchdata, data_i4_2d_out1 = ibuff)


            types(:) = ibuff
            deallocate (ibuff)
#else
            types(:) = SITE_landtype
#endif

#ifdef CATCHMENT
            IF (landhru%settyp(iset) == 0) THEN
               types(ipxstt:ipxend) = WATERBODY
            ENDIF
#endif

#ifdef LULC_IGBP_PFT
            ! For classification of plant function types, merge all land types with soil ground
            DO ipxl = ipxstt, ipxend
               IF (types(ipxl) > 0) THEN
                  IF (patchtypes(types(ipxl)) == 0) THEN
#if (defined CROP)
                     !12  Croplands
                     !14  Cropland/Natural Vegetation Mosaics  ?
                     IF (types(ipxl) /= CROPLAND) THEN
                        types(ipxl) = 1
                     ENDIF
#else
                     types(ipxl) = 1
#endif
                  ENDIF
               ENDIF
            ENDDO
#endif

            allocate (order (ipxstt:ipxend))
            order = (/ (ipxl, ipxl = ipxstt, ipxend) /)

            CALL quicksort (npxl, types, order)

            mesh(ie)%ilon(ipxstt:ipxend) = mesh(ie)%ilon(order)
            mesh(ie)%ilat(ipxstt:ipxend) = mesh(ie)%ilat(order)

            IF (DEF_USE_DOMINANT_PATCHTYPE) THEN
               allocate (npxl_types (0:maxval(types)))
               npxl_types(:) = 0
               DO ipxl = ipxstt, ipxend
                  npxl_types(types(ipxl)) = npxl_types(types(ipxl)) + 1
               ENDDO

               IF (any(types > 0)) THEN
                  iloc = findloc(types > 0, .true., dim=1) + ipxstt - 1
                  dominant_type = maxloc(npxl_types(1:), dim=1)
                  types(iloc:ipxend) = dominant_type
               ENDIF

               deallocate(npxl_types)
            ENDIF

            DO ipxl = ipxstt, ipxend
               IF (ipxl == ipxstt) THEN
                  numpatch = numpatch + 1
                  eindex_tmp(numpatch) = mesh(ie)%indx
                  settyp_tmp(numpatch) = types(ipxl)
                  ipxstt_tmp(numpatch) = ipxl
                  ielm_tmp  (numpatch) = ie
               ELSEIF (types(ipxl) /= types(ipxl-1)) THEN
                  ipxend_tmp(numpatch) = ipxl - 1

                  numpatch = numpatch + 1
                  eindex_tmp(numpatch) = mesh(ie)%indx
                  settyp_tmp(numpatch) = types(ipxl)
                  ipxstt_tmp(numpatch) = ipxl
                  ielm_tmp  (numpatch) = ie
               ENDIF
            ENDDO
            ipxend_tmp(numpatch) = ipxend

            deallocate (types)
            deallocate (order)

         ENDDO

         IF (numpatch > 0) THEN
            allocate (landpatch%eindex (numpatch))
            allocate (landpatch%settyp (numpatch))
            allocate (landpatch%ipxstt (numpatch))
            allocate (landpatch%ipxend (numpatch))
            allocate (landpatch%ielm   (numpatch))

            landpatch%eindex = eindex_tmp(1:numpatch)
            landpatch%ipxstt = ipxstt_tmp(1:numpatch)
            landpatch%ipxend = ipxend_tmp(1:numpatch)
            landpatch%settyp = settyp_tmp(1:numpatch)
            landpatch%ielm   = ielm_tmp  (1:numpatch)
         ENDIF

         IF (numset > 0) THEN
            deallocate (eindex_tmp)
            deallocate (ipxstt_tmp)
            deallocate (ipxend_tmp)
            deallocate (settyp_tmp)
            deallocate (ielm_tmp  )
         ENDIF

#ifdef USEMPI
         CALL aggregation_worker_done ()
#endif

      ENDIF

      landpatch%nset = numpatch

      CALL landpatch%set_vecgs

      IF (DEF_LANDONLY) THEN
         IF ((p_is_worker) .and. (numpatch > 0)) THEN
            allocate(msk(numpatch))
            msk = (landpatch%settyp /= 0)
         ENDIF

         CALL landpatch%pset_pack (msk, numpatch)

         IF (allocated(msk)) deallocate(msk)
      ENDIF

#ifdef URBAN_MODEL
      continue
#else
#if (defined CROP)
      IF (p_is_io) THEN
!         file_patch = trim(DEF_dir_rawdata) // '/global_0.5x0.5.MOD2005_V4.5_CFT_mergetoclmpft.nc'
         file_patch = trim(DEF_dir_rawdata) // '/global_0.5x0.5.MOD2005_V4.5_CFT_lf-merged-20220930.nc'
         CALL allocate_block_data (gcrop, cropdata, N_CFT)
         CALL ncio_read_block (file_patch, 'PCT_CFT', gcrop, N_CFT, cropdata)
      ENDIF

      cropfilter = (/ CROPLAND /)

      CALL pixelsetshadow_build (landpatch, gcrop, cropdata, N_CFT, cropfilter, &
         pctcrop, cropclass)

      numpatch = landpatch%nset
#endif

#ifdef USEMPI
      IF (p_is_worker) THEN
         CALL mpi_reduce (numpatch, npatch_glb, 1, MPI_INTEGER, MPI_SUM, p_root, p_comm_worker, p_err)
         IF (p_iam_worker == 0) THEN
            write(*,'(A,I12,A)') 'Total: ', npatch_glb, ' patches.'
         ENDIF
      ENDIF

      CALL mpi_barrier (p_comm_glb, p_err)
#else
      write(*,'(A,I12,A)') 'Total: ', numpatch, ' patches.'
#endif

#if (defined CROP)
      CALL elm_patch%build (landelm, landpatch, use_frac = .true., shadowfrac = pctcrop)
#else
      CALL elm_patch%build (landelm, landpatch, use_frac = .true.)
#endif

#ifdef CATCHMENT
#if (defined CROP)
      CALL hru_patch%build (landhru, landpatch, use_frac = .true., shadowfrac = pctcrop)
#else
      CALL hru_patch%build (landhru, landpatch, use_frac = .true.)
#endif
#endif

      CALL write_patchfrac (DEF_dir_landdata, lc_year)
#endif
   END SUBROUTINE landpatch_build

   ! -----
   SUBROUTINE write_patchfrac (dir_landdata, lc_year)

      USE MOD_Namelist
      USE MOD_NetCDFVector
      IMPLICIT NONE

      INTEGER, intent(in) :: lc_year
      CHARACTER(LEN=*), intent(in) :: dir_landdata
      CHARACTER(len=256) :: lndname, cyear

      write(cyear,'(i4.4)') lc_year
      CALL system('mkdir -p ' // trim(dir_landdata) // '/landpatch/' // trim(cyear))

      lndname = trim(dir_landdata)//'/landpatch/'//trim(cyear)//'/patchfrac_elm.nc'
      CALL ncio_create_file_vector (lndname, landpatch)
      CALL ncio_define_dimension_vector (lndname, landpatch, 'patch')
      CALL ncio_write_vector (lndname, 'patchfrac_elm', 'patch', landpatch, elm_patch%subfrc, 1)

#ifdef CATCHMENT
      lndname = trim(dir_landdata)//'/landpatch/'//trim(cyear)//'patchfrac_hru.nc'
      CALL ncio_create_file_vector (lndname, landpatch)
      CALL ncio_define_dimension_vector (lndname, landpatch, 'patch')
      CALL ncio_write_vector (lndname, 'patchfrac_hru', 'patch', landpatch, hru_patch%subfrc, 1)
#endif

   END SUBROUTINE write_patchfrac

END MODULE MOD_LandPatch<|MERGE_RESOLUTION|>--- conflicted
+++ resolved
@@ -137,15 +137,9 @@
       IF (p_is_io) THEN
          CALL allocate_block_data (gpatch, patchdata)
 
-<<<<<<< HEAD
-         !TODO-done: add parameter input for time year
-#ifndef USGS_CLASSIFICATION
-         file_patch = trim(DEF_dir_rawdata)//'landtypes-modis-igbp-'//trim(cyear)//'.nc'
-=======
 #ifndef LULC_USGS
          ! add parameter input for time year
          file_patch = trim(DEF_dir_rawdata)//'landtypes/landtype-igbp-modis-'//trim(cyear)//'.nc'
->>>>>>> d309204b
 #else
          !TODO: need usgs land cover TYPE data
          file_patch = trim(DEF_dir_rawdata) //'/landtypes/landtype_usgs_update.nc'
