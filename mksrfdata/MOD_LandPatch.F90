--- conflicted
+++ resolved
@@ -96,18 +96,9 @@
 
 #ifndef LULC_USGS
          ! add parameter input for time year
-<<<<<<< HEAD
          dir_5x5 = trim(DEF_rawdata%landcover%dir)
          suffix  = trim(DEF_rawdata%landcover%fname)//trim(cyear)
          CALL read_5x5_data (dir_5x5, suffix, grid_patch, trim(DEF_rawdata%landcover%vname), patchdata)
-=======
-         dir_5x5 = trim(DEF_dir_rawdata) // trim(DEF_rawdata%landcover%dir)
-         file_patch = trim(DEF_rawdata%landcover%fname) // trim(cyear)
-         CALL read_5x5_data (dir_5x5, file_patch, grid_patch, 'LC', patchdata)
-
-         !file_patch = trim(DEF_dir_rawdata)//'landtypes/landtype-igbp-modis-'//trim(cyear)//'.nc'
-         !CALL ncio_read_block (file_patch, 'landtype', grid_patch, patchdata)
->>>>>>> 70461504
 #else
          !TODO: need usgs land cover type data
          file_patch = trim(DEF_dir_rawdata) //'/landtypes/landtype-usgs-update.nc'
