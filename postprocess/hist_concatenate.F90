#include <define.h>

program hist_concatenate

<<<<<<< HEAD
   USE MOD_SPMD_Task
   USE GlobalVars
   use MOD_Namelist
   use MOD_Block
   use MOD_Grid
=======
   USE spmd_task
   USE MOD_Vars_Global
   use mod_namelist
   use mod_block
   use mod_grid
>>>>>>> 3e1016d9
   use mod_concatenate
   USE MOD_NetCDFSerial

   implicit none

   ! Local variables
   TYPE(grid_type) :: ghist
   INTEGER :: lon_points, lat_points
   character(len=256) :: nlfile, filename
   character(len=256) :: filehist
   INTEGER :: timelen
   integer, parameter :: compress = 1

#ifdef USEMPI
   CALL spmd_init
#endif

   IF (p_is_master) THEN
      write(*,*) 'Usage : PATH/hist_concatenate colm_namelist_file filehist'
      write(*,*) '      : < filehist is the file of hist without block information. >'
   ENDIF

   IF (p_is_master) THEN
      call getarg (1, nlfile)
      call getarg (2, filehist)
   ENDIF

   call read_namelist (nlfile)

   IF (p_is_master) THEN
      ! Load block information.
      filename = trim(DEF_dir_landdata) // '/block.nc'
      CALL ncio_read_serial (filename, 'lat_s', gblock%lat_s)
      CALL ncio_read_serial (filename, 'lat_n', gblock%lat_n)
      CALL ncio_read_serial (filename, 'lon_w', gblock%lon_w)
      CALL ncio_read_serial (filename, 'lon_e', gblock%lon_e)
      gblock%nxblk = size(gblock%lon_w)
      gblock%nyblk = size(gblock%lat_s)

      ! Define grid of history data.
      lon_points = nint(360.0/DEF_hist_lon_res)
      lat_points = nint(180.0/DEF_hist_lat_res)

      call ghist%define_by_ndims (lon_points, lat_points)

      call set_hist_block_info (ghist, hist_block_info)

      CALL ncio_create_file (filehist)

      call hist_concatenate_time      (filehist, 'time', timelen)
      CALL hist_concatenate_grid_info (filehist)

      CALL ncio_define_dimension (filehist, 'soil', nl_soil)
      CALL ncio_define_dimension (filehist, 'lake', nl_lake)
      CALL ncio_define_dimension (filehist, 'soilsnow', nl_soil-maxsnl)
      CALL ncio_define_dimension (filehist, 'band', 2)
      CALL ncio_define_dimension (filehist, 'rtyp', 2)
#ifdef PLANT_HYDRAULIC_STRESS
      CALL ncio_define_dimension (filehist, 'vegnodes', nvegwcs)
#endif

   ENDIF

   call hist_concatenate_var_2d (filehist, 'f_taux   ', timelen, compress, &
      'wind stress: E-W','kg/m/s2')

   call hist_concatenate_var_2d (filehist, 'f_tauy   ', timelen, compress, &
      'wind stress: N-S','kg/m/s2')

   call hist_concatenate_var_2d (filehist, 'f_fsena  ', timelen, compress, &
      'sensible heat from canopy height to atmosphere','W/m2')

   call hist_concatenate_var_2d (filehist, 'f_lfevpa ', timelen, compress, &
      'latent heat flux from canopy height to atmosphere','W/m2')

   call hist_concatenate_var_2d (filehist, 'f_fevpa  ', timelen, compress, &
      'evapotranspiration from canopy height to atmosphere','mm/s')

   call hist_concatenate_var_2d (filehist, 'f_fsenl  ', timelen, compress, &
      'sensible heat from leaves','W/m2')

   call hist_concatenate_var_2d (filehist, 'f_fevpl  ', timelen, compress, &
      'evaporation+transpiration from leaves','mm/s')

   call hist_concatenate_var_2d (filehist, 'f_etr    ', timelen, compress, &
      'transpiration rate','mm/s')

   call hist_concatenate_var_2d (filehist, 'f_fseng  ', timelen, compress, &
      'sensible heat flux from ground','W/m2')

   call hist_concatenate_var_2d (filehist, 'f_fevpg  ', timelen, compress, &
      'evaporation heat flux from ground','mm/s')

   call hist_concatenate_var_2d (filehist, 'f_fgrnd  ', timelen, compress, &
      'ground heat flux','W/m2')

   call hist_concatenate_var_2d (filehist, 'f_sabvsun', timelen, compress, &
      'solar absorbed by sunlit canopy','W/m2')

   call hist_concatenate_var_2d (filehist, 'f_sabvsha', timelen, compress, &
      'solar absorbed by shaded','W/m2')

   call hist_concatenate_var_2d (filehist, 'f_sabg   ', timelen, compress, &
      'solar absorbed by ground','W/m2')

   call hist_concatenate_var_2d (filehist, 'f_olrg   ', timelen, compress, &
      'outgoing long-wave radiation from ground+canopy','W/m2')

   call hist_concatenate_var_2d (filehist, 'f_rnet   ', timelen, compress, &
      'net radiation','W/m2')

   call hist_concatenate_var_2d (filehist, 'f_xerr   ', timelen, compress, &
      'the error of water banace','mm/s')

   call hist_concatenate_var_2d (filehist, 'f_zerr   ', timelen, compress, &
      'the error of energy balance','W/m2')

   call hist_concatenate_var_2d (filehist, 'f_rsur   ', timelen, compress, &
      'surface runoff','mm/s')

   call hist_concatenate_var_2d (filehist, 'f_rnof   ', timelen, compress, &
      'total runoff','mm/s')

   call hist_concatenate_var_2d (filehist, 'f_qintr  ', timelen, compress, &
      'interception','mm/s')

   call hist_concatenate_var_2d (filehist, 'f_qinfl  ', timelen, compress, &
      'f_qinfl','mm/s')

   call hist_concatenate_var_2d (filehist, 'f_qdrip  ', timelen, compress, &
      'total throughfall','mm/s')

   call hist_concatenate_var_2d (filehist, 'f_assim  ', timelen, compress, &
      'canopy assimilation rate','umol m-2 s-1')

   call hist_concatenate_var_2d (filehist, 'f_respc  ', timelen, compress, &
      'respiration (plant+soil)','mol m-2 s-1')

   call hist_concatenate_var_2d (filehist, 'f_qcharge', timelen, compress, &
      'groundwater recharge rate','mm/s')

   !-------------------------------------------------------
   call hist_concatenate_var_2d (filehist, 'f_t_grnd ', timelen, compress, &
      'ground surface temperature','K')

   call hist_concatenate_var_2d (filehist, 'f_tleaf  ', timelen, compress, &
      'leaf temperature','K')

   call hist_concatenate_var_2d (filehist, 'f_ldew   ', timelen, compress, &
      'depth of water on foliage','mm')

   call hist_concatenate_var_2d (filehist, 'f_scv    ', timelen, compress, &
      'snow cover, water equivalent','mm')

   call hist_concatenate_var_2d (filehist, 'f_snowdp ', timelen, compress, &
      'snow depth','meter')

   call hist_concatenate_var_2d (filehist, 'f_fsno   ', timelen, compress, &
      'fraction of snow cover on ground','-')

   call hist_concatenate_var_2d (filehist, 'f_sigf   ', timelen, compress, &
      'fraction of veg cover, excluding snow-covered veg','-')

   call hist_concatenate_var_2d (filehist, 'f_green  ', timelen, compress, &
      'leaf greenness','-')

   call hist_concatenate_var_2d (filehist, 'f_lai    ', timelen, compress, &
      'leaf area index','m2/m2')

   call hist_concatenate_var_2d (filehist, 'f_laisun ', timelen, compress, &
      'sunlit leaf area index','m2/m2')

   call hist_concatenate_var_2d (filehist, 'f_laisha ', timelen, compress, &
      'shaded leaf area index','m2/m2')

   call hist_concatenate_var_2d (filehist, 'f_sai    ', timelen, compress, &
      'stem area index','m2/m2')

   call hist_concatenate_var_4d (filehist, 'f_alb    ', timelen, &
      'band', 'rtyp', 2, 2, compress, 'averaged albedo direct','%')

   call hist_concatenate_var_2d (filehist, 'f_emis   ', timelen, compress, &
      'averaged bulk surface emissivity','-')

   call hist_concatenate_var_2d (filehist, 'f_z0m    ', timelen, compress, &
      'effective roughness','m')

   call hist_concatenate_var_2d (filehist, 'f_trad   ', timelen, compress, &
      'radiative temperature of surface','kelvin')

   call hist_concatenate_var_2d (filehist, 'f_tref   ', timelen, compress, &
      '2 m height air temperature','kelvin')

   call hist_concatenate_var_2d (filehist, 'f_qref   ', timelen, compress, &
      '2 m height air specific humidity','kg/kg')

   call hist_concatenate_var_2d (filehist, 'f_xy_rain', timelen, compress, &
      'rain','mm/s')

   call hist_concatenate_var_2d (filehist, 'f_xy_snow', timelen, compress, &
      'snow','mm/s')

#ifdef BGC
         ! leaf carbon display pool
   call hist_concatenate_var_2d (filehist, 'f_leafc', timelen, compress, &
             'leaf carbon display pool','gC/m2')

         ! leaf carbon storage pool
   call hist_concatenate_var_2d (filehist, 'f_leafc_storage', timelen, compress, &
             'leaf carbon storage pool','gC/m2')

         ! leaf carbon transfer pool
   call hist_concatenate_var_2d (filehist, 'f_leafc_xfer', timelen, compress, &
             'leaf carbon transfer pool','gC/m2')

         ! fine root carbon display pool
   call hist_concatenate_var_2d (filehist, 'f_frootc', timelen, compress, &
             'fine root carbon display pool','gC/m2')

         ! fine root carbon storage pool
   call hist_concatenate_var_2d (filehist, 'f_frootc_storage', timelen, compress, &
             'fine root carbon storage pool','gC/m2')

         ! fine root carbon transfer pool
   call hist_concatenate_var_2d (filehist, 'f_frootc_xfer', timelen, compress, &
             'fine root carbon transfer pool','gC/m2')

         ! live stem carbon display pool
   call hist_concatenate_var_2d (filehist, 'f_livestemc', timelen, compress, &
             'live stem carbon display pool','gC/m2')

         ! live stem carbon storage pool
   call hist_concatenate_var_2d (filehist, 'f_livestemc_storage', timelen, compress, &
             'live stem carbon storage pool','gC/m2')

         ! live stem carbon transfer pool
   call hist_concatenate_var_2d (filehist, 'f_livestemc_xfer', timelen, compress, &
             'live stem carbon transfer pool','gC/m2')

         ! dead stem carbon display pool
   call hist_concatenate_var_2d (filehist, 'f_deadstemc', timelen, compress, &
             'dead stem carbon display pool','gC/m2')

         ! dead stem carbon storage pool
   call hist_concatenate_var_2d (filehist, 'f_deadstemc_storage', timelen, compress, &
             'dead stem carbon storage pool','gC/m2')

         ! dead stem carbon transfer pool
   call hist_concatenate_var_2d (filehist, 'f_deadstemc_xfer', timelen, compress, &
             'dead stem carbon transfer pool','gC/m2')

         ! live coarse root carbon display pool
   call hist_concatenate_var_2d (filehist, 'f_livecrootc', timelen, compress, &
             'live coarse root carbon display pool','gC/m2')

         ! live coarse root carbon storage pool
   call hist_concatenate_var_2d (filehist, 'f_livecrootc_storage', timelen, compress, &
             'live coarse root carbon storage pool','gC/m2')

         ! live coarse root carbon transfer pool
   call hist_concatenate_var_2d (filehist, 'f_livecrootc_xfer', timelen, compress, &
             'live coarse root carbon transfer pool','gC/m2')

         ! dead coarse root carbon display pool
   call hist_concatenate_var_2d (filehist, 'f_deadcrootc', timelen, compress, &
             'dead coarse root carbon display pool','gC/m2')

         ! dead coarse root carbon storage pool
   call hist_concatenate_var_2d (filehist, 'f_deadcrootc_storage', timelen, compress, &
             'dead coarse root carbon storage pool','gC/m2')

         ! dead coarse root carbon transfer pool
   call hist_concatenate_var_2d (filehist, 'f_deadcrootc_xfer', timelen, compress, &
             'dead coarse root carbon transfer pool','gC/m2')

         ! grain carbon display pool
   call hist_concatenate_var_2d (filehist, 'f_grainc', timelen, compress, &
             'grain carbon display pool','gC/m2')

         ! grain carbon storage pool
   call hist_concatenate_var_2d (filehist, 'f_grainc_storage', timelen, compress, &
             'grain carbon storage pool','gC/m2')

         ! grain carbon transfer pool
   call hist_concatenate_var_2d (filehist, 'f_grainc_xfer', timelen, compress, &
             'grain carbon transfer pool','gC/m2')

         ! leaf nitrogen display pool
   call hist_concatenate_var_2d (filehist, 'f_leafn', timelen, compress, &
             'leaf nitrogen display pool','gN/m2')

         ! leaf nitrogen storage pool
   call hist_concatenate_var_2d (filehist, 'f_leafn_storage', timelen, compress, &
             'leaf nitrogen storage pool','gN/m2')

         ! leaf nitrogen transfer pool
   call hist_concatenate_var_2d (filehist, 'f_leafn_xfer', timelen, compress, &
             'leaf nitrogen transfer pool','gN/m2')

         ! fine root nitrogen display pool
   call hist_concatenate_var_2d (filehist, 'f_frootn', timelen, compress, &
             'fine root nitrogen display pool','gN/m2')

         ! fine root nitrogen storage pool
   call hist_concatenate_var_2d (filehist, 'f_frootn_storage', timelen, compress, &
             'fine root nitrogen storage pool','gN/m2')

         ! fine root nitrogen transfer pool
   call hist_concatenate_var_2d (filehist, 'f_frootn_xfer', timelen, compress, &
             'fine root nitrogen transfer pool','gN/m2')

         ! live stem nitrogen display pool
   call hist_concatenate_var_2d (filehist, 'f_livestemn', timelen, compress, &
             'live stem nitrogen display pool','gN/m2')

         ! live stem nitrogen storage pool
   call hist_concatenate_var_2d (filehist, 'f_livestemn_storage', timelen, compress, &
             'live stem nitrogen storage pool','gN/m2')

         ! live stem nitrogen transfer pool
   call hist_concatenate_var_2d (filehist, 'f_livestemn_xfer', timelen, compress, &
             'live stem nitrogen transfer pool','gN/m2')

         ! dead stem nitrogen display pool
   call hist_concatenate_var_2d (filehist, 'f_deadstemn', timelen, compress, &
             'dead stem nitrogen display pool','gN/m2')

         ! dead stem nitrogen storage pool
   call hist_concatenate_var_2d (filehist, 'f_deadstemn_storage', timelen, compress, &
             'dead stem nitrogen storage pool','gN/m2')

         ! dead stem nitrogen transfer pool
   call hist_concatenate_var_2d (filehist, 'f_deadstemn_xfer', timelen, compress, &
             'dead stem nitrogen transfer pool','gN/m2')

         ! live coarse root nitrogen display pool
   call hist_concatenate_var_2d (filehist, 'f_livecrootn', timelen, compress, &
             'live coarse root nitrogen display pool','gN/m2')

         ! live coarse root nitrogen storage pool
   call hist_concatenate_var_2d (filehist, 'f_livecrootn_storage', timelen, compress, &
             'live coarse root nitrogen storage pool','gN/m2')

         ! live coarse root nitrogen transfer pool
   call hist_concatenate_var_2d (filehist, 'f_livecrootn_xfer', timelen, compress, &
             'live coarse root nitrogen transfer pool','gN/m2')

         ! dead coarse root nitrogen display pool
   call hist_concatenate_var_2d (filehist, 'f_deadcrootn', timelen, compress, &
             'dead coarse root nitrogen display pool','gN/m2')

         ! dead coarse root nitrogen storage pool
   call hist_concatenate_var_2d (filehist, 'f_deadcrootn_storage', timelen, compress, &
             'dead coarse root nitrogen storage pool','gN/m2')

         ! dead coarse root nitrogen transfer pool
   call hist_concatenate_var_2d (filehist, 'f_deadcrootn_xfer', timelen, compress, &
             'dead coarse root nitrogen transfer pool','gN/m2')

         ! grain nitrogen display pool
   call hist_concatenate_var_2d (filehist, 'f_grainn', timelen, compress, &
             'grain nitrogen display pool','gN/m2')

         ! grain nitrogen storage pool
   call hist_concatenate_var_2d (filehist, 'f_grainn_storage', timelen, compress, &
             'grain nitrogen storage pool','gN/m2')

         ! grain nitrogen transfer pool
   call hist_concatenate_var_2d (filehist, 'f_grainn_xfer', timelen, compress, &
             'grain nitrogen transfer pool','gN/m2')

         ! retranslocation nitrogen pool
   call hist_concatenate_var_2d (filehist, 'f_retrasn', timelen, compress, &
             'retranslocation nitrogen pool','gN/m2')

         ! gross primary productivity
   call hist_concatenate_var_2d (filehist, 'f_gpp', timelen, compress, &
             'gross primary productivity','gC/m2/s')

         ! gross primary productivity
   call hist_concatenate_var_2d (filehist, 'f_downreg', timelen, compress, &
             'gpp downregulation due to N limitation','unitless')

         ! autotrophic respiration
   call hist_concatenate_var_2d (filehist, 'f_ar ', timelen, compress, &
             'autotrophic respiration','gC/m2/s')

#ifdef CROP
         ! crop phase
   call hist_concatenate_var_2d (filehist, 'f_cphase', timelen, compress, &
             'crop phase','unitless')

         ! 1-yr crop production carbon
   call hist_concatenate_var_2d (filehist, 'f_cropprod1c', timelen, compress, &
             '1-yr crop production carbon','gC/m2')

         ! loss rate of 1-yr crop production carbon
   call hist_concatenate_var_2d (filehist, 'f_cropprod1c_loss', timelen, compress, &
             'loss rate of 1-yr crop production carbon','gC/m2/s')

         ! crop seed deficit
   call hist_concatenate_var_2d (filehist, 'f_cropseedc_deficit', timelen, compress, &
             'crop seed deficit','gC/m2/s')

         ! grain to crop production carbon
   call hist_concatenate_var_2d (filehist, 'f_grainc_to_cropprodc', timelen, compress, &
             'grain to crop production carbon','gC/m2/s')

         ! grain to crop seed carbon
   call hist_concatenate_var_2d (filehist, 'f_grainc_to_seed', timelen, compress, &
             'grain to crop seed carbon','gC/m2/s')
#endif
#endif
   !--------------------------------------------------------------
   call hist_concatenate_var_3d (filehist, 'f_t_soisno   ', timelen, 'soilsnow', &
      nl_soil-maxsnl, compress, 'soil temperature','K')

   call hist_concatenate_var_3d (filehist, 'f_wliq_soisno', timelen, 'soilsnow', &
      nl_soil-maxsnl, compress, 'liquid water in soil layers','kg/m2')

   call hist_concatenate_var_3d (filehist, 'f_wice_soisno', timelen, 'soilsnow', &
      nl_soil-maxsnl, compress, 'ice lens in soil layers','kg/m2')

   call hist_concatenate_var_3d (filehist, 'f_h2osoi     ', timelen, 'soil', &
      nl_soil, compress, 'volumetric water in soil layers','m3/m3')

   ! call hist_concatenate_var_2d (filehist, 'f_rstfacsun  ', timelen, compress)  ! factor of soil water stress to transpiration on sunlit leaf
   ! call hist_concatenate_var_2d (filehist, 'f_rstfacsha  ', timelen, compress)  ! factor of soil water stress to transpiration on shaded leaf

   ! fraction of root water uptake from each soil layer (PHS undefined)
   ! water exchange between soil layers and root. Positive: soil->root [mm h2o/s] (PHS defined)
   call hist_concatenate_var_3d (filehist, 'f_rootr      ', timelen, 'soil', nl_soil, compress)

#ifdef PLANT_HYDRAULIC_STRESS
   call hist_concatenate_var_3d (filehist, 'f_vegwp      ', timelen, 'vegnodes', nvegwcs, compress)  ! vegetation water potential [mm]
#endif

   call hist_concatenate_var_2d (filehist, 'f_zwt        ', timelen, compress, &
      'the depth to water table','m')

   call hist_concatenate_var_2d (filehist, 'f_wa         ', timelen, compress, &
      'water storage in aquifer','mm')

   call hist_concatenate_var_2d (filehist, 'f_wat        ', timelen, compress, &
      'total water storage','mm')

   call hist_concatenate_var_3d (filehist, 'f_t_lake      ', timelen, 'lake', &
      nl_lake, compress, 'lake temperature','K')

   call hist_concatenate_var_3d (filehist, 'f_lake_icefrac', timelen, 'lake', &
      nl_lake, compress, 'lake ice fraction cover','0-1')

#ifdef BGC
         ! litter 1 carbon density in soil layers
   call hist_concatenate_var_3d (filehist, 'f_litr1c_vr', timelen, 'soil', &
      nl_soil, compress, 'litter 1 carbon density in soil layers','gC/m3')

         ! litter 2 carbon density in soil layers
   call hist_concatenate_var_3d (filehist, 'f_litr2c_vr', timelen, 'soil', &
      nl_soil, compress, 'litter 2 carbon density in soil layers','gC/m3')

         ! litter 3 carbon density in soil layers
   call hist_concatenate_var_3d (filehist, 'f_litr3c_vr', timelen, 'soil', &
      nl_soil, compress, 'litter 3 carbon density in soil layers','gC/m3')

         ! soil 1 carbon density in soil layers
   call hist_concatenate_var_3d (filehist, 'f_soil1c_vr', timelen, 'soil', &
      nl_soil, compress, 'soil 1 carbon density in soil layers','gC/m3')

         ! soil 2 carbon density in soil layers
   call hist_concatenate_var_3d (filehist, 'f_soil2c_vr', timelen, 'soil', &
      nl_soil, compress, 'soil 2 carbon density in soil layers','gC/m3')

         ! soil 3 carbon density in soil layers
   call hist_concatenate_var_3d (filehist, 'f_soil3c_vr', timelen, 'soil', &
      nl_soil, compress, 'soil 3 carbon density in soil layers','gC/m3')

         ! coarse woody debris carbon density in soil layers
   call hist_concatenate_var_3d (filehist, 'f_cwdc_vr', timelen, 'soil', &
      nl_soil, compress, 'coarse woody debris carbon density in soil layers','gC/m3')

         ! litter 1 nitrogen density in soil layers
   call hist_concatenate_var_3d (filehist, 'f_litr1n_vr', timelen, 'soil', &
      nl_soil, compress, 'litter 1 nitrogen density in soil layers','gN/m3')

         ! litter 2 nitrogen density in soil layers
   call hist_concatenate_var_3d (filehist, 'f_litr2n_vr', timelen, 'soil', &
      nl_soil, compress, 'litter 2 nitrogen density in soil layers','gN/m3')

         ! litter 3 nitrogen density in soil layers
   call hist_concatenate_var_3d (filehist, 'f_litr3n_vr', timelen, 'soil', &
      nl_soil, compress, 'litter 3 nitrogen density in soil layers','gN/m3')

         ! soil 1 nitrogen density in soil layers
   call hist_concatenate_var_3d (filehist, 'f_soil1n_vr', timelen, 'soil', &
      nl_soil, compress, 'soil 1 nitrogen density in soil layers','gN/m3')

         ! soil 2 nitrogen density in soil layers
   call hist_concatenate_var_3d (filehist, 'f_soil2n_vr', timelen, 'soil', &
      nl_soil, compress, 'soil 2 nitrogen density in soil layers','gN/m3')

         ! soil 3 nitrogen density in soil layers
   call hist_concatenate_var_3d (filehist, 'f_soil3n_vr', timelen, 'soil', &
      nl_soil, compress, 'soil 3 nitrogen density in soil layers','gN/m3')

         ! coarse woody debris nitrogen density in soil layers
   call hist_concatenate_var_3d (filehist, 'f_cwdn_vr', timelen, 'soil', &
      nl_soil, compress, 'coarse woody debris nitrogen density in soil layers','gN/m3')

         ! mineral nitrogen density in soil layers
   call hist_concatenate_var_3d (filehist, 'f_sminn_vr', timelen, 'soil', &
      nl_soil, compress, 'mineral nitrogen density in soil layers','gN/m3')

#endif
   call hist_concatenate_var_2d (filehist, 'f_ustar  ', timelen, compress, &
      'u* in similarity theory','m/s')

   call hist_concatenate_var_2d (filehist, 'f_tstar  ', timelen, compress, &
      't* in similarity theory','kg/kg')

   call hist_concatenate_var_2d (filehist, 'f_qstar  ', timelen, compress, &
      'q* in similarity theory')

   call hist_concatenate_var_2d (filehist, 'f_zol    ', timelen, compress, &
      'dimensionless height (z/L) used in Monin-Obukhov theory','-')

   call hist_concatenate_var_2d (filehist, 'f_rib    ', timelen, compress, &
      'bulk Richardson number in surface layer','-')

   call hist_concatenate_var_2d (filehist, 'f_fm     ', timelen, compress, &
      'integral of profile function for momentum','-')

   call hist_concatenate_var_2d (filehist, 'f_fh     ', timelen, compress, &
      'integral of profile function for heat','-')

   call hist_concatenate_var_2d (filehist, 'f_fq     ', timelen, compress, &
      'integral of profile function for moisture','-')

   call hist_concatenate_var_2d (filehist, 'f_us10m  ', timelen, compress, &
      '10m u-velocity','m/s')

   call hist_concatenate_var_2d (filehist, 'f_vs10m  ', timelen, compress, &
      '10m v-velocity','m/s')

   call hist_concatenate_var_2d (filehist, 'f_fm10m  ', timelen, compress, &
      'integral of profile function for momentum at 10m','-')

   call hist_concatenate_var_2d (filehist, 'f_xy_us  ', timelen, compress, &
      'wind in eastward direction', 'm/s')

   call hist_concatenate_var_2d (filehist, 'f_xy_vs  ', timelen, compress, &
      'wind in northward direction','m/s')

   call hist_concatenate_var_2d (filehist, 'f_xy_t   ', timelen, compress, &
      'temperature at reference height','kelvin')

   call hist_concatenate_var_2d (filehist, 'f_xy_q   ', timelen, compress, &
      'specific humidity at reference height','kg/kg')

   call hist_concatenate_var_2d (filehist, 'f_xy_prc ', timelen, compress, &
      'convective precipitation','mm/s')

   call hist_concatenate_var_2d (filehist, 'f_xy_prl ', timelen, compress, &
      'large scale precipitation','mm/s')

   call hist_concatenate_var_2d (filehist, 'f_xy_pbot', timelen, compress, &
      'atmospheric pressure at the surface','pa')

   call hist_concatenate_var_2d (filehist, 'f_xy_frl ', timelen, compress, &
      'atmospheric infrared (longwave) radiation','W/m2')

   call hist_concatenate_var_2d (filehist, 'f_xy_solarin', timelen, compress, &
      'downward solar radiation at surface','W/m2')

   call hist_concatenate_var_2d (filehist, 'f_sr     ', timelen, compress, &
      'reflected solar radiation at surface [W/m2]','W/m2')

   call hist_concatenate_var_2d (filehist, 'f_solvd  ', timelen, compress, &
      'incident direct beam vis solar radiation (W/m2)','W/m2')

   call hist_concatenate_var_2d (filehist, 'f_solvi  ', timelen, compress, &
      'incident diffuse beam vis solar radiation (W/m2)','W/m2')

   call hist_concatenate_var_2d (filehist, 'f_solnd  ', timelen, compress, &
      'incident direct beam nir solar radiation (W/m2)','W/m2')

   call hist_concatenate_var_2d (filehist, 'f_solni  ', timelen, compress, &
      'incident diffuse beam nir solar radiation (W/m2)','W/m2')

   call hist_concatenate_var_2d (filehist, 'f_srvd   ', timelen, compress, &
      'reflected direct beam vis solar radiation (W/m2)','W/m2')

   call hist_concatenate_var_2d (filehist, 'f_srvi   ', timelen, compress, &
      'reflected diffuse beam vis solar radiation (W/m2)','W/m2')

   call hist_concatenate_var_2d (filehist, 'f_srnd   ', timelen, compress, &
      'reflected direct beam nir solar radiation (W/m2)','W/m2')

   call hist_concatenate_var_2d (filehist, 'f_srni   ', timelen, compress, &
      'reflected diffuse beam nir solar radiation (W/m2)','W/m2')

   call hist_concatenate_var_2d (filehist, 'f_solvdln', timelen, compress, &
      'incident direct beam vis solar radiation at local noon(W/m2)','W/m2')

   call hist_concatenate_var_2d (filehist, 'f_solviln', timelen, compress, &
      'incident diffuse beam vis solar radiation at local noon(W/m2)','W/m2')

   call hist_concatenate_var_2d (filehist, 'f_solndln', timelen, compress, &
      'incident direct beam nir solar radiation at local noon(W/m2)','W/m2')

   call hist_concatenate_var_2d (filehist, 'f_solniln', timelen, compress, &
      'incident diffuse beam nir solar radiation at local noon(W/m2)','W/m2')

   call hist_concatenate_var_2d (filehist, 'f_srvdln ', timelen, compress, &
      'reflected direct beam vis solar radiation at local noon(W/m2)','W/m2')

   call hist_concatenate_var_2d (filehist, 'f_srviln ', timelen, compress, &
      'reflected diffuse beam vis solar radiation at local noon(W/m2)','W/m2')

   call hist_concatenate_var_2d (filehist, 'f_srndln ', timelen, compress, &
      'reflected direct beam nir solar radiation at local noon(W/m2)','W/m2')

   call hist_concatenate_var_2d (filehist, 'f_srniln ', timelen, compress, &
      'reflected diffuse beam nir solar radiation at local noon(W/m2)','W/m2')

end program hist_concatenate
! ----------------------------------------------------------------------
! EOP<|MERGE_RESOLUTION|>--- conflicted
+++ resolved
@@ -2,19 +2,11 @@
 
 program hist_concatenate
 
-<<<<<<< HEAD
    USE MOD_SPMD_Task
-   USE GlobalVars
+   USE MOD_Vars_Global
    use MOD_Namelist
    use MOD_Block
    use MOD_Grid
-=======
-   USE spmd_task
-   USE MOD_Vars_Global
-   use mod_namelist
-   use mod_block
-   use mod_grid
->>>>>>> 3e1016d9
    use mod_concatenate
    USE MOD_NetCDFSerial
 
