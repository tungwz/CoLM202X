#include <define.h>

module mod_concatenate

   use MOD_Precision
   USE MOD_SPMD_Task
   USE MOD_Block
   USE MOD_NetCDFSerial
   use netcdf
   USE MOD_Vars_Global, only : spval
   implicit none

   type :: segment_type
      integer :: blk
      integer :: cnt
      integer :: bdsp
      integer :: gdsp
   end type segment_type

   type :: grid_info_type
      integer :: nlat, nlon
      real(r8), allocatable :: lat_s(:)
      real(r8), allocatable :: lat_n(:)
      real(r8), allocatable :: lon_w(:)
      real(r8), allocatable :: lon_e(:)
      real(r8), allocatable :: lon_c(:) !grid center
      real(r8), allocatable :: lat_c(:) !grid center
   end type grid_info_type

   TYPE :: block_info_type
      integer :: ndatablk
      integer :: nxseg, nyseg
      type(segment_type), allocatable :: xsegs(:), ysegs(:)
      type(grid_info_type) :: ginfo
   CONTAINS
      final :: block_info_free_mem
   END TYPE block_info_type

   TYPE(block_info_type) :: hist_block_info

   ! --- subroutines ---
   public :: hist_concatenate_var_2d
   public :: hist_concatenate_var_3d
   public :: hist_concatenate_var_4d

   public :: hist_concatenate_time
   public :: hist_concatenate_grid_info

contains

   ! ------
   subroutine set_hist_block_info (ghist, block_info)

      use MOD_Grid
      use MOD_Block
      USE MOD_Utils
      implicit none

      type(grid_type), intent(in) :: ghist
      TYPE(block_info_type), intent(out) :: block_info

      ! Local variables
      integer :: ilat_l, ilat_u, ilat, ilatloc, jblk, iyseg
      integer :: ilon_w, ilon_e, ilon, ilonloc, iblk, ixseg

      ilat_l = findloc(ghist%yblk /= 0, .true., dim=1)
      ilat_u = findloc(ghist%yblk /= 0, .true., dim=1, back=.true.)

      block_info%ginfo%nlat = ilat_u - ilat_l + 1
      allocate (block_info%ginfo%lat_s (block_info%ginfo%nlat))
      allocate (block_info%ginfo%lat_n (block_info%ginfo%nlat))
      allocate (block_info%ginfo%lat_c (block_info%ginfo%nlat))

      block_info%nyseg = 0
      jblk  = 0
      ilatloc = 0
      do ilat = ilat_l, ilat_u
         if (ghist%yblk(ilat) /= jblk) then
            block_info%nyseg = block_info%nyseg + 1
            jblk  = ghist%yblk(ilat)
         end if

         ilatloc = ilatloc + 1
         block_info%ginfo%lat_s(ilatloc) = ghist%lat_s(ilat)
         block_info%ginfo%lat_n(ilatloc) = ghist%lat_n(ilat)
         block_info%ginfo%lat_c(ilatloc) = (ghist%lat_s(ilat)+ghist%lat_n(ilat)) * 0.5
      end do

      allocate (block_info%ysegs (block_info%nyseg))

      iyseg = 0
      jblk  = 0
      do ilat = ilat_l, ilat_u
         if (ghist%yblk(ilat) /= jblk) then
            iyseg = iyseg + 1
            jblk  = ghist%yblk(ilat)
            block_info%ysegs(iyseg)%blk  = jblk
            block_info%ysegs(iyseg)%bdsp = ghist%yloc(ilat) - 1
            block_info%ysegs(iyseg)%gdsp = ilat - ilat_l
            block_info%ysegs(iyseg)%cnt  = 1
         else
            block_info%ysegs(iyseg)%cnt  = block_info%ysegs(iyseg)%cnt + 1
         end if
      end do

      if (all(ghist%xblk > 0)) then
         ilon_w = 1
         ilon_e = ghist%nlon
      else
         ilon_w = findloc(ghist%xblk /= 0, .true., dim=1)
         do while (.true.)
            ilon = ilon_w - 1
            if (ilon == 0) ilon = ghist%nlon

            if (ghist%xblk(ilon) /= 0) then
               ilon_w = ilon
            else
               exit
            end if
         end do

         ilon_e = ilon_w
         do while (.true.)
            ilon = mod(ilon_e,ghist%nlon) + 1

            if (ghist%xblk(ilon) /= 0) then
               ilon_e = ilon
            else
               exit
            end if
         end do
      end if

      block_info%ginfo%nlon = ilon_e - ilon_w + 1
      if (block_info%ginfo%nlon <= 0) THEN
         block_info%ginfo%nlon = block_info%ginfo%nlon + ghist%nlon
      ENDIF

      allocate (block_info%ginfo%lon_w (block_info%ginfo%nlon))
      allocate (block_info%ginfo%lon_e (block_info%ginfo%nlon))
      allocate (block_info%ginfo%lon_c (block_info%ginfo%nlon))

      block_info%nxseg = 0
      ilon = ilon_w - 1
      iblk = 0
      ilonloc = 0
      do while (.true.)
         ilon = mod(ilon,ghist%nlon) + 1
         if (ghist%xblk(ilon) /= iblk) then
            block_info%nxseg = block_info%nxseg + 1
            iblk = ghist%xblk(ilon)
         end if

         ilonloc = ilonloc + 1
         block_info%ginfo%lon_w(ilonloc) = ghist%lon_w(ilon)
         block_info%ginfo%lon_e(ilonloc) = ghist%lon_e(ilon)

         block_info%ginfo%lon_c(ilonloc) = (ghist%lon_w(ilon) + ghist%lon_e(ilon)) * 0.5
         IF (ghist%lon_w(ilon) > ghist%lon_e(ilon)) THEN
            block_info%ginfo%lon_c(ilonloc) = block_info%ginfo%lon_c(ilonloc) + 180.0
            CALL normalize_longitude (block_info%ginfo%lon_c(ilonloc))
         ENDIF

         if (ilon == ilon_e) exit
      end do

      allocate (block_info%xsegs (block_info%nxseg))

      ixseg = 0
      iblk = 0
      ilon = ilon_w - 1
      ilonloc = 0
      do while (.true.)
         ilon = mod(ilon,ghist%nlon) + 1
         ilonloc = ilonloc + 1
         if (ghist%xblk(ilon) /= iblk) then
            ixseg = ixseg + 1
            iblk = ghist%xblk(ilon)
            block_info%xsegs(ixseg)%blk  = iblk
            block_info%xsegs(ixseg)%bdsp = ghist%xloc(ilon) - 1
            block_info%xsegs(ixseg)%gdsp = ilonloc - 1
            block_info%xsegs(ixseg)%cnt = 1
         else
            block_info%xsegs(ixseg)%cnt = block_info%xsegs(ixseg)%cnt + 1
         end if

         if (ilon == ilon_e) exit
      end do

   end subroutine set_hist_block_info

   ! -----------
   SUBROUTINE block_info_free_mem (this)

      IMPLICIT NONE

      TYPE(block_info_type) :: this

      IF (allocated(this%xsegs)) deallocate(this%xsegs)
      IF (allocated(this%ysegs)) deallocate(this%ysegs)

      IF (allocated(this%ginfo%lat_s)) deallocate(this%ginfo%lat_s)
      IF (allocated(this%ginfo%lat_n)) deallocate(this%ginfo%lat_n)
      IF (allocated(this%ginfo%lat_c)) deallocate(this%ginfo%lat_c)
      IF (allocated(this%ginfo%lon_w)) deallocate(this%ginfo%lon_w)
      IF (allocated(this%ginfo%lon_e)) deallocate(this%ginfo%lon_e)
      IF (allocated(this%ginfo%lon_c)) deallocate(this%ginfo%lon_c)

   END SUBROUTINE block_info_free_mem

   !------------------------------
   subroutine hist_concatenate_time (filename, dataname, timelen)

      implicit none

      character (len=*), intent(in) :: filename
      character (len=*), intent(in) :: dataname
      INTEGER, intent(out) :: timelen

      ! Local variables
      CHARACTER(len=256) :: fileblock
      integer :: ixseg, iyseg
      INTEGER, allocatable :: minutes (:)

      iyseg = 1
      DO WHILE (hist_block_info%ysegs(iyseg)%cnt <= 0)
         iyseg = iyseg + 1
      ENDDO

      ixseg = 1
      DO WHILE (hist_block_info%xsegs(ixseg)%cnt <= 0)
         ixseg = ixseg + 1
      ENDDO

      call get_filename_block ( &
         filename, hist_block_info%xsegs(ixseg)%blk, hist_block_info%ysegs(iyseg)%blk, fileblock)

      CALL ncio_read_serial (fileblock, dataname, minutes)

      timelen = size(minutes)
      CALL ncio_define_dimension (filename, 'time', timelen)
      call ncio_write_serial (filename, dataname, minutes, 'time')

      CALL ncio_put_attr (filename, dataname, 'long_name', 'time')
      CALL ncio_put_attr (filename, dataname, 'units', 'minutes since 1900-1-1 0:0:0')

   end subroutine hist_concatenate_time

   !------------------
   subroutine hist_concatenate_grid_info (filename)
<<<<<<< HEAD
      
      use MOD_NetCDFSerial
=======

      use ncio_serial
>>>>>>> 3e1016d9
      implicit none

      character(len=*), intent(in) :: filename

      call ncio_define_dimension(filename, 'lat' , hist_block_info%ginfo%nlat)
      call ncio_define_dimension(filename, 'lon' , hist_block_info%ginfo%nlon)

      call ncio_write_serial (filename, 'lat_s', hist_block_info%ginfo%lat_s, 'lat')
      call ncio_write_serial (filename, 'lat_n', hist_block_info%ginfo%lat_n, 'lat')
      call ncio_write_serial (filename, 'lon_w', hist_block_info%ginfo%lon_w, 'lon')
      call ncio_write_serial (filename, 'lon_e', hist_block_info%ginfo%lon_e, 'lon')
      call ncio_write_serial (filename, 'lat',   hist_block_info%ginfo%lat_c, 'lat')
      call ncio_write_serial (filename, 'lon',   hist_block_info%ginfo%lon_c, 'lon')

      CALL ncio_put_attr (filename, 'lat', 'long_name', 'latitude')
      CALL ncio_put_attr (filename, 'lat', 'units', 'degrees_north')
      CALL ncio_put_attr (filename, 'lat', 'axis', 'X')

      CALL ncio_put_attr (filename, 'lon', 'long_name', 'longitude')
      CALL ncio_put_attr (filename, 'lon', 'units', 'degrees_east')
      CALL ncio_put_attr (filename, 'lon', 'axis', 'Y')

   end subroutine hist_concatenate_grid_info

#ifndef USEMPI
   ! -----
   subroutine hist_concatenate_var_2d (filename, varname, timelen, compress, longname, units)

      implicit none

      character(len=*), intent(in) :: filename
      character(len=*), intent(in) :: varname
      integer, intent(in) :: timelen
      integer, intent(in) :: compress
      character (len=*), intent(in), optional :: longname
      character (len=*), intent(in), optional :: units

      ! Local variables
      CHARACTER(len=256) :: fileblock
      integer :: ixseg, iyseg, nlon, nlat, xgdsp, ygdsp, xcnt, ycnt
      real(r8), allocatable :: vdata(:,:,:), rcache(:,:,:)
      LOGICAL :: fexists

      write(*,*) 'Concatenate <', trim(varname), '> to <<', trim(filename), '>>'

      nlat = hist_block_info%ginfo%nlat
      nlon = hist_block_info%ginfo%nlon

      allocate (vdata (nlon, nlat, timelen))
      vdata(:,:,:) = spval

      do iyseg = 1, hist_block_info%nyseg
         do ixseg = 1, hist_block_info%nxseg

            call get_filename_block (filename, &
               hist_block_info%xsegs(ixseg)%blk, hist_block_info%ysegs(iyseg)%blk, fileblock)

            inquire(file=fileblock, exist=fexists)
            IF (fexists) THEN

               CALL ncio_read_serial (fileblock, varname, rcache)

               xgdsp = hist_block_info%xsegs(ixseg)%gdsp
               ygdsp = hist_block_info%ysegs(iyseg)%gdsp
               xcnt  = hist_block_info%xsegs(ixseg)%cnt
               ycnt  = hist_block_info%ysegs(iyseg)%cnt

               vdata (xgdsp+1:xgdsp+xcnt, ygdsp+1:ygdsp+ycnt,:) = rcache
            end if

         end do
      end do

      call ncio_write_serial (filename, varname, vdata, 'lon', 'lat', 'time', compress)

      IF (present(longname)) THEN
         CALL ncio_put_attr (filename, varname, 'long_name', longname)
      ENDIF
      IF (present(units)) THEN
         CALL ncio_put_attr (filename, varname, 'units', units)
      ENDIF

      CALL ncio_put_attr (filename, varname, 'missing_value', spval)

      IF (allocated(rcache)) deallocate(rcache)
      IF (allocated(vdata )) deallocate(vdata )

   end subroutine hist_concatenate_var_2d

   ! -----
   subroutine hist_concatenate_var_3d (filename, varname, timelen, dim1name, ndim1, compress, &
         longname, units)

      implicit none

      character(len=*), intent(in) :: filename
      character(len=*), intent(in) :: varname
      INTEGER, intent(in) :: timelen
      character(len=*), intent(in) :: dim1name
      INTEGER, intent(in) :: ndim1
      integer, intent(in) :: compress
      character (len=*), intent(in), optional :: longname
      character (len=*), intent(in), optional :: units

      ! Local variables
      CHARACTER(len=256) :: fileblock
      integer :: ixseg, iyseg, nlon, nlat, xgdsp, ygdsp, xcnt, ycnt
      real(r8), allocatable :: vdata(:,:,:,:), rcache(:,:,:,:)
      LOGICAL :: fexists

      nlat = hist_block_info%ginfo%nlat
      nlon = hist_block_info%ginfo%nlon

      allocate (vdata (ndim1, nlon, nlat, timelen))
      vdata(:,:,:,:) = spval

      write(*,*) 'Concatenate <', trim(varname), '> to <<', trim(filename), '>>'

      do iyseg = 1, hist_block_info%nyseg
         do ixseg = 1, hist_block_info%nxseg

            call get_filename_block (filename, &
               hist_block_info%xsegs(ixseg)%blk, hist_block_info%ysegs(iyseg)%blk, fileblock)

            inquire(file=fileblock, exist=fexists)
            IF (fexists) THEN

               CALL ncio_read_serial (fileblock, varname, rcache)

               xgdsp = hist_block_info%xsegs(ixseg)%gdsp
               ygdsp = hist_block_info%ysegs(iyseg)%gdsp
               xcnt  = hist_block_info%xsegs(ixseg)%cnt
               ycnt  = hist_block_info%ysegs(iyseg)%cnt

               vdata (:,xgdsp+1:xgdsp+xcnt, ygdsp+1:ygdsp+ycnt,:) = rcache
            end if

         end do
      end do

      call ncio_write_serial (filename, varname, vdata, dim1name, 'lon', 'lat', 'time', compress)

      IF (present(longname)) THEN
         CALL ncio_put_attr (filename, varname, 'long_name', longname)
      ENDIF
      IF (present(units)) THEN
         CALL ncio_put_attr (filename, varname, 'units', units)
      ENDIF

      CALL ncio_put_attr (filename, varname, 'missing_value', spval)

      IF (allocated(rcache)) deallocate(rcache)
      IF (allocated(vdata )) deallocate(vdata )

   end subroutine hist_concatenate_var_3d

   ! -----
   subroutine hist_concatenate_var_4d ( &
         filename, varname, timelen, dim1name, dim2name, ndim1, ndim2, compress, &
         longname, units)

      implicit none

      character(len=*), intent(in) :: filename
      character(len=*), intent(in) :: varname
      INTEGER, intent(in) :: timelen
      character(len=*), intent(in) :: dim1name, dim2name
      INTEGER, intent(in) :: ndim1, ndim2
      integer, intent(in) :: compress
      character (len=*), intent(in), optional :: longname
      character (len=*), intent(in), optional :: units

      ! Local variables
      CHARACTER(len=256) :: fileblock
      integer :: ixseg, iyseg, nlon, nlat, xgdsp, ygdsp, xcnt, ycnt
      real(r8), allocatable :: vdata(:,:,:,:,:), rcache(:,:,:,:,:)
      LOGICAL :: fexists

      write(*,*) 'Concatenate <', trim(varname), '> to <<', trim(filename), '>>'

      nlat = hist_block_info%ginfo%nlat
      nlon = hist_block_info%ginfo%nlon

      allocate (vdata (ndim1, ndim2, nlon, nlat, timelen))
      vdata(:,:,:,:,:) = spval

      do iyseg = 1, hist_block_info%nyseg
         do ixseg = 1, hist_block_info%nxseg

            call get_filename_block (filename, &
               hist_block_info%xsegs(ixseg)%blk, hist_block_info%ysegs(iyseg)%blk, fileblock)

            inquire(file=fileblock, exist=fexists)
            IF (fexists) THEN

               CALL ncio_read_serial (fileblock, varname, rcache)

               xgdsp = hist_block_info%xsegs(ixseg)%gdsp
               ygdsp = hist_block_info%ysegs(iyseg)%gdsp
               xcnt  = hist_block_info%xsegs(ixseg)%cnt
               ycnt  = hist_block_info%ysegs(iyseg)%cnt

               vdata (:,:, xgdsp+1:xgdsp+xcnt, ygdsp+1:ygdsp+ycnt,:) = rcache
            end if

         end do
      end do

      call ncio_write_serial (filename, varname, vdata, dim1name, dim2name, 'lon', 'lat', 'time', &
            compress)

      IF (present(longname)) THEN
         CALL ncio_put_attr (filename, varname, 'long_name', longname)
      ENDIF
      IF (present(units)) THEN
         CALL ncio_put_attr (filename, varname, 'units', units)
      ENDIF

      CALL ncio_put_attr (filename, varname, 'missing_value', spval)

      IF (allocated(rcache)) deallocate(rcache)
      IF (allocated(vdata )) deallocate(vdata )

   end subroutine hist_concatenate_var_4d
#endif

#ifdef USEMPI
   ! -----
   subroutine hist_concatenate_var_2d (filename, varname, timelen, compress, longname, units)

      implicit none

      character(len=*), intent(in) :: filename
      character(len=*), intent(in) :: varname
      integer, intent(in) :: timelen
      integer, intent(in) :: compress
      character (len=*), intent(in), optional :: longname
      character (len=*), intent(in), optional :: units

      ! Local variables
      CHARACTER(len=256) :: fileblock
      integer :: ixseg, iyseg, iblock, jblock, nblock
      integer :: nlon, nlat, xgdsp, ygdsp, xcnt, ycnt
      real(r8), allocatable :: vdata(:,:,:), rcache(:,:,:)
      INTEGER :: rmesg(2), smesg(2), idest, isrc
      INTEGER :: nrecv

      CALL mpi_barrier (p_comm_glb, p_err)

      IF (p_is_master) THEN

         write(*,*) 'Concatenate <', trim(varname), '> to <<', trim(filename), '>>'

         nlat = hist_block_info%ginfo%nlat
         nlon = hist_block_info%ginfo%nlon

         allocate (vdata (nlon, nlat, timelen))
         vdata(:,:,:) = spval

         nblock = hist_block_info%nxseg * hist_block_info%nyseg

         iblock = 1
         nrecv  = 0
         DO WHILE (nrecv < nblock)

            CALL mpi_recv (rmesg, 2, MPI_INTEGER, &
               MPI_ANY_SOURCE, mpi_tag_mesg, p_comm_glb, p_stat, p_err)

            IF (rmesg(2) > 0) THEN
               jblock = rmesg(2)
               ixseg = mod(jblock, hist_block_info%nxseg)
               IF (ixseg == 0) ixseg = hist_block_info%nxseg
               iyseg = (jblock-1) / hist_block_info%nxseg + 1

               xgdsp = hist_block_info%xsegs(ixseg)%gdsp
               ygdsp = hist_block_info%ysegs(iyseg)%gdsp
               xcnt  = hist_block_info%xsegs(ixseg)%cnt
               ycnt  = hist_block_info%ysegs(iyseg)%cnt

               IF (allocated(rcache)) deallocate(rcache)
               allocate (rcache (xcnt, ycnt, timelen))

               isrc = rmesg(1)
               CALL mpi_recv (rcache, size(rcache), MPI_DOUBLE, &
                  isrc, mpi_tag_data, p_comm_glb, p_stat, p_err)

               vdata (xgdsp+1:xgdsp+xcnt, ygdsp+1:ygdsp+ycnt,:) = rcache

               nrecv = nrecv + 1
            ENDIF

            idest  = rmesg(1)
            IF (iblock <= nblock) THEN
               ixseg = mod(iblock, hist_block_info%nxseg)
               IF (ixseg == 0) ixseg = hist_block_info%nxseg
               iyseg = (iblock-1) / hist_block_info%nxseg + 1

               call get_filename_block (filename, &
                  hist_block_info%xsegs(ixseg)%blk, hist_block_info%ysegs(iyseg)%blk, fileblock)

               CALL mpi_send (iblock,      1,   MPI_INTEGER, idest, mpi_tag_mesg, p_comm_glb, p_err)
               CALL mpi_send (fileblock, 256, MPI_CHARACTER, idest, mpi_tag_mesg, p_comm_glb, p_err)

               iblock = iblock + 1
            ELSE
               jblock = 0
               CALL mpi_send (jblock, 1, MPI_INTEGER, idest, mpi_tag_mesg, p_comm_glb, p_err)
            ENDIF

         ENDDO

         call ncio_write_serial (filename, varname, vdata, 'lon', 'lat', 'time', compress)

         IF (present(longname)) THEN
            CALL ncio_put_attr (filename, varname, 'long_name', longname)
         ENDIF
         IF (present(units)) THEN
            CALL ncio_put_attr (filename, varname, 'units', units)
         ENDIF

         CALL ncio_put_attr (filename, varname, 'missing_value', spval)

      ENDIF

      IF (.not. p_is_master) THEN
         smesg(:) = (/p_iam_glb, 0/)
         CALL mpi_send (smesg, 2, MPI_INTEGER, p_root, mpi_tag_mesg, p_comm_glb, p_err)

         DO WHILE (.true.)

            CALL mpi_recv (iblock, 1, MPI_INTEGER, p_root, mpi_tag_mesg, p_comm_glb, p_stat, p_err)

            IF (iblock /= 0) THEN
               CALL mpi_recv (fileblock, 256, MPI_CHARACTER, &
                  p_root, mpi_tag_mesg, p_comm_glb, p_stat, p_err)

               CALL ncio_read_serial (fileblock, varname, rcache)

               smesg(:) = (/p_iam_glb, iblock/)
               CALL mpi_send (smesg, 2, MPI_INTEGER, &
                  p_root, mpi_tag_mesg, p_comm_glb, p_err)

               CALL mpi_send (rcache, size(rcache), MPI_DOUBLE, &
                  p_root, mpi_tag_data, p_comm_glb, p_err)
            ELSE
               exit
            ENDIF
         ENDDO
      ENDIF

      IF (allocated(rcache)) deallocate(rcache)
      IF (allocated(vdata )) deallocate(vdata )

      CALL mpi_barrier (p_comm_glb, p_err)

   end subroutine hist_concatenate_var_2d

   ! -----
   subroutine hist_concatenate_var_3d (filename, varname, timelen, dim1name, ndim1, compress, &
         longname, units)

      implicit none

      character(len=*), intent(in) :: filename
      character(len=*), intent(in) :: varname
      INTEGER, intent(in) :: timelen
      character(len=*), intent(in) :: dim1name
      INTEGER, intent(in) :: ndim1
      integer, intent(in) :: compress
      character(len=*), intent(in), optional :: longname
      character(len=*), intent(in), optional :: units

      ! Local variables
      CHARACTER(len=256) :: fileblock
      integer :: nlon, nlat, xgdsp, ygdsp, xcnt, ycnt
      integer :: ixseg, iyseg, iblock, jblock, nblock
      real(r8), allocatable :: vdata(:,:,:,:), rcache(:,:,:,:)
      INTEGER :: rmesg(2), smesg(2), idest, isrc
      INTEGER :: nrecv

      CALL mpi_barrier (p_comm_glb, p_err)

      IF (p_is_master) THEN

         write(*,*) 'Concatenate <', trim(varname), '> to <<', trim(filename), '>>'

         nlat = hist_block_info%ginfo%nlat
         nlon = hist_block_info%ginfo%nlon

         allocate (vdata (ndim1, nlon, nlat, timelen))
         vdata(:,:,:,:) = spval

         nblock = hist_block_info%nxseg * hist_block_info%nyseg

         iblock = 1
         nrecv  = 0
         DO WHILE (nrecv < nblock)

            CALL mpi_recv (rmesg, 2, MPI_INTEGER, &
               MPI_ANY_SOURCE, mpi_tag_mesg, p_comm_glb, p_stat, p_err)

            IF (rmesg(2) > 0) THEN
               jblock = rmesg(2)
               ixseg = mod(jblock, hist_block_info%nxseg)
               IF (ixseg == 0) ixseg = hist_block_info%nxseg
               iyseg = (jblock-1) / hist_block_info%nxseg + 1

               xgdsp = hist_block_info%xsegs(ixseg)%gdsp
               ygdsp = hist_block_info%ysegs(iyseg)%gdsp
               xcnt  = hist_block_info%xsegs(ixseg)%cnt
               ycnt  = hist_block_info%ysegs(iyseg)%cnt

               IF (allocated(rcache)) deallocate(rcache)
               allocate (rcache (ndim1, xcnt, ycnt, timelen))

               isrc = rmesg(1)
               CALL mpi_recv (rcache, size(rcache), MPI_DOUBLE, &
                  isrc, mpi_tag_data, p_comm_glb, p_stat, p_err)

               vdata (:, xgdsp+1:xgdsp+xcnt, ygdsp+1:ygdsp+ycnt,:) = rcache

               nrecv = nrecv + 1
            ENDIF

            idest  = rmesg(1)
            IF (iblock <= nblock) THEN
               ixseg = mod(iblock, hist_block_info%nxseg)
               IF (ixseg == 0) ixseg = hist_block_info%nxseg
               iyseg = (iblock-1) / hist_block_info%nxseg + 1
               call get_filename_block (filename, &
                  hist_block_info%xsegs(ixseg)%blk, hist_block_info%ysegs(iyseg)%blk, fileblock)

               CALL mpi_send (iblock,      1,  MPI_INTEGER, idest, mpi_tag_mesg, p_comm_glb, p_err)
               CALL mpi_send (fileblock, 256, MPI_CHARACTER,idest, mpi_tag_mesg, p_comm_glb, p_err)

               iblock = iblock + 1
            ELSE
               jblock = 0
               CALL mpi_send (jblock, 1, MPI_INTEGER, idest, mpi_tag_mesg, p_comm_glb, p_err)
            ENDIF

         ENDDO

         call ncio_write_serial (filename, varname, vdata, dim1name, &
            'lon', 'lat', 'time', compress)

         IF (present(longname)) THEN
            CALL ncio_put_attr (filename, varname, 'long_name', longname)
         ENDIF
         IF (present(units)) THEN
            CALL ncio_put_attr (filename, varname, 'units', units)
         ENDIF

         CALL ncio_put_attr (filename, varname, 'missing_value', spval)

      ENDIF

      IF (.not. p_is_master) THEN
         smesg(:) = (/p_iam_glb, 0/)
         CALL mpi_send (smesg, 2, MPI_INTEGER, &
            p_root, mpi_tag_mesg, p_comm_glb, p_err)

         DO WHILE (.true.)

            CALL mpi_recv (iblock, 1, MPI_INTEGER, &
               p_root, mpi_tag_mesg, p_comm_glb, p_stat, p_err)

            IF (iblock /= 0) THEN
               CALL mpi_recv (fileblock, 256, MPI_CHARACTER, &
                  p_root, mpi_tag_mesg, p_comm_glb, p_stat, p_err)

               CALL ncio_read_serial (fileblock, varname, rcache)

               smesg(:) = (/p_iam_glb, iblock/)
               CALL mpi_send (smesg, 2, MPI_INTEGER, &
                  p_root, mpi_tag_mesg, p_comm_glb, p_err)

               CALL mpi_send (rcache, size(rcache), MPI_DOUBLE, &
                  p_root, mpi_tag_data, p_comm_glb, p_err)
            ELSE
               exit
            ENDIF
         ENDDO
      ENDIF

      IF (allocated(rcache)) deallocate(rcache)
      IF (allocated(vdata )) deallocate(vdata )

      CALL mpi_barrier (p_comm_glb, p_err)

   end subroutine hist_concatenate_var_3d

   ! -----
   subroutine hist_concatenate_var_4d (filename, varname, timelen, &
         dim1name, dim2name, ndim1, ndim2, compress, longname, units)

      implicit none

      character(len=*), intent(in) :: filename
      character(len=*), intent(in) :: varname
      INTEGER, intent(in) :: timelen
      character(len=*), intent(in) :: dim1name, dim2name
      INTEGER, intent(in) :: ndim1, ndim2
      integer, intent(in) :: compress
      character (len=*), intent(in), optional :: longname
      character (len=*), intent(in), optional :: units

      ! Local variables
      CHARACTER(len=256) :: fileblock
      integer :: ixseg, iyseg, iblock, jblock, nblock
      integer :: nlon, nlat, xgdsp, ygdsp, xcnt, ycnt
      real(r8), allocatable :: vdata(:,:,:,:,:), rcache(:,:,:,:,:)
      INTEGER :: rmesg(2), smesg(2), idest, isrc
      INTEGER :: nrecv

      CALL mpi_barrier (p_comm_glb, p_err)

      IF (p_is_master) THEN

         write(*,*) 'Concatenate <', trim(varname), '> to <<', trim(filename), '>>'

         nlat = hist_block_info%ginfo%nlat
         nlon = hist_block_info%ginfo%nlon

         allocate (vdata (ndim1, ndim2, nlon, nlat, timelen))
         vdata(:,:,:,:,:) = spval

         nblock = hist_block_info%nxseg * hist_block_info%nyseg

         iblock = 1
         nrecv  = 0
         DO WHILE (nrecv < nblock)

            CALL mpi_recv (rmesg, 2, MPI_INTEGER, &
               MPI_ANY_SOURCE, mpi_tag_mesg, p_comm_glb, p_stat, p_err)

            IF (rmesg(2) > 0) THEN
               jblock = rmesg(2)
               ixseg = mod(jblock, hist_block_info%nxseg)
               IF (ixseg == 0) ixseg = hist_block_info%nxseg
               iyseg = (jblock-1) / hist_block_info%nxseg + 1

               xgdsp = hist_block_info%xsegs(ixseg)%gdsp
               ygdsp = hist_block_info%ysegs(iyseg)%gdsp
               xcnt  = hist_block_info%xsegs(ixseg)%cnt
               ycnt  = hist_block_info%ysegs(iyseg)%cnt

               IF (allocated(rcache)) deallocate(rcache)
               allocate (rcache (ndim1, ndim2, xcnt, ycnt, timelen))

               isrc = rmesg(1)
               CALL mpi_recv (rcache, size(rcache), MPI_DOUBLE, &
                  isrc, mpi_tag_data, p_comm_glb, p_stat, p_err)

               vdata (:, :, xgdsp+1:xgdsp+xcnt, ygdsp+1:ygdsp+ycnt,:) = rcache

               nrecv = nrecv + 1
            ENDIF

            idest  = rmesg(1)
            IF (iblock <= nblock) THEN
               ixseg = mod(iblock, hist_block_info%nxseg)
               IF (ixseg == 0) ixseg = hist_block_info%nxseg
               iyseg = (iblock-1) / hist_block_info%nxseg + 1
               call get_filename_block (filename, &
                  hist_block_info%xsegs(ixseg)%blk, hist_block_info%ysegs(iyseg)%blk, fileblock)

               CALL mpi_send (iblock,      1,   MPI_INTEGER, idest, mpi_tag_mesg, p_comm_glb, p_err)
               CALL mpi_send (fileblock, 256, MPI_CHARACTER, idest, mpi_tag_mesg, p_comm_glb, p_err)

               iblock = iblock + 1
            ELSE
               jblock = 0
               CALL mpi_send (jblock, 1, MPI_INTEGER, idest, mpi_tag_mesg, p_comm_glb, p_err)
            ENDIF

         ENDDO

         call ncio_write_serial (filename, varname, vdata, dim1name, dim2name, &
            'lon', 'lat', 'time', compress)

         IF (present(longname)) THEN
            CALL ncio_put_attr (filename, varname, 'long_name', longname)
         ENDIF
         IF (present(units)) THEN
            CALL ncio_put_attr (filename, varname, 'units', units)
         ENDIF

         CALL ncio_put_attr (filename, varname, 'missing_value', spval)

      ENDIF

      IF (.not. p_is_master) THEN
         smesg(:) = (/p_iam_glb, 0/)
         CALL mpi_send (smesg, 2, MPI_INTEGER, &
            p_root, mpi_tag_mesg, p_comm_glb, p_err)

         DO WHILE (.true.)

            CALL mpi_recv (iblock, 1, MPI_INTEGER, &
               p_root, mpi_tag_mesg, p_comm_glb, p_stat, p_err)

            IF (iblock /= 0) THEN
               CALL mpi_recv (fileblock, 256, MPI_CHARACTER, &
                  p_root, mpi_tag_mesg, p_comm_glb, p_stat, p_err)

               CALL ncio_read_serial (fileblock, varname, rcache)

               smesg(:) = (/p_iam_glb, iblock/)
               CALL mpi_send (smesg, 2, MPI_INTEGER, &
                  p_root, mpi_tag_mesg, p_comm_glb, p_err)

               CALL mpi_send (rcache, size(rcache), MPI_DOUBLE, &
                  p_root, mpi_tag_data, p_comm_glb, p_err)
            ELSE
               exit
            ENDIF
         ENDDO
      ENDIF

      IF (allocated(rcache)) deallocate(rcache)
      IF (allocated(vdata )) deallocate(vdata )

      CALL mpi_barrier (p_comm_glb, p_err)

   end subroutine hist_concatenate_var_4d
#endif

END module mod_concatenate<|MERGE_RESOLUTION|>--- conflicted
+++ resolved
@@ -248,13 +248,8 @@
 
    !------------------
    subroutine hist_concatenate_grid_info (filename)
-<<<<<<< HEAD
       
       use MOD_NetCDFSerial
-=======
-
-      use ncio_serial
->>>>>>> 3e1016d9
       implicit none
 
       character(len=*), intent(in) :: filename
