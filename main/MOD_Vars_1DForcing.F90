#include <define.h>

MODULE MOD_Vars_1DForcing
! -------------------------------
! Meteorogical Forcing
!
! Created by Yongjiu Dai, 03/2014
! -------------------------------

USE MOD_Precision
IMPLICIT NONE
SAVE

! -----------------------------------------------------------------
  REAL(r8), allocatable :: forc_pco2m (:) ! CO2 concentration in atmos. (pascals)
  REAL(r8), allocatable :: forc_po2m  (:) ! O2 concentration in atmos. (pascals)
  REAL(r8), allocatable :: forc_us    (:) ! wind in eastward direction [m/s]
  REAL(r8), allocatable :: forc_vs    (:) ! wind in northward direction [m/s]
  REAL(r8), allocatable :: forc_t     (:) ! temperature at reference height [kelvin]
  REAL(r8), allocatable :: forc_q     (:) ! specific humidity at reference height [kg/kg]
  REAL(r8), allocatable :: forc_prc   (:) ! convective precipitation [mm/s]
  REAL(r8), allocatable :: forc_prl   (:) ! large scale precipitation [mm/s]
  REAL(r8), allocatable :: forc_rain  (:) ! rain [mm/s]
  REAL(r8), allocatable :: forc_snow  (:) ! snow [mm/s]
  REAL(r8), allocatable :: forc_psrf  (:) ! atmospheric pressure at the surface [pa]
  REAL(r8), allocatable :: forc_pbot  (:) ! atm bottom level pressure (or reference height) (pa)
  REAL(r8), allocatable :: forc_sols  (:) ! atm vis direct beam solar rad onto srf [W/m2]
  REAL(r8), allocatable :: forc_soll  (:) ! atm nir direct beam solar rad onto srf [W/m2]
  REAL(r8), allocatable :: forc_solsd (:) ! atm vis diffuse solar rad onto srf [W/m2]
  REAL(r8), allocatable :: forc_solld (:) ! atm nir diffuse solar rad onto srf [W/m2]
  REAL(r8), allocatable :: forc_frl   (:) ! atmospheric infrared (longwave) radiation [W/m2]
  REAL(r8), allocatable :: forc_hgt_u (:) ! observational height of wind [m]
  REAL(r8), allocatable :: forc_hgt_t (:) ! observational height of temperature [m]
  REAL(r8), allocatable :: forc_hgt_q (:) ! observational height of humidity [m]
  REAL(r8), allocatable :: forc_rhoair(:) ! air density [kg/m3]
  REAL(r8), allocatable :: forc_ozone (:) ! air density [kg/m3]
#ifdef Forcing_Downscaling
  REAL(r8), allocatable :: forc_topo  (:) ! topography [m]
  REAL(r8), allocatable :: forc_th    (:) ! potential temperature [K]
#endif

#ifdef Forcing_Downscaling
  REAL(r8), allocatable :: forc_topo_elm  (:) ! atmospheric surface height [m]
  REAL(r8), allocatable :: forc_t_elm     (:) ! atmospheric temperature [Kelvin]
  REAL(r8), allocatable :: forc_th_elm    (:) ! atmospheric potential temperature [Kelvin]
  REAL(r8), allocatable :: forc_q_elm     (:) ! atmospheric specific humidity [kg/kg]
  REAL(r8), allocatable :: forc_pbot_elm  (:) ! atmospheric pressure [Pa]
  REAL(r8), allocatable :: forc_rho_elm   (:) ! atmospheric density [kg/m**3]
  REAL(r8), allocatable :: forc_prc_elm   (:) ! convective precipitation in grid [mm/s]
  REAL(r8), allocatable :: forc_prl_elm   (:) ! large-scale precipitation in grid [mm/s]
  REAL(r8), allocatable :: forc_lwrad_elm (:) ! grid downward longwave [W/m**2]
  REAL(r8), allocatable :: forc_hgt_elm   (:) ! atmospheric reference height [m]
#endif

  REAL(r8), allocatable :: forc_hpbl  (:) ! atmospheric boundary layer height [m]

  ! PUBLIC MEMBER FUNCTIONS:
  PUBLIC :: allocate_1D_Forcing
  PUBLIC :: deallocate_1D_Forcing

! PRIVATE MEMBER FUNCTIONS:

!-----------------------------------------------------------------------
  CONTAINS
!-----------------------------------------------------------------------

  SUBROUTINE allocate_1D_Forcing
! ------------------------------------------------
! Allocates memory for CoLM 1d [numpatch] variables
! ------------------------------------------------
<<<<<<< HEAD
  USE MOD_SPMD_Task
  USE MOD_Mesh
  USE mod_landpatch
=======
  USE spmd_task
  USE mod_mesh
  USE MOD_LandPatch
>>>>>>> a2981ab1
  IMPLICIT NONE

  IF (p_is_worker) THEN

     IF (numpatch > 0) THEN

        allocate (forc_pco2m  (numpatch) ) ! CO2 concentration in atmos. (pascals)
        allocate (forc_po2m   (numpatch) ) ! O2 concentration in atmos. (pascals)
        allocate (forc_us     (numpatch) ) ! wind in eastward direction [m/s]
        allocate (forc_vs     (numpatch) ) ! wind in northward direction [m/s]
        allocate (forc_t      (numpatch) ) ! temperature at reference height [kelvin]
        allocate (forc_q      (numpatch) ) ! specific humidity at reference height [kg/kg]
        allocate (forc_prc    (numpatch) ) ! convective precipitation [mm/s]
        allocate (forc_prl    (numpatch) ) ! large scale precipitation [mm/s]
        allocate (forc_rain   (numpatch) ) ! rain [mm/s]
        allocate (forc_snow   (numpatch) ) ! snow [mm/s]
        allocate (forc_psrf   (numpatch) ) ! atmospheric pressure at the surface [pa]
        allocate (forc_pbot   (numpatch) ) ! atm bottom level pressure (or reference height) (pa)
        allocate (forc_sols   (numpatch) ) ! atm vis direct beam solar rad onto srf [W/m2]
        allocate (forc_soll   (numpatch) ) ! atm nir direct beam solar rad onto srf [W/m2]
        allocate (forc_solsd  (numpatch) ) ! atm vis diffuse solar rad onto srf [W/m2]
        allocate (forc_solld  (numpatch) ) ! atm nir diffuse solar rad onto srf [W/m2]
        allocate (forc_frl    (numpatch) ) ! atmospheric infrared (longwave) radiation [W/m2]
        allocate (forc_hgt_u  (numpatch) ) ! observational height of wind [m]
        allocate (forc_hgt_t  (numpatch) ) ! observational height of temperature [m]
        allocate (forc_hgt_q  (numpatch) ) ! observational height of humidity [m]
        allocate (forc_rhoair (numpatch) ) ! air density [kg/m3]
        allocate (forc_ozone  (numpatch) ) ! air density [kg/m3]
#ifdef Forcing_Downscaling
        allocate (forc_topo   (numpatch) ) ! topography [m]
        allocate (forc_th     (numpatch) ) ! potential temperature [K]
#endif

        allocate (forc_hpbl   (numpatch) ) ! atmospheric boundary layer height [m]

     ENDIF

#ifdef Forcing_Downscaling
     IF (numelm > 0) THEN
        allocate ( forc_topo_elm  (numelm) ) ! atmospheric surface height [m]
        allocate ( forc_t_elm     (numelm) ) ! atmospheric temperature [Kelvin]
        allocate ( forc_th_elm    (numelm) ) ! atmospheric potential temperature [Kelvin]
        allocate ( forc_q_elm     (numelm) ) ! atmospheric specific humidity [kg/kg]
        allocate ( forc_pbot_elm  (numelm) ) ! atmospheric pressure [Pa]
        allocate ( forc_rho_elm   (numelm) ) ! atmospheric density [kg/m**3]
        allocate ( forc_prc_elm   (numelm) ) ! convective precipitation in grid [mm/s]
        allocate ( forc_prl_elm   (numelm) ) ! large-scale precipitation in grid [mm/s]
        allocate ( forc_lwrad_elm (numelm) ) ! grid downward longwave [W/m**2]
        allocate ( forc_hgt_elm   (numelm) ) ! atmospheric reference height [m]
     ENDIF
#endif
  ENDIF

  END SUBROUTINE allocate_1D_Forcing


  SUBROUTINE deallocate_1D_Forcing ()

<<<<<<< HEAD
     USE MOD_SPMD_Task
     USE MOD_Mesh
     USE mod_landpatch
=======
     USE spmd_task
     USE mod_mesh
     USE MOD_LandPatch
>>>>>>> a2981ab1
     IMPLICIT NONE

     IF (p_is_worker) THEN

        IF (numpatch > 0) THEN

           deallocate ( forc_pco2m  ) ! CO2 concentration in atmos. (pascals)
           deallocate ( forc_po2m   ) ! O2 concentration in atmos. (pascals)
           deallocate ( forc_us     ) ! wind in eastward direction [m/s]
           deallocate ( forc_vs     ) ! wind in northward direction [m/s]
           deallocate ( forc_t      ) ! temperature at reference height [kelvin]
           deallocate ( forc_q      ) ! specific humidity at reference height [kg/kg]
           deallocate ( forc_prc    ) ! convective precipitation [mm/s]
           deallocate ( forc_prl    ) ! large scale precipitation [mm/s]
           deallocate ( forc_rain   ) ! rain [mm/s]
           deallocate ( forc_snow   ) ! snow [mm/s]
           deallocate ( forc_psrf   ) ! atmospheric pressure at the surface [pa]
           deallocate ( forc_pbot   ) ! atm bottom level pressure (or reference height) (pa)
           deallocate ( forc_sols   ) ! atm vis direct beam solar rad onto srf [W/m2]
           deallocate ( forc_soll   ) ! atm nir direct beam solar rad onto srf [W/m2]
           deallocate ( forc_solsd  ) ! atm vis diffuse solar rad onto srf [W/m2]
           deallocate ( forc_solld  ) ! atm nir diffuse solar rad onto srf [W/m2]
           deallocate ( forc_frl    ) ! atmospheric infrared (longwave) radiation [W/m2]
           deallocate ( forc_hgt_u  ) ! observational height of wind [m]
           deallocate ( forc_hgt_t  ) ! observational height of temperature [m]
           deallocate ( forc_hgt_q  ) ! observational height of humidity [m]
           deallocate ( forc_rhoair ) ! air density [kg/m3]
           deallocate ( forc_ozone  ) ! Ozone partial pressure [mol/mol]
#ifdef Forcing_Downscaling
           deallocate ( forc_topo   ) ! topography [m]
           deallocate ( forc_th     ) ! potential temperature [K]
#endif

           deallocate ( forc_hpbl   ) ! atmospheric boundary layer height [m]
        ENDIF

#ifdef Forcing_Downscaling
        IF (numelm > 0) THEN
           deallocate ( forc_topo_elm  ) ! atmospheric surface height [m]
           deallocate ( forc_t_elm     ) ! atmospheric temperature [Kelvin]
           deallocate ( forc_th_elm    ) ! atmospheric potential temperature [Kelvin]
           deallocate ( forc_q_elm     ) ! atmospheric specific humidity [kg/kg]
           deallocate ( forc_pbot_elm  ) ! atmospheric pressure [Pa]
           deallocate ( forc_rho_elm   ) ! atmospheric density [kg/m**3]
           deallocate ( forc_prc_elm   ) ! convective precipitation in grid [mm/s]
           deallocate ( forc_prl_elm   ) ! large-scale precipitation in grid [mm/s]
           deallocate ( forc_lwrad_elm ) ! grid downward longwave [W/m**2]
           deallocate ( forc_hgt_elm   ) ! atmospheric reference height [m]
        ENDIF
#endif
     ENDIF

  END SUBROUTINE deallocate_1D_Forcing

END MODULE MOD_Vars_1DForcing
! ------ EOP --------<|MERGE_RESOLUTION|>--- conflicted
+++ resolved
@@ -68,15 +68,9 @@
 ! ------------------------------------------------
 ! Allocates memory for CoLM 1d [numpatch] variables
 ! ------------------------------------------------
-<<<<<<< HEAD
   USE MOD_SPMD_Task
   USE MOD_Mesh
-  USE mod_landpatch
-=======
-  USE spmd_task
-  USE mod_mesh
   USE MOD_LandPatch
->>>>>>> a2981ab1
   IMPLICIT NONE
 
   IF (p_is_worker) THEN
@@ -135,15 +129,9 @@
 
   SUBROUTINE deallocate_1D_Forcing ()
 
-<<<<<<< HEAD
      USE MOD_SPMD_Task
      USE MOD_Mesh
-     USE mod_landpatch
-=======
-     USE spmd_task
-     USE mod_mesh
      USE MOD_LandPatch
->>>>>>> a2981ab1
      IMPLICIT NONE
 
      IF (p_is_worker) THEN
