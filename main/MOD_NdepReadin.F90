--- conflicted
+++ resolved
@@ -32,17 +32,10 @@
 ! Created by Xingjie Lu and Shupeng Zhang, 2022
 ! ===========================================================
 
-<<<<<<< HEAD
       use MOD_Precision
       use MOD_SPMD_Task
       use MOD_NetCDFVector
-      use mod_landpatch
-=======
-      use precision
-      use spmd_task
-      use ncio_vector
       use MOD_LandPatch
->>>>>>> a2981ab1
       use MOD_BGC_Vars_TimeVars,  only: ndep
       use MOD_BGC_Vars_1DFluxes, only: ndep_to_sminn
       use MOD_Vars_TimeInvariants
