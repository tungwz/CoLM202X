--- conflicted
+++ resolved
@@ -42,15 +42,9 @@
 ! REVISIONS:
 !
 
-<<<<<<< HEAD
    USE MOD_Precision
-   USE GlobalVars
-   USE MOD_Vars_PFTConst
-=======
-   USE precision
    USE MOD_Vars_GlobalVars
    USE MOD_Const_PFT
->>>>>>> 3e1016d9
    USE mod_landpc
    USE MOD_Vars_PCTimeInvars
    USE MOD_Vars_PCTimeVars
