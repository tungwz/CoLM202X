#include <define.h>
#ifdef BGC

  SUBROUTINE bgc_driver &
          (i,idate,deltim,dlat,dlon)

    !-----------------------------------------------------------------------------------------------------------
    ! !DESCRIPTION:
    ! The trunk subroutine of the CoLM biogeochemistry module. The bgc_driver link different bgc processes, and
    ! sequentially run each process step by step. bgc_driver was called by CoLMDRIVER includes vegetation
    ! and soil CN cycle processes.
    ! 
    !
    ! !ORIGINAL:
    ! The Community Land Model version 5.0 (CLM5.0)
    !
    ! !REFERENCE:
    ! Lawrence, D.M., Fisher, R.A., Koven, C.D., Oleson, K.W., Swenson, S.C., Bonan, G., Collier, N., 
    ! Ghimire, B., van Kampenhout, L., Kennedy, D. and Kluzek, E., 2019. 
    ! The Community Land Model version 5: Description of new features, benchmarking,
    ! and impact of forcing uncertainty. Journal of Advances in Modeling Earth Systems, 11(12), 4245-4287.
    !
    ! !REVISION:
    ! Xingjie Lu, 2022, modify original CLM5 to be compatible with CoLM code structure.


    use MOD_Precision
    use MOD_Namelist, only : DEF_USE_SASU, DEF_USE_NITRIF, DEF_USE_CNSOYFIXN, DEF_USE_FIRE, DEF_USE_IRRIGATION
    use MOD_Const_Physical, only : tfrz, denh2o, denice
    use MOD_Vars_PFTimeInvariants, only: pftfrac
    use MOD_LandPFT, only: patch_pft_s, patch_pft_e
    use MOD_BGC_Vars_1DFluxes, only: plant_ndemand, ndep_to_sminn
    use MOD_BGC_Vars_1DPFTFluxes, only: plant_ndemand_p, cpool_to_leafc_p, crop_seedc_to_leaf_p
    use MOD_BGC_Veg_CNMResp, only: CNMResp
    use MOD_BGC_Soil_BiogeochemDecompCascadeBGC, only: decomp_rate_constants_bgc
    use MOD_BGC_Soil_BiogeochemPotential, only: SoilBiogeochemPotential
    use MOD_BGC_Soil_BiogeochemVerticalProfile, only: SoilBiogeochemVerticalProfile
    use MOD_BGC_Veg_NutrientCompetition, only: calc_plant_nutrient_demand_CLM45_default,&
                                            calc_plant_nutrient_competition_CLM45_default
    use MOD_BGC_Soil_BiogeochemNitrifDenitrif, only: SoilBiogeochemNitrifDenitrif

    use MOD_BGC_Soil_BiogeochemCompetition, only: SoilBiogeochemCompetition
    use MOD_BGC_Soil_BiogeochemDecomp, only: SoilBiogeochemDecomp
    use MOD_BGC_Veg_CNPhenology, only: CNPhenology
    use MOD_BGC_Veg_CNGResp, only: CNGResp
    use MOD_BGC_CNCStateUpdate1, only: CStateUpdate1
    use MOD_BGC_CNNStateUpdate1, only: NStateUpdate1
    use MOD_BGC_Soil_BiogeochemNStateUpdate1, only: SoilBiogeochemNStateUpdate1
    use MOD_BGC_Soil_BiogeochemLittVertTransp, only: SoilBiogeochemLittVertTransp
    use MOD_BGC_Veg_CNGapMortality, only: CNGapMortality
    use MOD_BGC_CNCStateUpdate2, only: CStateUpdate2
    use MOD_BGC_CNNStateUpdate2, only: NStateUpdate2
    use MOD_BGC_CNCStateUpdate3, only: CStateUpdate3
    use MOD_BGC_Soil_BiogeochemNLeaching, only: SoilBiogeochemNLeaching
    use MOD_BGC_CNNStateUpdate3, only: NstateUpdate3
    use MOD_BGC_CNSummary, only: CNDriverSummarizeStates, CNDriverSummarizeFluxes
    use MOD_BGC_CNAnnualUpdate, only: CNAnnualUpdate
    use MOD_BGC_CNZeroFluxes, only: CNZeroFluxes
    use MOD_BGC_Veg_CNVegStructUpdate, only: CNVegStructUpdate
    use MOD_BGC_CNBalanceCheck, only: BeginCNBalance, CBalanceCheck, NBalanceCheck
    use MOD_BGC_CNSASU, only: CNSASU
    use MOD_BGC_Veg_CNNDynamics, only: CNNFixation
#ifdef CROP
    use MOD_BGC_Veg_CNNDynamics, only: CNNFert, CNSoyfix
    use MOD_Irrigation, only: CalIrrigationNeeded
#endif
    use MOD_TimeManager
    use MOD_Vars_Global, only: nl_soil, nl_soil_full, ndecomp_pools, ndecomp_pools_vr, ndecomp_transitions, npcropmin, &
                        z_soi,dz_soi,zi_soi,nbedrock,zmin_bedrock

    use MOD_BGC_Vars_TimeVariables, only: sminn_vr, col_begnb, skip_balance_check, decomp_cpools_vr
    use MOD_BGC_Veg_CNFireBase, only: CNFireFluxes
    use MOD_BGC_Veg_CNFireLi2016, only: CNFireArea

    implicit none

    integer ,intent(in) :: i        ! patch index
    real(r8),intent(in) :: deltim   ! time step in seconds
    integer ,intent(in) :: idate(3) ! current date (year, day of the year, seconds of the day)
    real(r8),intent(in) :: dlat     ! latitude (degrees)
    real(r8),intent(in) :: dlon     ! longitude (degrees)

    integer :: ps, pe
    integer j
    ps = patch_pft_s(i)      
    pe = patch_pft_e(i)
    call BeginCNBalance(i)
    call CNZeroFluxes(i, ps, pe, nl_soil, ndecomp_pools, ndecomp_transitions)
    call CNNFixation(i,idate)
    call CNMResp(i, ps, pe, nl_soil, npcropmin)
    call decomp_rate_constants_bgc(i,nl_soil,z_soi)
    call SoilBiogeochemPotential(i,nl_soil,ndecomp_pools,ndecomp_transitions)
    call SoilBiogeochemVerticalProfile(i,ps,pe,nl_soil,nl_soil_full,nbedrock,zmin_bedrock,z_soi,dz_soi)
    if(DEF_USE_NITRIF)then
       call SoilBiogeochemNitrifDenitrif(i,nl_soil,dz_soi)
    end if
    call calc_plant_nutrient_demand_CLM45_default(i,ps,pe,deltim,npcropmin)
  
    plant_ndemand(i) = sum( plant_ndemand_p(ps:pe)*pftfrac(ps:pe) )

    call SoilBiogeochemCompetition(i,deltim,nl_soil,dz_soi)
    call calc_plant_nutrient_competition_CLM45_default(i,ps,pe,npcropmin)
#ifdef CROP
    if(DEF_USE_CNSOYFIXN)then
       call CNSoyfix (i, ps, pe, nl_soil)
    end if
#endif
  
    call SoilBiogeochemDecomp(i,nl_soil,ndecomp_pools,ndecomp_transitions, dz_soi)
    call CNPhenology(i,ps,pe,nl_soil,idate(1:3),dz_soi,deltim,dlat,npcropmin,phase=1)
    call CNPhenology(i,ps,pe,nl_soil,idate(1:3),dz_soi,deltim,dlat,npcropmin,phase=2)
#ifdef CROP
    call CNNFert(i, ps, pe)
#endif
    call CNGResp(i, ps, pe, npcropmin)
<<<<<<< HEAD
#ifdef CROP
    if(DEF_USE_IRRIGATION)then
      call CalIrrigationNeeded(i,ps,pe,idate,nl_soil,nbedrock,z_soi,dz_soi,deltim,dlon,npcropmin)
    end if
#endif
=======

    if(DEF_USE_IRRIGATION)then
      call CalIrrigationNeeded(i,ps,pe,idate,nl_soil,nbedrock,z_soi,dz_soi,deltim,dlon,npcropmin)
    end if

>>>>>>> b421933a
    ! update vegetation pools from phenology, allocation and nitrogen uptake
    ! update soil N pools from decomposition and nitrogen competition
    call CStateUpdate1(i, ps, pe, deltim, nl_soil, ndecomp_transitions, npcropmin)
    call NStateUpdate1(i, ps, pe, deltim, nl_soil, ndecomp_transitions, npcropmin,dz_soi)
    call SoilBiogeochemNStateUpdate1(i,deltim,nl_soil,ndecomp_transitions,dz_soi)

    ! update soil pools from soil vertical mixing
    call SoilBiogeochemLittVertTransp(i,deltim,nl_soil,nl_soil_full,ndecomp_pools,nbedrock,z_soi,zi_soi,dz_soi)

    ! update vegetation pools from gap mortality
    call CNGapMortality(i, ps, pe, nl_soil,npcropmin)
    call CStateUpdate2(i, ps, pe, deltim, nl_soil)
    call NStateUpdate2(i, ps, pe, deltim, nl_soil, dz_soi)

    if(DEF_USE_FIRE)then
       ! update vegetation and fire pools from fire
       call CNFireArea(i,ps,pe,dlat,nl_soil,idate,dz_soi)
       call CNFireFluxes(i,ps,pe,dlat,nl_soil,ndecomp_pools)
    end if   
    call CStateUpdate3(i,ps,pe,deltim, nl_soil, ndecomp_pools)
    call CNAnnualUpdate(i,ps,pe,deltim,idate(1:3))

! update soil mineral nitrogen pools leaching
    call SoilBiogeochemNLeaching(i,deltim,nl_soil,zi_soi,dz_soi)
    call NstateUpdate3(i, ps, pe, deltim, nl_soil, ndecomp_pools,dz_soi)

    if(DEF_USE_SASU)then
       call CNSASU(i,ps,pe,deltim,idate(1:3),nl_soil,ndecomp_transitions,ndecomp_pools,ndecomp_pools_vr)! only for spin up
    end if

    call CNDriverSummarizeStates(i,ps,pe,nl_soil,dz_soi,ndecomp_pools)
    call CNDriverSummarizeFluxes(i,ps,pe,nl_soil,dz_soi,ndecomp_transitions,ndecomp_pools,deltim)

    if( .not. skip_balance_check(i) )then
      call CBalanceCheck(i,ps,pe,deltim,dlat,dlon)
      call NBalanceCheck(i,deltim,dlat,dlon)


    else
      skip_balance_check(i) = .false.
    end if

    call CNVegStructUpdate(i,ps,pe,deltim,npcropmin)

  END SUBROUTINE bgc_driver

#endif<|MERGE_RESOLUTION|>--- conflicted
+++ resolved
@@ -113,19 +113,11 @@
     call CNNFert(i, ps, pe)
 #endif
     call CNGResp(i, ps, pe, npcropmin)
-<<<<<<< HEAD
 #ifdef CROP
     if(DEF_USE_IRRIGATION)then
       call CalIrrigationNeeded(i,ps,pe,idate,nl_soil,nbedrock,z_soi,dz_soi,deltim,dlon,npcropmin)
     end if
 #endif
-=======
-
-    if(DEF_USE_IRRIGATION)then
-      call CalIrrigationNeeded(i,ps,pe,idate,nl_soil,nbedrock,z_soi,dz_soi,deltim,dlon,npcropmin)
-    end if
-
->>>>>>> b421933a
     ! update vegetation pools from phenology, allocation and nitrogen uptake
     ! update soil N pools from decomposition and nitrogen competition
     call CStateUpdate1(i, ps, pe, deltim, nl_soil, ndecomp_transitions, npcropmin)
