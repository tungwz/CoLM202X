#include <define.h>

MODULE MOD_NetSolar

!-----------------------------------------------------------------------
   USE MOD_Precision
   IMPLICIT NONE
   SAVE

! PUBLIC MEMBER FUNCTIONS:
   PUBLIC :: netsolar


!-----------------------------------------------------------------------

   CONTAINS

!-----------------------------------------------------------------------


   SUBROUTINE netsolar (ipatch,idate,deltim,dlon,patchtype,&
                        forc_sols,forc_soll,forc_solsd,forc_solld,&
                        alb,ssun,ssha,lai,sai,rho,tau,ssno,&
                        parsun,parsha,sabvsun,sabvsha,sabg,sabg_lyr,sr,&
                        solvd,solvi,solnd,solni,srvd,srvi,srnd,srni,&
                        solvdln,solviln,solndln,solniln,srvdln,srviln,srndln,srniln)
!
! !DESCRIPTION:
! Net solar absorbed by surface
!
! Original author : Yongjiu Dai, 09/15/1999; 09/11/2001
!
! REVISIONS:
! Hua Yuan, 05/2014: added for solar radiation output [vars: so*, sr*]
!
! Hua Yuan, 08/2014: added for local noon calculation
!
! Hua Yuan, 08/2020: added for PFT and PC calculation
!
! Hua Yuan, 12/2022: calculated snow layer absorption by SNICAR model
!
! !USES:
<<<<<<< HEAD
   USE MOD_Precision
   USE GlobalVars
   USE MOD_TimeManager, only: isgreenwich
=======
   USE precision
   USE MOD_Vars_Global
   USE timemanager, only: isgreenwich
>>>>>>> 3e1016d9
#ifdef PFT_CLASSIFICATION
   USE mod_landpft, only : patch_pft_s, patch_pft_e
   USE MOD_Vars_PFTimeInvars
   USE MOD_Vars_PFTimeVars
   USE MOD_Vars_1DPFTFluxes
#endif
#ifdef PC_CLASSIFICATION
   USE mod_landpc
   USE MOD_Vars_PCTimeInvars
   USE MOD_Vars_PCTimeVars
   USE MOD_Vars_1DPCFluxes
#endif

   IMPLICIT NONE

! Dummy argument
   INTEGER,  intent(in) :: ipatch     !patch index
   INTEGER,  intent(in) :: idate(3)   !model time
   INTEGER,  intent(in) :: patchtype  !land water TYPE (99-sea)

   REAL(r8), intent(in) :: dlon       !logitude in radians
   REAL(r8), intent(in) :: deltim     !seconds in a time step [second]

   REAL(r8), intent(in) :: &
         forc_sols,  &! atm vis direct beam solar rad onto srf [W/m2]
         forc_soll,  &! atm nir direct beam solar rad onto srf [W/m2]
         forc_solsd, &! atm vis diffuse solar rad onto srf [W/m2]
         forc_solld   ! atm nir diffuse solar rad onto srf [W/m2]

   REAL(r8), dimension(1:2,1:2), intent(in) :: &
         alb,      &! averaged albedo [-]
         ssun,     &! sunlit canopy absorption for solar radiation
         ssha       ! shaded canopy absorption for solar radiation

   REAL(r8), dimension(1:2,1:2,maxsnl+1:1), intent(inout) :: &
         ssno       ! snow layer absorption

   REAL(r8), intent(in) :: &
         lai,      &! leaf area index
         sai,      &! stem area index
         rho(2,2), &! leaf reflectance (iw=iband, il=life and dead)
         tau(2,2)   ! leaf transmittance (iw=iband, il=life and dead)

   REAL(r8), intent(out) :: &
         parsun,   &! PAR absorbed by sunlit vegetation [W/m2]
         parsha,   &! PAR absorbed by shaded vegetation [W/m2]
         sabvsun,  &! solar absorbed by sunlit vegetation [W/m2]
         sabvsha,  &! solar absorbed by shaded vegetation [W/m2]
         sabg,     &! solar absorbed by ground  [W/m2]
         sr,       &! total reflected solar radiation (W/m2)
         solvd,    &! incident direct beam vis solar radiation (W/m2)
         solvi,    &! incident diffuse beam vis solar radiation (W/m2)
         solnd,    &! incident direct beam nir solar radiation (W/m2)
         solni,    &! incident diffuse beam nir solar radiation (W/m2)
         srvd,     &! reflected direct beam vis solar radiation (W/m2)
         srvi,     &! reflected diffuse beam vis solar radiation (W/m2)
         srnd,     &! reflected direct beam nir solar radiation (W/m2)
         srni,     &! reflected diffuse beam nir solar radiation (W/m2)
         solvdln,  &! incident direct beam vis solar radiation at local noon(W/m2)
         solviln,  &! incident diffuse beam vis solar radiation at local noon(W/m2)
         solndln,  &! incident direct beam nir solar radiation at local noon(W/m2)
         solniln,  &! incident diffuse beam nir solar radiation at local noon(W/m2)
         srvdln,   &! reflected direct beam vis solar radiation at local noon(W/m2)
         srviln,   &! reflected diffuse beam vis solar radiation at local noon(W/m2)
         srndln,   &! reflected direct beam nir solar radiation at local noon(W/m2)
         srniln     ! reflected diffuse beam nir solar radiation at local noon(W/m2)

   REAL(r8), intent(out) :: &
         sabg_lyr(maxsnl+1:1)   ! solar absorbed by snow layers [W/m2]

! ----------------local variables ---------------------------------
    INTEGER  :: local_secs
    REAL(r8) :: radpsec, sabvg

    INTEGER ps, pe, pc
!=======================================================================

         sabvsun = 0.
         sabvsha = 0.
         parsun  = 0.
         parsha  = 0.

         sabg  = 0.
         sabg_lyr(:) = 0.

   IF (patchtype == 0) THEN

#ifdef PFT_CLASSIFICATION
         ps = patch_pft_s(ipatch)
         pe = patch_pft_e(ipatch)
         sabvsun_p(ps:pe) = 0.
         sabvsha_p(ps:pe) = 0.
         parsun_p(ps:pe)  = 0.
         parsha_p(ps:pe)  = 0.
#endif

#ifdef PC_CLASSIFICATION
         pc = patch2pc(ipatch)
         sabvsun_c(:,pc) = 0.
         sabvsha_c(:,pc) = 0.
         parsun_c(:,pc)  = 0.
         parsha_c(:,pc)  = 0.
#endif

   ENDIF
         IF (forc_sols+forc_soll+forc_solsd+forc_solld > 0.) THEN
            IF (patchtype < 4) THEN        !non lake and ocean
             ! Radiative fluxes onto surface
               parsun  = forc_sols*ssun(1,1) + forc_solsd*ssun(1,2)
               parsha  = forc_sols*ssha(1,1) + forc_solsd*ssha(1,2)
               sabvsun = forc_sols*ssun(1,1) + forc_solsd*ssun(1,2) &
                       + forc_soll*ssun(2,1) + forc_solld*ssun(2,2)
               sabvsha = forc_sols*ssha(1,1) + forc_solsd*ssha(1,2) &
                       + forc_soll*ssha(2,1) + forc_solld*ssha(2,2)
               sabvg   = forc_sols *(1.-alb(1,1)) + forc_soll *(1.-alb(2,1)) &
                       + forc_solsd*(1.-alb(1,2)) + forc_solld*(1.-alb(2,2))
               sabg    = sabvg - sabvsun - sabvsha

   IF (patchtype == 0) THEN

#ifdef PFT_CLASSIFICATION
               parsun_p(ps:pe)  = forc_sols*ssun_p(1,1,ps:pe) + forc_solsd*ssun_p(1,2,ps:pe)
               parsha_p(ps:pe)  = forc_sols*ssha_p(1,1,ps:pe) + forc_solsd*ssha_p(1,2,ps:pe)
               sabvsun_p(ps:pe) = forc_sols*ssun_p(1,1,ps:pe) + forc_solsd*ssun_p(1,2,ps:pe) &
                                + forc_soll*ssun_p(2,1,ps:pe) + forc_solld*ssun_p(2,2,ps:pe)
               sabvsha_p(ps:pe) = forc_sols*ssha_p(1,1,ps:pe) + forc_solsd*ssha_p(1,2,ps:pe) &
                                + forc_soll*ssha_p(2,1,ps:pe) + forc_solld*ssha_p(2,2,ps:pe)
#endif

#ifdef PC_CLASSIFICATION
               parsun_c(:,pc)  = forc_sols*ssun_c(1,1,:,pc) + forc_solsd*ssun_c(1,2,:,pc)
               parsha_c(:,pc)  = forc_sols*ssha_c(1,1,:,pc) + forc_solsd*ssha_c(1,2,:,pc)
               sabvsun_c(:,pc) = forc_sols*ssun_c(1,1,:,pc) + forc_solsd*ssun_c(1,2,:,pc) &
                               + forc_soll*ssun_c(2,1,:,pc) + forc_solld*ssun_c(2,2,:,pc)
               sabvsha_c(:,pc) = forc_sols*ssha_c(1,1,:,pc) + forc_solsd*ssha_c(1,2,:,pc) &
                               + forc_soll*ssha_c(2,1,:,pc) + forc_solld*ssha_c(2,2,:,pc)
#endif

   ENDIF
            ELSE               !lake or ocean
               sabvg = forc_sols *(1.-alb(1,1)) + forc_soll *(1.-alb(2,1)) &
                     + forc_solsd*(1.-alb(1,2)) + forc_solld*(1.-alb(2,2))
               sabg = sabvg
            ENDIF
#ifdef SNICAR
            ! normalization
            IF(sum(ssno(1,1,:))>0.) ssno(1,1,:) = (1-alb(1,1)-ssun(1,1)-ssha(1,1)) * ssno(1,1,:)/sum(ssno(1,1,:))
            IF(sum(ssno(1,2,:))>0.) ssno(1,2,:) = (1-alb(1,2)-ssun(1,2)-ssha(1,2)) * ssno(1,2,:)/sum(ssno(1,2,:))
            IF(sum(ssno(2,1,:))>0.) ssno(2,1,:) = (1-alb(2,1)-ssun(2,1)-ssha(2,1)) * ssno(2,1,:)/sum(ssno(2,1,:))
            IF(sum(ssno(2,2,:))>0.) ssno(2,2,:) = (1-alb(2,2)-ssun(2,2)-ssha(2,2)) * ssno(2,2,:)/sum(ssno(2,2,:))

            ! snow layer absorption
            sabg_lyr(:) = forc_sols*ssno(1,1,:) + forc_solsd*ssno(1,2,:) &
                        + forc_soll*ssno(2,1,:) + forc_solld*ssno(2,2,:)
#endif
         ENDIF

         solvd = forc_sols
         solvi = forc_solsd
         solnd = forc_soll
         solni = forc_solld
         srvd  = solvd*alb(1,1)
         srvi  = solvi*alb(1,2)
         srnd  = solnd*alb(2,1)
         srni  = solni*alb(2,2)
         sr    = srvd + srvi + srnd + srni

         !print *, "solar radiation balance check:", forc_sols+forc_soll+forc_solsd+forc_solld-&
         !   sabg-sabvsun-sabvsha-sr

       ! calculate the local secs
         radpsec = pi/12./3600.
         IF ( isgreenwich ) THEN
            local_secs = idate(3) + nint((dlon/radpsec)/deltim)*deltim
            local_secs = mod(local_secs,86400)
         ELSE
            local_secs = idate(3)
         ENDIF

         IF (local_secs == 86400/2) THEN
            solvdln = forc_sols
            solviln = forc_solsd
            solndln = forc_soll
            solniln = forc_solld
            srvdln  = solvdln*alb(1,1)
            srviln  = solviln*alb(1,2)
            srndln  = solndln*alb(2,1)
            srniln  = solniln*alb(2,2)
         ELSE
            solvdln = spval
            solviln = spval
            solndln = spval
            solniln = spval
            srvdln  = spval
            srviln  = spval
            srndln  = spval
            srniln  = spval
         ENDIF

   END SUBROUTINE netsolar

END MODULE MOD_NetSolar<|MERGE_RESOLUTION|>--- conflicted
+++ resolved
@@ -40,15 +40,9 @@
 ! Hua Yuan, 12/2022: calculated snow layer absorption by SNICAR model
 !
 ! !USES:
-<<<<<<< HEAD
    USE MOD_Precision
-   USE GlobalVars
+   USE MOD_Vars_Global
    USE MOD_TimeManager, only: isgreenwich
-=======
-   USE precision
-   USE MOD_Vars_Global
-   USE timemanager, only: isgreenwich
->>>>>>> 3e1016d9
 #ifdef PFT_CLASSIFICATION
    USE mod_landpft, only : patch_pft_s, patch_pft_e
    USE MOD_Vars_PFTimeInvars
