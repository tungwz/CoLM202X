#include <define.h>

MODULE MOD_Albedo

!-----------------------------------------------------------------------
 USE MOD_Precision
 IMPLICIT NONE
 SAVE

! PUBLIC MEMBER FUNCTIONS:
  PUBLIC :: albland
  PUBLIC :: SnowAlbedo
  PUBLIC :: snowage
  PUBLIC :: albocean


! PRIVATE MEMBER FUNCTIONS:
  PRIVATE :: twostream
#ifdef PFT_CLASSIFICATION
  PRIVATE :: twostream_mod
  PRIVATE :: twostream_wrap
#endif


!-----------------------------------------------------------------------

  CONTAINS

!-----------------------------------------------------------------------



  SUBROUTINE albland (ipatch, patchtype, deltim,&
                      soil_s_v_alb,soil_d_v_alb,soil_s_n_alb,soil_d_n_alb,&
                      chil,rho,tau,fveg,green,lai,sai,coszen,&
                      wt,fsno,scv,scvold,sag,ssw,pg_snow,t_grnd,t_soisno,dz_soisno,&
                      snl,wliq_soisno,wice_soisno,snw_rds,snofrz,&
                      mss_bcpho,mss_bcphi,mss_ocpho,mss_ocphi,&
                      mss_dst1,mss_dst2,mss_dst3,mss_dst4,&
                      alb,ssun,ssha,ssno,thermk,extkb,extkd)

!=======================================================================
! Calculates fragmented albedos (direct and diffuse) in
! wavelength regions split at 0.7um.
!
! (1) soil albedos: as in BATS formulations, which are the function of
!     soil color and moisture in the surface soil layer
! (2) snow albedos: as in BATS formulations, which are inferred from
!     the calculations of Wiscombe and Warren (1980) and the snow model
!     and data of Anderson(1976), and the function of snow age, grain size,
!     solar zenith angle, pollution, the amount of the fresh snow
! (3) canopy albedo: two-stream approximation model
! (4) glacier albedos: as in BATS, which are set to constants (0.8 for visible beam,
!     0.55 for near-infrared)
! (5) lake and wetland albedos: as in BATS, which depend on cosine solar zenith angle,
!     based on data in Henderson-Sellers (1986). The frozen lake and wetland albedos
!     are set to constants (0.6 for visible beam, 0.4 for near-infrared)
! (6) over the snow covered tile, the surface albedo is estimated by a linear
!     combination of albedos for snow, canopy and bare soil (or lake, wetland, glacier).
!
! Original author : Yongjiu Dai, 09/15/1999; 08/30/2002, 03/2014
!
! REVISIONS:
! Hua Yuan, 12/2019: added a wrap FUNCTION for PFT calculation, details see
!                    twostream_wrap() added a wrap FUNCTION for PC (3D) calculation,
!                    details see ThreeDCanopy_wrap()
!
! Hua Yuan, 03/2020: added an improved two-stream model, details see
!                    twostream_mod()
!
! Hua Yuan, 08/2020: account for stem optical property effects in twostream
!                    model
!
! Hua Yuan, 01/2023: CALL SNICAR model to calculate snow albedo&absorption,
!                    added SNICAR related variables
!=======================================================================

  USE MOD_Precision
  USE MOD_Vars_Global
  USE MOD_Const_Physical, only: tfrz
#ifdef PFT_CLASSIFICATION
  USE MOD_LandPFT, only: patch_pft_s, patch_pft_e
  USE MOD_Vars_PFTimeInvars
  USE MOD_Vars_PFTimeVars
#endif
#ifdef PC_CLASSIFICATION
  USE MOD_LandPC
  USE MOD_Vars_PCTimeInvars
  USE MOD_Vars_PCTimeVars
#endif
  ! SNICAR
  USE MOD_Aerosol,    only: AerosolMasses
  USE MOD_SnowSnicar,  only: SnowAge_grain
#ifdef PC_CLASSIFICATION
  USE MOD_ThreeDCanopy, only: ThreeDCanopy_wrap
#endif

  IMPLICIT NONE

!------------------------- Dummy Arguments -----------------------------
! ground cover index
 INTEGER, intent(in) :: &
      ipatch,   & ! patch index
      patchtype   ! land water type (0=soil, 1=urban or built-up, 2=wetland,
                  ! 3=land ice, 4=deep lake, 5=shallow lake)
 INTEGER, intent(in) :: &
      snl         ! number of snow layers

                  ! parameters
 REAL(r8), intent(in) :: &
      deltim,       &! seconds in a time step [second]
      soil_s_v_alb, &! albedo of visible of the saturated soil
      soil_d_v_alb, &! albedo of visible of the dry soil
      soil_s_n_alb, &! albedo of near infrared of the saturated soil
      soil_d_n_alb, &! albedo of near infrared of the dry soil
      chil,      &! leaf angle distribution factor
      rho(2,2),  &! leaf reflectance (iw=iband, il=life and dead)
      tau(2,2),  &! leaf transmittance (iw=iband, il=life and dead)
      fveg,      &! fractional vegetation cover [-]
      green,     &! green leaf fraction
      lai,       &! leaf area index (LAI+SAI) [m2/m2]
      sai,       &! stem area index (LAI+SAI) [m2/m2]

                  ! variables
      coszen,    &! cosine of solar zenith angle [-]
      wt,        &! fraction of vegetation covered by snow [-]
      fsno,      &! fraction of soil covered by snow [-]
      ssw,       &! water volumetric content of soil surface layer [m3/m3]
      scv,       &! snow cover, water equivalent [mm]
      scvold,    &! snow cover for previous time step [mm]
      pg_snow,   &! snowfall onto ground including canopy runoff [kg/(m2 s)]
      t_grnd      ! ground surface temperature [K]

 REAL(r8), intent(in) :: &
      wliq_soisno  ( maxsnl+1:0 ), &! liquid water (kg/m2)
      wice_soisno  ( maxsnl+1:0 ), &! ice lens (kg/m2)
      snofrz       ( maxsnl+1:0 ), &! snow freezing rate (col,lyr) [kg m-2 s-1]
      t_soisno     ( maxsnl+1:1 ), &! soil + snow layer temperature [K]
      dz_soisno    ( maxsnl+1:1 )   ! layer thickness (m)

 REAL(r8), intent(inout) :: &
      snw_rds      ( maxsnl+1:0 ), &! effective grain radius (col,lyr) [microns, m-6]
      mss_bcpho    ( maxsnl+1:0 ), &! mass of hydrophobic BC in snow  (col,lyr) [kg]
      mss_bcphi    ( maxsnl+1:0 ), &! mass of hydrophillic BC in snow (col,lyr) [kg]
      mss_ocpho    ( maxsnl+1:0 ), &! mass of hydrophobic OC in snow  (col,lyr) [kg]
      mss_ocphi    ( maxsnl+1:0 ), &! mass of hydrophillic OC in snow (col,lyr) [kg]
      mss_dst1     ( maxsnl+1:0 ), &! mass of dust species 1 in snow  (col,lyr) [kg]
      mss_dst2     ( maxsnl+1:0 ), &! mass of dust species 2 in snow  (col,lyr) [kg]
      mss_dst3     ( maxsnl+1:0 ), &! mass of dust species 3 in snow  (col,lyr) [kg]
      mss_dst4     ( maxsnl+1:0 )   ! mass of dust species 4 in snow  (col,lyr) [kg]

 REAL(r8), intent(inout) :: sag     ! non dimensional snow age [-]

 REAL(r8), intent(out) :: &
      alb(2,2),  &! averaged albedo [-]
      ssun(2,2), &! sunlit canopy absorption for solar radiation
      ssha(2,2), &! shaded canopy absorption for solar radiation,
                  ! normalized by the incident flux
      thermk,    &! canopy gap fraction for tir radiation
      extkb,     &! (k, g(mu)/mu) direct solar extinction coefficient
      extkd       ! diffuse and scattered diffuse PAR extinction coefficient

 REAL(r8), intent(out) :: &
      ssno(2,2,maxsnl+1:1) ! snow absorption [-]

!-------------------------- Local variables ----------------------------
 INTEGER         &!
      iw,        &! wavelength (1=visible, 2=near-infrared)
      id,        &! 1=direct, 2=diffuse
      k           ! looping indx

 REAL(r8)        &!
      age,       &! factor to reduce visible snow alb due to snow age [-]
      albg0,     &! temporary varaiable [-]
      albsno(2,2),&! snow albedo [-]
      albsno_pur(2,2),&! snow albedo [-]
      albsno_bc (2,2),&! snow albedo [-]
      albsno_oc (2,2),&! snow albedo [-]
      albsno_dst(2,2),&! snow albedo [-]
      albg(2,2), &! albedo, ground
      albv(2,2), &! albedo, vegetation [-]
      alb_s_inc, &! decrease in soil albedo due to wetness [-]
      beta0,     &! upscattering parameter for direct beam [-]
      cff,       &! snow alb correction factor for zenith angle > 60 [-]
      conn,      &! constant (=0.5) for visible snow alb calculation [-]
      cons,      &! constant (=0.2) for nir snow albedo calculation [-]
      czen,      &! cosine of solar zenith angle > 0 [-]
      czf,       &! solar zenith correction for new snow albedo [-]
      dfalbl,    &! snow albedo for diffuse nir radiation [-]
      dfalbs,    &! snow albedo for diffuse visible solar radiation [-]
      dralbl,    &! snow albedo for visible radiation [-]
      dralbs,    &! snow albedo for near infrared radiation [-]
      fsol1,     &! solar flux fraction for wavelength < 0.7 micron [-]
      fsol2,     &! solar flux fraction for wavelength > 0.7 micron [-]
      lsai,      &! leaf and stem area index (LAI+SAI) [m2/m2]
      scat(2),   &! single scattering albedo for vir/nir beam [-]
      sl,        &! factor that helps control alb zenith dependence [-]
      snal0,     &! alb for visible,incident on new snow (zen ang<60) [-]
      snal1,     &! alb for NIR, incident on new snow (zen angle<60) [-]
      upscat,    &! upward scattered fraction for direct beam [-]
      tran(2,2)   ! canopy transmittances for solar radiation

   INTEGER ps, pe, pc
   LOGICAL do_capsnow      ! true => do snow capping
   logical use_snicar_frc  ! true: if radiative forcing is being calculated, first estimate clean-snow albedo
   logical use_snicar_ad   ! true: use SNICAR_AD_RT, false: use SNICAR_RT

   REAL(r8) snwcp_ice      ! excess precipitation due to snow capping [kg m-2 s-1]
   REAL(r8) mss_cnc_bcphi ( maxsnl+1:0 )     !mass concentration of hydrophilic BC (col,lyr) [kg/kg]
   REAL(r8) mss_cnc_bcpho ( maxsnl+1:0 )     !mass concentration of hydrophobic BC (col,lyr) [kg/kg]
   REAL(r8) mss_cnc_ocphi ( maxsnl+1:0 )     !mass concentration of hydrophilic OC (col,lyr) [kg/kg]
   REAL(r8) mss_cnc_ocpho ( maxsnl+1:0 )     !mass concentration of hydrophobic OC (col,lyr) [kg/kg]
   REAL(r8) mss_cnc_dst1  ( maxsnl+1:0 )     !mass concentration of dust aerosol species 1 (col,lyr) [kg/kg]
   REAL(r8) mss_cnc_dst2  ( maxsnl+1:0 )     !mass concentration of dust aerosol species 2 (col,lyr) [kg/kg]
   REAL(r8) mss_cnc_dst3  ( maxsnl+1:0 )     !mass concentration of dust aerosol species 3 (col,lyr) [kg/kg]
   REAL(r8) mss_cnc_dst4  ( maxsnl+1:0 )     !mass concentration of dust aerosol species 4 (col,lyr) [kg/kg]

! ----------------------------------------------------------------------
! 1. Initial set
! ----------------------------------------------------------------------
! division of solar flux for wavelength less or greater than 0.7 micron
      fsol1 = 0.5      ! shortwave
      fsol2 = 0.5      ! longwave

! short and long wave albedo for new snow
      snal0 = 0.85     ! shortwave
      snal1 = 0.65     ! long wave

! set initial leaf scattering reflectance. Note: "scat" may use different
! value for different vegetation latter
      beta0 = 0.5
      scat(1) = 0.15
      scat(2) = 0.85

! ----------------------------------------------------------------------
! set default soil and vegetation albedos and solar absorption
      alb (:,:) = 0. ! averaged
      albg(:,:) = 0. ! ground
      albv(:,:) = 0. ! vegetation
      ssun(:,:) = 0.
      ssha(:,:) = 0.
      thermk    = 1.e-3
      extkb     = 1.
      extkd     = 0.718

      albsno    (:,:) = 0.     !set initial snow albedo
      albsno_pur(:,:) = 0.     !set initial snow albedo
      albsno_bc (:,:) = 0.     !set initial snow albedo
      albsno_oc (:,:) = 0.     !set initial snow albedo
      albsno_dst(:,:) = 0.     !set initial snow albedo
      ssno    (:,:,:) = 0.     !set initial snow absorption
      ssno(:,:,snl+1) = 1.     !set initial snow absorption

IF (patchtype == 0) THEN
#ifdef PFT_CLASSIFICATION
      ps = patch_pft_s(ipatch)
      pe = patch_pft_e(ipatch)
      ssun_p(:,:,ps:pe) = 0.
      ssha_p(:,:,ps:pe) = 0.
      thermk_p(ps:pe)   = 1.e-3
      extkb_p(ps:pe)    = 1.
      extkd_p(ps:pe)    = 0.718
#endif

#ifdef PC_CLASSIFICATION
      pc = patch2pc(ipatch)
      ssun_c(:,:,:,pc) = 0.
      ssha_c(:,:,:,pc) = 0.
      thermk_c(:,pc)   = 1.e-3
      fshade_c(:,pc)   = pcfrac(:,pc)
      fshade_c(0,pc)   = 0.
      extkb_c(:,pc)    = 1.
      extkd_c(:,pc)    = 0.718
#endif
ENDIF

! ----------------------------------------------------------------------
!  Calculate column-integrated aerosol masses, and
!  mass concentrations for radiative calculations and output
!  (based on new snow level state, after SnowFilter is rebuilt.
!  NEEDS TO BE AFTER SnowFiler is rebuilt, otherwise there
!  can be zero snow layers but an active column in filter)

      snwcp_ice   = 0.0       !excess precipitation due to snow capping [kg m-2 s-1]
      do_capsnow  = .false.   !true => DO snow capping

      CALL AerosolMasses( snl ,do_capsnow ,&
           wice_soisno(:0),wliq_soisno(:0),snwcp_ice      ,snw_rds       ,&

           mss_bcpho     ,mss_bcphi       ,mss_ocpho      ,mss_ocphi     ,&
           mss_dst1      ,mss_dst2        ,mss_dst3       ,mss_dst4      ,&

           mss_cnc_bcphi ,mss_cnc_bcpho   ,mss_cnc_ocphi  ,mss_cnc_ocpho ,&
           mss_cnc_dst1  ,mss_cnc_dst2    ,mss_cnc_dst3   ,mss_cnc_dst4  )

! ----------------------------------------------------------------------
! Snow aging routine based on Flanner and Zender (2006), Linking snowpack
! microphysics and albedo evolution, JGR, and Brun (1989), Investigation of
! wet-snow metamorphism in respect of liquid-water content, Ann. Glaciol.

      CALL SnowAge_grain(   deltim ,snl    ,dz_soisno(:1)  ,&
           pg_snow         ,snwcp_ice      ,snofrz         ,&

           do_capsnow      ,fsno           ,scv            ,&
           wliq_soisno (:0),wice_soisno(:0),&
           t_soisno    (:1),t_grnd         ,&
           snw_rds         )

! ----------------------------------------------------------------------

      lsai=lai+sai
      IF(coszen<=0.) THEN
         RETURN  !only do albedo when coszen > 0
      ENDIF

      czen=max(coszen,0.001)

! ----------------------------------------------------------------------
! 2. get albedo over land
! ----------------------------------------------------------------------
! 2.1 bare soil albedos, depends on moisture
      IF(patchtype<=2)THEN    ! wetland, permanent ice and water
         alb_s_inc = max(0.11-0.40*ssw, 0.)
         albg(1,1) = min(soil_s_v_alb + alb_s_inc, soil_d_v_alb)
         albg(2,1) = min(soil_s_n_alb + alb_s_inc, soil_d_n_alb)
         albg(:,2) = albg(:,1)         !diffused albedos for bare soil

! 2.2 albedos for permanent ice sheet.
      ELSE IF(patchtype==3) THEN       !permanent ice sheet
         albg(1,:) = 0.8
         albg(2,:) = 0.55

! 2.3 albedo for inland water (NOTE: wetland is removed)
      ELSE IF(patchtype>=4) THEN
         albg0 = 0.05/(czen+0.15)
         albg(:,1) = albg0
         albg(:,2) = 0.1               !Subin (2012)

         IF(t_grnd<tfrz)THEN               !frozen lake and wetland
            albg(1,:) = 0.6
            albg(2,:) = 0.4
         ENDIF
      ENDIF

! ----------------------------------------------------------------------
! 3. albedo for snow cover.
!    snow albedo depends on snow-age, zenith angle, and thickness
!    of snow age gives reduction of visible radiation
! ----------------------------------------------------------------------
      IF(scv>0.)THEN

#ifndef SNICAR
         cons = 0.2
         conn = 0.5
         sl  = 2.0           !sl helps control albedo zenith dependence

         ! 05/02/2023, Dai: move from CoLMMAIN.F90
         ! update the snow age
         IF (snl == 0) sag=0.
         CALL snowage (deltim,t_grnd,scv,scvold,sag)

         ! correction for snow age
         age = 1.-1./(1.+sag) !correction for snow age
         dfalbs = snal0*(1.-cons*age)

         ! czf corrects albedo of new snow for solar zenith
         cff    = ((1.+1./sl)/(1.+czen*2.*sl )- 1./sl)
         cff    = max(cff,0.)
         czf    = 0.4*cff*(1.-dfalbs)
         dralbs = dfalbs+czf
         dfalbl = snal1*(1.-conn*age)
         czf    = 0.4*cff*(1.-dfalbl)
         dralbl = dfalbl+czf

         albsno(1,1) = dralbs
         albsno(2,1) = dralbl
         albsno(1,2) = dfalbs
         albsno(2,2) = dfalbl

#else
         ! 01/09/2023, yuan: CALL SNICAR to snow albedo
         !NOTE: need soil albedo, so put it here (after 2. albedo for snow cover)

         use_snicar_frc = .false.  !  true: if radiative forcing is being calculated, first estimate clean-snow albedo
         use_snicar_ad  = .true.   !  use true: use SNICAR_AD_RT, false: use SNICAR_RT

         CALL SnowAlbedo(     use_snicar_frc ,use_snicar_ad  ,coszen         ,&
              albg(:,1)      ,albg(:,2)      ,snl            ,fsno           ,&
              scv            ,wliq_soisno    ,wice_soisno    ,snw_rds        ,&

              mss_cnc_bcphi  ,mss_cnc_bcpho  ,mss_cnc_ocphi  ,mss_cnc_ocpho  ,&
              mss_cnc_dst1   ,mss_cnc_dst2   ,mss_cnc_dst3   ,mss_cnc_dst4   ,&

              albsno(:,1)    ,albsno(:,2)    ,albsno_pur(:,1),albsno_pur(:,2),&
              albsno_bc(:,1) ,albsno_bc(:,2) ,albsno_oc(:,1) ,albsno_oc(:,2) ,&
              albsno_dst(:,1),albsno_dst(:,2),ssno(1,1,:)    ,ssno(2,1,:)    ,&
              ssno(1,2,:)    ,ssno(2,2,:)    )

         ! IF no snow layer exist
         IF (snl == 0) THEN
            ssno(:,:,1) = ssno(:,:,1) + ssno(:,:,0)
            ssno(:,:,0) = 0.
         END IF
#endif
      ENDIF

! 3.1 correction due to snow cover
      albg(:,:) = (1.-fsno)*albg(:,:) + fsno*albsno(:,:)
      alb(:,:)  = albg(:,:)

! ----------------------------------------------------------------------
! 4. canopy albedos : two stream approximation
! ----------------------------------------------------------------------
      IF (lai+sai > 1e-6) THEN

IF (patchtype == 0) THEN
#if(defined USGS_CLASSIFICATION || defined IGBP_CLASSIFICATION)
         CALL twostream (chil,rho,tau,green,lai,sai,&
                         czen,albg,albv,tran,thermk,extkb,extkd,ssun,ssha)

         albv(:,:) = (1.-wt)*albv(:,:) + wt*albsno(:,:)
         alb(:,:)  = (1.-fveg)*albg(:,:) + fveg*albv(:,:)
#endif

#ifdef PFT_CLASSIFICATION
         CALL twostream_wrap (ipatch, czen, albg, &
                              albv, tran, ssun, ssha)
         alb(:,:) = albv(:,:)
#endif

#ifdef PC_CLASSIFICATION
         CALL ThreeDCanopy_wrap (ipatch, czen, albg, albv, ssun, ssha)
         alb(:,:) = albv(:,:)
#endif
      ELSE
         CALL twostream (chil,rho,tau,green,lai,sai,&
                         czen,albg,albv,tran,thermk,extkb,extkd,ssun,ssha)

         albv(:,:) = (1.-wt)*albv(:,:) + wt*albsno(:,:)
         alb(:,:)  = (1.-fveg)*albg(:,:) + fveg*albv(:,:)
ENDIF
      ENDIF

!-----------------------------------------------------------------------

  END SUBROUTINE albland



  SUBROUTINE twostream ( chil, rho, tau, green, lai, sai, &
             coszen, albg, albv, tran, thermk, extkb, extkd, ssun, ssha )

!-----------------------------------------------------------------------
!
!     calculation of canopy albedos via two stream approximation (direct
!     and diffuse ) and partition of incident solar
!
! Original author: Yongjiu Dai, June 11, 2001
!
!-----------------------------------------------------------------------

  USE MOD_Precision
  IMPLICIT NONE

! parameters
  REAL(r8), intent(in) :: &
          ! static parameters associated with vegetation type
            chil,          &! leaf angle distribution factor
            rho(2,2),      &! leaf reflectance (iw=iband, il=life and dead)
            tau(2,2),      &! leaf transmittance (iw=iband, il=life and dead)

          ! time-space varying vegetation parameters
            green,         &! green leaf fraction
            lai,           &! leaf area index of exposed canopy (snow-free)
            sai             ! stem area index

! environmental variables
  REAL(r8), intent(in) :: &
            coszen,        &! consine of solar zenith angle
            albg(2,2)       ! albedos of ground

! output
  REAL(r8), intent(out) :: &
            albv(2,2),     &! albedo, vegetation [-]
            tran(2,2),     &! canopy transmittances for solar radiation
            thermk,        &! canopy gap fraction for tir radiation
            extkb,         &! (k, g(mu)/mu) direct solar extinction coefficient
            extkd,         &! diffuse and scattered diffuse PAR extinction coefficient
            ssun(2,2),     &! sunlit canopy absorption for solar radiation
            ssha(2,2)       ! shaded canopy absorption for solar radiation,
                            ! normalized by the incident flux

!-------------------------- local -----------------------------------
  REAL(r8) :: &
           lsai,           &! lai+sai
           sai_,           &! sai=0 for USGS, no stem
           phi1,           &! (phi-1)
           phi2,           &! (phi-2)
           scat,           &! (omega)
           proj,           &! (g(mu))
           zmu,            &! (int(mu/g(mu))
           zmu2,           &! (zmu * zmu)
           as,             &! (a-s(mu))
           upscat,         &! (omega-beta)
           betao,          &! (beta-0)
           psi,            &! (h)

           be,             &! (b)
           ce,             &! (c)
           de,             &! (d)
           fe,             &! (f)

           power1,         &! (h*lai)
           power2,         &! (k*lai)
           power3,         &!

           sigma,          &!
           s1,             &!
           s2,             &!
           p1,             &!
           p2,             &!
           p3,             &!
           p4,             &!
           f1,             &!
           f2,             &!
           h1,             &!
           h4,             &!
           m1,             &!
           m2,             &!
           m3,             &!
           n1,             &!
           n2,             &!
           n3,             &!

           hh1,            &! (h1/sigma)
           hh2,            &! (h2)
           hh3,            &! (h3)
           hh4,            &! (h4/sigma)
           hh5,            &! (h5)
           hh6,            &! (h6)
           hh7,            &! (h7)
           hh8,            &! (h8)
           hh9,            &! (h9)
           hh10,           &! (h10)

           eup(2,2),       &! (integral of i_up*exp(-kx) )
           edown(2,2)       ! (integral of i_down*exp(-kx) )

  INTEGER iw                !

!-----------------------------------------------------------------------
! projected area of phytoelements in direction of mu and
! average inverse diffuse optical depth per unit leaf area

      phi1 = 0.5 - 0.633 * chil - 0.33 * chil * chil
      phi2 = 0.877 * ( 1. - 2. * phi1 )

      proj = phi1 + phi2 * coszen
      extkb = (phi1 + phi2 * coszen) / coszen

      extkd = 0.719

      IF (abs(phi1).gt.1.e-6 .and. abs(phi2).gt.1.e-6) THEN
         zmu = 1. / phi2 * ( 1. - phi1 / phi2 * log ( ( phi1 + phi2 ) / phi1 ) )
      ELSE IF (abs(phi1).le.1.e-6) THEN
         zmu = 1./0.877
      ELSE IF (abs(phi2).le.1.e-6) THEN
         zmu = 1./(2.*phi1)
      ENDIF
      zmu2 = zmu * zmu

#if(defined USGS_CLASSIFICATION)
      ! yuan: to be consistance with CoLM2014, no stem considered
      ! for twostream and leaf optical property calculations
      sai_ = 0.
#else
      sai_ = sai
#endif

      lsai   = lai + sai_
      power3 = (lai+sai) / zmu
      power3 = min( 50., power3 )
      power3 = max( 1.e-5, power3 )
      thermk = exp(-power3)

      DO iw = 1, 2    ! WAVE_BAND_LOOP

!-----------------------------------------------------------------------
!     calculate average scattering coefficient, leaf projection and
!     other coefficients for two-stream model.
!-----------------------------------------------------------------------

! account for stem optical property effects
      scat = lai/lsai * ( tau(iw,1) + rho(iw,1) ) + &
            sai_/lsai * ( tau(iw,2) + rho(iw,2) )

      as = scat / 2. * proj / ( proj + coszen * phi2 )
      as = as * ( 1. - coszen * phi1 / ( proj + coszen * phi2 ) * &
               log ( ( proj + coszen * phi2 + coszen * phi1 ) / ( coszen * phi1 ) ) )

! account for stem optical property effects
      upscat = lai/lsai*tau(iw,1) + sai_/lsai*tau(iw,2)
      ! 09/12/2014, yuan: a bug, change 1. - chil -> 1. + chil
      upscat = 0.5 * ( scat + ( scat - 2. * upscat ) * &
               (( 1. + chil ) / 2. ) ** 2 )
      betao = ( 1. + zmu * extkb ) / ( scat * zmu * extkb ) * as

!-----------------------------------------------------------------------
!     intermediate variables identified in appendix of SE-85.
!-----------------------------------------------------------------------

      be = 1. - scat + upscat
      ce = upscat
      de = scat * zmu * extkb * betao
      fe = scat * zmu * extkb * ( 1. - betao )

      psi = sqrt(be**2 - ce**2)/zmu
      power1 = min( psi*lsai, 50. )
      power2 = min( extkb*lsai, 50. )
      s1 = exp( - power1 )
      s2 = exp( - power2 )

!-----------------------------------------------------------------------
!     calculation of direct albedos and canopy transmittances.
!     albv(iw,1)     ( i-up )
!     tran(iw,irad)  ( i-down )
!-----------------------------------------------------------------------

      p1 = be + zmu * psi
      p2 = be - zmu * psi
      p3 = be + zmu * extkb
      p4 = be - zmu * extkb

      f1 = 1. - albg(iw,2)*p1/ce
      f2 = 1. - albg(iw,2)*p2/ce

      h1 = - ( de * p4 + ce * fe )
      h4 = - ( fe * p3 + ce * de )

      sigma = ( zmu * extkb ) ** 2 + ( ce**2 - be**2 )

      IF (abs(sigma) .gt. 1.e-10) THEN     !<======

         hh1 = h1 / sigma
         hh4 = h4 / sigma

         m1 = f1 * s1
         m2 = f2 / s1
         m3 = ( albg(iw,1) - ( hh1 - albg(iw,2) * hh4 ) ) * s2

         n1 = p1 / ce
         n2 = p2 / ce
         n3 = - hh4

         hh2 = (m3*n2 - m2*n3) / (m1*n2 - m2*n1)
         hh3 = (m3*n1 - m1*n3) / (m2*n1 - m1*n2)

         hh5 = hh2 * p1 / ce
         hh6 = hh3 * p2 / ce

         albv(iw,1) = hh1 + hh2 + hh3
         tran(iw,1) = hh4 * s2 + hh5 * s1 + hh6 / s1

         eup(iw,1) = hh1 * (1. - s2*s2) / (2.*extkb) &
                   + hh2 * (1. - s1*s2) / (extkb + psi) &
                   + hh3 * (1. - s2/s1) / (extkb - psi)

         edown(iw,1) = hh4 * (1. - s2*s2) / (2.*extkb) &
                     + hh5 * (1. - s1*s2) / (extkb + psi) &
                     + hh6 * (1. - s2/s1) / (extkb - psi)

      ELSE                               !<======

         m1 = f1 * s1
         m2 = f2 / s1
         m3 = h1 / zmu2 * ( lsai + 1. / (2.*extkb) ) * s2 &
            + albg(iw,2) / ce * ( - h1 / (2.*extkb) / zmu2 * &
              ( p3*lsai + p4 / (2.*extkb) ) - de ) * s2 &
            + albg(iw,1) * s2

         n1 = p1 / ce
         n2 = p2 / ce
         n3 = 1./ce * ( h1*p4 / (4.*extkb*extkb) / zmu2 + de)

         hh2 = (m3*n2 - m2*n3) / (m1*n2 - m2*n1)
         hh3 = (m3*n1 - m1*n3) / (m2*n1 - m1*n2)

         hh5 = hh2 * p1 / ce
         hh6 = hh3 * p2 / ce

         albv(iw,1) =  - h1 / (2.*extkb*zmu2) + hh2 + hh3
         tran(iw,1) = 1./ce * ( -h1 / (2.*extkb*zmu2) * &
                                ( p3*lsai + p4 / (2.*extkb) ) - de ) * s2 &
                     + hh5 * s1 + hh6 / s1

         eup(iw,1) = (hh2 - h1/(2.*extkb*zmu2)) * (1. - s2*s2) / (2.*extkb) &
                   + hh3 * (lsai - 0.) &
                   + h1/(2.*extkb*zmu2) * ( lsai*s2*s2 - (1. - s2*s2)/(2.*extkb) )

         edown(iw,1) = (hh5 - (h1*p4/(4.*extkb*extkb*zmu) + de)/ce) * &
                             (1. - s2*s2) / (2.*extkb) &
                     + hh6 * (lsai - 0.) &
                     + h1*p3/(ce*4.*extkb*extkb*zmu2) * &
                                         ( lsai*s2*s2 - (1. - s2*s2)/(2.*extkb) )

      ENDIF                              !<======

      ssun(iw,1) = (1.-scat) * ( 1.-s2 + 1. / zmu * (eup(iw,1) + edown(iw,1)) )
      ssha(iw,1) = scat * (1.-s2) &
               + ( albg(iw,2)*tran(iw,1) + albg(iw,1)*s2 - tran(iw,1) ) - albv(iw,1) &
               - ( 1. - scat ) / zmu * ( eup(iw,1) + edown(iw,1) )

!-----------------------------------------------------------------------
!     calculation of diffuse albedos and canopy transmittances
!     albv(iw,2) ( i-up )
!     tran(iw,2) ( i-down )
!-----------------------------------------------------------------------

      m1 = f1 * s1
      m2 = f2 / s1
      m3 = 0.

      n1 = p1 / ce
      n2 = p2 / ce
      n3 = 1.

      hh7 = -m2 / (m1*n2 - m2*n1)
      hh8 = -m1 / (m2*n1 - m1*n2)

      hh9 = hh7 * p1 / ce
      hh10 = hh8 * p2 / ce

      albv(iw,2) =  hh7 + hh8
      tran(iw,2) = hh9 * s1 + hh10 / s1

      IF (abs(sigma) .gt. 1.e-10) THEN
         eup(iw,2)   = hh7 * (1. - s1*s2) / (extkb + psi) &
                     + hh8 * (1. - s2/s1) / (extkb - psi)
         edown(iw,2) = hh9 * (1. - s1*s2) / (extkb + psi) &
                     + hh10 * (1. - s2/s1) / (extkb - psi)
      ELSE
         eup(iw,2)   = hh7 * (1. - s1*s2) / ( extkb + psi) + hh8 * (lsai - 0.)
         edown(iw,2) = hh9 * (1. - s1*s2) / ( extkb + psi) + hh10 * (lsai - 0.)
      ENDIF

      ssun(iw,2) = (1.-scat) / zmu * (eup(iw,2) + edown(iw,2))
      ssha(iw,2) = tran(iw,2) * ( albg(iw,2) -1. ) - ( albv(iw,2) - 1. ) &
                 - ( 1. - scat ) / zmu * ( eup(iw,2) + edown(iw,2) )

      ENDDO           ! WAVE_BAND_LOOP

  END SUBROUTINE twostream

#ifdef PFT_CLASSIFICATION
  SUBROUTINE twostream_mod ( chil, rho, tau, green, lai, sai, &
             coszen, albg, albv, tran, thermk, extkb, extkd, ssun, ssha )

!-----------------------------------------------------------------------
!
! !DESCRIPTION:
!     An improved two stream approximation
!
! Original author: Yongjiu Dai, June 11, 2001
!                  Hua Yuan, 03/2020
!
! REFERENCES:
! 1) Yuan, H., Dai, Y., Dickinson, R. E., Pinty, B., Shangguan, W., Zhang, S.,
! et al. (2017). Reexamination and further development of two-stream canopy
! radiative transfer models for global land modeling. Journal of Advances in
! Modeling Earth Systems, 9(1), 113–129. https://doi.org/10.1002/2016MS000773
!
!-----------------------------------------------------------------------

  USE MOD_Precision
  IMPLICIT NONE

! parameters
  REAL(r8), intent(in) :: &
          ! static parameters associated with vegetation TYPE
            chil,          &! leaf angle distribution factor
            rho(2,2),      &! leaf reflectance (iw=iband, il=life and dead)
            tau(2,2),      &! leaf transmittance (iw=iband, il=life and dead)

          ! time-space varying vegetation parameters
            green,         &! green leaf fraction
            lai,           &! leaf area index of exposed canopy (snow-free)
            sai             ! stem area index

! environmental variables
  REAL(r8), intent(in) :: &
            coszen,        &! consine of solar zenith angle
            albg(2,2)       ! albedos of ground

! output
  REAL(r8), intent(out) :: &
            albv(2,2),     &! albedo, vegetation [-]
            tran(2,2),     &! canopy transmittances for solar radiation
            thermk,        &! canopy gap fraction for tir radiation
            extkb,         &! (k, g(mu)/mu) direct solar extinction coefficient
            extkd,         &! diffuse and scattered diffuse PAR extinction coefficient
            ssun(2,2),     &! sunlit canopy absorption for solar radiation
            ssha(2,2)       ! shaded canopy absorption for solar radiation,
                            ! normalized by the incident flux

!-------------------------- local -----------------------------------
  REAL(r8) :: &
           lsai,           &! lai+sai
           phi1,           &! (phi-1)
           phi2,           &! (phi-2)
           scat,           &! (omega)
           proj,           &! (g(mu))
           zmu,            &! (int(mu/g(mu))
           zmu2,           &! (zmu * zmu)
           as,             &! (a-s(mu))
           upscat,         &! (omega-beta)
           betao,          &! (beta-0)
           psi,            &! (h)

           be,             &! (b)
           ce,             &! (c)
           de,             &! (d)
           fe,             &! (f)

           power1,         &! (h*lai)
           power2,         &! (k*lai)
           power3,         &!

           sigma,          &!
           s1,             &!
           s2,             &!
           p1,             &!
           p2,             &!
           p3,             &!
           p4,             &!
           f1,             &!
           f2,             &!
           h1,             &!
           h4,             &!
           m1,             &!
           m2,             &!
           m3,             &!
           n1,             &!
           n2,             &!
           n3,             &!

           hh1,            &! (h1/sigma)
           hh2,            &! (h2)
           hh3,            &! (h3)
           hh4,            &! (h4/sigma)
           hh5,            &! (h5)
           hh6,            &! (h6)
           hh7,            &! (h7)
           hh8,            &! (h8)
           hh9,            &! (h9)
           hh10,           &! (h10)

           eup,            &! (integral of i_up*exp(-kx) )
           edw              ! (integral of i_down*exp(-kx) )

  INTEGER iw                ! band loop index
  INTEGER ic                ! direct/diffuse loop index

  ! variables for modified version
  REAL(r8) :: cosz, theta, cosdif, albgblk
  REAL(r8) :: tmptau, wrho, wtau
  REAL(r8) :: s2d, extkbd, sall(2,2), q, ssun_rev

!-----------------------------------------------------------------------
! projected area of phytoelements in direction of mu and
! average inverse diffuse optical depth per unit leaf area

      phi1 = 0.5 - 0.633 * chil - 0.33 * chil * chil
      phi2 = 0.877 * ( 1. - 2. * phi1 )

      extkd = 0.719

      IF (abs(phi1).gt.1.e-6 .and. abs(phi2).gt.1.e-6) THEN
         zmu = 1. / phi2 * ( 1. - phi1 / phi2 * log ( ( phi1 + phi2 ) / phi1 ) )
      ELSE IF (abs(phi1).le.1.e-6) THEN
         zmu = 1./0.877
      ELSE IF (abs(phi2).le.1.e-6) THEN
         zmu = 1./(2.*phi1)
      ENDIF
      zmu2 = zmu * zmu

      lsai   = lai + sai
      power3 = lsai / zmu
      power3 = min( 50., power3 )
      power3 = max( 1.e-5, power3 )
      thermk = exp(-power3)

      tmptau = 0.5_r8 * lsai
      cosdif = - tmptau / log(exp(-0.87_r8*tmptau) / (1+0.92_r8*tmptau))

      ! black ground case
      albgblk = 1.e-6_r8

      DO iw = 1, 2    ! WAVE_BAND_LOOP

      ! ic 1: incident direct; 2: incident diffuse
      DO ic = 1, 2

      IF (ic == 2) THEN
         cosz = max(0.001_r8, cosdif)
         theta = acos(cosz)
         theta = theta/3.14159*180

         theta = theta + chil*5._r8
         cosz = cos(theta/180*3.14159)
      ELSE
         cosz = coszen
      ENDIF

      proj = phi1 + phi2 * cosz
      extkb = (phi1 + phi2 * cosz) / cosz

!-----------------------------------------------------------------------
!     calculate average scattering coefficient, leaf projection and
!     other coefficients for two-stream model.
!-----------------------------------------------------------------------

! + stem optical properties
      wtau = lai/lsai*tau(iw,1) + sai/lsai*tau(iw,2)
      wrho = lai/lsai*rho(iw,1) + sai/lsai*rho(iw,2)

      scat = wtau + wrho

      as = scat / 2. * proj / ( proj + cosz * phi2 )
      as = as * ( 1. - cosz * phi1 / ( proj + cosz * phi2 ) * &
               log ( ( proj + cosz * phi2 + cosz * phi1 ) / ( cosz * phi1 ) ) )

! + stem optical properties
      ! scat ~ omega
      ! upscat ~ betail*scat
      ! betao ~ betadl
      ! scat-2.*upscat ~ rho - tau
      upscat = lai/lsai*tau(iw,1) + sai/lsai*tau(iw,2)
      upscat = 0.5 * ( scat + ( scat - 2. * upscat ) * &
               (( 1. + chil ) / 2. ) ** 2 )
      betao = ( 1. + zmu * extkb ) / ( scat * zmu * extkb ) * as

      ! [MODI 1]
      betao = 0.5_r8 * ( scat + 1._r8/extkb*(1._r8+chil)**2/4._r8*(wrho-wtau) )/scat

!-----------------------------------------------------------------------
!     intermediate variables identified in appendix of SE-85.
!-----------------------------------------------------------------------

      be = 1. - scat + upscat
      ce = upscat
      de = scat * zmu * extkb * betao
      fe = scat * zmu * extkb * ( 1. - betao )

      psi = sqrt(be**2 - ce**2)/zmu
      power1 = min( psi*lsai, 50. )
      power2 = min( extkb*lsai, 50. )
      s1 = exp( - power1 )
      s2 = exp( - power2 )

!-----------------------------------------------------------------------
!     calculation of direct albedos and canopy transmittances.
!     albv(iw,1)     ( i-up )
!     tran(iw,irad)  ( i-down )
!-----------------------------------------------------------------------

      p1 = be + zmu * psi
      p2 = be - zmu * psi
      p3 = be + zmu * extkb
      p4 = be - zmu * extkb

      f1 = 1. - albgblk*p1/ce
      f2 = 1. - albgblk*p2/ce

      h1 = - ( de * p4 + ce * fe )
      h4 = - ( fe * p3 + ce * de )

      sigma = ( zmu * extkb ) ** 2 + ( ce**2 - be**2 )

      IF (ic == 1) THEN
         s2d = s2
         extkbd = extkb
      ENDIF

      IF (abs(sigma) .gt. 1.e-10) THEN     !<======

         hh1 = h1 / sigma
         hh4 = h4 / sigma

         m1 = f1 * s1
         m2 = f2 / s1
         m3 = ( albgblk - ( hh1 - albgblk * hh4 ) ) * s2

         n1 = p1 / ce
         n2 = p2 / ce
         n3 = - hh4

         hh2 = (m3*n2 - m2*n3) / (m1*n2 - m2*n1)
         hh3 = (m3*n1 - m1*n3) / (m2*n1 - m1*n2)

         hh5 = hh2 * p1 / ce
         hh6 = hh3 * p2 / ce

         albv(iw,ic) = hh1 + hh2 + hh3
         tran(iw,ic) = hh4 * s2 + hh5 * s1 + hh6 / s1

         eup = hh1 * (1. - s2*s2d) / (extkbd + extkb) &
             + hh2 * (1. - s2d*s1) / (extkbd + psi) &
             + hh3 * (1. - s2d/s1) / (extkbd - psi)

         edw = hh4 * (1. - s2*s2d) / (extkbd + extkb) &
             + hh5 * (1. - s2d*s1) / (extkbd + psi) &
             + hh6 * (1. - s2d/s1) / (extkbd - psi)

      ELSE                               !<======

         m1 = f1 * s1
         m2 = f2 / s1
         m3 = h1 / zmu2 * ( lsai + 1. / (extkb+extkbd) ) * s2 &
            + albgblk / ce * ( - h1 / (extkb+extkbd) / zmu2 * &
              ( p3*lsai + p4 / (extkb+extkbd) ) - de ) * s2 &
            + albgblk * s2

         n1 = p1 / ce
         n2 = p2 / ce
         n3 = 1./ce * ( h1*p4 / ((extkb+extkbd)*(extkb+extkbd)) / zmu2 + de)

         hh2 = (m3*n2 - m2*n3) / (m1*n2 - m2*n1)
         hh3 = (m3*n1 - m1*n3) / (m2*n1 - m1*n2)

         hh5 = hh2 * p1 / ce
         hh6 = hh3 * p2 / ce

         albv(iw,ic) =  - h1 / ((extkb+extkbd)*zmu2) + hh2 + hh3
         tran(iw,ic) = 1./ce * ( -h1 / ((extkb+extkbd)*zmu2) * &
            ( p3*lsai + p4 / (extkb+extkbd) ) - de ) * s2 &
            + hh5 * s1 + hh6 / s1

         eup = (hh2 - h1/((extkb+extkbd)*zmu2)) * (1. - s2*s2d)/(extkb+extkbd) &
            + hh3 * (lsai - 0.) &
            + h1/((extkb+extkbd)*zmu2) * ( lsai*s2*s2d - (1. - s2*s2d)/(extkb+extkbd) )

         edw = (hh5 - (h1*p4/((extkb+extkbd)*(extkb+extkbd)*zmu) + de)/ce) * &
            (1. - s2*s2d) / (extkb+extkbd) &
            + hh6 * (lsai - 0.) &
            + h1*p3/(ce*(extkb+extkbd)*(extkb+extkbd)*zmu2) * &
            ( lsai*s2*s2d - (1. - s2*s2d)/(extkb+extkbd) )

      ENDIF                              !<======

      sall(iw,ic) = 1. - albv(iw,ic) - (1.-albgblk)*(tran(iw,ic)+s2)

      IF (ic == 1) THEN
         ssun(iw,ic) = (1.-scat) * ( 1.-s2 + 1. / zmu * (eup + edw) )
      ELSE
         ssun(iw,ic) = (1.-scat) * ( extkb*(1.-s2*s2d)/(extkb+extkbd) + 1. / zmu * (eup + edw) )
      ENDIF

      ssha(iw,ic) = sall(iw,ic) - ssun(iw,ic)

      ENDDO ! ic

      ! for reversed diffuse radiation back from ground
      eup = hh1 * (1._r8 - s2/s2d) / (extkb - extkbd) &
          + hh2 * (1._r8 - s1/s2d) / (psi - extkbd) &
          + hh3 * (1._r8/s1/s2d - 1._r8) / (psi + extkbd)

      edw = hh4 * (1._r8 - s2/s2d) / (extkb - extkbd) &
          + hh5 * (1._r8 - s1/s2d) / (psi - extkbd) &
          + hh6 * (1._r8/s1/s2d - 1._r8) / (psi + extkbd)

      ssun_rev = s2d * (1._r8 - scat) * &
         ( extkb*(1._r8-s2/s2d)/(extkb-extkbd) + 1._r8 / zmu * (eup + edw ) )

      ! -----------------------------------------------------------
      ! consider the multiple reflectance between canopy and ground
      ! -----------------------------------------------------------

      ! common ratio for geometric series
      q = albg(iw,2) * albv(iw,2)

      DO ic = 1, 2 ! from 1 to 2, cannot be reversed

         ! -----------------------------------------------------------
         ! re-calculate the absorption, transmission and albedo
         ! for direct radiation

! 03/06/2020, yuan: tran originally meant diffuse flow, now the direct
!                   transmittance is also included
! 03/14/2020, yuan: treat soil albedo in direct/diffuse cases
         IF (ic == 1) THEN
            tran(iw,ic) = (s2d*albg(iw,1)*albv(iw,2) + tran(iw,ic)) / (1.-q)

            sall(iw,ic) = sall(iw,ic) + &
               (tran(iw,ic)*albg(iw,2) + s2d*albg(iw,1)) * sall(iw,2)

            albv(iw,ic) = 1. - sall(iw,ic) - &
               (1.-albg(iw,2))*tran(iw,ic) - (1.-albg(iw,1))*s2d

            ssun(iw,ic) = ssun(iw,ic) + &
               (tran(iw,ic)*albg(iw,2) + s2d*albg(iw,1)) * ssun_rev

            ssha(iw,ic) = sall(iw,ic) - ssun(iw,ic)

         ELSE
            tran(iw,ic) = (s2 + tran(iw,ic)) / (1.-q)

            sall(iw,ic) = sall(iw,ic) + tran(iw,ic)*albg(iw,2)*sall(iw,2)
            albv(iw,ic) = 1. - sall(iw,ic) - (1.-albg(iw,2))*tran(iw,ic)

            ssun(iw,ic) = ssun(iw,ic) + tran(iw,ic)*albg(iw,2)*ssun_rev
            ssha(iw,ic) = sall(iw,ic) - ssun(iw,ic)
         ENDIF

      ENDDO !ic

      End DO !iw

      ! restore extkb
      extkb = extkbd

  END SUBROUTINE twostream_mod
#endif

#ifdef PFT_CLASSIFICATION
  SUBROUTINE twostream_wrap ( ipatch, coszen, albg, &
             albv, tran, ssun, ssha )

!-----------------------------------------------------------------------
!
! !DESCRIPTION:
! A Wrap subroutine to calculate PFT radiation using two-stream model
!
! Created by Hua Yuan, 03/2020
!
!-----------------------------------------------------------------------
<<<<<<< HEAD
      USE MOD_Precision
      USE mod_landpft
=======
      USE precision
      USE MOD_LandPFT
>>>>>>> a2981ab1
      USE MOD_Const_PFT
      USE MOD_Vars_PFTimeInvars
      USE MOD_Vars_PFTimeVars
      IMPLICIT NONE

      ! parameters
      INTEGER, intent(in) :: &
            ipatch          ! patch index

      ! environmental variables
      REAL(r8), intent(in) ::  &
            coszen,        &! consine of solar zenith angle
            albg(2,2)       ! albedos of ground

      ! output
      REAL(r8), intent(out) :: &
            albv(2,2),     &! albedo, vegetation [-]
            tran(2,2),     &! canopy transmittances for solar radiation
            ssun(2,2),     &! sunlit canopy absorption for solar radiation
            ssha(2,2)       ! shaded canopy absorption for solar radiation,
                            ! normalized by the incident flux

      INTEGER :: i, p, ps, pe
      REAL(r8), allocatable :: tran_p(:,:,:)
      REAL(r8), allocatable :: albv_p (:,:,:)

      ps = patch_pft_s(ipatch)
      pe = patch_pft_e(ipatch)

      allocate ( tran_p (2,2,ps:pe) )
      allocate ( albv_p (2,2,ps:pe) )

      DO i = ps, pe
         p = pftclass(i)
         IF (lai_p(i)+sai_p(i) > 1.e-6) THEN
            CALL twostream_mod (chil_p(p),rho_p(:,:,p),tau_p(:,:,p),1.,lai_p(i),sai_p(i),&
               coszen,albg,albv_p(:,:,i),tran_p(:,:,i),thermk_p(i),&
               extkb_p(i),extkd_p(i),ssun_p(:,:,i),ssha_p(:,:,i))
         ELSE
            albv_p(:,:,i) = albg(:,:)
            ssun_p(:,:,i) = 0.
            ssha_p(:,:,i) = 0.
            tran_p(:,1,i) = 1.
            tran_p(:,2,i) = 1.
         ENDIF
      ENDDO

      albv(1,1) = sum( albv_p(1,1,ps:pe)*pftfrac(ps:pe) )
      albv(1,2) = sum( albv_p(1,2,ps:pe)*pftfrac(ps:pe) )
      albv(2,1) = sum( albv_p(2,1,ps:pe)*pftfrac(ps:pe) )
      albv(2,2) = sum( albv_p(2,2,ps:pe)*pftfrac(ps:pe) )

      ssun(1,1) = sum( ssun_p(1,1,ps:pe)*pftfrac(ps:pe) )
      ssun(1,2) = sum( ssun_p(1,2,ps:pe)*pftfrac(ps:pe) )
      ssun(2,1) = sum( ssun_p(2,1,ps:pe)*pftfrac(ps:pe) )
      ssun(2,2) = sum( ssun_p(2,2,ps:pe)*pftfrac(ps:pe) )

      ssha(1,1) = sum( ssha_p(1,1,ps:pe)*pftfrac(ps:pe) )
      ssha(1,2) = sum( ssha_p(1,2,ps:pe)*pftfrac(ps:pe) )
      ssha(2,1) = sum( ssha_p(2,1,ps:pe)*pftfrac(ps:pe) )
      ssha(2,2) = sum( ssha_p(2,2,ps:pe)*pftfrac(ps:pe) )

      tran(1,1) = sum( tran_p(1,1,ps:pe)*pftfrac(ps:pe) )
      tran(1,2) = sum( tran_p(1,2,ps:pe)*pftfrac(ps:pe) )
      tran(2,1) = sum( tran_p(2,1,ps:pe)*pftfrac(ps:pe) )
      tran(2,2) = sum( tran_p(2,2,ps:pe)*pftfrac(ps:pe) )

      !NOTE: fordebug ONLY below
      IF (ssun(1,1)<0 .or. ssun(1,2)<0 .or. ssun(2,1)<0 .or. ssun(2,2)<0) THEN
         print *, ipatch
         print *, ssun
      ENDIF

      deallocate ( tran_p )

  END SUBROUTINE twostream_wrap
#endif

  SUBROUTINE albocean (oro, scv, coszrs, alb)

!-----------------------------------------------------------------------
!
! Compute surface albedos
!
! Computes surface albedos for direct/diffuse incident radiation for
! two spectral intervals:
!   s = 0.2-0.7 micro-meters
!   l = 0.7-5.0 micro-meters
!
! Albedos specified as follows:
!
! Ocean           Uses solar zenith angle to compute albedo for direct
!                 radiation; diffuse radiation values constant; albedo
!                 independent of spectral interval and other physical
!                 factors such as ocean surface wind speed.
!
! Ocean with      Surface albs specified; combined with overlying snow
!   sea ice
!
! For more details , see Briegleb, Bruce P., 1992: Delta-Eddington
! Approximation for Solar Radiation in the NCAR Community Climate Model,
! Journal of Geophysical Research, Vol 97, D7, pp7603-7612).
!
! yongjiu dai and xin-zhong liang (08/01/2001)
!-----------------------------------------------------------------------

   USE MOD_Precision
   IMPLICIT NONE

!------------------------------Arguments--------------------------------

  REAL(r8), intent(in) :: oro       ! /ocean(0)/seaice(2) flag
  REAL(r8), intent(in) :: scv       ! snow water equivalent) [mm]
  REAL(r8), intent(in) :: coszrs    ! Cosine solar zenith angle

  REAL(r8), intent(out) :: alb(2,2) ! srf alb for direct (diffuse) rad 0.2-0.7 micro-ms
                                    ! Srf alb for direct (diffuse) rad 0.7-5.0 micro-ms

!---------------------------Local variables-----------------------------

  REAL(r8) frsnow       ! horizontal fraction of snow cover
  REAL(r8) snwhgt       ! physical snow height
  REAL(r8) rghsnw       ! roughness for horizontal snow cover fractn

  REAL(r8) sasdir       ! snow alb for direct rad  0.2-0.7 micro-ms
  REAL(r8) saldir       ! snow alb for direct rad  0.7-5.0 micro-ms
  REAL(r8) sasdif       ! snow alb for diffuse rad  0.2-0.7 micro-ms
  REAL(r8) saldif       ! snow alb for diffuse rad  0.7-5.0 micro-ms

  REAL(r8), parameter :: asices = 0.70 ! sea ice albedo for 0.2-0.7 micro-meters [-]
  REAL(r8), parameter :: asicel = 0.50 ! sea ice albedo for 0.7-5.0 micro-meters [-]
  REAL(r8), parameter :: asnows = 0.95 ! snow    albedo for 0.2-0.7 micro-meters [-]
  REAL(r8), parameter :: asnowl = 0.70 ! snow    albedo for 0.7-5.0 micro-meters

!-----------------------------------------------------------------------
! initialize all ocean/sea ice surface albedos to zero

      alb(:,:) = 0.
      IF(coszrs<=0.0) RETURN

      IF(nint(oro)==2)THEN
        alb(1,1) = asices
        alb(2,1) = asicel
        alb(1,2) = alb(1,1)
        alb(2,2) = alb(2,1)
        sasdif = asnows
        saldif = asnowl

        IF(scv>0.)THEN
          IF (coszrs<0.5) THEN
          ! zenith angle regime 1 ( coszrs < 0.5 ).
          ! set direct snow albedos (limit to 0.98 max)
            sasdir = min(0.98,sasdif+(1.-sasdif)*0.5*(3./(1.+4.*coszrs)-1.))
            saldir = min(0.98,saldif+(1.-saldif)*0.5*(3./(1.+4.*coszrs)-1.))
          ELSE
          ! zenith angle regime 2 ( coszrs >= 0.5 )
            sasdir = asnows
            saldir = asnowl
          ENDIF

        ! compute both diffuse and direct total albedos
          snwhgt = 20.*scv / 1000.
          rghsnw = 0.25
          frsnow = snwhgt/(rghsnw+snwhgt)
          alb(1,1) = alb(1,1)*(1.-frsnow) + sasdir*frsnow
          alb(2,1) = alb(2,1)*(1.-frsnow) + saldir*frsnow
          alb(1,2) = alb(1,2)*(1.-frsnow) + sasdif*frsnow
          alb(2,2) = alb(2,2)*(1.-frsnow) + saldif*frsnow
        ENDIF
      ENDIF

! ice-free ocean albedos function of solar zenith angle only, and
! independent of spectral interval:

      IF(nint(oro)==0)THEN
        alb(2,1) = .026/(coszrs**1.7+.065) &
                 + .15*(coszrs-0.1)*(coszrs-0.5)*(coszrs-1.)
        alb(1,1) = alb(2,1)
        alb(1,2) = 0.06
        alb(2,2) = 0.06
      ENDIF

  END SUBROUTINE albocean

  subroutine SnowAlbedo( use_snicar_frc,use_snicar_ad ,coszen_col    ,&
                          albsod        ,albsoi        ,snl           ,frac_sno      ,&
                          h2osno        ,h2osno_liq    ,h2osno_ice    ,snw_rds       ,&

                          mss_cnc_bcphi ,mss_cnc_bcpho ,mss_cnc_ocphi ,mss_cnc_ocpho ,&
                          mss_cnc_dst1  ,mss_cnc_dst2  ,mss_cnc_dst3  ,mss_cnc_dst4  ,&

                          albgrd        ,albgri        ,albgrd_pur    ,albgri_pur    ,&
                          albgrd_bc     ,albgri_bc     ,albgrd_oc     ,albgri_oc     ,&
                          albgrd_dst    ,albgri_dst    ,flx_absdv     ,flx_absdn     ,&
                          flx_absiv     ,flx_absin      )

   ! !DESCRIPTION:
   ! The calling sequence is:
   ! -> SNICAR_RT:   snow albedos: direct beam (SNICAR)
   !    or
   !    SNICAR_AD_RT: snow albedos: direct beam (SNICAR-AD)
   ! -> SNICAR_RT:   snow albedos: diffuse (SNICAR)
   !    or
   !    SNICAR_AD_RT:   snow albedos: diffuse (SNICAR-AD)
   !
   ! ORIGINAL:
   ! 1) The Community Land Model version5.0 (CLM5.0)
   ! 2) Energy Exascale Earth System Model version 2.0 (E3SM v2.0) Land Model (ELM v2.0)
   !
   ! REFERENCES:
   ! 1) Flanner et al, 2021, SNICAR-ADv3: a community tool for modeling spectral snow albedo.
   ! Geosci. Model Dev., 14, 7673–7704, https://doi.org/10.5194/gmd-14-7673-2021
   ! 2) Hao et al., 2023, Improving snow albedo modeling in the E3SM land model (version 2.0)
   ! and assessing its impacts on snow and surface fluxes over the Tibetan Plateau.
   ! Geosci. Model Dev., 16, 75–94, https://doi.org/10.5194/gmd-16-75-2023
   !
   ! REVISIONS:
   ! Yongjiu Dai, and Hua Yuan, December, 2022 : ASSEMBLING and FITTING

   !-----------------------------------------------------------------------
   ! !USES:
     use MOD_SnowSnicar , only : SNICAR_RT, SNICAR_AD_RT

   ! and the evolution of snow effective radius
   !
   ! DAI, Dec. 28, 2022

    IMPLICIT NONE

!-------------------------------------------------------------------------
! temporay setting

    integer, parameter :: numrad  = 2            !  number of solar radiation bands: vis, nir
    integer, parameter :: nlevsno = 5            !  maximum number of snow layers

    integer, parameter :: sno_nbr_aer = 8        !  number of aerosol species in snowpack
    logical, parameter :: DO_SNO_OC   = .true.   !  parameter to include organic carbon (OC)
    logical, parameter :: DO_SNO_AER  = .true.   !  parameter to include aerosols in snowpack radiative calculations
    integer, parameter :: subgridflag = 1        !  = 0 use subgrid fluxes, = 1 not use subgrid fluxes
    !
    ! !ARGUMENTS:
    !
    logical , INTENT(in) :: use_snicar_frc       !  true: if radiative forcing is being calculated, first estimate clean-snow albedo
    logical , INTENT(in) :: use_snicar_ad        !  true: use SNICAR_AD_RT, false: use SNICAR_RT

    real(r8), INTENT(in) :: coszen_col      !  cosine of solar zenith angle
    real(r8), INTENT(in) :: albsod        ( numrad )  !  direct-beam soil albedo (col,bnd) [frc]
    real(r8), INTENT(in) :: albsoi        ( numrad )  !  diffuse soil albedo (col,bnd) [frc]

    integer , INTENT(in) :: snl             !  negative number of snow layers (col) [nbr]
    real(r8), INTENT(in) :: frac_sno        ! fraction of ground covered by snow (0 to 1)
    real(r8), INTENT(in) :: h2osno          ! snow water equivalent (mm H2O)
    real(r8), INTENT(in) :: h2osno_liq    ( -nlevsno+1:0 )  ! liquid water content (col,lyr) [kg/m2]
    real(r8), INTENT(in) :: h2osno_ice    ( -nlevsno+1:0 )  ! ice lens content (col,lyr) [kg/m2]
    real(r8), INTENT(in) :: snw_rds       ( -nlevsno+1:0 )  ! snow grain radius (col,lyr) [microns]

    real(r8), INTENT(in) :: mss_cnc_bcphi ( -nlevsno+1:0 )  !  mass concentration of hydrophilic BC (col,lyr) [kg/kg]
    real(r8), INTENT(in) :: mss_cnc_bcpho ( -nlevsno+1:0 )  !  mass concentration of hydrophobic BC (col,lyr) [kg/kg]
    real(r8), INTENT(in) :: mss_cnc_ocphi ( -nlevsno+1:0 )  !  mass concentration of hydrophilic OC (col,lyr) [kg/kg]
    real(r8), INTENT(in) :: mss_cnc_ocpho ( -nlevsno+1:0 )  !  mass concentration of hydrophobic OC (col,lyr) [kg/kg]
    real(r8), INTENT(in) :: mss_cnc_dst1  ( -nlevsno+1:0 )  !  mass concentration of dust aerosol species 1 (col,lyr) [kg/kg]
    real(r8), INTENT(in) :: mss_cnc_dst2  ( -nlevsno+1:0 )  !  mass concentration of dust aerosol species 2 (col,lyr) [kg/kg]
    real(r8), INTENT(in) :: mss_cnc_dst3  ( -nlevsno+1:0 )  !  mass concentration of dust aerosol species 3 (col,lyr) [kg/kg]
    real(r8), INTENT(in) :: mss_cnc_dst4  ( -nlevsno+1:0 )  !  mass concentration of dust aerosol species 4 (col,lyr) [kg/kg]

    real(r8), INTENT(out) :: albgrd       ( numrad )  !  ground albedo (direct)
    real(r8), INTENT(out) :: albgri       ( numrad )  !  ground albedo (diffuse)
    real(r8), INTENT(out) :: albgrd_pur   ( numrad )  !  pure snow ground albedo (direct)
    real(r8), INTENT(out) :: albgri_pur   ( numrad )  !  pure snow ground albedo (diffuse)
    real(r8), INTENT(out) :: albgrd_bc    ( numrad )  !  ground albedo without BC (direct)
    real(r8), INTENT(out) :: albgri_bc    ( numrad )  !  ground albedo without BC (diffuse)
    real(r8), INTENT(out) :: albgrd_oc    ( numrad )  !  ground albedo without OC (direct)
    real(r8), INTENT(out) :: albgri_oc    ( numrad )  !  ground albedo without OC (diffuse)
    real(r8), INTENT(out) :: albgrd_dst   ( numrad )  !  ground albedo without dust (direct)
    real(r8), INTENT(out) :: albgri_dst   ( numrad )  !  ground albedo without dust (diffuse)
    real(r8), INTENT(out) :: flx_absdv    ( -nlevsno+1:1 )  !  direct flux absorption factor (col,lyr): VIS [frc]
    real(r8), INTENT(out) :: flx_absdn    ( -nlevsno+1:1 )  !  direct flux absorption factor (col,lyr): NIR [frc]
    real(r8), INTENT(out) :: flx_absiv    ( -nlevsno+1:1 )  !  diffuse flux absorption factor (col,lyr): VIS [frc]
    real(r8), INTENT(out) :: flx_absin    ( -nlevsno+1:1 )  !  diffuse flux absorption factor (col,lyr): NIR [frc]

  !-----------------------------------------------------------------------
    !
    ! !LOCAL VARIABLES:
    integer  :: i            ! index for layers [idx]
    integer  :: aer          ! index for sno_nbr_aer
    integer  :: ib           ! band index
    integer  :: ic           ! 0=unit incoming direct; 1=unit incoming diffuse
    integer  :: flg_slr      ! flag for SNICAR (=1 if direct, =2 if diffuse)
    integer  :: flg_snw_ice  ! flag for SNICAR (=1 when called from ELM, =2 when called from sea-ice)

    real(r8) :: mss_cnc_aer_in_frc_pur (-nlevsno+1:0,sno_nbr_aer) ! mass concentration of aerosol species for forcing calculation (zero) (col,lyr,aer) [kg kg-1]
    real(r8) :: mss_cnc_aer_in_frc_bc  (-nlevsno+1:0,sno_nbr_aer) ! mass concentration of aerosol species for BC forcing (col,lyr,aer) [kg kg-1]
    real(r8) :: mss_cnc_aer_in_frc_oc  (-nlevsno+1:0,sno_nbr_aer) ! mass concentration of aerosol species for OC forcing (col,lyr,aer) [kg kg-1]
    real(r8) :: mss_cnc_aer_in_frc_dst (-nlevsno+1:0,sno_nbr_aer) ! mass concentration of aerosol species for dust forcing (col,lyr,aer) [kg kg-1]
    real(r8) :: mss_cnc_aer_in_fdb     (-nlevsno+1:0,sno_nbr_aer) ! mass concentration of all aerosol species for feedback calculation (col,lyr,aer) [kg kg-1]

    real(r8) :: albsfc       (numrad)               ! albedo of surface underneath snow (col,bnd)
    real(r8) :: albsnd       (numrad)               ! snow albedo (direct)
    real(r8) :: albsni       (numrad)               ! snow albedo (diffuse)
    real(r8) :: albsnd_pur   (numrad)               ! direct pure snow albedo (radiative forcing)
    real(r8) :: albsni_pur   (numrad)               ! diffuse pure snow albedo (radiative forcing)
    real(r8) :: albsnd_bc    (numrad)               ! direct snow albedo without BC (radiative forcing)
    real(r8) :: albsni_bc    (numrad)               ! diffuse snow albedo without BC (radiative forcing)
    real(r8) :: albsnd_oc    (numrad)               ! direct snow albedo without OC (radiative forcing)
    real(r8) :: albsni_oc    (numrad)               ! diffuse snow albedo without OC (radiative forcing)
    real(r8) :: albsnd_dst   (numrad)               ! direct snow albedo without dust (radiative forcing)
    real(r8) :: albsni_dst   (numrad)               ! diffuse snow albedo without dust (radiative forcing)
    real(r8) :: flx_absd_snw (-nlevsno+1:1,numrad)  ! flux absorption factor for just snow (direct) [frc]
    real(r8) :: flx_absi_snw (-nlevsno+1:1,numrad)  ! flux absorption factor for just snow (diffuse) [frc]
    real(r8) :: foo_snw      (-nlevsno+1:1,numrad)  ! dummy array for forcing calls

    integer  :: snw_rds_in   (-nlevsno+1:0)         ! snow grain size sent to SNICAR (col,lyr) [microns]

    integer , parameter :: nband =numrad   ! number of solar radiation waveband classes

  !-----------------------------------------------------------------------

    ! Initialize output because solar radiation only done if coszen > 0

    do ib = 1, numrad
       albgrd(ib)     = 0._r8
       albgri(ib)     = 0._r8
       albgrd_pur(ib) = 0._r8
       albgri_pur(ib) = 0._r8
       albgrd_bc(ib)  = 0._r8
       albgri_bc(ib)  = 0._r8
       albgrd_oc(ib)  = 0._r8
       albgri_oc(ib)  = 0._r8
       albgrd_dst(ib) = 0._r8
       albgri_dst(ib) = 0._r8
       do i=-nlevsno+1,1,1
          flx_absdv(i) = 0._r8
          flx_absdn(i) = 0._r8
          flx_absiv(i) = 0._r8
          flx_absin(i) = 0._r8
       enddo
    end do  ! end of numrad loop

    ! set variables to pass to SNICAR.

    flg_snw_ice = 1
    albsfc(:)     = albsoi(:)
    snw_rds_in(:) = nint(snw_rds(:))

    ! zero aerosol input arrays
    do aer = 1, sno_nbr_aer
       do i = -nlevsno+1, 0
          mss_cnc_aer_in_frc_pur(i,aer) = 0._r8
          mss_cnc_aer_in_frc_bc(i,aer)  = 0._r8
          mss_cnc_aer_in_frc_oc(i,aer)  = 0._r8
          mss_cnc_aer_in_frc_dst(i,aer) = 0._r8
          mss_cnc_aer_in_fdb(i,aer)     = 0._r8
       end do
    end do

    ! If radiative forcing is being calculated, first estimate clean-snow albedo

    if (use_snicar_frc) then

       ! 1. PURE SNOW ALBEDO CALCULATIONS
          flg_slr = 1  ! direct-beam
          if (use_snicar_ad) then
              call SNICAR_AD_RT(flg_snw_ice, &
                             flg_slr, &
                             coszen_col, &
                             snl, &
                             h2osno, &
                             frac_sno, &
                             h2osno_liq(:), &
                             h2osno_ice(:), &
                             snw_rds_in(:), &
                             mss_cnc_aer_in_frc_pur(:, :), &
                             albsfc(:), &
                             albsnd_pur(:), &
                             foo_snw(:, :) )
          else
              call SNICAR_RT(flg_snw_ice, &
                             flg_slr, &
                             coszen_col, &
                             snl, &
                             h2osno, &
                             frac_sno, &
                             h2osno_liq(:), &
                             h2osno_ice(:), &
                             snw_rds_in(:), &
                             mss_cnc_aer_in_frc_pur(:, :), &
                             albsfc(:), &
                             albsnd_pur(:), &
                             foo_snw(:, :) )
          endif ! end if use_snicar_ad

          flg_slr = 2  ! diffuse
          if (use_snicar_ad) then
              call SNICAR_AD_RT(flg_snw_ice, &
                             flg_slr, &
                             coszen_col, &
                             snl, &
                             h2osno, &
                             frac_sno, &
                             h2osno_liq(:), &
                             h2osno_ice(:), &
                             snw_rds_in(:), &
                             mss_cnc_aer_in_frc_pur(:, :), &
                             albsfc(:), &
                             albsni_pur(:), &
                             foo_snw(:, :) )
          else
              call SNICAR_RT(flg_snw_ice, &
                             flg_slr, &
                             coszen_col, &
                             snl, &
                             h2osno, &
                             frac_sno, &
                             h2osno_liq(:), &
                             h2osno_ice(:), &
                             snw_rds_in(:), &
                             mss_cnc_aer_in_frc_pur(:, :), &
                             albsfc(:), &
                             albsni_pur(:), &
                             foo_snw(:, :) )
          endif ! end if use_snicar_ad

       ! 2. BC input array:
       !  set dust and (optionally) OC concentrations, so BC_FRC=[(BC+OC+dust)-(OC+dust)]
       if (DO_SNO_OC) then
          mss_cnc_aer_in_frc_bc(:,3) = mss_cnc_ocphi(:)
          mss_cnc_aer_in_frc_bc(:,4) = mss_cnc_ocpho(:)
       endif
       mss_cnc_aer_in_frc_bc(:,5) = mss_cnc_dst1(:)
       mss_cnc_aer_in_frc_bc(:,6) = mss_cnc_dst2(:)
       mss_cnc_aer_in_frc_bc(:,7) = mss_cnc_dst3(:)
       mss_cnc_aer_in_frc_bc(:,8) = mss_cnc_dst4(:)

       ! BC FORCING CALCULATIONS
       flg_slr = 1  ! direct-beam
       if (use_snicar_ad) then
           call SNICAR_AD_RT(flg_snw_ice, &
                             flg_slr, &
                             coszen_col, &
                             snl, &
                             h2osno, &
                             frac_sno, &
                             h2osno_liq(:), &
                             h2osno_ice(:), &
                             snw_rds_in(:), &
                             mss_cnc_aer_in_frc_bc(:, :), &
                             albsfc(:), &
                             albsnd_bc(:), &
                             foo_snw(:, :) )
       else
           call SNICAR_RT   (flg_snw_ice, &
                             flg_slr, &
                             coszen_col, &
                             snl, &
                             h2osno, &
                             frac_sno, &
                             h2osno_liq(:), &
                             h2osno_ice(:), &
                             snw_rds_in(:), &
                             mss_cnc_aer_in_frc_bc(:, :), &
                             albsfc(:), &
                             albsnd_bc(:), &
                             foo_snw(:, :) )
       endif ! end if use_snicar_ad

       flg_slr = 2  ! diffuse
       if (use_snicar_ad) then
           call SNICAR_AD_RT(flg_snw_ice, &
                             flg_slr, &
                             coszen_col, &
                             snl, &
                             h2osno, &
                             frac_sno, &
                             h2osno_liq(:), &
                             h2osno_ice(:), &
                             snw_rds_in(:), &
                             mss_cnc_aer_in_frc_bc(:, :), &
                             albsfc(:), &
                             albsni_bc(:), &
                             foo_snw(:, :) )
       else
           call SNICAR_RT   (flg_snw_ice, &
                             flg_slr, &
                             coszen_col, &
                             snl, &
                             h2osno, &
                             frac_sno, &
                             h2osno_liq(:), &
                             h2osno_ice(:), &
                             snw_rds_in(:), &
                             mss_cnc_aer_in_frc_bc(:, :), &
                             albsfc(:), &
                             albsni_bc(:), &
                             foo_snw(:, :) )
       endif ! end if use_snicar_ad

       ! 3. OC input array:
       !  set BC and dust concentrations, so OC_FRC=[(BC+OC+dust)-(BC+dust)]
       if (DO_SNO_OC) then
          mss_cnc_aer_in_frc_oc(:,1) = mss_cnc_bcphi(:)
          mss_cnc_aer_in_frc_oc(:,2) = mss_cnc_bcpho(:)

          mss_cnc_aer_in_frc_oc(:,5) = mss_cnc_dst1(:)
          mss_cnc_aer_in_frc_oc(:,6) = mss_cnc_dst2(:)
          mss_cnc_aer_in_frc_oc(:,7) = mss_cnc_dst3(:)
          mss_cnc_aer_in_frc_oc(:,8) = mss_cnc_dst4(:)

       ! OC FORCING CALCULATIONS
          flg_slr = 1  ! direct-beam
          if (use_snicar_ad) then
              call SNICAR_AD_RT(flg_snw_ice, &
                             flg_slr, &
                             coszen_col, &
                             snl, &
                             h2osno, &
                             frac_sno, &
                             h2osno_liq(:), &
                             h2osno_ice(:), &
                             snw_rds_in(:), &
                             mss_cnc_aer_in_frc_oc(:, :), &
                             albsfc(:), &
                             albsnd_oc(:), &
                             foo_snw(:, :) )
          else
              call SNICAR_RT(flg_snw_ice, &
                             flg_slr, &
                             coszen_col, &
                             snl, &
                             h2osno, &
                             frac_sno, &
                             h2osno_liq(:), &
                             h2osno_ice(:), &
                             snw_rds_in(:), &
                             mss_cnc_aer_in_frc_oc(:, :), &
                             albsfc(:), &
                             albsnd_oc(:), &
                             foo_snw(:, :) )
          endif ! end if use_snicar_ad

          flg_slr = 2  ! diffuse
          if (use_snicar_ad) then
              call SNICAR_AD_RT(flg_snw_ice, &
                             flg_slr, &
                             coszen_col, &
                             snl, &
                             h2osno, &
                             frac_sno, &
                             h2osno_liq(:), &
                             h2osno_ice(:), &
                             snw_rds_in(:), &
                             mss_cnc_aer_in_frc_oc(:, :), &
                             albsfc(:), &
                             albsni_oc(:), &
                             foo_snw(:, :) )
          else
              call SNICAR_RT(flg_snw_ice, &
                             flg_slr, &
                             coszen_col, &
                             snl, &
                             h2osno, &
                             frac_sno, &
                             h2osno_liq(:), &
                             h2osno_ice(:), &
                             snw_rds_in(:), &
                             mss_cnc_aer_in_frc_oc(:, :), &
                             albsfc(:), &
                             albsni_oc(:), &
                             foo_snw(:, :) )
          endif ! end if use_snicar_ad
       endif  ! end if (DO_SNO_OC)

       ! 4. DUST FORCING CALCULATIONS
          ! DUST input array:
          ! set BC and OC concentrations, so DST_FRC=[(BC+OC+dust)-(BC+OC)]
          mss_cnc_aer_in_frc_dst(:,1) = mss_cnc_bcphi(:)
          mss_cnc_aer_in_frc_dst(:,2) = mss_cnc_bcpho(:)

          if (DO_SNO_OC) then
              mss_cnc_aer_in_frc_dst(:,3) = mss_cnc_ocphi(:)
              mss_cnc_aer_in_frc_dst(:,4) = mss_cnc_ocpho(:)
          endif

          flg_slr = 1  ! direct-beam
          if (use_snicar_ad) then
              call SNICAR_AD_RT(flg_snw_ice, &
                             flg_slr, &
                             coszen_col, &
                             snl, &
                             h2osno, &
                             frac_sno, &
                             h2osno_liq(:), &
                             h2osno_ice(:), &
                             snw_rds_in(:), &
                             mss_cnc_aer_in_frc_dst(:, :), &
                             albsfc(:), &
                             albsnd_dst(:), &
                             foo_snw(:, :) )
          else
              call SNICAR_RT(flg_snw_ice, &
                             flg_slr, &
                             coszen_col, &
                             snl, &
                             h2osno, &
                             frac_sno, &
                             h2osno_liq(:), &
                             h2osno_ice(:), &
                             snw_rds_in(:), &
                             mss_cnc_aer_in_frc_dst(:, :), &
                             albsfc(:), &
                             albsnd_dst(:), &
                             foo_snw(:, :) )
          endif ! end if use_snicar_ad

          flg_slr = 2  ! diffuse
          if (use_snicar_ad) then
              call SNICAR_AD_RT(flg_snw_ice, &
                             flg_slr, &
                             coszen_col, &
                             snl, &
                             h2osno, &
                             frac_sno, &
                             h2osno_liq(:), &
                             h2osno_ice(:), &
                             snw_rds_in(:), &
                             mss_cnc_aer_in_frc_dst(:, :), &
                             albsfc(:), &
                             albsni_dst(:), &
                             foo_snw(:, :) )
          else
              call SNICAR_RT(flg_snw_ice, &
                             flg_slr, &
                             coszen_col, &
                             snl, &
                             h2osno, &
                             frac_sno, &
                             h2osno_liq(:), &
                             h2osno_ice(:), &
                             snw_rds_in(:), &
                             mss_cnc_aer_in_frc_dst(:, :), &
                             albsfc(:), &
                             albsni_dst(:), &
                             foo_snw(:, :)  )
          endif ! end if use_snicar_ad

    end if !end if use_snicar_frc


    ! --------------------------------------------
    ! CLIMATE FEEDBACK CALCULATIONS, ALL AEROSOLS:
    ! --------------------------------------------
    ! Set aerosol input arrays
    ! feedback input arrays have been zeroed
    ! set soot and dust aerosol concentrations:
    if (DO_SNO_AER) then
        mss_cnc_aer_in_fdb(:,1) = mss_cnc_bcphi(:)
        mss_cnc_aer_in_fdb(:,2) = mss_cnc_bcpho(:)

        ! DO_SNO_OC is set in SNICAR_varpar. Default case is to ignore OC concentrations because:
        !  1) Knowledge of their optical properties is primitive
        !  2) When 'water-soluble' OPAC optical properties are applied to OC in snow,
        !     it has a negligible darkening effect.
        if (DO_SNO_OC) then
           mss_cnc_aer_in_fdb(:,3) = mss_cnc_ocphi(:)
           mss_cnc_aer_in_fdb(:,4) = mss_cnc_ocpho(:)
        endif

        mss_cnc_aer_in_fdb(:,5) = mss_cnc_dst1(:)
        mss_cnc_aer_in_fdb(:,6) = mss_cnc_dst2(:)
        mss_cnc_aer_in_fdb(:,7) = mss_cnc_dst3(:)
        mss_cnc_aer_in_fdb(:,8) = mss_cnc_dst4(:)
    endif

    flg_slr = 1  ! direct-beam
    if (use_snicar_ad) then
        call SNICAR_AD_RT(flg_snw_ice, &
                          flg_slr, &
                          coszen_col, &
                          snl, &
                          h2osno, &
                          frac_sno, &
                          h2osno_liq(:), &
                          h2osno_ice(:), &
                          snw_rds_in(:), &
                          mss_cnc_aer_in_fdb(:, :), &
                          albsfc(:), &
                          albsnd(:), &
                          flx_absd_snw(:, :) )
    else
        call SNICAR_RT   (flg_snw_ice, &
                          flg_slr, &
                          coszen_col, &
                          snl, &
                          h2osno, &
                          frac_sno, &
                          h2osno_liq(:), &
                          h2osno_ice(:), &
                          snw_rds_in(:), &
                          mss_cnc_aer_in_fdb(:, :), &
                          albsfc(:), &
                          albsnd(:), &
                          flx_absd_snw(:, :) )
    endif ! end if use_snicar_ad

    flg_slr = 2  ! diffuse
    if (use_snicar_ad) then
        call SNICAR_AD_RT(flg_snw_ice, &
                          flg_slr, &
                          coszen_col, &
                          snl, &
                          h2osno, &
                          frac_sno, &
                          h2osno_liq(:), &
                          h2osno_ice(:), &
                          snw_rds_in(:), &
                          mss_cnc_aer_in_fdb(:, :), &
                          albsfc(:), &
                          albsni(:), &
                          flx_absi_snw(:, :) )
    else
        call SNICAR_RT   (flg_snw_ice, &
                          flg_slr, &
                          coszen_col, &
                          snl, &
                          h2osno, &
                          frac_sno, &
                          h2osno_liq(:), &
                          h2osno_ice(:), &
                          snw_rds_in(:), &
                          mss_cnc_aer_in_fdb(:, :), &
                          albsfc(:), &
                          albsni(:), &
                          flx_absi_snw(:, :) )
    endif ! end if use_snicar_ad


    ! ground albedos and snow-fraction weighting of snow absorption factors
    do ib = 1, nband
       if (coszen_col > 0._r8) then
          ! ground albedo was originally computed in SoilAlbedo, but is now computed here
          ! because the order of SoilAlbedo and SNICAR_RT/SNICAR_AD_RT was switched for SNICAR/SNICAR_AD_RT.
          albgrd(ib) = albsod(ib)*(1._r8-frac_sno) + albsnd(ib)*frac_sno
          albgri(ib) = albsoi(ib)*(1._r8-frac_sno) + albsni(ib)*frac_sno

          ! albedos for radiative forcing calculations:
          if (use_snicar_frc) then
             ! pure snow albedo for all-aerosol radiative forcing
             albgrd_pur(ib) = albsod(ib)*(1.-frac_sno) + albsnd_pur(ib)*frac_sno
             albgri_pur(ib) = albsoi(ib)*(1.-frac_sno) + albsni_pur(ib)*frac_sno

             ! BC forcing albedo
             albgrd_bc(ib) = albsod(ib)*(1.-frac_sno) + albsnd_bc(ib)*frac_sno
             albgri_bc(ib) = albsoi(ib)*(1.-frac_sno) + albsni_bc(ib)*frac_sno

             if (DO_SNO_OC) then
                ! OC forcing albedo
                albgrd_oc(ib) = albsod(ib)*(1.-frac_sno) + albsnd_oc(ib)*frac_sno
                albgri_oc(ib) = albsoi(ib)*(1.-frac_sno) + albsni_oc(ib)*frac_sno
             endif

             ! dust forcing albedo
             albgrd_dst(ib) = albsod(ib)*(1.-frac_sno) + albsnd_dst(ib)*frac_sno
             albgri_dst(ib) = albsoi(ib)*(1.-frac_sno) + albsni_dst(ib)*frac_sno
          end if

          ! also in this loop (but optionally in a different loop for vectorized code)
          !  weight snow layer radiative absorption factors based on snow fraction and soil albedo
          !  (NEEDED FOR ENERGY CONSERVATION)
          do i = -nlevsno+1,1,1
             if (subgridflag == 0 ) then
                if (ib == 1) then
                   flx_absdv(i) = flx_absd_snw(i,ib)*frac_sno + &
                        ((1.-frac_sno)*(1-albsod(ib))*(flx_absd_snw(i,ib)/(1.-albsnd(ib))))
                   flx_absiv(i) = flx_absi_snw(i,ib)*frac_sno + &
                        ((1.-frac_sno)*(1-albsoi(ib))*(flx_absi_snw(i,ib)/(1.-albsni(ib))))
                elseif (ib == 2) then
                   flx_absdn(i) = flx_absd_snw(i,ib)*frac_sno + &
                        ((1.-frac_sno)*(1-albsod(ib))*(flx_absd_snw(i,ib)/(1.-albsnd(ib))))
                   flx_absin(i) = flx_absi_snw(i,ib)*frac_sno + &
                        ((1.-frac_sno)*(1-albsoi(ib))*(flx_absi_snw(i,ib)/(1.-albsni(ib))))
                endif
             else
                if (ib == 1) then
                   flx_absdv(i) = flx_absd_snw(i,ib)*(1.-albsnd(ib))
                   flx_absiv(i) = flx_absi_snw(i,ib)*(1.-albsni(ib))
                elseif (ib == 2) then
                   flx_absdn(i) = flx_absd_snw(i,ib)*(1.-albsnd(ib))
                   flx_absin(i) = flx_absi_snw(i,ib)*(1.-albsni(ib))
                endif
             endif
          enddo
       endif
    enddo

  end subroutine SnowAlbedo

  subroutine snowage ( deltim,tg,scv,scvold,sag )

!=======================================================================
! Original version: Robert Dickinson
! Update snow cover and snow age, based on BATS code
!=======================================================================

   use precision
   use MOD_Const_Physical, only : tfrz
   implicit none

!-------------------------- Dummy Argument -----------------------------

   real(r8), INTENT(in) :: deltim ! seconds in a time step [second]
   real(r8), INTENT(in) :: tg     ! temperature of soil at surface [K]
   real(r8), INTENT(in) :: scv    ! snow cover, water equivalent [mm]
   real(r8), INTENT(in) :: scvold ! snow cover for previous time step [mm]
   real(r8), INTENT(inout) :: sag ! non dimensional snow age [-]

!-------------------------- Local variables ----------------------------

   real(r8) :: age1   ! snow aging factor due to crystal growth [-]
   real(r8) :: age2   ! snow aging factor due to surface growth [-]
   real(r8) :: age3   ! snow aging factor due to accum of other particles [-]
   real(r8) :: arg    ! temporary variable used in snow age calculation [-]
   real(r8) :: arg2   ! temporary variable used in snow age calculation [-]
   real(r8) :: dela   ! temporary variable used in snow age calculation [-]
   real(r8) :: dels   ! temporary variable used in snow age calculation [-]
   real(r8) :: sge    ! temporary variable used in snow age calculation [-]

!-----------------------------------------------------------------------
       if(scv <= 0.) then
          sag = 0.
!
! Over antarctica
!
       else if (scv > 800.) then
          sag = 0.
!
! Away from antarctica
!
       else
          age3  = 0.3
          arg   = 5.e3*(1./tfrz-1./tg)
          arg2  = min(0.,10.*arg)
          age2  = exp(arg2)
          age1  = exp(arg)
          dela  = 1.e-6*deltim*(age1+age2+age3)
          dels  = 0.1*max(0.0,scv-scvold)
          sge   = (sag+dela)*(1.0-dels)
          sag   = max(0.0,sge)
       end if

  end subroutine snowage

END MODULE MOD_Albedo
! --------- EOP ----------<|MERGE_RESOLUTION|>--- conflicted
+++ resolved
@@ -1133,13 +1133,8 @@
 ! Created by Hua Yuan, 03/2020
 !
 !-----------------------------------------------------------------------
-<<<<<<< HEAD
       USE MOD_Precision
-      USE mod_landpft
-=======
-      USE precision
       USE MOD_LandPFT
->>>>>>> a2981ab1
       USE MOD_Const_PFT
       USE MOD_Vars_PFTimeInvars
       USE MOD_Vars_PFTimeVars
