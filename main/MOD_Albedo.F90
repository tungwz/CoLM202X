--- conflicted
+++ resolved
@@ -159,14 +159,6 @@
       ssno(2,2,maxsnl+1:1) ! snow absorption [-]
 
 !-------------------------- Local variables ----------------------------
-<<<<<<< HEAD
- INTEGER         &!
-      iw,        &! wavelength (1=visible, 2=near-infrared)
-      id,        &! 1=direct, 2=diffuse
-      k,         &! looping indx
-      ipft
-=======
->>>>>>> 370f0e31
 
  real(r8) ::     &!
       age,       &! factor to reduce visible snow alb due to snow age [-]
@@ -267,22 +259,6 @@
       extkb_p(ps:pe)    = 1.
       extkd_p(ps:pe)    = 0.718
 #endif
-<<<<<<< HEAD
-
-#ifdef LULC_IGBP_PC
-      pc = patch2pc(ipatch)
-      ssun_c(:,:,:,pc) = 0.
-      ssha_c(:,:,:,pc) = 0.
-      ! 07/06/2023, yuan: use the values of previous timestep.
-      !thermk_c(:,pc)   = 1.e-3
-      WHERE (lai_c(:,pc)+sai_c(:,pc) <= 1.e-6) thermk_c(:,pc) = 1.e-3
-      !fshade_c(:,pc)   = pcfrac(:,pc)
-      !fshade_c(0,pc)   = 0.
-      extkb_c(:,pc)    = 1.
-      extkd_c(:,pc)    = 0.718
-#endif
-=======
->>>>>>> 370f0e31
 ENDIF
 
 ! ----------------------------------------------------------------------
@@ -433,8 +409,6 @@
             albv(:,:) = (1.-wt)*albv(:,:) + wt*albsno(:,:)
             alb(:,:)  = (1.-fveg)*albg(:,:) + fveg*albv(:,:)
 #endif
-<<<<<<< HEAD
-=======
          ELSE  !other patchtypes (/=0)
             CALL twostream (chil,rho,tau,green,lai,sai,&
                             czen,albg,albv,tran,thermk,extkb,extkd,ssun,ssha)
@@ -444,32 +418,10 @@
 
          ENDIF
       ENDIF
->>>>>>> 370f0e31
 
 
       IF (patchtype == 0) THEN
 #ifdef LULC_IGBP_PFT
-<<<<<<< HEAD
-            CALL twostream_wrap (ipatch, czen, albg, albv, tran, ssun, ssha)
-            alb(:,:) = albv(:,:)
-#endif
-
-#ifdef LULC_IGBP_PC
-            CALL ThreeDCanopy_wrap (ipatch, czen, albg, albv, ssun, ssha)
-            alb(:,:) = albv(:,:)
-#endif
-
-         ELSE  !other patchtypes (/=0)
-
-            CALL twostream (chil,rho,tau,green,lai,sai,&
-                            czen,albg,albv,tran,thermk,extkb,extkd,ssun,ssha)
-
-            albv(:,:) = (1.-wt)*albv(:,:) + wt*albsno(:,:)
-            alb(:,:)  = (1.-fveg)*albg(:,:) + fveg*albv(:,:)
-
-         ENDIF
-
-=======
          CALL twostream_wrap (ipatch, czen, albg, albv, tran, ssun, ssha)
          alb(:,:) = albv(:,:)
 #endif
@@ -485,7 +437,6 @@
             alb(:,:) = albv(:,:)
          ENDIF
 #endif
->>>>>>> 370f0e31
       ENDIF
 
 
