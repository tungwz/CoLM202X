--- conflicted
+++ resolved
@@ -243,13 +243,8 @@
       ! 07/06/2023, yuan: use the values of previous timestep.
       ! for nighttime longwave calculations.
       !thermk    = 1.e-3
-<<<<<<< HEAD
-      IF (lai+sai<1e-6) THEN
-	 thermk = 0.
-=======
       IF (lai+sai <= 1.e-6) THEN
          thermk = 1.e-3
->>>>>>> 501c9d91
       ENDIF
       extkb     = 1.
       extkd     = 0.718
