MODULE MOD_GroundFluxes

!-----------------------------------------------------------------------
   USE MOD_Precision
   IMPLICIT NONE
   SAVE

! PUBLIC MEMBER FUNCTIONS:
   PUBLIC :: GroundFluxes


!-----------------------------------------------------------------------

   CONTAINS

!-----------------------------------------------------------------------


   subroutine GroundFluxes (zlnd, zsno, hu, ht, hq, hpbl, &
                            us, vs, tm, qm, rhoair, psrf, &
                            ur, thm, th, thv, t_grnd, qg, rss, dqgdT, htvp, &
                            fsno, cgrnd, cgrndl, cgrnds, &
                            t_soil, t_snow, q_soil, q_snow, &
                            taux, tauy, fseng, fseng_soil, fseng_snow, &
                            fevpg, fevpg_soil, fevpg_snow, tref, qref, &
                            z0m, z0hg, zol, rib, ustar, qstar, tstar, fm, fh, fq)

!=======================================================================
! this is the main subroutine to execute the calculation of thermal processes
! and surface fluxes
!
! Original author : Yongjiu Dai, 09/15/1999; 08/30/2002
!
! REVISIONS:
! Hua Yuan, 09/2019: removed sigf to be consistant with PFT runs, removed fsena,
!                    fevpa, renamed z0ma to z0m
! Shaofeng Liu, 05/2023: add option to call moninobuk_leddy, the LargeEddy
!                        surface turbulence scheme (LZD2022);
!                        make a proper update of um.
!=======================================================================

    use MOD_Precision
    use MOD_Const_Physical, only: cpair,vonkar,grav
    use MOD_FrictionVelocity
    USE mod_namelist, only: DEF_USE_CBL_HEIGHT,DEF_RSS_SCHEME
    USE MOD_TurbulenceLEddy
    implicit none

!----------------------- Dummy argument --------------------------------
    real(r8), INTENT(in) :: &
          zlnd,      &! roughness length for soil [m]
          zsno,      &! roughness length for snow [m]

          ! atmospherical variables and observational height
          hu,        &! observational height of wind [m]
          ht,        &! observational height of temperature [m]
          hq,        &! observational height of humidity [m]
          hpbl,      &! atmospheric boundary layer height [m]
          us,        &! wind component in eastward direction [m/s]
          vs,        &! wind component in northward direction [m/s]
          tm,        &! temperature at agcm reference height [kelvin] [not used]
          qm,        &! specific humidity at agcm reference height [kg/kg]
          rhoair,    &! density air [kg/m3]
          psrf,      &! atmosphere pressure at the surface [pa] [not used]

          fsno,      &! fraction of ground covered by snow

          ur,        &! wind speed at reference height [m/s]
          thm,       &! intermediate variable (tm+0.0098*ht)
          th,        &! potential temperature (kelvin)
          thv,       &! virtual potential temperature (kelvin)

          t_grnd,    &! ground surface temperature [K]
          t_soil,    &! ground soil temperature [K]
          t_snow,    &! ground snow temperature [K]
          qg,        &! ground specific humidity [kg/kg]
          q_soil,    &! ground soil specific humidity [kg/kg]
          q_snow,    &! ground snow specific humidity [kg/kg]
          dqgdT,     &! d(qg)/dT
          rss,       &! soil surface resistance for evaporation [s/m]
          htvp        ! latent heat of vapor of water (or sublimation) [j/kg]

    real(r8), INTENT(out) :: &
          taux,      &! wind stress: E-W [kg/m/s**2]
          tauy,      &! wind stress: N-S [kg/m/s**2]
          fseng,     &! sensible heat flux from ground [W/m2]
          fseng_soil,&! sensible heat flux from ground soil [W/m2]
          fseng_snow,&! sensible heat flux from ground snow [W/m2]
          fevpg,     &! evaporation heat flux from ground [mm/s]
          fevpg_soil,&! evaporation heat flux from ground soil [mm/s]
          fevpg_snow,&! evaporation heat flux from ground snow [mm/s]
          cgrnd,     &! deriv. of soil energy flux wrt to soil temp [w/m2/k]
          cgrndl,    &! deriv, of soil sensible heat flux wrt soil temp [w/m2/k]
          cgrnds,    &! deriv of soil latent heat flux wrt soil temp [w/m**2/k]
          tref,      &! 2 m height air temperature [kelvin]
          qref,      &! 2 m height air humidity

          z0m,       &! effective roughness [m]
          z0hg,      &! roughness length over ground, sensible heat [m]
          zol,       &! dimensionless height (z/L) used in Monin-Obukhov theory
          rib,       &! bulk Richardson number in surface layer
          ustar,     &! friction velocity [m/s]
          tstar,     &! temperature scaling parameter
          qstar,     &! moisture scaling parameter
          fm,        &! integral of profile function for momentum
          fh,        &! integral of profile function for heat
          fq          ! integral of profile function for moisture

  !------------------------ LOCAL VARIABLES ------------------------------
    integer niters,  &! maximum number of iterations for surface temperature
         iter,       &! iteration index
         nmozsgn      ! number of times moz changes sign

    real(r8) :: &
         beta,       &! coefficient of conective velocity [-]
         displax,    &! zero-displacement height [m]
         dth,        &! diff of virtual temp. between ref. height and surface
         dqh,        &! diff of humidity between ref. height and surface
         dthv,       &! diff of vir. poten. temp. between ref. height and surface
         obu,        &! monin-obukhov length (m)
         obuold,     &! monin-obukhov length from previous iteration
         ram,        &! aerodynamical resistance [s/m]
         rah,        &! thermal resistance [s/m]
         raw,        &! moisture resistance [s/m]
         raih,       &! temporary variable [kg/m2/s]
         raiw,       &! temporary variable [kg/m2/s]
         fh2m,       &! relation for temperature at 2m
         fq2m,       &! relation for specific humidity at 2m
         fm10m,      &! integral of profile function for momentum at 10m
         thvstar,    &! virtual potential temperature scaling parameter
         um,         &! wind speed including the stablity effect [m/s]
         wc,         &! convective velocity [m/s]
         wc2,        &! wc**2
         zeta,       &! dimensionless height used in Monin-Obukhov theory
         zii,        &! convective boundary height [m]
         zldis,      &! reference height "minus" zero displacement heght [m]
         z0mg,       &! roughness length over ground, momentum [m]
         z0qg         ! roughness length over ground, latent heat [m]

  !----------------------- Dummy argument --------------------------------
  ! initial roughness length
        ! 09/2019, yuan: change to a combination of zlnd and zsno
        z0mg = (1.-fsno)*zlnd + fsno*zsno
        z0hg = z0mg
        z0qg = z0mg

  ! potential temperatur at the reference height
        beta = 1.      ! -  (in computing W_*)
        zii  = 1000.   ! m  (pbl height)
        z0m  = z0mg

  !-----------------------------------------------------------------------
  !     Compute sensible and latent fluxes and their derivatives with respect
  !     to ground temperature using ground temperatures from previous time step.
  !-----------------------------------------------------------------------
  ! Initialization variables
        nmozsgn = 0
        obuold = 0.

        dth   = thm-t_grnd
        dqh   = qm-qg
        dthv  = dth*(1.+0.61*qm)+0.61*th*dqh
        zldis = hu-0.

        call moninobukini(ur,th,thm,thv,dth,dqh,dthv,zldis,z0mg,um,obu)

  ! Evaluated stability-dependent variables using moz from prior iteration
        niters=6

        !----------------------------------------------------------------
        ITERATION : do iter = 1, niters         ! begin stability iteration
        !----------------------------------------------------------------
           displax = 0.
           if (DEF_USE_CBL_HEIGHT) then
             call moninobuk_leddy(hu,ht,hq,displax,z0mg,z0hg,z0qg,obu,um, hpbl, &
                                  ustar,fh2m,fq2m,fm10m,fm,fh,fq)
           else
             call moninobuk(hu,ht,hq,displax,z0mg,z0hg,z0qg,obu,um,&
                            ustar,fh2m,fq2m,fm10m,fm,fh,fq)
           endif

           tstar = vonkar/fh*dth
           qstar = vonkar/fq*dqh

           z0hg = z0mg/exp(0.13 * (ustar*z0mg/1.5e-5)**0.45)
           z0qg = z0hg

  ! 2023.04.06, weinan
           !thvstar=tstar+0.61*th*qstar
           thvstar=tstar*(1.+0.61*qm)+0.61*th*qstar
           zeta=zldis*vonkar*grav*thvstar/(ustar**2*thv)
           if(zeta >= 0.) then     !stable
             zeta = min(2.,max(zeta,1.e-6))
           else                    !unstable
             zeta = max(-100.,min(zeta,-1.e-6))
           endif
           obu = zldis/zeta

           if(zeta >= 0.)then
             um = max(ur,0.1)
           else
             if (DEF_USE_CBL_HEIGHT) then !//TODO: Shaofeng, 2023.05.18
               zii = max(5.*hu,hpbl)
             endif !//TODO: Shaofeng, 2023.05.18
             wc = (-grav*ustar*thvstar*zii/thv)**(1./3.)
            wc2 = beta*beta*(wc*wc)
             um = sqrt(ur*ur+wc2)
           endif

           if (obuold*obu < 0.) nmozsgn = nmozsgn+1
           if(nmozsgn >= 4) EXIT

           obuold = obu

        !----------------------------------------------------------------
        enddo ITERATION                         ! end stability iteration
        !----------------------------------------------------------------

  ! Get derivative of fluxes with repect to ground temperature
        ram    = 1./(ustar*ustar/um)
        rah    = 1./(vonkar/fh*ustar)
        raw    = 1./(vonkar/fq*ustar)

        raih   = rhoair*cpair/rah

<<<<<<< HEAD
        IF (dqh > 0.) THEN
           raiw   = rhoair/raw !dew case. no soil resistance
=======
  ! 08/23/2019, yuan: add soil surface resistance (rss)
        IF (dqh < 0.) THEN
           raiw   = rhoair/raw !dew case. assume no soil resistance
>>>>>>> cf41bc0f
        ELSE
           IF (DEF_RSS_SCHEME .eq. 4) THEN
              raiw   = rss*rhoair/raw
           ELSE
              raiw   = rhoair/(raw+rss)
           END IF
        END IF

        cgrnds = raih
        cgrndl = raiw*dqgdT
        cgrnd  = cgrnds + htvp*cgrndl

        zol = zeta
        rib = min(5.,zol*ustar**2/(vonkar**2/fh*um**2))

  ! surface fluxes of momentum, sensible and latent
  ! using ground temperatures from previous time step
        taux   = -rhoair*us/ram
        tauy   = -rhoair*vs/ram
        fseng  = -raih*dth
        fevpg  = -raiw*dqh

        fseng_soil = -raih * (thm - t_soil)
        fseng_snow = -raih * (thm - t_snow)
        fevpg_soil = -raiw * ( qm - q_soil)
        fevpg_snow = -raiw * ( qm - q_snow)

  ! 2 m height air temperature
        tref   = thm + vonkar/fh*dth * (fh2m/vonkar - fh/vonkar)
        qref   =  qm + vonkar/fq*dqh * (fq2m/vonkar - fq/vonkar)

   end subroutine GroundFluxes

END MODULE MOD_GroundFluxes<|MERGE_RESOLUTION|>--- conflicted
+++ resolved
@@ -223,14 +223,9 @@
 
         raih   = rhoair*cpair/rah
 
-<<<<<<< HEAD
+  ! 08/23/2019, yuan: add soil surface resistance (rss)
         IF (dqh > 0.) THEN
-           raiw   = rhoair/raw !dew case. no soil resistance
-=======
-  ! 08/23/2019, yuan: add soil surface resistance (rss)
-        IF (dqh < 0.) THEN
            raiw   = rhoair/raw !dew case. assume no soil resistance
->>>>>>> cf41bc0f
         ELSE
            IF (DEF_RSS_SCHEME .eq. 4) THEN
               raiw   = rss*rhoair/raw
