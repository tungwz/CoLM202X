MODULE MOD_GroundFluxes

!-----------------------------------------------------------------------
   USE MOD_Precision
   IMPLICIT NONE
   SAVE

! PUBLIC MEMBER FUNCTIONS:
   PUBLIC :: groundfluxes


!-----------------------------------------------------------------------

   CONTAINS

!-----------------------------------------------------------------------


   subroutine groundfluxes (zlnd, zsno, hu, ht, hq,&
                            us, vs, tm, qm, rhoair, psrf,&
                            ur, thm, th, thv, t_grnd, qg, dqgdT, htvp,&
                            fsno, cgrnd, cgrndl, cgrnds,&
                            taux, tauy, fseng, fevpg, tref, qref,&
                            z0m, z0hg, zol, rib, ustar, qstar, tstar, fm, fh, fq)

!=======================================================================
! this is the main subroutine to execute the calculation of thermal processes
! and surface fluxes
!
! Original author : Yongjiu Dai, 09/15/1999; 08/30/2002
!
! REVISIONS:
! Hua Yuan, 09/2019: removed sigf to be consistant with PFT runs, removed fsena,
!                    fevpa, renamed z0ma to z0m
!=======================================================================

<<<<<<< HEAD
    use MOD_Precision
    use PhysicalConstants, only: cpair,vonkar,grav
=======
    use precision
    use MOD_Const_Physical, only: cpair,vonkar,grav
>>>>>>> 3e1016d9
    use MOD_FrictionVelocity
    implicit none

!----------------------- Dummy argument --------------------------------
    real(r8), INTENT(in) :: &
          zlnd,     &! roughness length for soil [m]
          zsno,     &! roughness length for snow [m]

          ! atmospherical variables and observational height
          hu,       &! observational height of wind [m]
          ht,       &! observational height of temperature [m]
          hq,       &! observational height of humidity [m]
          us,       &! wind component in eastward direction [m/s]
          vs,       &! wind component in northward direction [m/s]
          tm,       &! temperature at agcm reference height [kelvin] [not used]
          qm,       &! specific humidity at agcm reference height [kg/kg]
          rhoair,   &! density air [kg/m3]
          psrf,     &! atmosphere pressure at the surface [pa] [not used]

          fsno,     &! fraction of ground covered by snow

          ur,       &! wind speed at reference height [m/s]
          thm,      &! intermediate variable (tm+0.0098*ht)
          th,       &! potential temperature (kelvin)
          thv,      &! virtual potential temperature (kelvin)

          t_grnd,   &! ground surface temperature [K]
          qg,       &! ground specific humidity [kg/kg]
          dqgdT,    &! d(qg)/dT
          htvp       ! latent heat of vapor of water (or sublimation) [j/kg]

    real(r8), INTENT(out) :: &
          taux,     &! wind stress: E-W [kg/m/s**2]
          tauy,     &! wind stress: N-S [kg/m/s**2]
          fseng,    &! sensible heat flux from ground [W/m2]
          fevpg,    &! evaporation heat flux from ground [mm/s]
          cgrnd,    &! deriv. of soil energy flux wrt to soil temp [w/m2/k]
          cgrndl,   &! deriv, of soil sensible heat flux wrt soil temp [w/m2/k]
          cgrnds,   &! deriv of soil latent heat flux wrt soil temp [w/m**2/k]
          tref,     &! 2 m height air temperature [kelvin]
          qref,     &! 2 m height air humidity

          z0m,      &! effective roughness [m]
          z0hg,     &! roughness length over ground, sensible heat [m]
          zol,      &! dimensionless height (z/L) used in Monin-Obukhov theory
          rib,      &! bulk Richardson number in surface layer
          ustar,    &! friction velocity [m/s]
          tstar,    &! temperature scaling parameter
          qstar,    &! moisture scaling parameter
          fm,       &! integral of profile function for momentum
          fh,       &! integral of profile function for heat
          fq         ! integral of profile function for moisture

  !------------------------ LOCAL VARIABLES ------------------------------
    integer niters, &! maximum number of iterations for surface temperature
         iter,      &! iteration index
         nmozsgn     ! number of times moz changes sign

    real(r8) :: &
         beta,      &! coefficient of conective velocity [-]
         displax,   &! zero-displacement height [m]
         dth,       &! diff of virtual temp. between ref. height and surface
         dqh,       &! diff of humidity between ref. height and surface
         dthv,      &! diff of vir. poten. temp. between ref. height and surface
         obu,       &! monin-obukhov length (m)
         obuold,    &! monin-obukhov length from previous iteration
         ram,       &! aerodynamical resistance [s/m]
         rah,       &! thermal resistance [s/m]
         raw,       &! moisture resistance [s/m]
         raih,      &! temporary variable [kg/m2/s]
         raiw,      &! temporary variable [kg/m2/s]
         fh2m,      &! relation for temperature at 2m
         fq2m,      &! relation for specific humidity at 2m
         fm10m,     &! integral of profile function for momentum at 10m
         thvstar,   &! virtual potential temperature scaling parameter
         um,        &! wind speed including the stablity effect [m/s]
         wc,        &! convective velocity [m/s]
         wc2,       &! wc**2
         zeta,      &! dimensionless height used in Monin-Obukhov theory
         zii,       &! convective boundary height [m]
         zldis,     &! reference height "minus" zero displacement heght [m]
         z0mg,      &! roughness length over ground, momentum [m]
         z0qg        ! roughness length over ground, latent heat [m]

  !----------------------- Dummy argument --------------------------------
  ! initial roughness length
        ! 09/2019, yuan: change to a combination of zlnd and zsno
        z0mg = (1.-fsno)*zlnd + fsno*zsno
        z0hg = z0mg
        z0qg = z0mg

  ! potential temperatur at the reference height
        beta = 1.      ! -  (in computing W_*)
        zii = 1000.    ! m  (pbl height)
        z0m = z0mg

  !-----------------------------------------------------------------------
  !     Compute sensible and latent fluxes and their derivatives with respect
  !     to ground temperature using ground temperatures from previous time step.
  !-----------------------------------------------------------------------
  ! Initialization variables
        nmozsgn = 0
        obuold = 0.

        dth   = thm-t_grnd
        dqh   = qm-qg
        dthv  = dth*(1.+0.61*qm)+0.61*th*dqh
        zldis = hu-0.

        call moninobukini(ur,th,thm,thv,dth,dqh,dthv,zldis,z0mg,um,obu)

  ! Evaluated stability-dependent variables using moz from prior iteration
        niters=6

        !----------------------------------------------------------------
        ITERATION : do iter = 1, niters         ! begin stability iteration
        !----------------------------------------------------------------
           displax = 0.
           call moninobuk(hu,ht,hq,displax,z0mg,z0hg,z0qg,obu,um,&
                          ustar,fh2m,fq2m,fm10m,fm,fh,fq)

           tstar = vonkar/fh*dth
           qstar = vonkar/fq*dqh

           z0hg = z0mg/exp(0.13 * (ustar*z0mg/1.5e-5)**0.45)
           z0qg = z0hg

  ! 2023.04.06, weinan
           thvstar=tstar*(1.+0.61*qm)+0.61*th*qstar
  !        thvstar=tstar+0.61*th*qstar
           zeta=zldis*vonkar*grav*thvstar/(ustar**2*thv)
           if(zeta >= 0.) then     !stable
             zeta = min(2.,max(zeta,1.e-6))
           else                    !unstable
             zeta = max(-100.,min(zeta,-1.e-6))
           endif
           obu = zldis/zeta

           if(zeta >= 0.)then
             um = max(ur,0.1)
           else
             wc = (-grav*ustar*thvstar*zii/thv)**(1./3.)
            wc2 = beta*beta*(wc*wc)
             um = sqrt(ur*ur+wc2)
           endif

           if (obuold*obu < 0.) nmozsgn = nmozsgn+1
           if(nmozsgn >= 4) EXIT

           obuold = obu

        !----------------------------------------------------------------
        enddo ITERATION                         ! end stability iteration
        !----------------------------------------------------------------

  ! Get derivative of fluxes with repect to ground temperature
        ram    = 1./(ustar*ustar/um)
        rah    = 1./(vonkar/fh*ustar)
        raw    = 1./(vonkar/fq*ustar)

  ! 08/23/2019, yuan:
        raih   = rhoair*cpair/rah
        raiw   = rhoair/raw
        cgrnds = raih
        cgrndl = raiw*dqgdT
        cgrnd  = cgrnds + htvp*cgrndl

        zol = zeta
        rib = min(5.,zol*ustar**2/(vonkar**2/fh*um**2))

  ! surface fluxes of momentum, sensible and latent
  ! using ground temperatures from previous time step
        taux   = -rhoair*us/ram
        tauy   = -rhoair*vs/ram
        fseng  = -raih*dth
        fevpg  = -raiw*dqh

  ! 2 m height air temperature
        tref   = thm + vonkar/fh*dth * (fh2m/vonkar - fh/vonkar)
        qref   =  qm + vonkar/fq*dqh * (fq2m/vonkar - fq/vonkar)

   end subroutine groundfluxes

END MODULE MOD_GroundFluxes<|MERGE_RESOLUTION|>--- conflicted
+++ resolved
@@ -34,13 +34,8 @@
 !                    fevpa, renamed z0ma to z0m
 !=======================================================================
 
-<<<<<<< HEAD
     use MOD_Precision
-    use PhysicalConstants, only: cpair,vonkar,grav
-=======
-    use precision
     use MOD_Const_Physical, only: cpair,vonkar,grav
->>>>>>> 3e1016d9
     use MOD_FrictionVelocity
     implicit none
 
