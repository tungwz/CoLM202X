--- conflicted
+++ resolved
@@ -80,13 +80,8 @@
 ! ------------------------------------------------------
       USE precision
       USE spmd_task
-<<<<<<< HEAD
       USE MOD_LandPFT
-      USE GlobalVars
-=======
-      USE mod_landpft
       USE MOD_Vars_Global
->>>>>>> af895674
       IMPLICIT NONE
 
       IF (p_is_worker) THEN
@@ -137,13 +132,8 @@
    SUBROUTINE READ_PFTimeVars (file_restart)
 
       use ncio_vector
-<<<<<<< HEAD
       USE MOD_LandPFT
-      USE GlobalVars
-=======
-      USE mod_landpft
       USE MOD_Vars_Global
->>>>>>> af895674
 
       IMPLICIT NONE
 
