--- conflicted
+++ resolved
@@ -78,15 +78,9 @@
 ! ------------------------------------------------------
 ! Allocates memory for CoLM 1d [numpft] variables
 ! ------------------------------------------------------
-<<<<<<< HEAD
       USE MOD_Precision
       USE MOD_SPMD_Task
-      USE mod_landpft
-=======
-      USE precision
-      USE spmd_task
       USE MOD_LandPFT
->>>>>>> a2981ab1
       USE MOD_Vars_Global
       IMPLICIT NONE
 
@@ -137,13 +131,8 @@
 
    SUBROUTINE READ_PFTimeVars (file_restart)
 
-<<<<<<< HEAD
       use MOD_NetCDFVector
-      USE mod_landpft
-=======
-      use ncio_vector
       USE MOD_LandPFT
->>>>>>> a2981ab1
       USE MOD_Vars_Global
 
       IMPLICIT NONE
@@ -189,15 +178,9 @@
 
    SUBROUTINE WRITE_PFTimeVars (file_restart)
 
-<<<<<<< HEAD
      use MOD_Namelist, only : DEF_REST_COMPRESS_LEVEL
-     USE mod_landpft
+     USE MOD_LandPFT
      use MOD_NetCDFVector
-=======
-     use mod_namelist, only : DEF_REST_COMPRESS_LEVEL
-     USE MOD_LandPFT
-     use ncio_vector
->>>>>>> a2981ab1
      USE MOD_Vars_Global
      IMPLICIT NONE
 
@@ -258,13 +241,8 @@
 ! --------------------------------------------------
 ! Deallocates memory for CoLM 1d [numpft/numpc] variables
 ! --------------------------------------------------
-<<<<<<< HEAD
       USE MOD_SPMD_Task
-      USE mod_landpft
-=======
-      USE spmd_task
       USE MOD_LandPFT
->>>>>>> a2981ab1
 
       IF (p_is_worker) THEN
          IF (numpft > 0) THEN
