--- conflicted
+++ resolved
@@ -34,13 +34,8 @@
 ! of sea surface fluxes using TOGA CORE and TAO data. J. Climate, Vol. 11: 2628-2644
 ! ======================================================================
 
-<<<<<<< HEAD
   use MOD_Precision
-  use PhysicalConstants, only : vonkar
-=======
-  use precision
   use MOD_Const_Physical, only : vonkar
->>>>>>> 3e1016d9
   implicit none
 
 ! ---------------------- dummy argument --------------------------------
@@ -192,13 +187,8 @@
 !                    fm, fq and phih for roughness sublayer u/k profile calculation
 ! ======================================================================
 
-<<<<<<< HEAD
   use MOD_Precision
-  use PhysicalConstants, only : vonkar
-=======
-  use precision
   use MOD_Const_Physical, only : vonkar
->>>>>>> 3e1016d9
   implicit none
 
 ! ---------------------- dummy argument --------------------------------
@@ -388,13 +378,8 @@
 !
 ! Created by Hua Yuan, 09/2017
 !
-<<<<<<< HEAD
   use MOD_Precision
-  use PhysicalConstants, only : vonkar
-=======
-  use precision
   use MOD_Const_Physical, only : vonkar
->>>>>>> 3e1016d9
   implicit none
 
 ! ---------------------- dummy argument --------------------------------
@@ -444,13 +429,8 @@
 ! Created by Hua Yuan, 09/2017
 !
 
-<<<<<<< HEAD
   use MOD_Precision
-  use PhysicalConstants, only : vonkar
-=======
-  use precision
   use MOD_Const_Physical, only : vonkar
->>>>>>> 3e1016d9
   implicit none
 
 ! ---------------------- dummy argument --------------------------------
@@ -515,13 +495,8 @@
 ! of sea surface fluxes using TOGA CORE and TAO data. J. Climate, Vol. 11: 2628-2644
 ! ======================================================================
 
-<<<<<<< HEAD
    use MOD_Precision
-   use PhysicalConstants, only : grav, vonkar
-=======
-   use precision
    use MOD_Const_Physical, only : grav, vonkar
->>>>>>> 3e1016d9
    implicit none
 
 ! Dummy argument
