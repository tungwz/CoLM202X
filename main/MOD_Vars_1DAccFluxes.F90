--- conflicted
+++ resolved
@@ -300,13 +300,8 @@
 
    subroutine allocate_acc_fluxes
 
-<<<<<<< HEAD
       use MOD_SPMD_Task
-      USE GlobalVars
-=======
-      use spmd_task
       USE MOD_Vars_Global
->>>>>>> 3e1016d9
       use mod_landpatch, only : numpatch
       implicit none
 
@@ -1225,13 +1220,8 @@
       use MOD_Vars_1DForcing
       use MOD_Vars_1DFluxes
       use MOD_FrictionVelocity
-<<<<<<< HEAD
       use MOD_CoLMDebug
-      use GlobalVars
-=======
-      use mod_colm_debug
       use MOD_Vars_Global
->>>>>>> 3e1016d9
 #ifdef LATERAL_FLOW
       USE MOD_Hydro_Hist, only : accumulate_fluxes_basin
 #endif
@@ -1742,13 +1732,8 @@
    !------
    SUBROUTINE acc1d (var, s)
 
-<<<<<<< HEAD
       use MOD_Precision
-      use GlobalVars, only: spval
-=======
-      use precision
       use MOD_Vars_Global, only: spval
->>>>>>> 3e1016d9
 
       IMPLICIT NONE
 
@@ -1772,13 +1757,8 @@
    !------
    SUBROUTINE acc2d (var, s)
 
-<<<<<<< HEAD
       use MOD_Precision
-      use GlobalVars, only: spval
-=======
-      use precision
       use MOD_Vars_Global, only: spval
->>>>>>> 3e1016d9
 
       IMPLICIT NONE
 
@@ -1804,13 +1784,8 @@
    !------
    SUBROUTINE acc3d (var, s)
 
-<<<<<<< HEAD
       use MOD_Precision
-      use GlobalVars, only: spval
-=======
-      use precision
       use MOD_Vars_Global, only: spval
->>>>>>> 3e1016d9
 
       IMPLICIT NONE
 
