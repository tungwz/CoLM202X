--- conflicted
+++ resolved
@@ -1483,10 +1483,6 @@
             call acc1d (fsno   , a_fsno   )
             call acc1d (sigf   , a_sigf   )
             call acc1d (green  , a_green  )
-<<<<<<< HEAD
-                        
-=======
->>>>>>> 99b83825
             call acc1d (lai    , a_lai    )
             call acc1d (laisun , a_laisun )
             call acc1d (laisha , a_laisha )
