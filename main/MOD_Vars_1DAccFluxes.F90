#include <define.h>

module MOD_Vars_1DAccFluxes

   use MOD_Precision

   real(r8) :: nac              ! number of accumulation
   real(r8), allocatable :: nac_ln   (:)

   real(r8), allocatable :: a_us     (:)
   real(r8), allocatable :: a_vs     (:)
   real(r8), allocatable :: a_t      (:)
   real(r8), allocatable :: a_q      (:)
   real(r8), allocatable :: a_prc    (:)
   real(r8), allocatable :: a_prl    (:)
   real(r8), allocatable :: a_pbot   (:)
   real(r8), allocatable :: a_frl    (:)
   real(r8), allocatable :: a_solarin(:)
   real(r8), allocatable :: a_hpbl   (:)

   real(r8), allocatable :: a_taux   (:)
   real(r8), allocatable :: a_tauy   (:)
   real(r8), allocatable :: a_fsena  (:)
   real(r8), allocatable :: a_lfevpa (:)
   real(r8), allocatable :: a_fevpa  (:)
   real(r8), allocatable :: a_fsenl  (:)
   real(r8), allocatable :: a_fevpl  (:)
   real(r8), allocatable :: a_etr    (:)
   real(r8), allocatable :: a_fseng  (:)
   real(r8), allocatable :: a_fevpg  (:)
   real(r8), allocatable :: a_fgrnd  (:)
   real(r8), allocatable :: a_sabvsun(:)
   real(r8), allocatable :: a_sabvsha(:)
   real(r8), allocatable :: a_sabg   (:)
   real(r8), allocatable :: a_olrg   (:)
   real(r8), allocatable :: a_rnet   (:)
   real(r8), allocatable :: a_xerr   (:)
   real(r8), allocatable :: a_zerr   (:)
   real(r8), allocatable :: a_rsur   (:)
   real(r8), allocatable :: a_rsub   (:)
   real(r8), allocatable :: a_rnof   (:)
   real(r8), allocatable :: a_qintr  (:)
   real(r8), allocatable :: a_qinfl  (:)
   real(r8), allocatable :: a_qdrip  (:)
   real(r8), allocatable :: a_rstfacsun (:)
   real(r8), allocatable :: a_rstfacsha (:)
   real(r8), allocatable :: a_gssun (:)
   real(r8), allocatable :: a_gssha (:)
   real(r8), allocatable :: a_rss   (:)
   real(r8), allocatable :: a_wdsrf  (:)
   real(r8), allocatable :: a_zwt    (:)
   real(r8), allocatable :: a_wa     (:)
   real(r8), allocatable :: a_wat    (:)
   real(r8), allocatable :: a_assim  (:)
   real(r8), allocatable :: a_respc  (:)
   real(r8), allocatable :: a_assimsun   (:) !1
   real(r8), allocatable :: a_assimsha   (:) !1
   real(r8), allocatable :: a_etrsun     (:) !1
   real(r8), allocatable :: a_etrsha     (:) !1

   real(r8), allocatable :: a_qcharge(:)

   real(r8), allocatable :: a_t_grnd(:)
   real(r8), allocatable :: a_tleaf (:)
   real(r8), allocatable :: a_ldew  (:)
   real(r8), allocatable :: a_ldew_rain  (:)
   real(r8), allocatable :: a_ldew_snow  (:)
   real(r8), allocatable :: a_scv   (:)
   real(r8), allocatable :: a_snowdp(:)
   real(r8), allocatable :: a_fsno  (:)
   real(r8), allocatable :: a_sigf  (:)
   real(r8), allocatable :: a_green (:)
   real(r8), allocatable :: a_lai   (:)
   real(r8), allocatable :: a_laisun(:)
   real(r8), allocatable :: a_laisha(:)
   real(r8), allocatable :: a_sai   (:)

   real(r8), allocatable :: a_alb(:,:,:)

   real(r8), allocatable :: a_emis (:)
   real(r8), allocatable :: a_z0m  (:)
   real(r8), allocatable :: a_trad (:)
   real(r8), allocatable :: a_tref (:)
   real(r8), allocatable :: a_qref (:)
   real(r8), allocatable :: a_rain (:)
   real(r8), allocatable :: a_snow (:)

#ifdef URBAN_MODEL
   REAL(r8), allocatable :: a_t_room (:)    !temperature of inner building [K]
   REAL(r8), allocatable :: a_tafu   (:)    !temperature of outer building [K]
   REAL(r8), allocatable :: a_fhac   (:)    !sensible flux from heat or cool AC [W/m2]
   REAL(r8), allocatable :: a_fwst   (:)    !waste heat flux from heat or cool AC [W/m2]
   REAL(r8), allocatable :: a_fach   (:)    !flux from inner and outter air exchange [W/m2]
   REAL(r8), allocatable :: a_fahe   (:)    !flux from metabolic and vehicle [W/m2]
   REAL(r8), allocatable :: a_fhah   (:)    !sensible flux from heating [W/m2]
   REAL(r8), allocatable :: a_vehc   (:)    !flux from vehicle [W/m2]
   REAL(r8), allocatable :: a_meta   (:)    !flux from metabolic [W/m2]

   REAL(r8), allocatable :: a_senroof(:)    !sensible heat flux from roof [W/m2]
   REAL(r8), allocatable :: a_senwsun(:)    !sensible heat flux from sunlit wall [W/m2]
   REAL(r8), allocatable :: a_senwsha(:)    !sensible heat flux from shaded wall [W/m2]
   REAL(r8), allocatable :: a_sengimp(:)    !sensible heat flux from impervious road [W/m2]
   REAL(r8), allocatable :: a_sengper(:)    !sensible heat flux from pervious road [W/m2]
   REAL(r8), allocatable :: a_senurbl(:)    !sensible heat flux from urban vegetation [W/m2]

   REAL(r8), allocatable :: a_lfevproof(:)  !latent heat flux from roof [W/m2]
   REAL(r8), allocatable :: a_lfevpgimp(:)  !latent heat flux from impervious road [W/m2]
   REAL(r8), allocatable :: a_lfevpgper(:)  !latent heat flux from pervious road [W/m2]
   REAL(r8), allocatable :: a_lfevpurbl(:)  !latent heat flux from urban vegetation [W/m2]

   REAL(r8), allocatable :: a_troof    (:)  !temperature of roof [K]
   REAL(r8), allocatable :: a_twall    (:)  !temperature of wall [K]
#endif


#ifdef BGC
   real(r8), allocatable :: a_leafc              (:)
   real(r8), allocatable :: a_leafc_storage      (:)
   real(r8), allocatable :: a_leafc_xfer         (:)
   real(r8), allocatable :: a_frootc             (:)
   real(r8), allocatable :: a_frootc_storage     (:)
   real(r8), allocatable :: a_frootc_xfer        (:)
   real(r8), allocatable :: a_livestemc          (:)
   real(r8), allocatable :: a_livestemc_storage  (:)
   real(r8), allocatable :: a_livestemc_xfer     (:)
   real(r8), allocatable :: a_deadstemc          (:)
   real(r8), allocatable :: a_deadstemc_storage  (:)
   real(r8), allocatable :: a_deadstemc_xfer     (:)
   real(r8), allocatable :: a_livecrootc         (:)
   real(r8), allocatable :: a_livecrootc_storage (:)
   real(r8), allocatable :: a_livecrootc_xfer    (:)
   real(r8), allocatable :: a_deadcrootc         (:)
   real(r8), allocatable :: a_deadcrootc_storage (:)
   real(r8), allocatable :: a_deadcrootc_xfer    (:)
   real(r8), allocatable :: a_grainc             (:)
   real(r8), allocatable :: a_grainc_storage     (:)
   real(r8), allocatable :: a_grainc_xfer        (:)
   real(r8), allocatable :: a_leafn              (:)
   real(r8), allocatable :: a_leafn_storage      (:)
   real(r8), allocatable :: a_leafn_xfer         (:)
   real(r8), allocatable :: a_frootn             (:)
   real(r8), allocatable :: a_frootn_storage     (:)
   real(r8), allocatable :: a_frootn_xfer        (:)
   real(r8), allocatable :: a_livestemn          (:)
   real(r8), allocatable :: a_livestemn_storage  (:)
   real(r8), allocatable :: a_livestemn_xfer     (:)
   real(r8), allocatable :: a_deadstemn          (:)
   real(r8), allocatable :: a_deadstemn_storage  (:)
   real(r8), allocatable :: a_deadstemn_xfer     (:)
   real(r8), allocatable :: a_livecrootn         (:)
   real(r8), allocatable :: a_livecrootn_storage (:)
   real(r8), allocatable :: a_livecrootn_xfer    (:)
   real(r8), allocatable :: a_deadcrootn         (:)
   real(r8), allocatable :: a_deadcrootn_storage (:)
   real(r8), allocatable :: a_deadcrootn_xfer    (:)
   real(r8), allocatable :: a_grainn             (:)
   real(r8), allocatable :: a_grainn_storage     (:)
   real(r8), allocatable :: a_grainn_xfer        (:)
   real(r8), allocatable :: a_retransn           (:)
   real(r8), allocatable :: a_gpp                (:)
   real(r8), allocatable :: a_downreg            (:)
   real(r8), allocatable :: a_ar                 (:)
   real(r8), allocatable :: a_cwdprod            (:)
   real(r8), allocatable :: a_cwddecomp          (:)
   real(r8), allocatable :: a_hr                 (:)
   real(r8), allocatable :: a_fpg                (:)
   real(r8), allocatable :: a_fpi                (:)
   real(r8), allocatable :: a_gpp_enftemp        (:) !1
   real(r8), allocatable :: a_gpp_enfboreal      (:) !2
   real(r8), allocatable :: a_gpp_dnfboreal      (:) !3
   real(r8), allocatable :: a_gpp_ebftrop        (:) !4
   real(r8), allocatable :: a_gpp_ebftemp        (:) !5
   real(r8), allocatable :: a_gpp_dbftrop        (:) !6
   real(r8), allocatable :: a_gpp_dbftemp        (:) !7
   real(r8), allocatable :: a_gpp_dbfboreal      (:) !8
   real(r8), allocatable :: a_gpp_ebstemp        (:) !9
   real(r8), allocatable :: a_gpp_dbstemp        (:) !10
   real(r8), allocatable :: a_gpp_dbsboreal      (:) !11
   real(r8), allocatable :: a_gpp_c3arcgrass     (:) !12
   real(r8), allocatable :: a_gpp_c3grass        (:) !13
   real(r8), allocatable :: a_gpp_c4grass        (:) !14
   real(r8), allocatable :: a_leafc_enftemp      (:) !1
   real(r8), allocatable :: a_leafc_enfboreal    (:) !2
   real(r8), allocatable :: a_leafc_dnfboreal    (:) !3
   real(r8), allocatable :: a_leafc_ebftrop      (:) !4
   real(r8), allocatable :: a_leafc_ebftemp      (:) !5
   real(r8), allocatable :: a_leafc_dbftrop      (:) !6
   real(r8), allocatable :: a_leafc_dbftemp      (:) !7
   real(r8), allocatable :: a_leafc_dbfboreal    (:) !8
   real(r8), allocatable :: a_leafc_ebstemp      (:) !9
   real(r8), allocatable :: a_leafc_dbstemp      (:) !10
   real(r8), allocatable :: a_leafc_dbsboreal    (:) !11
   real(r8), allocatable :: a_leafc_c3arcgrass   (:) !12
   real(r8), allocatable :: a_leafc_c3grass      (:) !13
   real(r8), allocatable :: a_leafc_c4grass      (:) !14
   real(r8), allocatable :: a_O2_DECOMP_DEPTH_UNSAT (:,:)
   real(r8), allocatable :: a_CONC_O2_UNSAT         (:,:)
#ifdef CROP
   real(r8), allocatable :: a_pdcorn                (:)
   real(r8), allocatable :: a_pdswheat              (:)
   real(r8), allocatable :: a_pdwwheat              (:)
   real(r8), allocatable :: a_pdsoybean             (:)
   real(r8), allocatable :: a_pdcotton              (:)
   real(r8), allocatable :: a_pdrice1               (:)
   real(r8), allocatable :: a_pdrice2               (:)
   real(r8), allocatable :: a_pdsugarcane           (:)
   real(r8), allocatable :: a_plantdate             (:)
   real(r8), allocatable :: a_fertnitro_corn        (:)
   real(r8), allocatable :: a_fertnitro_swheat      (:)
   real(r8), allocatable :: a_fertnitro_wwheat      (:)
   real(r8), allocatable :: a_fertnitro_soybean     (:)
   real(r8), allocatable :: a_fertnitro_cotton      (:)
   real(r8), allocatable :: a_fertnitro_rice1       (:)
   real(r8), allocatable :: a_fertnitro_rice2       (:)
   real(r8), allocatable :: a_fertnitro_sugarcane   (:)
   real(r8), allocatable :: a_cphase             (:)
   real(r8), allocatable :: a_gddplant           (:)
   real(r8), allocatable :: a_gddmaturity        (:)
   real(r8), allocatable :: a_vf                 (:)
   real(r8), allocatable :: a_hui                (:)
   real(r8), allocatable :: a_cropprod1c         (:)
   real(r8), allocatable :: a_cropprod1c_loss    (:)
   real(r8), allocatable :: a_cropseedc_deficit  (:)
   real(r8), allocatable :: a_grainc_to_cropprodc(:)
   real(r8), allocatable :: a_grainc_to_seed     (:)
   real(r8), allocatable :: a_fert_to_sminn      (:)
#endif
   real(r8), allocatable :: a_ndep_to_sminn      (:)
   real(r8), allocatable :: a_abm                (:)
   real(r8), allocatable :: a_gdp                (:)
   real(r8), allocatable :: a_peatf              (:)
   real(r8), allocatable :: a_hdm                (:)
   real(r8), allocatable :: a_lnfm               (:)
#endif
! Ozone stress variables
   real(r8), allocatable :: a_ozone              (:)
! End ozone stress variables

   real(r8), allocatable :: a_t_soisno    (:,:)
   real(r8), allocatable :: a_wliq_soisno (:,:)
   real(r8), allocatable :: a_wice_soisno (:,:)
   real(r8), allocatable :: a_h2osoi      (:,:)
   real(r8), allocatable :: a_rootr       (:,:)
   real(r8), allocatable :: a_BD_all      (:,:)
   real(r8), allocatable :: a_wfc         (:,:)
   real(r8), allocatable :: a_OM_density  (:,:)
!Plant Hydraulic parameters
   real(r8), allocatable :: a_vegwp       (:,:)
!end plant hydraulic parameters
   real(r8), allocatable :: a_t_lake      (:,:)
   real(r8), allocatable :: a_lake_icefrac(:,:)

#ifdef BGC
   real(r8), allocatable :: a_litr1c_vr   (:,:)
   real(r8), allocatable :: a_litr2c_vr   (:,:)
   real(r8), allocatable :: a_litr3c_vr   (:,:)
   real(r8), allocatable :: a_soil1c_vr   (:,:)
   real(r8), allocatable :: a_soil2c_vr   (:,:)
   real(r8), allocatable :: a_soil3c_vr   (:,:)
   real(r8), allocatable :: a_cwdc_vr     (:,:)
   real(r8), allocatable :: a_litr1n_vr   (:,:)
   real(r8), allocatable :: a_litr2n_vr   (:,:)
   real(r8), allocatable :: a_litr3n_vr   (:,:)
   real(r8), allocatable :: a_soil1n_vr   (:,:)
   real(r8), allocatable :: a_soil2n_vr   (:,:)
   real(r8), allocatable :: a_soil3n_vr   (:,:)
   real(r8), allocatable :: a_cwdn_vr     (:,:)
   real(r8), allocatable :: a_sminn_vr    (:,:)
   real(r8), allocatable :: decomp_vr_tmp (:,:)
#endif

   real(r8), allocatable :: a_ustar(:)
   real(r8), allocatable :: a_tstar(:)
   real(r8), allocatable :: a_qstar(:)
   real(r8), allocatable :: a_zol  (:)
   real(r8), allocatable :: a_rib  (:)
   real(r8), allocatable :: a_fm   (:)
   real(r8), allocatable :: a_fh   (:)
   real(r8), allocatable :: a_fq   (:)

   real(r8), allocatable :: a_us10m(:)
   real(r8), allocatable :: a_vs10m(:)
   real(r8), allocatable :: a_fm10m(:)

   real(r8), allocatable :: a_sr     (:)
   real(r8), allocatable :: a_solvd  (:)
   real(r8), allocatable :: a_solvi  (:)
   real(r8), allocatable :: a_solnd  (:)
   real(r8), allocatable :: a_solni  (:)
   real(r8), allocatable :: a_srvd   (:)
   real(r8), allocatable :: a_srvi   (:)
   real(r8), allocatable :: a_srnd   (:)
   real(r8), allocatable :: a_srni   (:)
   real(r8), allocatable :: a_solvdln(:)
   real(r8), allocatable :: a_solviln(:)
   real(r8), allocatable :: a_solndln(:)
   real(r8), allocatable :: a_solniln(:)
   real(r8), allocatable :: a_srvdln (:)
   real(r8), allocatable :: a_srviln (:)
   real(r8), allocatable :: a_srndln (:)
   real(r8), allocatable :: a_srniln (:)

   public :: allocate_acc_fluxes
   public :: deallocate_acc_fluxes
   public :: flush_acc_fluxes
   public :: accumulate_fluxes

contains

   subroutine allocate_acc_fluxes

      use MOD_SPMD_Task
      USE MOD_LandElm
      use MOD_LandPatch
      USE MOD_LandUrban, only : numurban
      USE MOD_Vars_Global
      implicit none

      if (p_is_worker) then
         if (numpatch > 0) then

            allocate (a_us     (numpatch))
            allocate (a_vs     (numpatch))
            allocate (a_t      (numpatch))
            allocate (a_q      (numpatch))
            allocate (a_prc    (numpatch))
            allocate (a_prl    (numpatch))
            allocate (a_pbot   (numpatch))
            allocate (a_frl    (numpatch))
            allocate (a_solarin(numpatch))
            allocate (a_hpbl   (numpatch))

            allocate (a_taux      (numpatch))
            allocate (a_tauy      (numpatch))
            allocate (a_fsena     (numpatch))
            allocate (a_lfevpa    (numpatch))
            allocate (a_fevpa     (numpatch))
            allocate (a_fsenl     (numpatch))
            allocate (a_fevpl     (numpatch))
            allocate (a_etr       (numpatch))
            allocate (a_fseng     (numpatch))
            allocate (a_fevpg     (numpatch))
            allocate (a_fgrnd     (numpatch))
            allocate (a_sabvsun   (numpatch))
            allocate (a_sabvsha   (numpatch))
            allocate (a_sabg      (numpatch))
            allocate (a_olrg      (numpatch))
            allocate (a_rnet      (numpatch))
            allocate (a_xerr      (numpatch))
            allocate (a_zerr      (numpatch))
            allocate (a_rsur      (numpatch))
            allocate (a_rsub      (numpatch))
            allocate (a_rnof      (numpatch))
            allocate (a_qintr     (numpatch))
            allocate (a_qinfl     (numpatch))
            allocate (a_qdrip     (numpatch))
            allocate (a_rstfacsun (numpatch))
            allocate (a_rstfacsha (numpatch))
            allocate (a_gssun     (numpatch))
            allocate (a_gssha     (numpatch))
            allocate (a_rss       (numpatch))
            allocate (a_wdsrf     (numpatch))

            allocate (a_zwt       (numpatch))
            allocate (a_wa        (numpatch))
            allocate (a_wat       (numpatch))
            allocate (a_assim     (numpatch))
            allocate (a_respc     (numpatch))

            allocate (a_assimsun  (numpatch)) !1
            allocate (a_assimsha  (numpatch)) !1
            allocate (a_etrsun    (numpatch)) !1
            allocate (a_etrsha    (numpatch)) !1

            allocate (a_qcharge   (numpatch))

            allocate (a_t_grnd    (numpatch))
            allocate (a_tleaf     (numpatch))
            allocate (a_ldew_rain (numpatch))
            allocate (a_ldew_snow (numpatch))
            allocate (a_ldew      (numpatch))
            allocate (a_scv       (numpatch))
            allocate (a_snowdp    (numpatch))
            allocate (a_fsno      (numpatch))
            allocate (a_sigf      (numpatch))
            allocate (a_green     (numpatch))
            allocate (a_lai       (numpatch))
            allocate (a_laisun    (numpatch))
            allocate (a_laisha    (numpatch))
            allocate (a_sai       (numpatch))

            allocate (a_alb   (2,2,numpatch))

            allocate (a_emis      (numpatch))
            allocate (a_z0m       (numpatch))
            allocate (a_trad      (numpatch))
            allocate (a_tref      (numpatch))
            allocate (a_qref      (numpatch))
            allocate (a_rain      (numpatch))
            allocate (a_snow      (numpatch))
#ifdef URBAN_MODEL
            IF (numurban > 0) THEN
               allocate (a_t_room    (numurban))
               allocate (a_tafu      (numurban))
               allocate (a_fhac      (numurban))
               allocate (a_fwst      (numurban))
               allocate (a_fach      (numurban))
               allocate (a_fahe      (numurban))
               allocate (a_fhah      (numurban))
               allocate (a_vehc      (numurban))
               allocate (a_meta      (numurban))

               allocate (a_senroof   (numurban))
               allocate (a_senwsun   (numurban))
               allocate (a_senwsha   (numurban))
               allocate (a_sengimp   (numurban))
               allocate (a_sengper   (numurban))
               allocate (a_senurbl   (numurban))

               allocate (a_lfevproof (numurban))
               allocate (a_lfevpgimp (numurban))
               allocate (a_lfevpgper (numurban))
               allocate (a_lfevpurbl (numurban))

               allocate (a_troof     (numurban))
               allocate (a_twall     (numurban))
            ENDIF
#endif
#ifdef BGC
            allocate (a_leafc              (numpatch))
            allocate (a_leafc_storage      (numpatch))
            allocate (a_leafc_xfer         (numpatch))
            allocate (a_frootc             (numpatch))
            allocate (a_frootc_storage     (numpatch))
            allocate (a_frootc_xfer        (numpatch))
            allocate (a_livestemc          (numpatch))
            allocate (a_livestemc_storage  (numpatch))
            allocate (a_livestemc_xfer     (numpatch))
            allocate (a_deadstemc          (numpatch))
            allocate (a_deadstemc_storage  (numpatch))
            allocate (a_deadstemc_xfer     (numpatch))
            allocate (a_livecrootc         (numpatch))
            allocate (a_livecrootc_storage (numpatch))
            allocate (a_livecrootc_xfer    (numpatch))
            allocate (a_deadcrootc         (numpatch))
            allocate (a_deadcrootc_storage (numpatch))
            allocate (a_deadcrootc_xfer    (numpatch))
            allocate (a_grainc             (numpatch))
            allocate (a_grainc_storage     (numpatch))
            allocate (a_grainc_xfer        (numpatch))
            allocate (a_leafn              (numpatch))
            allocate (a_leafn_storage      (numpatch))
            allocate (a_leafn_xfer         (numpatch))
            allocate (a_frootn             (numpatch))
            allocate (a_frootn_storage     (numpatch))
            allocate (a_frootn_xfer        (numpatch))
            allocate (a_livestemn          (numpatch))
            allocate (a_livestemn_storage  (numpatch))
            allocate (a_livestemn_xfer     (numpatch))
            allocate (a_deadstemn          (numpatch))
            allocate (a_deadstemn_storage  (numpatch))
            allocate (a_deadstemn_xfer     (numpatch))
            allocate (a_livecrootn         (numpatch))
            allocate (a_livecrootn_storage (numpatch))
            allocate (a_livecrootn_xfer    (numpatch))
            allocate (a_deadcrootn         (numpatch))
            allocate (a_deadcrootn_storage (numpatch))
            allocate (a_deadcrootn_xfer    (numpatch))
            allocate (a_grainn             (numpatch))
            allocate (a_grainn_storage     (numpatch))
            allocate (a_grainn_xfer        (numpatch))
            allocate (a_retransn           (numpatch))
            allocate (a_gpp                (numpatch))
            allocate (a_downreg            (numpatch))
            allocate (a_ar                 (numpatch))
            allocate (a_cwdprod            (numpatch))
            allocate (a_cwddecomp          (numpatch))
            allocate (a_hr                 (numpatch))
            allocate (a_fpg                (numpatch))
            allocate (a_fpi                (numpatch))
            allocate (a_gpp_enftemp        (numpatch)) !1
            allocate (a_gpp_enfboreal      (numpatch)) !2
            allocate (a_gpp_dnfboreal      (numpatch)) !3
            allocate (a_gpp_ebftrop        (numpatch)) !4
            allocate (a_gpp_ebftemp        (numpatch)) !5
            allocate (a_gpp_dbftrop        (numpatch)) !6
            allocate (a_gpp_dbftemp        (numpatch)) !7
            allocate (a_gpp_dbfboreal      (numpatch)) !8
            allocate (a_gpp_ebstemp        (numpatch)) !9
            allocate (a_gpp_dbstemp        (numpatch)) !10
            allocate (a_gpp_dbsboreal      (numpatch)) !11
            allocate (a_gpp_c3arcgrass     (numpatch)) !12
            allocate (a_gpp_c3grass        (numpatch)) !13
            allocate (a_gpp_c4grass        (numpatch)) !14
            allocate (a_leafc_enftemp      (numpatch)) !1
            allocate (a_leafc_enfboreal    (numpatch)) !2
            allocate (a_leafc_dnfboreal    (numpatch)) !3
            allocate (a_leafc_ebftrop      (numpatch)) !4
            allocate (a_leafc_ebftemp      (numpatch)) !5
            allocate (a_leafc_dbftrop      (numpatch)) !6
            allocate (a_leafc_dbftemp      (numpatch)) !7
            allocate (a_leafc_dbfboreal    (numpatch)) !8
            allocate (a_leafc_ebstemp      (numpatch)) !9
            allocate (a_leafc_dbstemp      (numpatch)) !10
            allocate (a_leafc_dbsboreal    (numpatch)) !11
            allocate (a_leafc_c3arcgrass   (numpatch)) !12
            allocate (a_leafc_c3grass      (numpatch)) !13
            allocate (a_leafc_c4grass      (numpatch)) !14

            allocate (a_O2_DECOMP_DEPTH_UNSAT (1:nl_soil,numpatch))
            allocate (a_CONC_O2_UNSAT         (1:nl_soil,numpatch))

#ifdef CROP
            allocate (a_pdcorn             (numpatch))
            allocate (a_pdswheat           (numpatch))
            allocate (a_pdwwheat           (numpatch))
            allocate (a_pdsoybean          (numpatch))
            allocate (a_pdcotton           (numpatch))
            allocate (a_pdrice1            (numpatch))
            allocate (a_pdrice2            (numpatch))
            allocate (a_pdsugarcane        (numpatch))
            allocate (a_plantdate          (numpatch))
            allocate (a_fertnitro_corn     (numpatch))
            allocate (a_fertnitro_swheat   (numpatch))
            allocate (a_fertnitro_wwheat   (numpatch))
            allocate (a_fertnitro_soybean  (numpatch))
            allocate (a_fertnitro_cotton   (numpatch))
            allocate (a_fertnitro_rice1    (numpatch))
            allocate (a_fertnitro_rice2    (numpatch))
            allocate (a_fertnitro_sugarcane(numpatch))
            allocate (a_cphase             (numpatch))
            allocate (a_hui                (numpatch))
            allocate (a_gddmaturity        (numpatch))
            allocate (a_gddplant           (numpatch))
            allocate (a_vf                 (numpatch))
            allocate (a_cropprod1c         (numpatch))
            allocate (a_cropprod1c_loss    (numpatch))
            allocate (a_cropseedc_deficit  (numpatch))
            allocate (a_grainc_to_cropprodc(numpatch))
            allocate (a_grainc_to_seed     (numpatch))
            allocate (a_fert_to_sminn      (numpatch))
#endif
            allocate (a_ndep_to_sminn      (numpatch))

            allocate (a_abm                (numpatch))
            allocate (a_gdp                (numpatch))
            allocate (a_peatf              (numpatch))
            allocate (a_hdm                (numpatch))
            allocate (a_lnfm               (numpatch))

#endif
! Ozone stress variables
            allocate (a_ozone              (numpatch))
! End ozone stress variables
            allocate (a_t_soisno    (maxsnl+1:nl_soil,numpatch))
            allocate (a_wliq_soisno (maxsnl+1:nl_soil,numpatch))
            allocate (a_wice_soisno (maxsnl+1:nl_soil,numpatch))
            allocate (a_h2osoi      (1:nl_soil,       numpatch))
            allocate (a_rootr       (1:nl_soil,       numpatch))
            allocate (a_BD_all      (1:nl_soil,       numpatch))
            allocate (a_wfc         (1:nl_soil,       numpatch))
            allocate (a_OM_density  (1:nl_soil,       numpatch))
!Plant Hydraulic parameters
            allocate (a_vegwp       (1:nvegwcs,       numpatch))
!End Plant Hydraulic parameters
            allocate (a_t_lake      (nl_lake,numpatch))
            allocate (a_lake_icefrac(nl_lake,numpatch))

#ifdef BGC
            allocate (a_litr1c_vr   (1:nl_soil,       numpatch))
            allocate (a_litr2c_vr   (1:nl_soil,       numpatch))
            allocate (a_litr3c_vr   (1:nl_soil,       numpatch))
            allocate (a_soil1c_vr   (1:nl_soil,       numpatch))
            allocate (a_soil2c_vr   (1:nl_soil,       numpatch))
            allocate (a_soil3c_vr   (1:nl_soil,       numpatch))
            allocate (a_cwdc_vr     (1:nl_soil,       numpatch))
            allocate (a_litr1n_vr   (1:nl_soil,       numpatch))
            allocate (a_litr2n_vr   (1:nl_soil,       numpatch))
            allocate (a_litr3n_vr   (1:nl_soil,       numpatch))
            allocate (a_soil1n_vr   (1:nl_soil,       numpatch))
            allocate (a_soil2n_vr   (1:nl_soil,       numpatch))
            allocate (a_soil3n_vr   (1:nl_soil,       numpatch))
            allocate (a_cwdn_vr     (1:nl_soil,       numpatch))
            allocate (a_sminn_vr    (1:nl_soil,       numpatch))
            allocate (decomp_vr_tmp (1:nl_soil,       numpatch))
#endif

            allocate (a_ustar     (numpatch))
            allocate (a_tstar     (numpatch))
            allocate (a_qstar     (numpatch))
            allocate (a_zol       (numpatch))
            allocate (a_rib       (numpatch))
            allocate (a_fm        (numpatch))
            allocate (a_fh        (numpatch))
            allocate (a_fq        (numpatch))

            allocate (a_us10m     (numpatch))
            allocate (a_vs10m     (numpatch))
            allocate (a_fm10m     (numpatch))

            allocate (a_sr        (numpatch))
            allocate (a_solvd     (numpatch))
            allocate (a_solvi     (numpatch))
            allocate (a_solnd     (numpatch))
            allocate (a_solni     (numpatch))
            allocate (a_srvd      (numpatch))
            allocate (a_srvi      (numpatch))
            allocate (a_srnd      (numpatch))
            allocate (a_srni      (numpatch))
            allocate (a_solvdln   (numpatch))
            allocate (a_solviln   (numpatch))
            allocate (a_solndln   (numpatch))
            allocate (a_solniln   (numpatch))
            allocate (a_srvdln    (numpatch))
            allocate (a_srviln    (numpatch))
            allocate (a_srndln    (numpatch))
            allocate (a_srniln    (numpatch))

            allocate (nac_ln      (numpatch))

         end if
      end if

      IF (p_is_worker) THEN
#if (defined CROP)
         CALL elm_patch%build (landelm, landpatch, use_frac = .true., shadowfrac = pctcrop)
#else
         CALL elm_patch%build (landelm, landpatch, use_frac = .true.)
#endif
      ENDIF

   end subroutine allocate_acc_fluxes

   subroutine deallocate_acc_fluxes ()

      use MOD_SPMD_Task
      use MOD_LandPatch, only : numpatch
      USE MOD_LandUrban, only : numurban
      implicit none

      if (p_is_worker) then
         if (numpatch > 0) then

            deallocate (a_us     )
            deallocate (a_vs     )
            deallocate (a_t      )
            deallocate (a_q      )
            deallocate (a_prc    )
            deallocate (a_prl    )
            deallocate (a_pbot   )
            deallocate (a_frl    )
            deallocate (a_solarin)
            deallocate (a_hpbl   )

            deallocate (a_taux      )
            deallocate (a_tauy      )
            deallocate (a_fsena     )
            deallocate (a_lfevpa    )
            deallocate (a_fevpa     )
            deallocate (a_fsenl     )
            deallocate (a_fevpl     )
            deallocate (a_etr       )
            deallocate (a_fseng     )
            deallocate (a_fevpg     )
            deallocate (a_fgrnd     )
            deallocate (a_sabvsun   )
            deallocate (a_sabvsha   )
            deallocate (a_sabg      )
            deallocate (a_olrg      )
            deallocate (a_rnet      )
            deallocate (a_xerr      )
            deallocate (a_zerr      )
            deallocate (a_rsur      )
            deallocate (a_rsub      )
            deallocate (a_rnof      )
            deallocate (a_qintr     )
            deallocate (a_qinfl     )
            deallocate (a_qdrip     )
            deallocate (a_rstfacsun )
            deallocate (a_rstfacsha )
            deallocate (a_gssun     )
            deallocate (a_gssha     )
            deallocate (a_rss       )
            deallocate (a_wdsrf     )

            deallocate (a_zwt       )
            deallocate (a_wa        )
            deallocate (a_wat       )
            deallocate (a_assim     )
            deallocate (a_respc     )

            deallocate (a_assimsun  ) !1
            deallocate (a_assimsha  ) !1
            deallocate (a_etrsun    ) !1
            deallocate (a_etrsha    ) !1

            deallocate (a_qcharge   )

            deallocate (a_t_grnd    )
            deallocate (a_tleaf     )
            deallocate (a_ldew_rain )
            deallocate (a_ldew_snow )
            deallocate (a_ldew      )
            deallocate (a_scv       )
            deallocate (a_snowdp    )
            deallocate (a_fsno      )
            deallocate (a_sigf      )
            deallocate (a_green     )
            deallocate (a_lai       )
            deallocate (a_laisun    )
            deallocate (a_laisha    )
            deallocate (a_sai       )

            deallocate (a_alb  )

            deallocate (a_emis      )
            deallocate (a_z0m       )
            deallocate (a_trad      )
            deallocate (a_tref      )
            deallocate (a_qref      )
            deallocate (a_rain      )
            deallocate (a_snow      )
#ifdef URBAN_MODEL
            IF (numurban > 0) THEN
               deallocate (a_t_room    )
               deallocate (a_tafu      )
               deallocate (a_fhac      )
               deallocate (a_fwst      )
               deallocate (a_fach      )
               deallocate (a_fahe      )
               deallocate (a_fhah      )
               deallocate (a_vehc      )
               deallocate (a_meta      )

               deallocate (a_senroof   )
               deallocate (a_senwsun   )
               deallocate (a_senwsha   )
               deallocate (a_sengimp   )
               deallocate (a_sengper   )
               deallocate (a_senurbl   )

               deallocate (a_lfevproof )
               deallocate (a_lfevpgimp )
               deallocate (a_lfevpgper )
               deallocate (a_lfevpurbl )

               deallocate (a_troof     )
               deallocate (a_twall     )
            ENDIF
#endif

#ifdef BGC
            deallocate (a_leafc              )
            deallocate (a_leafc_storage      )
            deallocate (a_leafc_xfer         )
            deallocate (a_frootc             )
            deallocate (a_frootc_storage     )
            deallocate (a_frootc_xfer        )
            deallocate (a_livestemc          )
            deallocate (a_livestemc_storage  )
            deallocate (a_livestemc_xfer     )
            deallocate (a_deadstemc          )
            deallocate (a_deadstemc_storage  )
            deallocate (a_deadstemc_xfer     )
            deallocate (a_livecrootc         )
            deallocate (a_livecrootc_storage )
            deallocate (a_livecrootc_xfer    )
            deallocate (a_deadcrootc         )
            deallocate (a_deadcrootc_storage )
            deallocate (a_deadcrootc_xfer    )
            deallocate (a_grainc             )
            deallocate (a_grainc_storage     )
            deallocate (a_grainc_xfer        )
            deallocate (a_leafn              )
            deallocate (a_leafn_storage      )
            deallocate (a_leafn_xfer         )
            deallocate (a_frootn             )
            deallocate (a_frootn_storage     )
            deallocate (a_frootn_xfer        )
            deallocate (a_livestemn          )
            deallocate (a_livestemn_storage  )
            deallocate (a_livestemn_xfer     )
            deallocate (a_deadstemn          )
            deallocate (a_deadstemn_storage  )
            deallocate (a_deadstemn_xfer     )
            deallocate (a_livecrootn         )
            deallocate (a_livecrootn_storage )
            deallocate (a_livecrootn_xfer    )
            deallocate (a_deadcrootn         )
            deallocate (a_deadcrootn_storage )
            deallocate (a_deadcrootn_xfer    )
            deallocate (a_grainn             )
            deallocate (a_grainn_storage     )
            deallocate (a_grainn_xfer        )
            deallocate (a_retransn           )
            deallocate (a_gpp                )
            deallocate (a_downreg            )
            deallocate (a_ar                 )
            deallocate (a_cwdprod            )
            deallocate (a_cwddecomp          )
            deallocate (a_hr                 )
            deallocate (a_fpg                )
            deallocate (a_fpi                )
            deallocate (a_gpp_enftemp        ) !1
            deallocate (a_gpp_enfboreal      ) !2
            deallocate (a_gpp_dnfboreal      ) !3
            deallocate (a_gpp_ebftrop        ) !4
            deallocate (a_gpp_ebftemp        ) !5
            deallocate (a_gpp_dbftrop        ) !6
            deallocate (a_gpp_dbftemp        ) !7
            deallocate (a_gpp_dbfboreal      ) !8
            deallocate (a_gpp_ebstemp        ) !9
            deallocate (a_gpp_dbstemp        ) !10
            deallocate (a_gpp_dbsboreal      ) !11
            deallocate (a_gpp_c3arcgrass     ) !12
            deallocate (a_gpp_c3grass        ) !13
            deallocate (a_gpp_c4grass        ) !14
            deallocate (a_leafc_enftemp      ) !1
            deallocate (a_leafc_enfboreal    ) !2
            deallocate (a_leafc_dnfboreal    ) !3
            deallocate (a_leafc_ebftrop      ) !4
            deallocate (a_leafc_ebftemp      ) !5
            deallocate (a_leafc_dbftrop      ) !6
            deallocate (a_leafc_dbftemp      ) !7
            deallocate (a_leafc_dbfboreal    ) !8
            deallocate (a_leafc_ebstemp      ) !9
            deallocate (a_leafc_dbstemp      ) !10
            deallocate (a_leafc_dbsboreal    ) !11
            deallocate (a_leafc_c3arcgrass   ) !12
            deallocate (a_leafc_c3grass      ) !13
            deallocate (a_leafc_c4grass      ) !14

            deallocate (a_O2_DECOMP_DEPTH_UNSAT )
            deallocate (a_CONC_O2_UNSAT         )

#ifdef CROP
            deallocate (a_pdcorn             )
            deallocate (a_pdswheat           )
            deallocate (a_pdwwheat           )
            deallocate (a_pdsoybean          )
            deallocate (a_pdcotton           )
            deallocate (a_pdrice1            )
            deallocate (a_pdrice2            )
            deallocate (a_pdsugarcane        )
            deallocate (a_plantdate          )
            deallocate (a_fertnitro_corn     )
            deallocate (a_fertnitro_swheat   )
            deallocate (a_fertnitro_wwheat   )
            deallocate (a_fertnitro_soybean  )
            deallocate (a_fertnitro_cotton   )
            deallocate (a_fertnitro_rice1    )
            deallocate (a_fertnitro_rice2    )
            deallocate (a_fertnitro_sugarcane)
            deallocate (a_cphase             )
            deallocate (a_hui                )
            deallocate (a_vf                 )
            deallocate (a_gddmaturity        )
            deallocate (a_gddplant           )
            deallocate (a_cropprod1c         )
            deallocate (a_cropprod1c_loss    )
            deallocate (a_cropseedc_deficit  )
            deallocate (a_grainc_to_cropprodc)
            deallocate (a_grainc_to_seed     )
            deallocate (a_fert_to_sminn      )
#endif
            deallocate (a_ndep_to_sminn      )

            deallocate (a_abm                )
            deallocate (a_gdp                )
            deallocate (a_peatf              )
            deallocate (a_hdm                )
            deallocate (a_lnfm               )

#endif
! Ozone stress variables
            deallocate (a_ozone              )
! end ozone stress variables

            deallocate (a_t_soisno    )
            deallocate (a_wliq_soisno )
            deallocate (a_wice_soisno )
            deallocate (a_h2osoi      )
            deallocate (a_rootr       )
            deallocate (a_BD_all      )
            deallocate (a_wfc         )
            deallocate (a_OM_density  )
!Plant Hydraulic parameters
            deallocate (a_vegwp       )
!end plant hydraulic parameters
            deallocate (a_t_lake      )
            deallocate (a_lake_icefrac)
#ifdef BGC
            deallocate (a_litr1c_vr   )
            deallocate (a_litr2c_vr   )
            deallocate (a_litr3c_vr   )
            deallocate (a_soil1c_vr   )
            deallocate (a_soil2c_vr   )
            deallocate (a_soil3c_vr   )
            deallocate (a_cwdc_vr     )
            deallocate (a_litr1n_vr   )
            deallocate (a_litr2n_vr   )
            deallocate (a_litr3n_vr   )
            deallocate (a_soil1n_vr   )
            deallocate (a_soil2n_vr   )
            deallocate (a_soil3n_vr   )
            deallocate (a_cwdn_vr     )
            deallocate (a_sminn_vr    )
            deallocate (decomp_vr_tmp )
#endif

            deallocate (a_ustar     )
            deallocate (a_tstar     )
            deallocate (a_qstar     )
            deallocate (a_zol       )
            deallocate (a_rib       )
            deallocate (a_fm        )
            deallocate (a_fh        )
            deallocate (a_fq        )

            deallocate (a_us10m     )
            deallocate (a_vs10m     )
            deallocate (a_fm10m     )

            deallocate (a_sr        )
            deallocate (a_solvd     )
            deallocate (a_solvi     )
            deallocate (a_solnd     )
            deallocate (a_solni     )
            deallocate (a_srvd      )
            deallocate (a_srvi      )
            deallocate (a_srnd      )
            deallocate (a_srni      )
            deallocate (a_solvdln   )
            deallocate (a_solviln   )
            deallocate (a_solndln   )
            deallocate (a_solniln   )
            deallocate (a_srvdln    )
            deallocate (a_srviln    )
            deallocate (a_srndln    )
            deallocate (a_srniln    )

            deallocate (nac_ln      )

         end if
      end if

   end subroutine deallocate_acc_fluxes

   !-----------------------
   SUBROUTINE FLUSH_acc_fluxes ()

      use MOD_SPMD_Task
      use MOD_LandPatch, only : numpatch
      USE MOD_LandUrban, only : numurban
      use MOD_Vars_Global, only : spval
      implicit none

      if (p_is_worker) then

         nac = 0

         if (numpatch > 0) then

            ! flush the Fluxes for accumulation
            a_us     (:) = spval
            a_vs     (:) = spval
            a_t      (:) = spval
            a_q      (:) = spval
            a_prc    (:) = spval
            a_prl    (:) = spval
            a_pbot   (:) = spval
            a_frl    (:) = spval
            a_solarin(:) = spval
            a_hpbl   (:) = spval

            a_taux    (:) = spval
            a_tauy    (:) = spval
            a_fsena   (:) = spval
            a_lfevpa  (:) = spval
            a_fevpa   (:) = spval
            a_fsenl   (:) = spval
            a_fevpl   (:) = spval
            a_etr     (:) = spval
            a_fseng   (:) = spval
            a_fevpg   (:) = spval
            a_fgrnd   (:) = spval
            a_sabvsun (:) = spval
            a_sabvsha (:) = spval
            a_sabg    (:) = spval
            a_olrg    (:) = spval
            a_rnet    (:) = spval
            a_xerr    (:) = spval
            a_zerr    (:) = spval
            a_rsur    (:) = spval
            a_rsub    (:) = spval
            a_rnof    (:) = spval
            a_qintr   (:) = spval
            a_qinfl   (:) = spval
            a_qdrip   (:) = spval
            a_rstfacsun(:) = spval
            a_rstfacsha(:) = spval
            a_gssun   (:) = spval
            a_gssha   (:) = spval
            a_rss     (:) = spval

            a_wdsrf   (:) = spval
            a_zwt     (:) = spval
            a_wa      (:) = spval
            a_wat     (:) = spval
            a_assim   (:) = spval
            a_respc   (:) = spval
            a_assimsun(:) = spval !1
            a_assimsha(:) = spval !1
            a_etrsun  (:) = spval !1
            a_etrsha  (:) = spval !1

            a_qcharge (:) = spval

            a_t_grnd  (:) = spval
            a_tleaf   (:) = spval
            a_ldew_rain(:) = spval
            a_ldew_snow(:) = spval
            a_ldew    (:) = spval
            a_scv     (:) = spval
            a_snowdp  (:) = spval
            a_fsno    (:) = spval
            a_sigf    (:) = spval
            a_green   (:) = spval
            a_lai     (:) = spval
            a_laisun  (:) = spval
            a_laisha  (:) = spval
            a_sai     (:) = spval

            a_alb   (:,:,:) = spval

            a_emis      (:) = spval
            a_z0m       (:) = spval
            a_trad      (:) = spval
            a_tref      (:) = spval
            a_qref      (:) = spval
            a_rain      (:) = spval
            a_snow      (:) = spval

#ifdef URBAN_MODEL
            IF (numurban > 0) THEN
               a_t_room   (:) = spval
               a_tafu     (:) = spval
               a_fhac     (:) = spval
               a_fwst     (:) = spval
               a_fach     (:) = spval
               a_fahe     (:) = spval
               a_fhah     (:) = spval
               a_vehc     (:) = spval
               a_meta     (:) = spval

               a_senroof  (:) = spval
               a_senwsun  (:) = spval
               a_senwsha  (:) = spval
               a_sengimp  (:) = spval
               a_sengper  (:) = spval
               a_senurbl  (:) = spval

               a_lfevproof(:) = spval
               a_lfevpgimp(:) = spval
               a_lfevpgper(:) = spval
               a_lfevpurbl(:) = spval

               a_troof    (:) = spval
               a_twall    (:) = spval
            ENDIF
#endif

#ifdef BGC
            a_leafc              (:) = spval
            a_leafc_storage      (:) = spval
            a_leafc_xfer         (:) = spval
            a_frootc             (:) = spval
            a_frootc_storage     (:) = spval
            a_frootc_xfer        (:) = spval
            a_livestemc          (:) = spval
            a_livestemc_storage  (:) = spval
            a_livestemc_xfer     (:) = spval
            a_deadstemc          (:) = spval
            a_deadstemc_storage  (:) = spval
            a_deadstemc_xfer     (:) = spval
            a_livecrootc         (:) = spval
            a_livecrootc_storage (:) = spval
            a_livecrootc_xfer    (:) = spval
            a_deadcrootc         (:) = spval
            a_deadcrootc_storage (:) = spval
            a_deadcrootc_xfer    (:) = spval
            a_grainc             (:) = spval
            a_grainc_storage     (:) = spval
            a_grainc_xfer        (:) = spval
            a_leafn              (:) = spval
            a_leafn_storage      (:) = spval
            a_leafn_xfer         (:) = spval
            a_frootn             (:) = spval
            a_frootn_storage     (:) = spval
            a_frootn_xfer        (:) = spval
            a_livestemn          (:) = spval
            a_livestemn_storage  (:) = spval
            a_livestemn_xfer     (:) = spval
            a_deadstemn          (:) = spval
            a_deadstemn_storage  (:) = spval
            a_deadstemn_xfer     (:) = spval
            a_livecrootn         (:) = spval
            a_livecrootn_storage (:) = spval
            a_livecrootn_xfer    (:) = spval
            a_deadcrootn         (:) = spval
            a_deadcrootn_storage (:) = spval
            a_deadcrootn_xfer    (:) = spval
            a_grainn             (:) = spval
            a_grainn_storage     (:) = spval
            a_grainn_xfer        (:) = spval
            a_retransn           (:) = spval
            a_gpp                (:) = spval
            a_downreg            (:) = spval
            a_ar                 (:) = spval
            a_cwdprod            (:) = spval
            a_cwddecomp          (:) = spval
            a_hr                 (:) = spval
            a_fpg                (:) = spval
            a_fpi                (:) = spval
            a_gpp_enftemp        (:) = spval
            a_gpp_enfboreal      (:) = spval
            a_gpp_dnfboreal      (:) = spval
            a_gpp_ebftrop        (:) = spval
            a_gpp_ebftemp        (:) = spval
            a_gpp_dbftrop        (:) = spval
            a_gpp_dbftemp        (:) = spval
            a_gpp_dbfboreal      (:) = spval
            a_gpp_ebstemp        (:) = spval
            a_gpp_dbstemp        (:) = spval
            a_gpp_dbsboreal      (:) = spval
            a_gpp_c3arcgrass     (:) = spval
            a_gpp_c3grass        (:) = spval
            a_gpp_c4grass        (:) = spval
            a_leafc_enftemp      (:) = spval
            a_leafc_enfboreal    (:) = spval
            a_leafc_dnfboreal    (:) = spval
            a_leafc_ebftrop      (:) = spval
            a_leafc_ebftemp      (:) = spval
            a_leafc_dbftrop      (:) = spval
            a_leafc_dbftemp      (:) = spval
            a_leafc_dbfboreal    (:) = spval
            a_leafc_ebstemp      (:) = spval
            a_leafc_dbstemp      (:) = spval
            a_leafc_dbsboreal    (:) = spval
            a_leafc_c3arcgrass   (:) = spval
            a_leafc_c3grass      (:) = spval
            a_leafc_c4grass      (:) = spval

            a_O2_DECOMP_DEPTH_UNSAT (:,:) = spval
            a_CONC_O2_UNSAT         (:,:) = spval
#ifdef CROP
            a_pdcorn             (:) = spval
            a_pdswheat           (:) = spval
            a_pdwwheat           (:) = spval
            a_pdsoybean          (:) = spval
            a_pdcotton           (:) = spval
            a_pdrice1            (:) = spval
            a_pdrice2            (:) = spval
            a_pdsugarcane        (:) = spval
            a_plantdate          (:) = spval
            a_fertnitro_corn     (:) = spval
            a_fertnitro_swheat   (:) = spval
            a_fertnitro_wwheat   (:) = spval
            a_fertnitro_soybean  (:) = spval
            a_fertnitro_cotton   (:) = spval
            a_fertnitro_rice1    (:) = spval
            a_fertnitro_rice2    (:) = spval
            a_fertnitro_sugarcane(:) = spval
            a_cphase             (:) = spval
            a_vf                 (:) = spval
            a_gddmaturity        (:) = spval
            a_gddplant           (:) = spval
            a_hui                (:) = spval
            a_cropprod1c         (:) = spval
            a_cropprod1c_loss    (:) = spval
            a_cropseedc_deficit  (:) = spval
            a_grainc_to_cropprodc(:) = spval
            a_grainc_to_seed     (:) = spval
            a_fert_to_sminn      (:) = spval
#endif
            a_ndep_to_sminn      (:) = spval

            a_abm                (:) = spval
            a_gdp                (:) = spval
            a_peatf              (:) = spval
            a_hdm                (:) = spval
            a_lnfm               (:) = spval

#endif
            a_ozone              (:) = spval

            a_t_soisno     (:,:) = spval
            a_wliq_soisno  (:,:) = spval
            a_wice_soisno  (:,:) = spval
            a_h2osoi       (:,:) = spval
            a_rootr        (:,:) = spval
            a_BD_all       (:,:) = spval
            a_wfc          (:,:) = spval
            a_OM_density   (:,:) = spval
!Plant Hydraulic parameters
            a_vegwp        (:,:) = spval
!end plant hydraulic parameters
            a_t_lake       (:,:) = spval
            a_lake_icefrac (:,:) = spval
#ifdef BGC
            a_litr1c_vr    (:,:) = spval
            a_litr2c_vr    (:,:) = spval
            a_litr3c_vr    (:,:) = spval
            a_soil1c_vr    (:,:) = spval
            a_soil2c_vr    (:,:) = spval
            a_soil3c_vr    (:,:) = spval
            a_cwdc_vr      (:,:) = spval
            a_litr1n_vr    (:,:) = spval
            a_litr2n_vr    (:,:) = spval
            a_litr3n_vr    (:,:) = spval
            a_soil1n_vr    (:,:) = spval
            a_soil2n_vr    (:,:) = spval
            a_soil3n_vr    (:,:) = spval
            a_cwdn_vr      (:,:) = spval
            a_sminn_vr     (:,:) = spval
#endif

            a_ustar (:) = spval
            a_tstar (:) = spval
            a_qstar (:) = spval
            a_zol   (:) = spval
            a_rib   (:) = spval
            a_fm    (:) = spval
            a_fh    (:) = spval
            a_fq    (:) = spval

            a_us10m (:) = spval
            a_vs10m (:) = spval
            a_fm10m (:) = spval

            a_sr       (:) = spval
            a_solvd    (:) = spval
            a_solvi    (:) = spval
            a_solnd    (:) = spval
            a_solni    (:) = spval
            a_srvd     (:) = spval
            a_srvi     (:) = spval
            a_srnd     (:) = spval
            a_srni     (:) = spval
            a_solvdln  (:) = spval
            a_solviln  (:) = spval
            a_solndln  (:) = spval
            a_solniln  (:) = spval
            a_srvdln   (:) = spval
            a_srviln   (:) = spval
            a_srndln   (:) = spval
            a_srniln   (:) = spval

            nac_ln  (:) = 0

         end if
      end if

   END SUBROUTINE FLUSH_acc_fluxes

   SUBROUTINE accumulate_fluxes
      ! ----------------------------------------------------------------------
      ! perfrom the grid average mapping: average a subgrid input 1d vector
      ! of length numpatch to a output 2d array of length [ghist%xcnt,ghist%ycnt]
      !
      ! Created by Yongjiu Dai, 03/2014
      !---------------------------------------------------------------------

      use MOD_Precision
      use MOD_SPMD_Task
      USE mod_forcing, only : forcmask
      USE MOD_Mesh,    only : numelm
      USE MOD_LandElm
      use MOD_LandPatch,      only : numpatch, elm_patch
      USE MOD_LandUrban,      only : numurban
      use MOD_Const_Physical, only : vonkar, stefnc, cpair, rgas, grav
      use MOD_Vars_TimeInvariants
      use MOD_Vars_TimeVariables
      use MOD_Vars_1DForcing
      use MOD_Vars_1DFluxes
      use MOD_FrictionVelocity
      USE MOD_Namelist, only: DEF_USE_CBL_HEIGHT, DEF_USE_OZONESTRESS, DEF_USE_PLANTHYDRAULICS, DEF_USE_NITRIF
      USE MOD_TurbulenceLEddy
      use MOD_Vars_Global
#ifdef LATERAL_FLOW
      USE MOD_Hydro_Hist, only : accumulate_fluxes_basin
#endif

      IMPLICIT NONE

      ! Local Variables

      real(r8), allocatable :: r_trad  (:)
      real(r8), allocatable :: r_ustar (:)
      real(r8), allocatable :: r_ustar2(:) !define a temporary for estimating us10m only, output should be r_ustar. Shaofeng, 2023.05.20
      real(r8), allocatable :: r_tstar (:)
      real(r8), allocatable :: r_qstar (:)
      real(r8), allocatable :: r_zol   (:)
      real(r8), allocatable :: r_rib   (:)
      real(r8), allocatable :: r_fm    (:)
      real(r8), allocatable :: r_fh    (:)
      real(r8), allocatable :: r_fq    (:)

      real(r8), allocatable :: r_us10m (:)
      real(r8), allocatable :: r_vs10m (:)
      real(r8), allocatable :: r_fm10m (:)

      logical,  allocatable :: patchmask (:)

      !---------------------------------------------------------------------
      integer  ib, jb, i, j, ielm, istt, iend
      real(r8) sumwt
      real(r8) rhoair,thm,th,thv,ur,displa_av,zldis,hgt_u,hgt_t,hgt_q
      real(r8) hpbl ! atmospheric boundary layer height [m]
<<<<<<< HEAD
      real(r8) z0m_av,z0h_av,z0q_av,us,vs,tm,qm,psrf
=======
      real(r8) z0m_av,z0h_av,z0q_av,us,vs,tm,qm,psrf,taux_e,tauy_e,fsena_e,fevpa_e
      real(r8) r_ustar_e, r_tstar_e, r_qstar_e, r_zol_e, r_ustar2_e, r_fm10m_e
      real(r8) r_fm_e, r_fh_e, r_fq_e, r_rib_e, r_us10m_e, r_vs10m_e
>>>>>>> 0620b462
      real(r8) obu,fh2m,fq2m
      real(r8) um,thvstar,beta,zii,wc,wc2

      if (p_is_worker) then
         if (numpatch > 0) then

            nac = nac + 1

            call acc1d (forc_us  , a_us  )
            call acc1d (forc_vs  , a_vs  )
            call acc1d (forc_t   , a_t   )
            call acc1d (forc_q   , a_q   )
            call acc1d (forc_prc , a_prc )
            call acc1d (forc_prl , a_prl )
            call acc1d (forc_pbot, a_pbot)
            call acc1d (forc_frl , a_frl )

            call acc1d (forc_sols,  a_solarin)
            call acc1d (forc_soll,  a_solarin)
            call acc1d (forc_solsd, a_solarin)
            call acc1d (forc_solld, a_solarin)
            if (DEF_USE_CBL_HEIGHT) then
               call acc1d (forc_hpbl , a_hpbl)
            endif

            call acc1d (taux    , a_taux   )
            call acc1d (tauy    , a_tauy   )
            call acc1d (fsena   , a_fsena  )
            call acc1d (lfevpa  , a_lfevpa )
            call acc1d (fevpa   , a_fevpa  )
            call acc1d (fsenl   , a_fsenl  )
            call acc1d (fevpl   , a_fevpl  )
            call acc1d (etr     , a_etr    )
            call acc1d (fseng   , a_fseng  )
            call acc1d (fevpg   , a_fevpg  )
            call acc1d (fgrnd   , a_fgrnd  )
            call acc1d (sabvsun , a_sabvsun)
            call acc1d (sabvsha , a_sabvsha)
            call acc1d (sabg    , a_sabg   )
            call acc1d (olrg    , a_olrg   )

            IF (DEF_forcing%has_missing_value) THEN
               WHERE (forcmask)
                  rnet = sabg + sabvsun + sabvsha - olrg + forc_frl
               END WHERE
            ELSE
               rnet = sabg + sabvsun + sabvsha - olrg + forc_frl
            ENDIF
            call acc1d (rnet    , a_rnet   )

            call acc1d (xerr    , a_xerr   )
            call acc1d (zerr    , a_zerr   )
            call acc1d (rsur    , a_rsur   )
            call acc1d (rsub    , a_rsub   )
            call acc1d (rnof    , a_rnof   )
            call acc1d (qintr   , a_qintr  )
            call acc1d (qinfl   , a_qinfl  )
            call acc1d (qdrip   , a_qdrip  )

            call acc1d (rstfacsun_out , a_rstfacsun )
            call acc1d (rstfacsha_out , a_rstfacsha )
<<<<<<< HEAD

            call acc1d (gssun_out     , a_gssun     )
            call acc1d (gssha_out     , a_gssha     )

            call acc1d (rss     , a_rss    )
=======
            call acc1d (gssun_out     , a_gssun     )
            call acc1d (gssha_out     , a_gssha     )

>>>>>>> 0620b462
            call acc1d (wdsrf   , a_wdsrf  )
            call acc1d (zwt     , a_zwt    )
            call acc1d (wa      , a_wa     )
            call acc1d (wat     , a_wat    )
            call acc1d (assim   , a_assim  )
            call acc1d (respc   , a_respc  )

            call acc1d (assimsun_out  , a_assimsun  )
            call acc1d (assimsha_out  , a_assimsha  )
            call acc1d (etrsun_out    , a_etrsun    )
            call acc1d (etrsha_out    , a_etrsha    )

            call acc1d (qcharge   , a_qcharge   )

            call acc1d (t_grnd    , a_t_grnd    )
            call acc1d (tleaf     , a_tleaf     )
            call acc1d (ldew_rain , a_ldew_rain )
            call acc1d (ldew_snow , a_ldew_snow )
            call acc1d (ldew      , a_ldew      )
            call acc1d (scv       , a_scv       )
            call acc1d (snowdp    , a_snowdp    )
            call acc1d (fsno      , a_fsno      )
            call acc1d (sigf      , a_sigf      )
            call acc1d (green     , a_green     )
            call acc1d (lai       , a_lai       )
            call acc1d (laisun    , a_laisun    )
            call acc1d (laisha    , a_laisha    )
            call acc1d (sai       , a_sai       )

            call acc3d (alb       , a_alb       )

            call acc1d (emis      , a_emis      )
            call acc1d (z0m       , a_z0m       )

            allocate (r_trad (numpatch))
            do i = 1, numpatch
               IF (DEF_forcing%has_missing_value) THEN
                  IF (.not. forcmask(i)) cycle
               ENDIF
               r_trad(i) = (olrg(i)/stefnc)**0.25
            end do
            call acc1d (r_trad , a_trad   )
            deallocate (r_trad            )

            call acc1d (tref   , a_tref   )
            call acc1d (qref   , a_qref   )

            call acc1d (forc_rain, a_rain )
            call acc1d (forc_snow, a_snow )

#ifdef URBAN_MODEL
            IF (numurban > 0) THEN
               CALL acc1d(t_room    , a_t_room    )
               CALL acc1d(tafu      , a_tafu      )
               CALL acc1d(fhac      , a_fhac      )
               CALL acc1d(fwst      , a_fwst      )
               CALL acc1d(fach      , a_fach      )
               CALL acc1d(fahe      , a_fahe      )
               CALL acc1d(fhah      , a_fhah      )
               CALL acc1d(vehc      , a_vehc      )
               CALL acc1d(meta      , a_meta      )

               CALL acc1d(fsen_roof , a_senroof   )
               CALL acc1d(fsen_wsun , a_senwsun   )
               CALL acc1d(fsen_wsha , a_senwsha   )
               CALL acc1d(fsen_gimp , a_sengimp   )
               CALL acc1d(fsen_gper , a_sengper   )
               CALL acc1d(fsen_urbl , a_senurbl   )

               CALL acc1d(lfevp_roof, a_lfevproof )
               CALL acc1d(lfevp_gimp, a_lfevpgimp )
               CALL acc1d(lfevp_gper, a_lfevpgper )
               CALL acc1d(lfevp_urbl, a_lfevpurbl )

               CALL acc1d(t_roof    , a_troof     )
               CALL acc1d(t_wall    , a_twall     )
            ENDIF
#endif

#ifdef BGC
            call acc1d (leafc              , a_leafc               )
            call acc1d (leafc_storage      , a_leafc_storage       )
            call acc1d (leafc_xfer         , a_leafc_xfer          )
            call acc1d (frootc             , a_frootc              )
            call acc1d (frootc_storage     , a_frootc_storage      )
            call acc1d (frootc_xfer        , a_frootc_xfer         )
            call acc1d (livestemc          , a_livestemc           )
            call acc1d (livestemc_storage  , a_livestemc_storage   )
            call acc1d (livestemc_xfer     , a_livestemc_xfer      )
            call acc1d (deadstemc          , a_deadstemc           )
            call acc1d (deadstemc_storage  , a_deadstemc_storage   )
            call acc1d (deadstemc_xfer     , a_deadstemc_xfer      )
            call acc1d (livecrootc         , a_livecrootc          )
            call acc1d (livecrootc_storage , a_livecrootc_storage  )
            call acc1d (livecrootc_xfer    , a_livecrootc_xfer     )
            call acc1d (deadcrootc         , a_deadcrootc          )
            call acc1d (deadcrootc_storage , a_deadcrootc_storage  )
            call acc1d (deadcrootc_xfer    , a_deadcrootc_xfer     )
            call acc1d (grainc             , a_grainc              )
            call acc1d (grainc_storage     , a_grainc_storage      )
            call acc1d (grainc_xfer        , a_grainc_xfer         )
            call acc1d (leafn              , a_leafn               )
            call acc1d (leafn_storage      , a_leafn_storage       )
            call acc1d (leafn_xfer         , a_leafn_xfer          )
            call acc1d (frootn             , a_frootn              )
            call acc1d (frootn_storage     , a_frootn_storage      )
            call acc1d (frootn_xfer        , a_frootn_xfer         )
            call acc1d (livestemn          , a_livestemn           )
            call acc1d (livestemn_storage  , a_livestemn_storage   )
            call acc1d (livestemn_xfer     , a_livestemn_xfer      )
            call acc1d (deadstemn          , a_deadstemn           )
            call acc1d (deadstemn_storage  , a_deadstemn_storage   )
            call acc1d (deadstemn_xfer     , a_deadstemn_xfer      )
            call acc1d (livecrootn         , a_livecrootn          )
            call acc1d (livecrootn_storage , a_livecrootn_storage  )
            call acc1d (livecrootn_xfer    , a_livecrootn_xfer     )
            call acc1d (deadcrootn         , a_deadcrootn          )
            call acc1d (deadcrootn_storage , a_deadcrootn_storage  )
            call acc1d (deadcrootn_xfer    , a_deadcrootn_xfer     )
            call acc1d (grainn             , a_grainn              )
            call acc1d (grainn_storage     , a_grainn_storage      )
            call acc1d (grainn_xfer        , a_grainn_xfer         )
            call acc1d (retransn           , a_retransn            )
            call acc1d (gpp                , a_gpp                 )
            call acc1d (downreg            , a_downreg             )
            call acc1d (ar                 , a_ar                  )
            call acc1d (cwdprod            , a_cwdprod             )
            call acc1d (cwddecomp          , a_cwddecomp           )
            call acc1d (decomp_hr          , a_hr                  )
            call acc1d (fpg                , a_fpg                 )
            call acc1d (fpi                , a_fpi                 )
            call acc1d (gpp_enftemp        , a_gpp_enftemp         )
            call acc1d (gpp_enfboreal      , a_gpp_enfboreal       )
            call acc1d (gpp_dnfboreal      , a_gpp_dnfboreal       )
            call acc1d (gpp_ebftrop        , a_gpp_ebftrop         )
            call acc1d (gpp_ebftemp        , a_gpp_ebftemp         )
            call acc1d (gpp_dbftrop        , a_gpp_dbftrop         )
            call acc1d (gpp_dbftemp        , a_gpp_dbftemp         )
            call acc1d (gpp_dbfboreal      , a_gpp_dbfboreal       )
            call acc1d (gpp_ebstemp        , a_gpp_ebstemp         )
            call acc1d (gpp_dbstemp        , a_gpp_dbstemp         )
            call acc1d (gpp_dbsboreal      , a_gpp_dbsboreal       )
            call acc1d (gpp_c3arcgrass     , a_gpp_c3arcgrass      )
            call acc1d (gpp_c3grass        , a_gpp_c3grass         )
            call acc1d (gpp_c4grass        , a_gpp_c4grass         )
            call acc1d (leafc_enftemp      , a_leafc_enftemp       )
            call acc1d (leafc_enfboreal    , a_leafc_enfboreal     )
            call acc1d (leafc_dnfboreal    , a_leafc_dnfboreal     )
            call acc1d (leafc_ebftrop      , a_leafc_ebftrop       )
            call acc1d (leafc_ebftemp      , a_leafc_ebftemp       )
            call acc1d (leafc_dbftrop      , a_leafc_dbftrop       )
            call acc1d (leafc_dbftemp      , a_leafc_dbftemp       )
            call acc1d (leafc_dbfboreal    , a_leafc_dbfboreal     )
            call acc1d (leafc_ebstemp      , a_leafc_ebstemp       )
            call acc1d (leafc_dbstemp      , a_leafc_dbstemp       )
            call acc1d (leafc_dbsboreal    , a_leafc_dbsboreal     )
            call acc1d (leafc_c3arcgrass   , a_leafc_c3arcgrass    )
            call acc1d (leafc_c3grass      , a_leafc_c3grass       )
            call acc1d (leafc_c4grass      , a_leafc_c4grass       )
            if(DEF_USE_NITRIF)then
               call acc2d (to2_decomp_depth_unsat, a_O2_DECOMP_DEPTH_UNSAT)
               call acc2d (tconc_o2_unsat        , a_CONC_O2_UNSAT        )
            end if
#ifdef CROP
            call acc1d (pdcorn             ,   a_pdcorn             )
            call acc1d (pdswheat           ,   a_pdswheat           )
            call acc1d (pdwwheat           ,   a_pdwwheat           )
            call acc1d (pdsoybean          ,   a_pdsoybean          )
            call acc1d (pdcotton           ,   a_pdcotton           )
            call acc1d (pdrice1            ,   a_pdrice1            )
            call acc1d (pdrice2            ,   a_pdrice2            )
            call acc1d (pdsugarcane        ,   a_pdsugarcane        )
            call acc1d (plantdate          ,   a_plantdate          )
            call acc1d (fertnitro_corn     ,   a_fertnitro_corn     )
            call acc1d (fertnitro_swheat   ,   a_fertnitro_swheat   )
            call acc1d (fertnitro_wwheat   ,   a_fertnitro_wwheat   )
            call acc1d (fertnitro_soybean  ,   a_fertnitro_soybean  )
            call acc1d (fertnitro_cotton   ,   a_fertnitro_cotton   )
            call acc1d (fertnitro_rice1    ,   a_fertnitro_rice1    )
            call acc1d (fertnitro_rice2    ,   a_fertnitro_rice2    )
            call acc1d (fertnitro_sugarcane,   a_fertnitro_sugarcane)
            call acc1d (cphase             ,   a_cphase             )
            call acc1d (hui                ,   a_hui                )
            call acc1d (vf                 ,   a_vf                 )
            call acc1d (gddmaturity        ,   a_gddmaturity        )
            call acc1d (gddplant           ,   a_gddplant           )
            call acc1d (cropprod1c         ,   a_cropprod1c         )
            call acc1d (cropprod1c_loss    ,   a_cropprod1c_loss    )
            call acc1d (cropseedc_deficit  ,   a_cropseedc_deficit  )
            call acc1d (grainc_to_cropprodc,   a_grainc_to_cropprodc)
            call acc1d (grainc_to_seed     ,   a_grainc_to_seed     )
            call acc1d (fert_to_sminn      ,   a_fert_to_sminn      )
#endif
            call acc1d (ndep_to_sminn      ,   a_ndep_to_sminn      )
            if(DEF_USE_FIRE)then
               call acc1d (abm_lf          ,   a_abm                )
               call acc1d (gdp_lf          ,   a_gdp                )
               call acc1d (peatf_lf        ,   a_peatf              )
               call acc1d (hdm_lf          ,   a_hdm                )
               call acc1d (lnfm            ,   a_lnfm               )
            end if
#endif
            IF(DEF_USE_OZONESTRESS)THEN
               call acc1d (forc_ozone      ,   a_ozone              )
            ENDIF

            call acc2d (t_soisno   , a_t_soisno      )
            call acc2d (wliq_soisno, a_wliq_soisno   )
            call acc2d (wice_soisno, a_wice_soisno   )

            call acc2d (h2osoi     , a_h2osoi        )
            call acc2d (rootr      , a_rootr         )
            call acc2d (BD_all     , a_BD_all        )
            call acc2d (wfc        , a_wfc           )
            call acc2d (OM_density , a_OM_density    )
            if(DEF_USE_PLANTHYDRAULICS)then
               call acc2d (vegwp    , a_vegwp        )
            end if
            call acc2d (t_lake      , a_t_lake       )
            call acc2d (lake_icefrac, a_lake_icefrac )
#ifdef BGC
            do i = 1, numpatch
               do j = 1, nl_soil
                  decomp_vr_tmp(j,i)  = decomp_cpools_vr(j,i_met_lit,i)
               end do
            end do
            call acc2d (decomp_vr_tmp, a_litr1c_vr   )
            do i = 1, numpatch
               do j = 1, nl_soil
                  decomp_vr_tmp(j,i)  = decomp_cpools_vr(j,i_cel_lit,i)
               end do
            end do
            call acc2d (decomp_vr_tmp, a_litr2c_vr   )
            do i = 1, numpatch
               do j = 1, nl_soil
                  decomp_vr_tmp(j,i)  = decomp_cpools_vr(j,i_lig_lit,i)
               end do
            end do
            call acc2d (decomp_vr_tmp, a_litr3c_vr   )
            do i = 1, numpatch
               do j = 1, nl_soil
                  decomp_vr_tmp(j,i)  = decomp_cpools_vr(j,i_soil1,i)
               end do
            end do
            call acc2d (decomp_vr_tmp, a_soil1c_vr   )
            do i = 1, numpatch
               do j = 1, nl_soil
                  decomp_vr_tmp(j,i)  = decomp_cpools_vr(j,i_soil2,i)
               end do
            end do
            call acc2d (decomp_vr_tmp, a_soil2c_vr   )
            do i = 1, numpatch
               do j = 1, nl_soil
                  decomp_vr_tmp(j,i)  = decomp_cpools_vr(j,i_soil3,i)
               end do
            end do
            call acc2d (decomp_vr_tmp, a_soil3c_vr   )
            do i = 1, numpatch
               do j = 1, nl_soil
                  decomp_vr_tmp(j,i)  = decomp_cpools_vr(j,i_cwd,i)
               end do
            end do
            call acc2d (decomp_vr_tmp, a_cwdc_vr     )
            do i = 1, numpatch
               do j = 1, nl_soil
                  decomp_vr_tmp(j,i)  = decomp_npools_vr(j,i_met_lit,i)
               end do
            end do
            call acc2d (decomp_vr_tmp, a_litr1n_vr   )
            do i = 1, numpatch
               do j = 1, nl_soil
                  decomp_vr_tmp(j,i)  = decomp_npools_vr(j,i_cel_lit,i)
               end do
            end do
            call acc2d (decomp_vr_tmp, a_litr2n_vr   )
            do i = 1, numpatch
               do j = 1, nl_soil
                  decomp_vr_tmp(j,i)  = decomp_npools_vr(j,i_lig_lit,i)
               end do
            end do
            call acc2d (decomp_vr_tmp, a_litr3n_vr   )
            do i = 1, numpatch
               do j = 1, nl_soil
                  decomp_vr_tmp(j,i)  = decomp_npools_vr(j,i_soil1,i)
               end do
            end do
            call acc2d (decomp_vr_tmp, a_soil1n_vr   )
            do i = 1, numpatch
               do j = 1, nl_soil
                  decomp_vr_tmp(j,i)  = decomp_npools_vr(j,i_soil2,i)
               end do
            end do
            call acc2d (decomp_vr_tmp, a_soil2n_vr   )
            do i = 1, numpatch
               do j = 1, nl_soil
                  decomp_vr_tmp(j,i)  = decomp_npools_vr(j,i_soil3,i)
               end do
            end do
            call acc2d (decomp_vr_tmp, a_soil3n_vr   )
            do i = 1, numpatch
               do j = 1, nl_soil
                  decomp_vr_tmp(j,i)  = decomp_npools_vr(j,i_cwd,i)
               end do
            end do
            call acc2d (decomp_vr_tmp, a_cwdn_vr     )
            call acc2d (sminn_vr     , a_sminn_vr    )
#endif
<<<<<<< HEAD
            allocate (r_ustar (numpatch))
            allocate (r_ustar2(numpatch)) !Shaofeng, 2023.05.20
            allocate (r_tstar (numpatch))
            allocate (r_qstar (numpatch))
            allocate (r_zol   (numpatch))
            allocate (r_rib   (numpatch))
            allocate (r_fm    (numpatch))
            allocate (r_fh    (numpatch))
            allocate (r_fq    (numpatch))

            allocate (r_us10m (numpatch))
            allocate (r_vs10m (numpatch))
            allocate (r_fm10m (numpatch))

            do i = 1, numpatch
=======
            allocate (r_ustar  (numpatch));  r_ustar (:) = spval
            allocate (r_ustar2 (numpatch));  r_ustar2(:) = spval !Shaofeng, 2023.05.20
            allocate (r_tstar  (numpatch));  r_tstar (:) = spval
            allocate (r_qstar  (numpatch));  r_qstar (:) = spval
            allocate (r_zol    (numpatch));  r_zol   (:) = spval
            allocate (r_rib    (numpatch));  r_rib   (:) = spval
            allocate (r_fm     (numpatch));  r_fm    (:) = spval
            allocate (r_fh     (numpatch));  r_fh    (:) = spval
            allocate (r_fq     (numpatch));  r_fq    (:) = spval
            allocate (r_us10m  (numpatch));  r_us10m (:) = spval
            allocate (r_vs10m  (numpatch));  r_vs10m (:) = spval
            allocate (r_fm10m  (numpatch));  r_fm10m (:) = spval

            DO ielm = 1, numelm

               istt = elm_patch%substt(ielm)
               iend = elm_patch%subend(ielm)

               allocate (patchmask (istt:iend))
               patchmask(:) = .true.
>>>>>>> 0620b462

               IF (DEF_forcing%has_missing_value) THEN
                  patchmask = forcmask(istt:iend)
               ENDIF

               IF (.not. any(patchmask)) THEN
                  deallocate(patchmask)
                  CYCLE
               ENDIF

               sumwt = sum(elm_patch%subfrc(istt:iend), mask = patchmask)

               ! Aggregate variables from patches to element (gridcell in latitude-longitude mesh)
               z0m_av  = sum(z0m        (istt:iend) * elm_patch%subfrc(istt:iend), mask = patchmask) / sumwt
               hgt_u   = sum(forc_hgt_u (istt:iend) * elm_patch%subfrc(istt:iend), mask = patchmask) / sumwt
               hgt_t   = sum(forc_hgt_t (istt:iend) * elm_patch%subfrc(istt:iend), mask = patchmask) / sumwt
               hgt_q   = sum(forc_hgt_q (istt:iend) * elm_patch%subfrc(istt:iend), mask = patchmask) / sumwt
               us      = sum(forc_us    (istt:iend) * elm_patch%subfrc(istt:iend), mask = patchmask) / sumwt
               vs      = sum(forc_vs    (istt:iend) * elm_patch%subfrc(istt:iend), mask = patchmask) / sumwt
               tm      = sum(forc_t     (istt:iend) * elm_patch%subfrc(istt:iend), mask = patchmask) / sumwt
               qm      = sum(forc_q     (istt:iend) * elm_patch%subfrc(istt:iend), mask = patchmask) / sumwt
               psrf    = sum(forc_psrf  (istt:iend) * elm_patch%subfrc(istt:iend), mask = patchmask) / sumwt
               taux_e  = sum(taux       (istt:iend) * elm_patch%subfrc(istt:iend), mask = patchmask) / sumwt
               tauy_e  = sum(tauy       (istt:iend) * elm_patch%subfrc(istt:iend), mask = patchmask) / sumwt
               fsena_e = sum(fsena      (istt:iend) * elm_patch%subfrc(istt:iend), mask = patchmask) / sumwt
               fevpa_e = sum(fevpa      (istt:iend) * elm_patch%subfrc(istt:iend), mask = patchmask) / sumwt
               if (DEF_USE_CBL_HEIGHT) then !//TODO: Shaofeng, 2023.05.18
                  hpbl = sum(forc_hpbl(istt:iend) * elm_patch%subfrc(istt:iend), mask = patchmask) / sumwt
               ENDIF

               z0h_av = z0m_av
               z0q_av = z0m_av

               displa_av = 2./3.*z0m_av/0.07

               hgt_u = max(hgt_u, 5.+displa_av)
               hgt_t = max(hgt_t, 5.+displa_av)
               hgt_q = max(hgt_q, 5.+displa_av)

               zldis = hgt_u-displa_av

               rhoair = (psrf - 0.378*qm*psrf/(0.622+0.378*qm)) / (rgas*tm)

               r_ustar_e = sqrt(max(1.e-6,sqrt(taux_e**2+tauy_e**2))/rhoair)
               r_tstar_e = -fsena_e/(rhoair*r_ustar_e)/cpair
               r_qstar_e = -fevpa_e/(rhoair*r_ustar_e)

               thm = tm + 0.0098*hgt_t
               th  = tm*(100000./psrf)**(rgas/cpair)
               thv = th*(1.+0.61*qm)

               r_zol_e = zldis*vonkar*grav * (r_tstar_e*(1.+0.61*qm)+0.61*th*r_qstar_e) &
                  / (r_ustar_e**2*thv)

               if(r_zol_e >= 0.)then   !stable
                  r_zol_e = min(2.,max(r_zol_e,1.e-6))
               else                       !unstable
                  r_zol_e = max(-100.,min(r_zol_e,-1.e-6))
               endif

               beta = 1.
               zii = 1000.

               thvstar=r_tstar_e*(1.+0.61*qm)+0.61*th*r_qstar_e
               ur = sqrt(us*us+vs*vs)
               if(r_zol_e >= 0.)then
                  um = max(ur,0.1)
               else
                  if (DEF_USE_CBL_HEIGHT) then !//TODO: Shaofeng, 2023.05.18
                     zii = max(5.*hgt_u,hpbl)
                  endif !//TODO: Shaofeng, 2023.05.18
                  wc = (-grav*r_ustar_e*thvstar*zii/thv)**(1./3.)
                  wc2 = beta*beta*(wc*wc)
                  um = max(0.1,sqrt(ur*ur+wc2))
               endif

               obu = zldis/r_zol_e
               if (DEF_USE_CBL_HEIGHT) then
                  call moninobuk_leddy(hgt_u,hgt_t,hgt_q,displa_av,z0m_av,z0h_av,z0q_av,&
                     obu,um, hpbl, r_ustar2_e,fh2m,fq2m,r_fm10m_e,r_fm_e,r_fh_e,r_fq_e) !Shaofeng, 2023.05.20
               else
                  call moninobuk(hgt_u,hgt_t,hgt_q,displa_av,z0m_av,z0h_av,z0q_av,&
                    obu,um,r_ustar2_e,fh2m,fq2m,r_fm10m_e,r_fm_e,r_fh_e,r_fq_e) !Shaofeng, 2023.05.20
               endif

               ! bug found by chen qiying 2013/07/01
               r_rib_e = r_zol_e /vonkar * r_ustar_e**2 / (vonkar/r_fh_e*um**2)
               r_rib_e = min(5.,r_rib_e)

               r_us10m_e = us/um * r_ustar_e /vonkar * r_fm10m_e
               r_vs10m_e = vs/um * r_ustar_e /vonkar * r_fm10m_e

               ! Assign values from element (gridcell in latitude-longitude mesh) to patches.
               ! Notice that all values on patches in an element are equal.
               r_ustar (istt:iend) = r_ustar_e
               r_ustar2(istt:iend) = r_ustar2_e
               r_tstar (istt:iend) = r_tstar_e
               r_qstar (istt:iend) = r_qstar_e
               r_zol   (istt:iend) = r_zol_e
               r_rib   (istt:iend) = r_rib_e
               r_fm    (istt:iend) = r_fm_e
               r_fh    (istt:iend) = r_fh_e
               r_fq    (istt:iend) = r_fq_e
               r_us10m (istt:iend) = r_us10m_e
               r_vs10m (istt:iend) = r_vs10m_e
               r_fm10m (istt:iend) = r_fm10m_e

               deallocate(patchmask)

            end do

            call acc1d (r_ustar, a_ustar)
            call acc1d (r_tstar, a_tstar)
            call acc1d (r_qstar, a_qstar)
            call acc1d (r_zol  , a_zol  )
            call acc1d (r_rib  , a_rib  )
            call acc1d (r_fm   , a_fm   )
            call acc1d (r_fh   , a_fh   )
            call acc1d (r_fq   , a_fq   )

            call acc1d (r_us10m, a_us10m)
            call acc1d (r_vs10m, a_vs10m)
            call acc1d (r_fm10m, a_fm10m)

            deallocate (r_ustar )
            deallocate (r_ustar2) !Shaofeng, 2023.05.20
            deallocate (r_tstar )
            deallocate (r_qstar )
            deallocate (r_zol   )
            deallocate (r_rib   )
            deallocate (r_fm    )
            deallocate (r_fh    )
            deallocate (r_fq    )

            deallocate (r_us10m )
            deallocate (r_vs10m )
            deallocate (r_fm10m )

            call acc1d (sr     , a_sr     )
            call acc1d (solvd  , a_solvd  )
            call acc1d (solvi  , a_solvi  )
            call acc1d (solnd  , a_solnd  )
            call acc1d (solni  , a_solni  )
            call acc1d (srvd   , a_srvd   )
            call acc1d (srvi   , a_srvi   )
            call acc1d (srnd   , a_srnd   )
            call acc1d (srni   , a_srni   )
            call acc1d (solvdln, a_solvdln)
            call acc1d (solviln, a_solviln)
            call acc1d (solndln, a_solndln)
            call acc1d (solniln, a_solniln)
            call acc1d (srvdln , a_srvdln )
            call acc1d (srviln , a_srviln )
            call acc1d (srndln , a_srndln )
            call acc1d (srniln , a_srniln )

            do i = 1, numpatch
               if (solvdln(i) /= spval) then
                  nac_ln(i) = nac_ln(i) + 1
               end if
            end do

         end if
      end if

#ifdef LATERAL_FLOW
      CALL accumulate_fluxes_basin ()
#endif

   END SUBROUTINE accumulate_fluxes


   !------
   SUBROUTINE acc1d (var, s)

      use MOD_Precision
      use MOD_Vars_Global, only: spval

      IMPLICIT NONE

      real(r8), intent(in)    :: var(:)
      real(r8), intent(inout) :: s  (:)
      ! Local variables
      integer :: i

      do i = lbound(var,1), ubound(var,1)
         if (var(i) /= spval) then
            if (s(i) /= spval) then
               s(i) = s(i) + var(i)
            else
               s(i) = var(i)
            end if
         end if
      end do

   END SUBROUTINE acc1d

   !------
   SUBROUTINE acc2d (var, s)

      use MOD_Precision
      use MOD_Vars_Global, only: spval

      IMPLICIT NONE

      real(r8), intent(in)    :: var(:,:)
      real(r8), intent(inout) :: s  (:,:)
      ! Local variables
      integer :: i1, i2

      do i2 = lbound(var,2), ubound(var,2)
         do i1 = lbound(var,1), ubound(var,1)
            if (var(i1,i2) /= spval) then
               if (s(i1,i2) /= spval) then
                  s(i1,i2) = s(i1,i2) + var(i1,i2)
               else
                  s(i1,i2) = var(i1,i2)
               end if
            end if
         end do
      end do

   END SUBROUTINE acc2d

   !------
   SUBROUTINE acc3d (var, s)

      use MOD_Precision
      use MOD_Vars_Global, only: spval

      IMPLICIT NONE

      real(r8), intent(in)    :: var(:,:,:)
      real(r8), intent(inout) :: s  (:,:,:)
      ! Local variables
      integer :: i1, i2, i3

      do i3 = lbound(var,3), ubound(var,3)
         do i2 = lbound(var,2), ubound(var,2)
            do i1 = lbound(var,1), ubound(var,1)
               if (var(i1,i2,i3) /= spval) then
                  if (s(i1,i2,i3) /= spval) then
                     s(i1,i2,i3) = s(i1,i2,i3) + var(i1,i2,i3)
                  else
                     s(i1,i2,i3) = var(i1,i2,i3)
                  end if
               end if
            end do
         end do
      end do

   END SUBROUTINE acc3d

end module MOD_Vars_1DAccFluxes
! ----- EOP ---------<|MERGE_RESOLUTION|>--- conflicted
+++ resolved
@@ -1317,13 +1317,9 @@
       real(r8) sumwt
       real(r8) rhoair,thm,th,thv,ur,displa_av,zldis,hgt_u,hgt_t,hgt_q
       real(r8) hpbl ! atmospheric boundary layer height [m]
-<<<<<<< HEAD
-      real(r8) z0m_av,z0h_av,z0q_av,us,vs,tm,qm,psrf
-=======
       real(r8) z0m_av,z0h_av,z0q_av,us,vs,tm,qm,psrf,taux_e,tauy_e,fsena_e,fevpa_e
       real(r8) r_ustar_e, r_tstar_e, r_qstar_e, r_zol_e, r_ustar2_e, r_fm10m_e
       real(r8) r_fm_e, r_fh_e, r_fq_e, r_rib_e, r_us10m_e, r_vs10m_e
->>>>>>> 0620b462
       real(r8) obu,fh2m,fq2m
       real(r8) um,thvstar,beta,zii,wc,wc2
 
@@ -1385,17 +1381,11 @@
 
             call acc1d (rstfacsun_out , a_rstfacsun )
             call acc1d (rstfacsha_out , a_rstfacsha )
-<<<<<<< HEAD
 
             call acc1d (gssun_out     , a_gssun     )
             call acc1d (gssha_out     , a_gssha     )
 
             call acc1d (rss     , a_rss    )
-=======
-            call acc1d (gssun_out     , a_gssun     )
-            call acc1d (gssha_out     , a_gssha     )
-
->>>>>>> 0620b462
             call acc1d (wdsrf   , a_wdsrf  )
             call acc1d (zwt     , a_zwt    )
             call acc1d (wa      , a_wa     )
@@ -1703,23 +1693,6 @@
             call acc2d (decomp_vr_tmp, a_cwdn_vr     )
             call acc2d (sminn_vr     , a_sminn_vr    )
 #endif
-<<<<<<< HEAD
-            allocate (r_ustar (numpatch))
-            allocate (r_ustar2(numpatch)) !Shaofeng, 2023.05.20
-            allocate (r_tstar (numpatch))
-            allocate (r_qstar (numpatch))
-            allocate (r_zol   (numpatch))
-            allocate (r_rib   (numpatch))
-            allocate (r_fm    (numpatch))
-            allocate (r_fh    (numpatch))
-            allocate (r_fq    (numpatch))
-
-            allocate (r_us10m (numpatch))
-            allocate (r_vs10m (numpatch))
-            allocate (r_fm10m (numpatch))
-
-            do i = 1, numpatch
-=======
             allocate (r_ustar  (numpatch));  r_ustar (:) = spval
             allocate (r_ustar2 (numpatch));  r_ustar2(:) = spval !Shaofeng, 2023.05.20
             allocate (r_tstar  (numpatch));  r_tstar (:) = spval
@@ -1740,7 +1713,6 @@
 
                allocate (patchmask (istt:iend))
                patchmask(:) = .true.
->>>>>>> 0620b462
 
                IF (DEF_forcing%has_missing_value) THEN
                   patchmask = forcmask(istt:iend)
