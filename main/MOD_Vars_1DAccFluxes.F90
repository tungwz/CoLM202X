#include <define.h>

module MOD_Vars_1DAccFluxes

   use MOD_Precision

   real(r8) :: nac              ! number of accumulation
   real(r8), allocatable :: nac_ln   (:)

   real(r8), allocatable :: a_us     (:)
   real(r8), allocatable :: a_vs     (:)
   real(r8), allocatable :: a_t      (:)
   real(r8), allocatable :: a_q      (:)
   real(r8), allocatable :: a_prc    (:)
   real(r8), allocatable :: a_prl    (:)
   real(r8), allocatable :: a_pbot   (:)
   real(r8), allocatable :: a_frl    (:)
   real(r8), allocatable :: a_solarin(:)
   real(r8), allocatable :: a_hpbl   (:)

   real(r8), allocatable :: a_taux   (:)
   real(r8), allocatable :: a_tauy   (:)
   real(r8), allocatable :: a_fsena  (:)
   real(r8), allocatable :: a_lfevpa (:)
   real(r8), allocatable :: a_fevpa  (:)
   real(r8), allocatable :: a_fsenl  (:)
   real(r8), allocatable :: a_fevpl  (:)
   real(r8), allocatable :: a_etr    (:)
   real(r8), allocatable :: a_fseng  (:)
   real(r8), allocatable :: a_fevpg  (:)
   real(r8), allocatable :: a_fgrnd  (:)
   real(r8), allocatable :: a_sabvsun(:)
   real(r8), allocatable :: a_sabvsha(:)
   real(r8), allocatable :: a_sabg   (:)
   real(r8), allocatable :: a_olrg   (:)
   real(r8), allocatable :: a_rnet   (:)
   real(r8), allocatable :: a_xerr   (:)
   real(r8), allocatable :: a_zerr   (:)
   real(r8), allocatable :: a_rsur   (:)
   real(r8), allocatable :: a_rsub   (:)
   real(r8), allocatable :: a_rnof   (:)
   real(r8), allocatable :: a_qintr  (:)
   real(r8), allocatable :: a_qinfl  (:)
   real(r8), allocatable :: a_qdrip  (:)
   real(r8), allocatable :: a_rstfacsun (:)
   real(r8), allocatable :: a_rstfacsha (:)
   real(r8), allocatable :: a_gssun (:)
   real(r8), allocatable :: a_gssha (:)
   real(r8), allocatable :: a_wdsrf  (:)
   real(r8), allocatable :: a_zwt    (:)
   real(r8), allocatable :: a_wa     (:)
   real(r8), allocatable :: a_wat    (:)
   real(r8), allocatable :: a_assim  (:)
   real(r8), allocatable :: a_respc  (:)
   real(r8), allocatable :: a_assimsun   (:) !1
   real(r8), allocatable :: a_assimsha   (:) !1
   real(r8), allocatable :: a_etrsun     (:) !1
   real(r8), allocatable :: a_etrsha     (:) !1

   real(r8), allocatable :: a_qcharge(:)

   real(r8), allocatable :: a_t_grnd(:)
   real(r8), allocatable :: a_tleaf (:)
   real(r8), allocatable :: a_ldew  (:)
   real(r8), allocatable :: a_ldew_rain  (:)
   real(r8), allocatable :: a_ldew_snow  (:)
   real(r8), allocatable :: a_scv   (:)
   real(r8), allocatable :: a_snowdp(:)
   real(r8), allocatable :: a_fsno  (:)
   real(r8), allocatable :: a_sigf  (:)
   real(r8), allocatable :: a_green (:)
   real(r8), allocatable :: a_lai   (:)
   real(r8), allocatable :: a_laisun(:)
   real(r8), allocatable :: a_laisha(:)
   real(r8), allocatable :: a_sai   (:)

   real(r8), allocatable :: a_alb(:,:,:)

   real(r8), allocatable :: a_emis (:)
   real(r8), allocatable :: a_z0m  (:)
   real(r8), allocatable :: a_trad (:)
   real(r8), allocatable :: a_tref (:)
   real(r8), allocatable :: a_qref (:)
   real(r8), allocatable :: a_rain (:)
   real(r8), allocatable :: a_snow (:)

#ifdef URBAN_MODEL
   REAL(r8), allocatable :: a_t_room (:)    !temperature of inner building [K]
   REAL(r8), allocatable :: a_tafu   (:)    !temperature of outer building [K]
   REAL(r8), allocatable :: a_fhac   (:)    !sensible flux from heat or cool AC [W/m2]
   REAL(r8), allocatable :: a_fwst   (:)    !waste heat flux from heat or cool AC [W/m2]
   REAL(r8), allocatable :: a_fach   (:)    !flux from inner and outter air exchange [W/m2]
   REAL(r8), allocatable :: a_fahe   (:)    !flux from metabolic and vehicle [W/m2]
   REAL(r8), allocatable :: a_fhah   (:)    !sensible flux from heating [W/m2]
   REAL(r8), allocatable :: a_vehc   (:)    !flux from vehicle [W/m2]
   REAL(r8), allocatable :: a_meta   (:)    !flux from metabolic [W/m2]

   REAL(r8), allocatable :: a_senroof(:)    !sensible heat flux from roof [W/m2]
   REAL(r8), allocatable :: a_senwsun(:)    !sensible heat flux from sunlit wall [W/m2]
   REAL(r8), allocatable :: a_senwsha(:)    !sensible heat flux from shaded wall [W/m2]
   REAL(r8), allocatable :: a_sengimp(:)    !sensible heat flux from impervious road [W/m2]
   REAL(r8), allocatable :: a_sengper(:)    !sensible heat flux from pervious road [W/m2]
   REAL(r8), allocatable :: a_senurbl(:)    !sensible heat flux from urban vegetation [W/m2]

   REAL(r8), allocatable :: a_lfevproof(:)  !latent heat flux from roof [W/m2]
   REAL(r8), allocatable :: a_lfevpgimp(:)  !latent heat flux from impervious road [W/m2]
   REAL(r8), allocatable :: a_lfevpgper(:)  !latent heat flux from pervious road [W/m2]
   REAL(r8), allocatable :: a_lfevpurbl(:)  !latent heat flux from urban vegetation [W/m2]

   REAL(r8), allocatable :: a_troof    (:)  !temperature of roof [K]
   REAL(r8), allocatable :: a_twall    (:)  !temperature of wall [K]
#endif


#ifdef BGC
   real(r8), allocatable :: a_leafc              (:)
   real(r8), allocatable :: a_leafc_storage      (:)
   real(r8), allocatable :: a_leafc_xfer         (:)
   real(r8), allocatable :: a_frootc             (:)
   real(r8), allocatable :: a_frootc_storage     (:)
   real(r8), allocatable :: a_frootc_xfer        (:)
   real(r8), allocatable :: a_livestemc          (:)
   real(r8), allocatable :: a_livestemc_storage  (:)
   real(r8), allocatable :: a_livestemc_xfer     (:)
   real(r8), allocatable :: a_deadstemc          (:)
   real(r8), allocatable :: a_deadstemc_storage  (:)
   real(r8), allocatable :: a_deadstemc_xfer     (:)
   real(r8), allocatable :: a_livecrootc         (:)
   real(r8), allocatable :: a_livecrootc_storage (:)
   real(r8), allocatable :: a_livecrootc_xfer    (:)
   real(r8), allocatable :: a_deadcrootc         (:)
   real(r8), allocatable :: a_deadcrootc_storage (:)
   real(r8), allocatable :: a_deadcrootc_xfer    (:)
   real(r8), allocatable :: a_grainc             (:)
   real(r8), allocatable :: a_grainc_storage     (:)
   real(r8), allocatable :: a_grainc_xfer        (:)
   real(r8), allocatable :: a_leafn              (:)
   real(r8), allocatable :: a_leafn_storage      (:)
   real(r8), allocatable :: a_leafn_xfer         (:)
   real(r8), allocatable :: a_frootn             (:)
   real(r8), allocatable :: a_frootn_storage     (:)
   real(r8), allocatable :: a_frootn_xfer        (:)
   real(r8), allocatable :: a_livestemn          (:)
   real(r8), allocatable :: a_livestemn_storage  (:)
   real(r8), allocatable :: a_livestemn_xfer     (:)
   real(r8), allocatable :: a_deadstemn          (:)
   real(r8), allocatable :: a_deadstemn_storage  (:)
   real(r8), allocatable :: a_deadstemn_xfer     (:)
   real(r8), allocatable :: a_livecrootn         (:)
   real(r8), allocatable :: a_livecrootn_storage (:)
   real(r8), allocatable :: a_livecrootn_xfer    (:)
   real(r8), allocatable :: a_deadcrootn         (:)
   real(r8), allocatable :: a_deadcrootn_storage (:)
   real(r8), allocatable :: a_deadcrootn_xfer    (:)
   real(r8), allocatable :: a_grainn             (:)
   real(r8), allocatable :: a_grainn_storage     (:)
   real(r8), allocatable :: a_grainn_xfer        (:)
   real(r8), allocatable :: a_retransn           (:)
   real(r8), allocatable :: a_gpp                (:)
   real(r8), allocatable :: a_downreg            (:)
   real(r8), allocatable :: a_ar                 (:)
   real(r8), allocatable :: a_cwdprod            (:)
   real(r8), allocatable :: a_cwddecomp          (:)
   real(r8), allocatable :: a_hr                 (:)
   real(r8), allocatable :: a_fpg                (:)
   real(r8), allocatable :: a_fpi                (:)
   real(r8), allocatable :: a_gpp_enftemp        (:) !1
   real(r8), allocatable :: a_gpp_enfboreal      (:) !2
   real(r8), allocatable :: a_gpp_dnfboreal      (:) !3
   real(r8), allocatable :: a_gpp_ebftrop        (:) !4
   real(r8), allocatable :: a_gpp_ebftemp        (:) !5
   real(r8), allocatable :: a_gpp_dbftrop        (:) !6
   real(r8), allocatable :: a_gpp_dbftemp        (:) !7
   real(r8), allocatable :: a_gpp_dbfboreal      (:) !8
   real(r8), allocatable :: a_gpp_ebstemp        (:) !9
   real(r8), allocatable :: a_gpp_dbstemp        (:) !10
   real(r8), allocatable :: a_gpp_dbsboreal      (:) !11
   real(r8), allocatable :: a_gpp_c3arcgrass     (:) !12
   real(r8), allocatable :: a_gpp_c3grass        (:) !13
   real(r8), allocatable :: a_gpp_c4grass        (:) !14
   real(r8), allocatable :: a_leafc_enftemp        (:) !1
   real(r8), allocatable :: a_leafc_enfboreal    (:) !2
   real(r8), allocatable :: a_leafc_dnfboreal    (:) !3
   real(r8), allocatable :: a_leafc_ebftrop      (:) !4
   real(r8), allocatable :: a_leafc_ebftemp      (:) !5
   real(r8), allocatable :: a_leafc_dbftrop      (:) !6
   real(r8), allocatable :: a_leafc_dbftemp      (:) !7
   real(r8), allocatable :: a_leafc_dbfboreal    (:) !8
   real(r8), allocatable :: a_leafc_ebstemp      (:) !9
   real(r8), allocatable :: a_leafc_dbstemp      (:) !10
   real(r8), allocatable :: a_leafc_dbsboreal    (:) !11
   real(r8), allocatable :: a_leafc_c3arcgrass   (:) !12
   real(r8), allocatable :: a_leafc_c3grass      (:) !13
   real(r8), allocatable :: a_leafc_c4grass      (:) !14
   real(r8), allocatable :: a_O2_DECOMP_DEPTH_UNSAT (:,:)
   real(r8), allocatable :: a_CONC_O2_UNSAT         (:,:)
#ifdef CROP
   real(r8), allocatable :: a_pdcorn                (:)
   real(r8), allocatable :: a_pdswheat              (:)
   real(r8), allocatable :: a_pdwwheat              (:)
   real(r8), allocatable :: a_pdsoybean             (:)
   real(r8), allocatable :: a_pdcotton              (:)
   real(r8), allocatable :: a_pdrice1               (:)
   real(r8), allocatable :: a_pdrice2               (:)
   real(r8), allocatable :: a_pdsugarcane           (:)
   real(r8), allocatable :: a_plantdate             (:)
   real(r8), allocatable :: a_fertnitro_corn        (:)
   real(r8), allocatable :: a_fertnitro_swheat      (:)
   real(r8), allocatable :: a_fertnitro_wwheat      (:)
   real(r8), allocatable :: a_fertnitro_soybean     (:)
   real(r8), allocatable :: a_fertnitro_cotton      (:)
   real(r8), allocatable :: a_fertnitro_rice1       (:)
   real(r8), allocatable :: a_fertnitro_rice2       (:)
   real(r8), allocatable :: a_fertnitro_sugarcane   (:)
   real(r8), allocatable :: a_cphase             (:)
   real(r8), allocatable :: a_gddplant           (:)
   real(r8), allocatable :: a_gddmaturity        (:)
   real(r8), allocatable :: a_vf                 (:)
   real(r8), allocatable :: a_hui                (:)
   real(r8), allocatable :: a_cropprod1c         (:)
   real(r8), allocatable :: a_cropprod1c_loss    (:)
   real(r8), allocatable :: a_cropseedc_deficit  (:)
   real(r8), allocatable :: a_grainc_to_cropprodc(:)
   real(r8), allocatable :: a_grainc_to_seed     (:)
   real(r8), allocatable :: a_fert_to_sminn      (:)
#endif
   real(r8), allocatable :: a_ndep_to_sminn      (:)
   real(r8), allocatable :: a_abm                (:)
   real(r8), allocatable :: a_gdp                (:)
   real(r8), allocatable :: a_peatf              (:)
   real(r8), allocatable :: a_hdm                (:)
   real(r8), allocatable :: a_lnfm               (:)
#endif
! Ozone stress variables
   real(r8), allocatable :: a_ozone              (:)
! End ozone stress variables

   real(r8), allocatable :: a_t_soisno    (:,:)
   real(r8), allocatable :: a_wliq_soisno (:,:)
   real(r8), allocatable :: a_wice_soisno (:,:)
   real(r8), allocatable :: a_h2osoi      (:,:)
   real(r8), allocatable :: a_rootr       (:,:)
   real(r8), allocatable :: a_BD_all      (:,:)
   real(r8), allocatable :: a_wfc         (:,:)
   real(r8), allocatable :: a_OM_density  (:,:)
!Plant Hydraulic parameters
   real(r8), allocatable :: a_vegwp       (:,:)
!end plant hydraulic parameters
   real(r8), allocatable :: a_t_lake      (:,:)
   real(r8), allocatable :: a_lake_icefrac(:,:)

#ifdef BGC
   real(r8), allocatable :: a_litr1c_vr   (:,:)
   real(r8), allocatable :: a_litr2c_vr   (:,:)
   real(r8), allocatable :: a_litr3c_vr   (:,:)
   real(r8), allocatable :: a_soil1c_vr   (:,:)
   real(r8), allocatable :: a_soil2c_vr   (:,:)
   real(r8), allocatable :: a_soil3c_vr   (:,:)
   real(r8), allocatable :: a_cwdc_vr     (:,:)
   real(r8), allocatable :: a_litr1n_vr   (:,:)
   real(r8), allocatable :: a_litr2n_vr   (:,:)
   real(r8), allocatable :: a_litr3n_vr   (:,:)
   real(r8), allocatable :: a_soil1n_vr   (:,:)
   real(r8), allocatable :: a_soil2n_vr   (:,:)
   real(r8), allocatable :: a_soil3n_vr   (:,:)
   real(r8), allocatable :: a_cwdn_vr     (:,:)
   real(r8), allocatable :: a_sminn_vr    (:,:)
   real(r8), allocatable :: decomp_vr_tmp (:,:)
#endif

   real(r8), allocatable :: a_ustar(:)
   real(r8), allocatable :: a_tstar(:)
   real(r8), allocatable :: a_qstar(:)
   real(r8), allocatable :: a_zol  (:)
   real(r8), allocatable :: a_rib  (:)
   real(r8), allocatable :: a_fm   (:)
   real(r8), allocatable :: a_fh   (:)
   real(r8), allocatable :: a_fq   (:)

   real(r8), allocatable :: a_us10m(:)
   real(r8), allocatable :: a_vs10m(:)
   real(r8), allocatable :: a_fm10m(:)

   real(r8), allocatable :: a_sr     (:)
   real(r8), allocatable :: a_solvd  (:)
   real(r8), allocatable :: a_solvi  (:)
   real(r8), allocatable :: a_solnd  (:)
   real(r8), allocatable :: a_solni  (:)
   real(r8), allocatable :: a_srvd   (:)
   real(r8), allocatable :: a_srvi   (:)
   real(r8), allocatable :: a_srnd   (:)
   real(r8), allocatable :: a_srni   (:)
   real(r8), allocatable :: a_solvdln(:)
   real(r8), allocatable :: a_solviln(:)
   real(r8), allocatable :: a_solndln(:)
   real(r8), allocatable :: a_solniln(:)
   real(r8), allocatable :: a_srvdln (:)
   real(r8), allocatable :: a_srviln (:)
   real(r8), allocatable :: a_srndln (:)
   real(r8), allocatable :: a_srniln (:)

   public :: allocate_acc_fluxes
   public :: deallocate_acc_fluxes
   public :: flush_acc_fluxes
   public :: accumulate_fluxes

contains

   subroutine allocate_acc_fluxes

      use MOD_SPMD_Task
      USE MOD_LandElm
      use MOD_LandPatch
      USE MOD_LandUrban, only : numurban
      USE MOD_Vars_Global
      implicit none

      if (p_is_worker) then
         if (numpatch > 0) then

            allocate (a_us     (numpatch))
            allocate (a_vs     (numpatch))
            allocate (a_t      (numpatch))
            allocate (a_q      (numpatch))
            allocate (a_prc    (numpatch))
            allocate (a_prl    (numpatch))
            allocate (a_pbot   (numpatch))
            allocate (a_frl    (numpatch))
            allocate (a_solarin(numpatch))
            allocate (a_hpbl   (numpatch))

            allocate (a_taux      (numpatch))
            allocate (a_tauy      (numpatch))
            allocate (a_fsena     (numpatch))
            allocate (a_lfevpa    (numpatch))
            allocate (a_fevpa     (numpatch))
            allocate (a_fsenl     (numpatch))
            allocate (a_fevpl     (numpatch))
            allocate (a_etr       (numpatch))
            allocate (a_fseng     (numpatch))
            allocate (a_fevpg     (numpatch))
            allocate (a_fgrnd     (numpatch))
            allocate (a_sabvsun   (numpatch))
            allocate (a_sabvsha   (numpatch))
            allocate (a_sabg      (numpatch))
            allocate (a_olrg      (numpatch))
            allocate (a_rnet      (numpatch))
            allocate (a_xerr      (numpatch))
            allocate (a_zerr      (numpatch))
            allocate (a_rsur      (numpatch))
            allocate (a_rsub      (numpatch))
            allocate (a_rnof      (numpatch))
            allocate (a_qintr     (numpatch))
            allocate (a_qinfl     (numpatch))
            allocate (a_qdrip     (numpatch))
            allocate (a_rstfacsun (numpatch))
            allocate (a_rstfacsha (numpatch))
            allocate (a_gssun     (numpatch))
            allocate (a_gssha     (numpatch))
            allocate (a_wdsrf     (numpatch))

            allocate (a_zwt       (numpatch))
            allocate (a_wa        (numpatch))
            allocate (a_wat       (numpatch))
            allocate (a_assim     (numpatch))
            allocate (a_respc     (numpatch))

            allocate (a_assimsun        (numpatch)) !1
            allocate (a_assimsha        (numpatch)) !1
            allocate (a_etrsun        (numpatch)) !1
            allocate (a_etrsha        (numpatch)) !1

            allocate (a_qcharge   (numpatch))

            allocate (a_t_grnd    (numpatch))
            allocate (a_tleaf     (numpatch))
            allocate (a_ldew_rain (numpatch))
            allocate (a_ldew_snow (numpatch))
            allocate (a_ldew      (numpatch))
            allocate (a_scv       (numpatch))
            allocate (a_snowdp    (numpatch))
            allocate (a_fsno      (numpatch))
            allocate (a_sigf      (numpatch))
            allocate (a_green     (numpatch))
            allocate (a_lai       (numpatch))
            allocate (a_laisun    (numpatch))
            allocate (a_laisha    (numpatch))
            allocate (a_sai       (numpatch))

            allocate (a_alb   (2,2,numpatch))

            allocate (a_emis      (numpatch))
            allocate (a_z0m       (numpatch))
            allocate (a_trad      (numpatch))
            allocate (a_tref      (numpatch))
            allocate (a_qref      (numpatch))
            allocate (a_rain      (numpatch))
            allocate (a_snow      (numpatch))
#ifdef URBAN_MODEL
            IF (numurban > 0) THEN
               allocate (a_t_room    (numurban))
               allocate (a_tafu      (numurban))
               allocate (a_fhac      (numurban))
               allocate (a_fwst      (numurban))
               allocate (a_fach      (numurban))
               allocate (a_fahe      (numurban))
               allocate (a_fhah      (numurban))
               allocate (a_vehc      (numurban))
               allocate (a_meta      (numurban))

               allocate (a_senroof   (numurban))
               allocate (a_senwsun   (numurban))
               allocate (a_senwsha   (numurban))
               allocate (a_sengimp   (numurban))
               allocate (a_sengper   (numurban))
               allocate (a_senurbl   (numurban))

               allocate (a_lfevproof (numurban))
               allocate (a_lfevpgimp (numurban))
               allocate (a_lfevpgper (numurban))
               allocate (a_lfevpurbl (numurban))

               allocate (a_troof     (numurban))
               allocate (a_twall     (numurban))
            ENDIF
#endif
#ifdef BGC
            allocate (a_leafc              (numpatch))
            allocate (a_leafc_storage      (numpatch))
            allocate (a_leafc_xfer         (numpatch))
            allocate (a_frootc             (numpatch))
            allocate (a_frootc_storage     (numpatch))
            allocate (a_frootc_xfer        (numpatch))
            allocate (a_livestemc          (numpatch))
            allocate (a_livestemc_storage  (numpatch))
            allocate (a_livestemc_xfer     (numpatch))
            allocate (a_deadstemc          (numpatch))
            allocate (a_deadstemc_storage  (numpatch))
            allocate (a_deadstemc_xfer     (numpatch))
            allocate (a_livecrootc         (numpatch))
            allocate (a_livecrootc_storage (numpatch))
            allocate (a_livecrootc_xfer    (numpatch))
            allocate (a_deadcrootc         (numpatch))
            allocate (a_deadcrootc_storage (numpatch))
            allocate (a_deadcrootc_xfer    (numpatch))
            allocate (a_grainc             (numpatch))
            allocate (a_grainc_storage     (numpatch))
            allocate (a_grainc_xfer        (numpatch))
            allocate (a_leafn              (numpatch))
            allocate (a_leafn_storage      (numpatch))
            allocate (a_leafn_xfer         (numpatch))
            allocate (a_frootn             (numpatch))
            allocate (a_frootn_storage     (numpatch))
            allocate (a_frootn_xfer        (numpatch))
            allocate (a_livestemn          (numpatch))
            allocate (a_livestemn_storage  (numpatch))
            allocate (a_livestemn_xfer     (numpatch))
            allocate (a_deadstemn          (numpatch))
            allocate (a_deadstemn_storage  (numpatch))
            allocate (a_deadstemn_xfer     (numpatch))
            allocate (a_livecrootn         (numpatch))
            allocate (a_livecrootn_storage (numpatch))
            allocate (a_livecrootn_xfer    (numpatch))
            allocate (a_deadcrootn         (numpatch))
            allocate (a_deadcrootn_storage (numpatch))
            allocate (a_deadcrootn_xfer    (numpatch))
            allocate (a_grainn             (numpatch))
            allocate (a_grainn_storage     (numpatch))
            allocate (a_grainn_xfer        (numpatch))
            allocate (a_retransn           (numpatch))
            allocate (a_gpp                (numpatch))
            allocate (a_downreg            (numpatch))
            allocate (a_ar                 (numpatch))
            allocate (a_cwdprod            (numpatch))
            allocate (a_cwddecomp          (numpatch))
            allocate (a_hr                 (numpatch))
            allocate (a_fpg                (numpatch))
            allocate (a_fpi                (numpatch))
            allocate (a_gpp_enftemp        (numpatch)) !1
            allocate (a_gpp_enfboreal      (numpatch)) !2
            allocate (a_gpp_dnfboreal      (numpatch)) !3
            allocate (a_gpp_ebftrop        (numpatch)) !4
            allocate (a_gpp_ebftemp        (numpatch)) !5
            allocate (a_gpp_dbftrop        (numpatch)) !6
            allocate (a_gpp_dbftemp        (numpatch)) !7
            allocate (a_gpp_dbfboreal      (numpatch)) !8
            allocate (a_gpp_ebstemp        (numpatch)) !9
            allocate (a_gpp_dbstemp        (numpatch)) !10
            allocate (a_gpp_dbsboreal      (numpatch)) !11
            allocate (a_gpp_c3arcgrass     (numpatch)) !12
            allocate (a_gpp_c3grass        (numpatch)) !13
            allocate (a_gpp_c4grass        (numpatch)) !14
            allocate (a_leafc_enftemp      (numpatch)) !1
            allocate (a_leafc_enfboreal    (numpatch)) !2
            allocate (a_leafc_dnfboreal    (numpatch)) !3
            allocate (a_leafc_ebftrop      (numpatch)) !4
            allocate (a_leafc_ebftemp      (numpatch)) !5
            allocate (a_leafc_dbftrop      (numpatch)) !6
            allocate (a_leafc_dbftemp      (numpatch)) !7
            allocate (a_leafc_dbfboreal    (numpatch)) !8
            allocate (a_leafc_ebstemp      (numpatch)) !9
            allocate (a_leafc_dbstemp      (numpatch)) !10
            allocate (a_leafc_dbsboreal    (numpatch)) !11
            allocate (a_leafc_c3arcgrass   (numpatch)) !12
            allocate (a_leafc_c3grass      (numpatch)) !13
            allocate (a_leafc_c4grass      (numpatch)) !14

            allocate (a_O2_DECOMP_DEPTH_UNSAT (1:nl_soil,numpatch))
            allocate (a_CONC_O2_UNSAT         (1:nl_soil,numpatch))

#ifdef CROP
            allocate (a_pdcorn             (numpatch))
            allocate (a_pdswheat           (numpatch))
            allocate (a_pdwwheat           (numpatch))
            allocate (a_pdsoybean          (numpatch))
            allocate (a_pdcotton           (numpatch))
            allocate (a_pdrice1            (numpatch))
            allocate (a_pdrice2            (numpatch))
            allocate (a_pdsugarcane        (numpatch))
            allocate (a_plantdate          (numpatch))
            allocate (a_fertnitro_corn     (numpatch))
            allocate (a_fertnitro_swheat   (numpatch))
            allocate (a_fertnitro_wwheat   (numpatch))
            allocate (a_fertnitro_soybean  (numpatch))
            allocate (a_fertnitro_cotton   (numpatch))
            allocate (a_fertnitro_rice1    (numpatch))
            allocate (a_fertnitro_rice2    (numpatch))
            allocate (a_fertnitro_sugarcane(numpatch))
            allocate (a_cphase             (numpatch))
            allocate (a_hui                (numpatch))
            allocate (a_gddmaturity        (numpatch))
            allocate (a_gddplant           (numpatch))
            allocate (a_vf                 (numpatch))
            allocate (a_cropprod1c         (numpatch))
            allocate (a_cropprod1c_loss    (numpatch))
            allocate (a_cropseedc_deficit  (numpatch))
            allocate (a_grainc_to_cropprodc(numpatch))
            allocate (a_grainc_to_seed     (numpatch))
            allocate (a_fert_to_sminn      (numpatch))
#endif
            allocate (a_ndep_to_sminn      (numpatch))

            allocate (a_abm                (numpatch))
            allocate (a_gdp                (numpatch))
            allocate (a_peatf              (numpatch))
            allocate (a_hdm                (numpatch))
            allocate (a_lnfm               (numpatch))

#endif
! Ozone stress variables
            allocate (a_ozone              (numpatch))
! End ozone stress variables
            allocate (a_t_soisno    (maxsnl+1:nl_soil,numpatch))
            allocate (a_wliq_soisno (maxsnl+1:nl_soil,numpatch))
            allocate (a_wice_soisno (maxsnl+1:nl_soil,numpatch))
            allocate (a_h2osoi      (1:nl_soil,       numpatch))
            allocate (a_rootr       (1:nl_soil,       numpatch))
            allocate (a_BD_all      (1:nl_soil,       numpatch))
            allocate (a_wfc         (1:nl_soil,       numpatch))
            allocate (a_OM_density  (1:nl_soil,       numpatch))
!Plant Hydraulic parameters
            allocate (a_vegwp       (1:nvegwcs,       numpatch))
!End Plant Hydraulic parameters
            allocate (a_t_lake      (nl_lake,numpatch))
            allocate (a_lake_icefrac(nl_lake,numpatch))

#ifdef BGC
            allocate (a_litr1c_vr   (1:nl_soil,       numpatch))
            allocate (a_litr2c_vr   (1:nl_soil,       numpatch))
            allocate (a_litr3c_vr   (1:nl_soil,       numpatch))
            allocate (a_soil1c_vr   (1:nl_soil,       numpatch))
            allocate (a_soil2c_vr   (1:nl_soil,       numpatch))
            allocate (a_soil3c_vr   (1:nl_soil,       numpatch))
            allocate (a_cwdc_vr     (1:nl_soil,       numpatch))
            allocate (a_litr1n_vr   (1:nl_soil,       numpatch))
            allocate (a_litr2n_vr   (1:nl_soil,       numpatch))
            allocate (a_litr3n_vr   (1:nl_soil,       numpatch))
            allocate (a_soil1n_vr   (1:nl_soil,       numpatch))
            allocate (a_soil2n_vr   (1:nl_soil,       numpatch))
            allocate (a_soil3n_vr   (1:nl_soil,       numpatch))
            allocate (a_cwdn_vr     (1:nl_soil,       numpatch))
            allocate (a_sminn_vr    (1:nl_soil,       numpatch))
            allocate (decomp_vr_tmp (1:nl_soil,       numpatch))
#endif

            allocate (a_ustar     (numpatch))
            allocate (a_tstar     (numpatch))
            allocate (a_qstar     (numpatch))
            allocate (a_zol       (numpatch))
            allocate (a_rib       (numpatch))
            allocate (a_fm        (numpatch))
            allocate (a_fh        (numpatch))
            allocate (a_fq        (numpatch))

            allocate (a_us10m     (numpatch))
            allocate (a_vs10m     (numpatch))
            allocate (a_fm10m     (numpatch))

            allocate (a_sr        (numpatch))
            allocate (a_solvd     (numpatch))
            allocate (a_solvi     (numpatch))
            allocate (a_solnd     (numpatch))
            allocate (a_solni     (numpatch))
            allocate (a_srvd      (numpatch))
            allocate (a_srvi      (numpatch))
            allocate (a_srnd      (numpatch))
            allocate (a_srni      (numpatch))
            allocate (a_solvdln   (numpatch))
            allocate (a_solviln   (numpatch))
            allocate (a_solndln   (numpatch))
            allocate (a_solniln   (numpatch))
            allocate (a_srvdln    (numpatch))
            allocate (a_srviln    (numpatch))
            allocate (a_srndln    (numpatch))
            allocate (a_srniln    (numpatch))

            allocate (nac_ln      (numpatch))

         end if
      end if
         
      IF (p_is_worker) THEN
#if (defined CROP)
         CALL elm_patch%build (landelm, landpatch, use_frac = .true., shadowfrac = pctcrop)
#else
         CALL elm_patch%build (landelm, landpatch, use_frac = .true.)
#endif
      ENDIF

   end subroutine allocate_acc_fluxes

   subroutine deallocate_acc_fluxes ()

      use MOD_SPMD_Task
      use MOD_LandPatch, only : numpatch
      USE MOD_LandUrban, only : numurban
      implicit none

      if (p_is_worker) then
         if (numpatch > 0) then

            deallocate (a_us     )
            deallocate (a_vs     )
            deallocate (a_t      )
            deallocate (a_q      )
            deallocate (a_prc    )
            deallocate (a_prl    )
            deallocate (a_pbot   )
            deallocate (a_frl    )
            deallocate (a_solarin)
            deallocate (a_hpbl   )

            deallocate (a_taux      )
            deallocate (a_tauy      )
            deallocate (a_fsena     )
            deallocate (a_lfevpa    )
            deallocate (a_fevpa     )
            deallocate (a_fsenl     )
            deallocate (a_fevpl     )
            deallocate (a_etr       )
            deallocate (a_fseng     )
            deallocate (a_fevpg     )
            deallocate (a_fgrnd     )
            deallocate (a_sabvsun   )
            deallocate (a_sabvsha   )
            deallocate (a_sabg      )
            deallocate (a_olrg      )
            deallocate (a_rnet      )
            deallocate (a_xerr      )
            deallocate (a_zerr      )
            deallocate (a_rsur      )
            deallocate (a_rsub      )
            deallocate (a_rnof      )
            deallocate (a_qintr     )
            deallocate (a_qinfl     )
            deallocate (a_qdrip     )
            deallocate (a_rstfacsun )
            deallocate (a_rstfacsha )
            deallocate (a_gssun )
            deallocate (a_gssha )
            deallocate (a_wdsrf     )

            deallocate (a_zwt       )
            deallocate (a_wa        )
            deallocate (a_wat       )
            deallocate (a_assim     )
            deallocate (a_respc     )

            deallocate (a_assimsun        ) !1
            deallocate (a_assimsha        ) !1
            deallocate (a_etrsun        ) !1
            deallocate (a_etrsha        ) !1

            deallocate (a_qcharge   )

            deallocate (a_t_grnd    )
            deallocate (a_tleaf     )
            deallocate (a_ldew_rain )
            deallocate (a_ldew_snow )
            deallocate (a_ldew      )
            deallocate (a_scv       )
            deallocate (a_snowdp    )
            deallocate (a_fsno      )
            deallocate (a_sigf      )
            deallocate (a_green     )
            deallocate (a_lai       )
            deallocate (a_laisun    )
            deallocate (a_laisha    )
            deallocate (a_sai       )

            deallocate (a_alb  )

            deallocate (a_emis      )
            deallocate (a_z0m       )
            deallocate (a_trad      )
            deallocate (a_tref      )
            deallocate (a_qref      )
            deallocate (a_rain      )
            deallocate (a_snow      )
#ifdef URBAN_MODEL
            IF (numurban > 0) THEN
               deallocate (a_t_room    )
               deallocate (a_tafu      )
               deallocate (a_fhac      )
               deallocate (a_fwst      )
               deallocate (a_fach      )
               deallocate (a_fahe      )
               deallocate (a_fhah      )
               deallocate (a_vehc      )
               deallocate (a_meta      )

               deallocate (a_senroof   )
               deallocate (a_senwsun   )
               deallocate (a_senwsha   )
               deallocate (a_sengimp   )
               deallocate (a_sengper   )
               deallocate (a_senurbl   )

               deallocate (a_lfevproof )
               deallocate (a_lfevpgimp )
               deallocate (a_lfevpgper )
               deallocate (a_lfevpurbl )

               deallocate (a_troof     )
               deallocate (a_twall     )
            ENDIF
#endif

#ifdef BGC
            deallocate (a_leafc              )
            deallocate (a_leafc_storage      )
            deallocate (a_leafc_xfer         )
            deallocate (a_frootc             )
            deallocate (a_frootc_storage     )
            deallocate (a_frootc_xfer        )
            deallocate (a_livestemc          )
            deallocate (a_livestemc_storage  )
            deallocate (a_livestemc_xfer     )
            deallocate (a_deadstemc          )
            deallocate (a_deadstemc_storage  )
            deallocate (a_deadstemc_xfer     )
            deallocate (a_livecrootc         )
            deallocate (a_livecrootc_storage )
            deallocate (a_livecrootc_xfer    )
            deallocate (a_deadcrootc         )
            deallocate (a_deadcrootc_storage )
            deallocate (a_deadcrootc_xfer    )
            deallocate (a_grainc             )
            deallocate (a_grainc_storage     )
            deallocate (a_grainc_xfer        )
            deallocate (a_leafn              )
            deallocate (a_leafn_storage      )
            deallocate (a_leafn_xfer         )
            deallocate (a_frootn             )
            deallocate (a_frootn_storage     )
            deallocate (a_frootn_xfer        )
            deallocate (a_livestemn          )
            deallocate (a_livestemn_storage  )
            deallocate (a_livestemn_xfer     )
            deallocate (a_deadstemn          )
            deallocate (a_deadstemn_storage  )
            deallocate (a_deadstemn_xfer     )
            deallocate (a_livecrootn         )
            deallocate (a_livecrootn_storage )
            deallocate (a_livecrootn_xfer    )
            deallocate (a_deadcrootn         )
            deallocate (a_deadcrootn_storage )
            deallocate (a_deadcrootn_xfer    )
            deallocate (a_grainn             )
            deallocate (a_grainn_storage     )
            deallocate (a_grainn_xfer        )
            deallocate (a_retransn           )
            deallocate (a_gpp                )
            deallocate (a_downreg            )
            deallocate (a_ar                 )
            deallocate (a_cwdprod            )
            deallocate (a_cwddecomp          )
            deallocate (a_hr                 )
            deallocate (a_fpg                )
            deallocate (a_fpi                )
            deallocate (a_gpp_enftemp        ) !1
            deallocate (a_gpp_enfboreal      ) !2
            deallocate (a_gpp_dnfboreal      ) !3
            deallocate (a_gpp_ebftrop        ) !4
            deallocate (a_gpp_ebftemp        ) !5
            deallocate (a_gpp_dbftrop        ) !6
            deallocate (a_gpp_dbftemp        ) !7
            deallocate (a_gpp_dbfboreal      ) !8
            deallocate (a_gpp_ebstemp        ) !9
            deallocate (a_gpp_dbstemp        ) !10
            deallocate (a_gpp_dbsboreal      ) !11
            deallocate (a_gpp_c3arcgrass     ) !12
            deallocate (a_gpp_c3grass        ) !13
            deallocate (a_gpp_c4grass        ) !14
            deallocate (a_leafc_enftemp      ) !1
            deallocate (a_leafc_enfboreal    ) !2
            deallocate (a_leafc_dnfboreal    ) !3
            deallocate (a_leafc_ebftrop      ) !4
            deallocate (a_leafc_ebftemp      ) !5
            deallocate (a_leafc_dbftrop      ) !6
            deallocate (a_leafc_dbftemp      ) !7
            deallocate (a_leafc_dbfboreal    ) !8
            deallocate (a_leafc_ebstemp      ) !9
            deallocate (a_leafc_dbstemp      ) !10
            deallocate (a_leafc_dbsboreal    ) !11
            deallocate (a_leafc_c3arcgrass   ) !12
            deallocate (a_leafc_c3grass      ) !13
            deallocate (a_leafc_c4grass      ) !14

            deallocate (a_O2_DECOMP_DEPTH_UNSAT )
            deallocate (a_CONC_O2_UNSAT         )

#ifdef CROP
            deallocate (a_pdcorn             )
            deallocate (a_pdswheat           )
            deallocate (a_pdwwheat           )
            deallocate (a_pdsoybean          )
            deallocate (a_pdcotton           )
            deallocate (a_pdrice1            )
            deallocate (a_pdrice2            )
            deallocate (a_pdsugarcane        )
            deallocate (a_plantdate          )
            deallocate (a_fertnitro_corn     )
            deallocate (a_fertnitro_swheat   )
            deallocate (a_fertnitro_wwheat   )
            deallocate (a_fertnitro_soybean  )
            deallocate (a_fertnitro_cotton   )
            deallocate (a_fertnitro_rice1    )
            deallocate (a_fertnitro_rice2    )
            deallocate (a_fertnitro_sugarcane)
            deallocate (a_cphase             )
            deallocate (a_hui                )
            deallocate (a_vf                 )
            deallocate (a_gddmaturity        )
            deallocate (a_gddplant           )
            deallocate (a_cropprod1c         )
            deallocate (a_cropprod1c_loss    )
            deallocate (a_cropseedc_deficit  )
            deallocate (a_grainc_to_cropprodc)
            deallocate (a_grainc_to_seed     )
            deallocate (a_fert_to_sminn      )
#endif
            deallocate (a_ndep_to_sminn      )

            deallocate (a_abm                )
            deallocate (a_gdp                )
            deallocate (a_peatf              )
            deallocate (a_hdm                )
            deallocate (a_lnfm               )

#endif
! Ozone stress variables
            deallocate (a_ozone              )
! end ozone stress variables

            deallocate (a_t_soisno    )
            deallocate (a_wliq_soisno )
            deallocate (a_wice_soisno )
            deallocate (a_h2osoi      )
            deallocate (a_rootr       )
            deallocate (a_BD_all      )
            deallocate (a_wfc         )
            deallocate (a_OM_density  )
!Plant Hydraulic parameters
            deallocate (a_vegwp       )
!end plant hydraulic parameters
            deallocate (a_t_lake      )
            deallocate (a_lake_icefrac)
#ifdef BGC
            deallocate (a_litr1c_vr   )
            deallocate (a_litr2c_vr   )
            deallocate (a_litr3c_vr   )
            deallocate (a_soil1c_vr   )
            deallocate (a_soil2c_vr   )
            deallocate (a_soil3c_vr   )
            deallocate (a_cwdc_vr     )
            deallocate (a_litr1n_vr   )
            deallocate (a_litr2n_vr   )
            deallocate (a_litr3n_vr   )
            deallocate (a_soil1n_vr   )
            deallocate (a_soil2n_vr   )
            deallocate (a_soil3n_vr   )
            deallocate (a_cwdn_vr     )
            deallocate (a_sminn_vr    )
            deallocate (decomp_vr_tmp )
#endif

            deallocate (a_ustar     )
            deallocate (a_tstar     )
            deallocate (a_qstar     )
            deallocate (a_zol       )
            deallocate (a_rib       )
            deallocate (a_fm        )
            deallocate (a_fh        )
            deallocate (a_fq        )

            deallocate (a_us10m     )
            deallocate (a_vs10m     )
            deallocate (a_fm10m     )

            deallocate (a_sr        )
            deallocate (a_solvd     )
            deallocate (a_solvi     )
            deallocate (a_solnd     )
            deallocate (a_solni     )
            deallocate (a_srvd      )
            deallocate (a_srvi      )
            deallocate (a_srnd      )
            deallocate (a_srni      )
            deallocate (a_solvdln   )
            deallocate (a_solviln   )
            deallocate (a_solndln   )
            deallocate (a_solniln   )
            deallocate (a_srvdln    )
            deallocate (a_srviln    )
            deallocate (a_srndln    )
            deallocate (a_srniln    )

            deallocate (nac_ln      )

         end if
      end if

   end subroutine deallocate_acc_fluxes

   !-----------------------
   SUBROUTINE FLUSH_acc_fluxes ()

      use MOD_SPMD_Task
      use MOD_LandPatch, only : numpatch
      USE MOD_LandUrban, only : numurban
      use MOD_Vars_Global,    only : spval
      implicit none

      if (p_is_worker) then

         nac = 0

         if (numpatch > 0) then

            ! flush the Fluxes for accumulation
            a_us     (:) = spval
            a_vs     (:) = spval
            a_t      (:) = spval
            a_q      (:) = spval
            a_prc    (:) = spval
            a_prl    (:) = spval
            a_pbot   (:) = spval
            a_frl    (:) = spval
            a_solarin(:) = spval
            a_hpbl   (:) = spval

            a_taux    (:) = spval
            a_tauy    (:) = spval
            a_fsena   (:) = spval
            a_lfevpa  (:) = spval
            a_fevpa   (:) = spval
            a_fsenl   (:) = spval
            a_fevpl   (:) = spval
            a_etr     (:) = spval
            a_fseng   (:) = spval
            a_fevpg   (:) = spval
            a_fgrnd   (:) = spval
            a_sabvsun (:) = spval
            a_sabvsha (:) = spval
            a_sabg    (:) = spval
            a_olrg    (:) = spval
            a_rnet    (:) = spval
            a_xerr    (:) = spval
            a_zerr    (:) = spval
            a_rsur    (:) = spval
            a_rsub    (:) = spval
            a_rnof    (:) = spval
            a_qintr   (:) = spval
            a_qinfl   (:) = spval
            a_qdrip   (:) = spval
            a_rstfacsun(:) = spval
            a_rstfacsha(:) = spval
            a_gssun   (:) = spval
            a_gssha   (:) = spval

            a_wdsrf   (:) = spval
            a_zwt     (:) = spval
            a_wa      (:) = spval
            a_wat     (:) = spval
            a_assim   (:) = spval
            a_respc   (:) = spval
            a_assimsun(:) = spval !1
            a_assimsha(:) = spval !1
            a_etrsun  (:) = spval !1
            a_etrsha  (:) = spval !1

            a_qcharge (:) = spval

            a_t_grnd  (:) = spval
            a_tleaf   (:) = spval
            a_ldew_rain(:) = spval
            a_ldew_snow(:) = spval
            a_ldew    (:) = spval
            a_scv     (:) = spval
            a_snowdp  (:) = spval
            a_fsno    (:) = spval
            a_sigf    (:) = spval
            a_green   (:) = spval
            a_lai     (:) = spval
            a_laisun  (:) = spval
            a_laisha  (:) = spval
            a_sai     (:) = spval

            a_alb   (:,:,:) = spval

            a_emis      (:) = spval
            a_z0m       (:) = spval
            a_trad      (:) = spval
            a_tref      (:) = spval
            a_qref      (:) = spval
            a_rain      (:) = spval
            a_snow      (:) = spval

#ifdef URBAN_MODEL
            IF (numurban > 0) THEN
               a_t_room   (:) = spval
               a_tafu     (:) = spval
               a_fhac     (:) = spval
               a_fwst     (:) = spval
               a_fach     (:) = spval
               a_fahe     (:) = spval
               a_fhah     (:) = spval
               a_vehc     (:) = spval
               a_meta     (:) = spval

               a_senroof  (:) = spval
               a_senwsun  (:) = spval
               a_senwsha  (:) = spval
               a_sengimp  (:) = spval
               a_sengper  (:) = spval
               a_senurbl  (:) = spval

               a_lfevproof(:) = spval
               a_lfevpgimp(:) = spval
               a_lfevpgper(:) = spval
               a_lfevpurbl(:) = spval

               a_troof    (:) = spval
               a_twall    (:) = spval
            ENDIF
#endif

#ifdef BGC
            a_leafc              (:) = spval
            a_leafc_storage      (:) = spval
            a_leafc_xfer         (:) = spval
            a_frootc             (:) = spval
            a_frootc_storage     (:) = spval
            a_frootc_xfer        (:) = spval
            a_livestemc          (:) = spval
            a_livestemc_storage  (:) = spval
            a_livestemc_xfer     (:) = spval
            a_deadstemc          (:) = spval
            a_deadstemc_storage  (:) = spval
            a_deadstemc_xfer     (:) = spval
            a_livecrootc         (:) = spval
            a_livecrootc_storage (:) = spval
            a_livecrootc_xfer    (:) = spval
            a_deadcrootc         (:) = spval
            a_deadcrootc_storage (:) = spval
            a_deadcrootc_xfer    (:) = spval
            a_grainc             (:) = spval
            a_grainc_storage     (:) = spval
            a_grainc_xfer        (:) = spval
            a_leafn              (:) = spval
            a_leafn_storage      (:) = spval
            a_leafn_xfer         (:) = spval
            a_frootn             (:) = spval
            a_frootn_storage     (:) = spval
            a_frootn_xfer        (:) = spval
            a_livestemn          (:) = spval
            a_livestemn_storage  (:) = spval
            a_livestemn_xfer     (:) = spval
            a_deadstemn          (:) = spval
            a_deadstemn_storage  (:) = spval
            a_deadstemn_xfer     (:) = spval
            a_livecrootn         (:) = spval
            a_livecrootn_storage (:) = spval
            a_livecrootn_xfer    (:) = spval
            a_deadcrootn         (:) = spval
            a_deadcrootn_storage (:) = spval
            a_deadcrootn_xfer    (:) = spval
            a_grainn             (:) = spval
            a_grainn_storage     (:) = spval
            a_grainn_xfer        (:) = spval
            a_retransn           (:) = spval
            a_gpp                (:) = spval
            a_downreg            (:) = spval
            a_ar                 (:) = spval
            a_cwdprod            (:) = spval
            a_cwddecomp          (:) = spval
            a_hr                 (:) = spval
            a_fpg                (:) = spval
            a_fpi                (:) = spval
            a_gpp_enftemp        (:) = spval
            a_gpp_enfboreal      (:) = spval
            a_gpp_dnfboreal      (:) = spval
            a_gpp_ebftrop        (:) = spval
            a_gpp_ebftemp        (:) = spval
            a_gpp_dbftrop        (:) = spval
            a_gpp_dbftemp        (:) = spval
            a_gpp_dbfboreal      (:) = spval
            a_gpp_ebstemp        (:) = spval
            a_gpp_dbstemp        (:) = spval
            a_gpp_dbsboreal      (:) = spval
            a_gpp_c3arcgrass     (:) = spval
            a_gpp_c3grass        (:) = spval
            a_gpp_c4grass        (:) = spval
            a_leafc_enftemp      (:) = spval
            a_leafc_enfboreal    (:) = spval
            a_leafc_dnfboreal    (:) = spval
            a_leafc_ebftrop      (:) = spval
            a_leafc_ebftemp      (:) = spval
            a_leafc_dbftrop      (:) = spval
            a_leafc_dbftemp      (:) = spval
            a_leafc_dbfboreal    (:) = spval
            a_leafc_ebstemp      (:) = spval
            a_leafc_dbstemp      (:) = spval
            a_leafc_dbsboreal    (:) = spval
            a_leafc_c3arcgrass   (:) = spval
            a_leafc_c3grass      (:) = spval
            a_leafc_c4grass      (:) = spval

            a_O2_DECOMP_DEPTH_UNSAT (:,:) = spval
            a_CONC_O2_UNSAT         (:,:) = spval
#ifdef CROP
            a_pdcorn             (:) = spval
            a_pdswheat           (:) = spval
            a_pdwwheat           (:) = spval
            a_pdsoybean          (:) = spval
            a_pdcotton           (:) = spval
            a_pdrice1            (:) = spval
            a_pdrice2            (:) = spval
            a_pdsugarcane        (:) = spval
            a_plantdate          (:) = spval
            a_fertnitro_corn     (:) = spval
            a_fertnitro_swheat   (:) = spval
            a_fertnitro_wwheat   (:) = spval
            a_fertnitro_soybean  (:) = spval
            a_fertnitro_cotton   (:) = spval
            a_fertnitro_rice1    (:) = spval
            a_fertnitro_rice2    (:) = spval
            a_fertnitro_sugarcane(:) = spval
            a_cphase             (:) = spval
            a_vf                 (:) = spval
            a_gddmaturity        (:) = spval
            a_gddplant           (:) = spval
            a_hui                (:) = spval
            a_cropprod1c         (:) = spval
            a_cropprod1c_loss    (:) = spval
            a_cropseedc_deficit  (:) = spval
            a_grainc_to_cropprodc(:) = spval
            a_grainc_to_seed     (:) = spval
            a_fert_to_sminn      (:) = spval
#endif
            a_ndep_to_sminn      (:) = spval

            a_abm                (:) = spval
            a_gdp                (:) = spval
            a_peatf              (:) = spval
            a_hdm                (:) = spval
            a_lnfm               (:) = spval

#endif
            a_ozone              (:) = spval

            a_t_soisno     (:,:) = spval
            a_wliq_soisno  (:,:) = spval
            a_wice_soisno  (:,:) = spval
            a_h2osoi       (:,:) = spval
            a_rootr        (:,:) = spval
            a_BD_all       (:,:) = spval
            a_wfc          (:,:) = spval
            a_OM_density   (:,:) = spval
!Plant Hydraulic parameters
            a_vegwp        (:,:) = spval
!end plant hydraulic parameters
            a_t_lake       (:,:) = spval
            a_lake_icefrac (:,:) = spval
#ifdef BGC
            a_litr1c_vr    (:,:) = spval
            a_litr2c_vr    (:,:) = spval
            a_litr3c_vr    (:,:) = spval
            a_soil1c_vr    (:,:) = spval
            a_soil2c_vr    (:,:) = spval
            a_soil3c_vr    (:,:) = spval
            a_cwdc_vr      (:,:) = spval
            a_litr1n_vr    (:,:) = spval
            a_litr2n_vr    (:,:) = spval
            a_litr3n_vr    (:,:) = spval
            a_soil1n_vr    (:,:) = spval
            a_soil2n_vr    (:,:) = spval
            a_soil3n_vr    (:,:) = spval
            a_cwdn_vr      (:,:) = spval
            a_sminn_vr     (:,:) = spval
#endif

            a_ustar (:) = spval
            a_tstar (:) = spval
            a_qstar (:) = spval
            a_zol   (:) = spval
            a_rib   (:) = spval
            a_fm    (:) = spval
            a_fh    (:) = spval
            a_fq    (:) = spval

            a_us10m (:) = spval
            a_vs10m (:) = spval
            a_fm10m (:) = spval

            a_sr       (:) = spval
            a_solvd    (:) = spval
            a_solvi    (:) = spval
            a_solnd    (:) = spval
            a_solni    (:) = spval
            a_srvd     (:) = spval
            a_srvi     (:) = spval
            a_srnd     (:) = spval
            a_srni     (:) = spval
            a_solvdln  (:) = spval
            a_solviln  (:) = spval
            a_solndln  (:) = spval
            a_solniln  (:) = spval
            a_srvdln   (:) = spval
            a_srviln   (:) = spval
            a_srndln   (:) = spval
            a_srniln   (:) = spval

            nac_ln  (:) = 0

         end if
      end if

   END SUBROUTINE FLUSH_acc_fluxes

   SUBROUTINE accumulate_fluxes
      ! ----------------------------------------------------------------------
      ! perfrom the grid average mapping: average a subgrid input 1d vector
      ! of length numpatch to a output 2d array of length [ghist%xcnt,ghist%ycnt]
      !
      ! Created by Yongjiu Dai, 03/2014
      !---------------------------------------------------------------------

      use MOD_Precision
      use MOD_SPMD_Task
      USE mod_forcing, only : forcmask
      USE MOD_Mesh,    only : numelm
      USE MOD_LandElm
      use MOD_LandPatch,      only : numpatch, elm_patch
      USE MOD_LandUrban,      only : numurban
      use MOD_Const_Physical, only : vonkar, stefnc, cpair, rgas, grav
      use MOD_Vars_TimeInvariants
      use MOD_Vars_TimeVariables
      use MOD_Vars_1DForcing
      use MOD_Vars_1DFluxes
      use MOD_FrictionVelocity
      USE MOD_Namelist, only: DEF_USE_CBL_HEIGHT, DEF_USE_OZONESTRESS, DEF_USE_PLANTHYDRAULICS, DEF_USE_NITRIF
      USE MOD_TurbulenceLEddy
      use MOD_Vars_Global
#ifdef LATERAL_FLOW
      USE MOD_Hydro_Hist, only : accumulate_fluxes_basin
#endif

      IMPLICIT NONE

      ! Local Variables

      real(r8), allocatable :: r_trad  (:)

      real(r8), allocatable :: r_ustar (:)
      real(r8), allocatable :: r_ustar2 (:) !define a temporary for estimating us10m only, output should be r_ustar. Shaofeng, 2023.05.20
      real(r8), allocatable :: r_tstar (:)
      real(r8), allocatable :: r_qstar (:)
      real(r8), allocatable :: r_zol   (:)
      real(r8), allocatable :: r_rib   (:)
      real(r8), allocatable :: r_fm    (:)
      real(r8), allocatable :: r_fh    (:)
      real(r8), allocatable :: r_fq    (:)

      real(r8), allocatable :: r_us10m (:)
      real(r8), allocatable :: r_vs10m (:)
      real(r8), allocatable :: r_fm10m (:)

      logical,  allocatable :: patchmask (:)

      !---------------------------------------------------------------------
      integer  ib, jb, i, j, ielm, istt, iend
      real(r8) sumwt
      real(r8) rhoair,thm,th,thv,ur,displa_av,zldis,hgt_u,hgt_t,hgt_q
      real(r8) hpbl ! atmospheric boundary layer height [m]
      real(r8) z0m_av,z0h_av,z0q_av,us,vs,tm,qm,psrf,taux_e,tauy_e,fsena_e,fevpa_e
      real(r8) r_ustar_e, r_tstar_e, r_qstar_e, r_zol_e, r_ustar2_e, r_fm10m_e
      real(r8) r_fm_e, r_fh_e, r_fq_e, r_rib_e, r_us10m_e, r_vs10m_e
      real(r8) obu,fh2m,fq2m
      real(r8) um,thvstar,beta,zii,wc,wc2

      if (p_is_worker) then
         if (numpatch > 0) then

            nac = nac + 1

            call acc1d (forc_us  , a_us  )
            call acc1d (forc_vs  , a_vs  )
            call acc1d (forc_t   , a_t   )
            call acc1d (forc_q   , a_q   )
            call acc1d (forc_prc , a_prc )
            call acc1d (forc_prl , a_prl )
            call acc1d (forc_pbot, a_pbot)
            call acc1d (forc_frl , a_frl )

            call acc1d (forc_sols,  a_solarin)
            call acc1d (forc_soll,  a_solarin)
            call acc1d (forc_solsd, a_solarin)
            call acc1d (forc_solld, a_solarin)
			if (DEF_USE_CBL_HEIGHT) then
              call acc1d (forc_hpbl , a_hpbl )
		    endif

            call acc1d (taux    , a_taux   )
            call acc1d (tauy    , a_tauy   )
            call acc1d (fsena   , a_fsena  )
            call acc1d (lfevpa  , a_lfevpa )
            call acc1d (fevpa   , a_fevpa  )
            call acc1d (fsenl   , a_fsenl  )
            call acc1d (fevpl   , a_fevpl  )
            call acc1d (etr     , a_etr    )
            call acc1d (fseng   , a_fseng  )
            call acc1d (fevpg   , a_fevpg  )
            call acc1d (fgrnd   , a_fgrnd  )
            call acc1d (sabvsun , a_sabvsun)
            call acc1d (sabvsha , a_sabvsha)
            call acc1d (sabg    , a_sabg   )
            call acc1d (olrg    , a_olrg   )

            IF (DEF_forcing%has_missing_value) THEN
               WHERE (forcmask)
                  rnet = sabg + sabvsun + sabvsha - olrg + forc_frl
               END WHERE
            ELSE
               rnet = sabg + sabvsun + sabvsha - olrg + forc_frl
            ENDIF
            call acc1d (rnet    , a_rnet   )

            call acc1d (xerr   , a_xerr   )
            call acc1d (zerr   , a_zerr   )
            call acc1d (rsur   , a_rsur   )
            call acc1d (rsub   , a_rsub   )
            call acc1d (rnof   , a_rnof   )
            call acc1d (qintr  , a_qintr  )
            call acc1d (qinfl  , a_qinfl  )
            call acc1d (qdrip  , a_qdrip  )
            call acc1d (rstfacsun_out , a_rstfacsun )
            call acc1d (rstfacsha_out , a_rstfacsha )
            call acc1d (gssun_out     , a_gssun )
            call acc1d (gssha_out     , a_gssha )

            call acc1d (wdsrf  , a_wdsrf  )
            call acc1d (zwt    , a_zwt    )
            call acc1d (wa     , a_wa     )
            call acc1d (wat    , a_wat    )
            call acc1d (assim  , a_assim  )
            call acc1d (respc  , a_respc  )
            call acc1d (assimsun_out  , a_assimsun      )
            call acc1d (assimsha_out  , a_assimsha      )
            call acc1d (etrsun_out    , a_etrsun        )
            call acc1d (etrsha_out    , a_etrsha        )

            call acc1d (qcharge, a_qcharge)

            call acc1d (t_grnd , a_t_grnd )
            call acc1d (tleaf  , a_tleaf  )
            call acc1d (ldew_rain, a_ldew_rain)
            call acc1d (ldew_snow, a_ldew_snow)
            call acc1d (ldew   , a_ldew   )
            call acc1d (scv    , a_scv    )
            call acc1d (snowdp , a_snowdp )
            call acc1d (fsno   , a_fsno   )
            call acc1d (sigf   , a_sigf   )
            call acc1d (green  , a_green  )
            call acc1d (lai    , a_lai    )
            call acc1d (laisun , a_laisun )
            call acc1d (laisha , a_laisha )
            call acc1d (sai    , a_sai    )

            call acc3d (alb    , a_alb    )

            call acc1d (emis   , a_emis   )
            call acc1d (z0m    , a_z0m    )

            allocate (r_trad (numpatch))
            do i = 1, numpatch
               IF (DEF_forcing%has_missing_value) THEN
                  IF (.not. forcmask(i)) cycle
               ENDIF
               r_trad(i) = (olrg(i)/stefnc)**0.25
            end do
            call acc1d (r_trad , a_trad   )
            deallocate (r_trad )

            call acc1d (tref   , a_tref   )
            call acc1d (qref   , a_qref   )

            call acc1d (forc_rain, a_rain )
            call acc1d (forc_snow, a_snow )

#ifdef URBAN_MODEL
            IF (numurban > 0) THEN
               CALL acc1d(t_room    , a_t_room    )
               CALL acc1d(tafu      , a_tafu      )
               CALL acc1d(fhac      , a_fhac      )
               CALL acc1d(fwst      , a_fwst      )
               CALL acc1d(fach      , a_fach      )
               CALL acc1d(fahe      , a_fahe      )
               CALL acc1d(fhah      , a_fhah      )
               CALL acc1d(vehc      , a_vehc      )
               CALL acc1d(meta      , a_meta      )

               CALL acc1d(fsen_roof , a_senroof   )
               CALL acc1d(fsen_wsun , a_senwsun   )
               CALL acc1d(fsen_wsha , a_senwsha   )
               CALL acc1d(fsen_gimp , a_sengimp   )
               CALL acc1d(fsen_gper , a_sengper   )
               CALL acc1d(fsen_urbl , a_senurbl   )

               CALL acc1d(lfevp_roof, a_lfevproof )
               CALL acc1d(lfevp_gimp, a_lfevpgimp )
               CALL acc1d(lfevp_gper, a_lfevpgper )
               CALL acc1d(lfevp_urbl, a_lfevpurbl )

               CALL acc1d(t_roof    , a_troof     )
               CALL acc1d(t_wall    , a_twall     )
            ENDIF
#endif

#ifdef BGC
            call acc1d (leafc              , a_leafc               )
            call acc1d (leafc_storage      , a_leafc_storage       )
            call acc1d (leafc_xfer         , a_leafc_xfer          )
            call acc1d (frootc             , a_frootc              )
            call acc1d (frootc_storage     , a_frootc_storage      )
            call acc1d (frootc_xfer        , a_frootc_xfer         )
            call acc1d (livestemc          , a_livestemc           )
            call acc1d (livestemc_storage  , a_livestemc_storage   )
            call acc1d (livestemc_xfer     , a_livestemc_xfer      )
            call acc1d (deadstemc          , a_deadstemc           )
            call acc1d (deadstemc_storage  , a_deadstemc_storage   )
            call acc1d (deadstemc_xfer     , a_deadstemc_xfer      )
            call acc1d (livecrootc         , a_livecrootc          )
            call acc1d (livecrootc_storage , a_livecrootc_storage  )
            call acc1d (livecrootc_xfer    , a_livecrootc_xfer     )
            call acc1d (deadcrootc         , a_deadcrootc          )
            call acc1d (deadcrootc_storage , a_deadcrootc_storage  )
            call acc1d (deadcrootc_xfer    , a_deadcrootc_xfer     )
            call acc1d (grainc             , a_grainc              )
            call acc1d (grainc_storage     , a_grainc_storage      )
            call acc1d (grainc_xfer        , a_grainc_xfer         )
            call acc1d (leafn              , a_leafn               )
            call acc1d (leafn_storage      , a_leafn_storage       )
            call acc1d (leafn_xfer         , a_leafn_xfer          )
            call acc1d (frootn             , a_frootn              )
            call acc1d (frootn_storage     , a_frootn_storage      )
            call acc1d (frootn_xfer        , a_frootn_xfer         )
            call acc1d (livestemn          , a_livestemn           )
            call acc1d (livestemn_storage  , a_livestemn_storage   )
            call acc1d (livestemn_xfer     , a_livestemn_xfer      )
            call acc1d (deadstemn          , a_deadstemn           )
            call acc1d (deadstemn_storage  , a_deadstemn_storage   )
            call acc1d (deadstemn_xfer     , a_deadstemn_xfer      )
            call acc1d (livecrootn         , a_livecrootn          )
            call acc1d (livecrootn_storage , a_livecrootn_storage  )
            call acc1d (livecrootn_xfer    , a_livecrootn_xfer     )
            call acc1d (deadcrootn         , a_deadcrootn          )
            call acc1d (deadcrootn_storage , a_deadcrootn_storage  )
            call acc1d (deadcrootn_xfer    , a_deadcrootn_xfer     )
            call acc1d (grainn             , a_grainn              )
            call acc1d (grainn_storage     , a_grainn_storage      )
            call acc1d (grainn_xfer        , a_grainn_xfer         )
            call acc1d (retransn           , a_retransn            )
            call acc1d (gpp                , a_gpp                 )
            call acc1d (downreg            , a_downreg             )
            call acc1d (ar                 , a_ar                  )
            call acc1d (cwdprod            , a_cwdprod             )
            call acc1d (cwddecomp          , a_cwddecomp           )
            call acc1d (decomp_hr          , a_hr                  )
            call acc1d (fpg                , a_fpg                 )
            call acc1d (fpi                , a_fpi                 )
            call acc1d (gpp_enftemp        , a_gpp_enftemp         )
            call acc1d (gpp_enfboreal      , a_gpp_enfboreal       )
            call acc1d (gpp_dnfboreal      , a_gpp_dnfboreal       )
            call acc1d (gpp_ebftrop        , a_gpp_ebftrop         )
            call acc1d (gpp_ebftemp        , a_gpp_ebftemp         )
            call acc1d (gpp_dbftrop        , a_gpp_dbftrop         )
            call acc1d (gpp_dbftemp        , a_gpp_dbftemp         )
            call acc1d (gpp_dbfboreal      , a_gpp_dbfboreal       )
            call acc1d (gpp_ebstemp        , a_gpp_ebstemp         )
            call acc1d (gpp_dbstemp        , a_gpp_dbstemp         )
            call acc1d (gpp_dbsboreal      , a_gpp_dbsboreal       )
            call acc1d (gpp_c3arcgrass     , a_gpp_c3arcgrass      )
            call acc1d (gpp_c3grass        , a_gpp_c3grass         )
            call acc1d (gpp_c4grass        , a_gpp_c4grass         )
            call acc1d (leafc_enftemp      , a_leafc_enftemp       )
            call acc1d (leafc_enfboreal    , a_leafc_enfboreal     )
            call acc1d (leafc_dnfboreal    , a_leafc_dnfboreal     )
            call acc1d (leafc_ebftrop      , a_leafc_ebftrop       )
            call acc1d (leafc_ebftemp      , a_leafc_ebftemp       )
            call acc1d (leafc_dbftrop      , a_leafc_dbftrop       )
            call acc1d (leafc_dbftemp      , a_leafc_dbftemp       )
            call acc1d (leafc_dbfboreal    , a_leafc_dbfboreal     )
            call acc1d (leafc_ebstemp      , a_leafc_ebstemp       )
            call acc1d (leafc_dbstemp      , a_leafc_dbstemp       )
            call acc1d (leafc_dbsboreal    , a_leafc_dbsboreal     )
            call acc1d (leafc_c3arcgrass   , a_leafc_c3arcgrass    )
            call acc1d (leafc_c3grass      , a_leafc_c3grass       )
            call acc1d (leafc_c4grass      , a_leafc_c4grass       )
            if(DEF_USE_NITRIF)then
               call acc2d (to2_decomp_depth_unsat, a_O2_DECOMP_DEPTH_UNSAT)
               call acc2d (tconc_o2_unsat        , a_CONC_O2_UNSAT        )
            end if
#ifdef CROP
            call acc1d (pdcorn             ,   a_pdcorn             )
            call acc1d (pdswheat           ,   a_pdswheat           )
            call acc1d (pdwwheat           ,   a_pdwwheat           )
            call acc1d (pdsoybean          ,   a_pdsoybean          )
            call acc1d (pdcotton           ,   a_pdcotton           )
            call acc1d (pdrice1            ,   a_pdrice1            )
            call acc1d (pdrice2            ,   a_pdrice2            )
            call acc1d (pdsugarcane        ,   a_pdsugarcane        )
            call acc1d (plantdate          ,   a_plantdate          )
            call acc1d (fertnitro_corn     ,   a_fertnitro_corn     )
            call acc1d (fertnitro_swheat   ,   a_fertnitro_swheat   )
            call acc1d (fertnitro_wwheat   ,   a_fertnitro_wwheat   )
            call acc1d (fertnitro_soybean  ,   a_fertnitro_soybean  )
            call acc1d (fertnitro_cotton   ,   a_fertnitro_cotton   )
            call acc1d (fertnitro_rice1    ,   a_fertnitro_rice1    )
            call acc1d (fertnitro_rice2    ,   a_fertnitro_rice2    )
            call acc1d (fertnitro_sugarcane, a_fertnitro_sugarcane  )
            call acc1d (cphase             ,   a_cphase             )
            call acc1d (hui                ,   a_hui                )
            call acc1d (vf                 ,   a_vf                 )
            call acc1d (gddmaturity        ,   a_gddmaturity        )
            call acc1d (gddplant           ,   a_gddplant           )
            call acc1d (cropprod1c         ,   a_cropprod1c         )
            call acc1d (cropprod1c_loss    ,   a_cropprod1c_loss    )
            call acc1d (cropseedc_deficit  ,   a_cropseedc_deficit  )
            call acc1d (grainc_to_cropprodc,   a_grainc_to_cropprodc)
            call acc1d (grainc_to_seed     ,   a_grainc_to_seed     )
            call acc1d (fert_to_sminn      ,   a_fert_to_sminn      )
#endif
            call acc1d (ndep_to_sminn      ,   a_ndep_to_sminn      )
            if(DEF_USE_FIRE)then
               call acc1d (abm_lf             ,   a_abm                )
               call acc1d (gdp_lf             ,   a_gdp                )
               call acc1d (peatf_lf           ,   a_peatf              )
               call acc1d (hdm_lf             ,   a_hdm                )
               call acc1d (lnfm               ,   a_lnfm               )
            end if
#endif
            IF(DEF_USE_OZONESTRESS)THEN
               call acc1d (forc_ozone         ,   a_ozone              )
            ENDIF

            call acc2d (t_soisno   , a_t_soisno   )
            call acc2d (wliq_soisno, a_wliq_soisno)
            call acc2d (wice_soisno, a_wice_soisno)

            call acc2d (h2osoi     , a_h2osoi     )
            call acc2d (rootr      , a_rootr      )
            call acc2d (BD_all     , a_BD_all      )
            call acc2d (wfc        , a_wfc         )
            call acc2d (OM_density , a_OM_density  )
            if(DEF_USE_PLANTHYDRAULICS)then
               call acc2d (vegwp      , a_vegwp      )
            end if
            call acc2d (t_lake      , a_t_lake      )
            call acc2d (lake_icefrac, a_lake_icefrac)
#ifdef BGC
            do i = 1, numpatch
               do j = 1, nl_soil
                  decomp_vr_tmp(j,i)  = decomp_cpools_vr(j,i_met_lit,i)
               end do
            end do
            call acc2d (decomp_vr_tmp, a_litr1c_vr   )
            do i = 1, numpatch
               do j = 1, nl_soil
                  decomp_vr_tmp(j,i)  = decomp_cpools_vr(j,i_cel_lit,i)
               end do
            end do
            call acc2d (decomp_vr_tmp, a_litr2c_vr   )
            do i = 1, numpatch
               do j = 1, nl_soil
                  decomp_vr_tmp(j,i)  = decomp_cpools_vr(j,i_lig_lit,i)
               end do
            end do
            call acc2d (decomp_vr_tmp, a_litr3c_vr   )
            do i = 1, numpatch
               do j = 1, nl_soil
                  decomp_vr_tmp(j,i)  = decomp_cpools_vr(j,i_soil1,i)
               end do
            end do
            call acc2d (decomp_vr_tmp, a_soil1c_vr   )
            do i = 1, numpatch
               do j = 1, nl_soil
                  decomp_vr_tmp(j,i)  = decomp_cpools_vr(j,i_soil2,i)
               end do
            end do
            call acc2d (decomp_vr_tmp, a_soil2c_vr   )
            do i = 1, numpatch
               do j = 1, nl_soil
                  decomp_vr_tmp(j,i)  = decomp_cpools_vr(j,i_soil3,i)
               end do
            end do
            call acc2d (decomp_vr_tmp, a_soil3c_vr   )
            do i = 1, numpatch
               do j = 1, nl_soil
                  decomp_vr_tmp(j,i)  = decomp_cpools_vr(j,i_cwd,i)
               end do
            end do
            call acc2d (decomp_vr_tmp, a_cwdc_vr     )
            do i = 1, numpatch
               do j = 1, nl_soil
                  decomp_vr_tmp(j,i)  = decomp_npools_vr(j,i_met_lit,i)
               end do
            end do
            call acc2d (decomp_vr_tmp, a_litr1n_vr   )
            do i = 1, numpatch
               do j = 1, nl_soil
                  decomp_vr_tmp(j,i)  = decomp_npools_vr(j,i_cel_lit,i)
               end do
            end do
            call acc2d (decomp_vr_tmp, a_litr2n_vr   )
            do i = 1, numpatch
               do j = 1, nl_soil
                  decomp_vr_tmp(j,i)  = decomp_npools_vr(j,i_lig_lit,i)
               end do
            end do
            call acc2d (decomp_vr_tmp, a_litr3n_vr   )
            do i = 1, numpatch
               do j = 1, nl_soil
                  decomp_vr_tmp(j,i)  = decomp_npools_vr(j,i_soil1,i)
               end do
            end do
            call acc2d (decomp_vr_tmp, a_soil1n_vr   )
            do i = 1, numpatch
               do j = 1, nl_soil
                  decomp_vr_tmp(j,i)  = decomp_npools_vr(j,i_soil2,i)
               end do
            end do
            call acc2d (decomp_vr_tmp, a_soil2n_vr   )
            do i = 1, numpatch
               do j = 1, nl_soil
                  decomp_vr_tmp(j,i)  = decomp_npools_vr(j,i_soil3,i)
               end do
            end do
            call acc2d (decomp_vr_tmp, a_soil3n_vr   )
            do i = 1, numpatch
               do j = 1, nl_soil
                  decomp_vr_tmp(j,i)  = decomp_npools_vr(j,i_cwd,i)
               end do
            end do
            call acc2d (decomp_vr_tmp, a_cwdn_vr     )
            call acc2d (sminn_vr     , a_sminn_vr    )
#endif
            allocate (r_ustar  (numpatch));  r_ustar (:) = spval 
            allocate (r_ustar2 (numpatch));  r_ustar2(:) = spval !Shaofeng, 2023.05.20
            allocate (r_tstar  (numpatch));  r_tstar (:) = spval
            allocate (r_qstar  (numpatch));  r_qstar (:) = spval
            allocate (r_zol    (numpatch));  r_zol   (:) = spval
            allocate (r_rib    (numpatch));  r_rib   (:) = spval
            allocate (r_fm     (numpatch));  r_fm    (:) = spval
            allocate (r_fh     (numpatch));  r_fh    (:) = spval
            allocate (r_fq     (numpatch));  r_fq    (:) = spval
            allocate (r_us10m  (numpatch));  r_us10m (:) = spval
            allocate (r_vs10m  (numpatch));  r_vs10m (:) = spval
            allocate (r_fm10m  (numpatch));  r_fm10m (:) = spval

            DO ielm = 1, numelm

               istt = elm_patch%substt(ielm)
               iend = elm_patch%subend(ielm)

               allocate (patchmask (istt:iend))
               patchmask(:) = .true.

               IF (DEF_forcing%has_missing_value) THEN
                  patchmask = forcmask(istt:iend)
               ENDIF

               IF (.not. any(patchmask)) THEN
                  deallocate(patchmask)
                  CYCLE
               ENDIF

               sumwt = sum(elm_patch%subfrc(istt:iend), mask = patchmask)

               ! Aggregate variables from patches to element (gridcell in latitude-longitude mesh)
               z0m_av  = sum(z0m        (istt:iend) * elm_patch%subfrc(istt:iend), mask = patchmask) / sumwt
               hgt_u   = sum(forc_hgt_u (istt:iend) * elm_patch%subfrc(istt:iend), mask = patchmask) / sumwt
               hgt_t   = sum(forc_hgt_t (istt:iend) * elm_patch%subfrc(istt:iend), mask = patchmask) / sumwt
               hgt_q   = sum(forc_hgt_q (istt:iend) * elm_patch%subfrc(istt:iend), mask = patchmask) / sumwt
               us      = sum(forc_us    (istt:iend) * elm_patch%subfrc(istt:iend), mask = patchmask) / sumwt
               vs      = sum(forc_vs    (istt:iend) * elm_patch%subfrc(istt:iend), mask = patchmask) / sumwt
               tm      = sum(forc_t     (istt:iend) * elm_patch%subfrc(istt:iend), mask = patchmask) / sumwt
               qm      = sum(forc_q     (istt:iend) * elm_patch%subfrc(istt:iend), mask = patchmask) / sumwt
               psrf    = sum(forc_psrf  (istt:iend) * elm_patch%subfrc(istt:iend), mask = patchmask) / sumwt
               taux_e  = sum(taux       (istt:iend) * elm_patch%subfrc(istt:iend), mask = patchmask) / sumwt
               tauy_e  = sum(tauy       (istt:iend) * elm_patch%subfrc(istt:iend), mask = patchmask) / sumwt
               fsena_e = sum(fsena      (istt:iend) * elm_patch%subfrc(istt:iend), mask = patchmask) / sumwt
               fevpa_e = sum(fevpa      (istt:iend) * elm_patch%subfrc(istt:iend), mask = patchmask) / sumwt
               if (DEF_USE_CBL_HEIGHT) then !//TODO: Shaofeng, 2023.05.18
                  hpbl = sum(forc_hpbl(istt:iend) * elm_patch%subfrc(istt:iend), mask = patchmask) / sumwt
               ENDIF

               z0h_av = z0m_av
               z0q_av = z0m_av

               displa_av = 2./3.*z0m_av/0.07

               hgt_u = max(hgt_u, 5.+displa_av)
               hgt_t = max(hgt_t, 5.+displa_av)
               hgt_q = max(hgt_q, 5.+displa_av)

               zldis = hgt_u-displa_av

               rhoair = (psrf - 0.378*qm*psrf/(0.622+0.378*qm)) / (rgas*tm)

               r_ustar_e = sqrt(max(1.e-6,sqrt(taux_e**2+tauy_e**2))/rhoair)
               r_tstar_e = -fsena_e/(rhoair*r_ustar_e)/cpair
               r_qstar_e = -fevpa_e/(rhoair*r_ustar_e)

               thm = tm + 0.0098*hgt_t
               th  = tm*(100000./psrf)**(rgas/cpair)
               thv = th*(1.+0.61*qm)

               r_zol_e = zldis*vonkar*grav * (r_tstar_e+0.61*th*r_qstar_e) &
                  / (r_ustar_e**2*thv)

               if(r_zol_e >= 0.)then   !stable
                  r_zol_e = min(2.,max(r_zol_e,1.e-6))
               else                       !unstable
                  r_zol_e = max(-100.,min(r_zol_e,-1.e-6))
               endif

               beta = 1.
               zii = 1000.
<<<<<<< HEAD
               thvstar=r_tstar(i)*(1.+0.61*qm)+0.61*th*r_qstar(i)
=======
               thvstar=r_tstar_e+0.61*th*r_qstar_e
>>>>>>> e1f234ec
               ur = sqrt(us*us+vs*vs)
               if(r_zol_e >= 0.)then
                  um = max(ur,0.1)
               else
                 if (DEF_USE_CBL_HEIGHT) then !//TODO: Shaofeng, 2023.05.18
                    zii = max(5.*hgt_u,hpbl)
                 endif !//TODO: Shaofeng, 2023.05.18
                 wc = (-grav*r_ustar_e*thvstar*zii/thv)**(1./3.)
                 wc2 = beta*beta*(wc*wc)
                 um = max(0.1,sqrt(ur*ur+wc2))
               endif

               obu = zldis/r_zol_e
               if (DEF_USE_CBL_HEIGHT) then
                  call moninobuk_leddy(hgt_u,hgt_t,hgt_q,displa_av,z0m_av,z0h_av,z0q_av,&
                     obu,um, hpbl, r_ustar2_e,fh2m,fq2m,r_fm10m_e,r_fm_e,r_fh_e,r_fq_e) !Shaofeng, 2023.05.20
               else
                  call moninobuk(hgt_u,hgt_t,hgt_q,displa_av,z0m_av,z0h_av,z0q_av,&
                    obu,um,r_ustar2_e,fh2m,fq2m,r_fm10m_e,r_fm_e,r_fh_e,r_fq_e) !Shaofeng, 2023.05.20
               endif
                  
               ! bug found by chen qiying 2013/07/01
               r_rib_e = r_zol_e /vonkar * r_ustar_e**2 / (vonkar/r_fh_e*um**2)
               r_rib_e = min(5.,r_rib_e)

               r_us10m_e = us/um * r_ustar_e /vonkar * r_fm10m_e
               r_vs10m_e = vs/um * r_ustar_e /vonkar * r_fm10m_e

               ! Assign values from element (gridcell in latitude-longitude mesh) to patches.
               ! Notice that all values on patches in an element are equal.
               r_ustar (istt:iend) = r_ustar_e
               r_ustar2(istt:iend) = r_ustar2_e
               r_tstar (istt:iend) = r_tstar_e
               r_qstar (istt:iend) = r_qstar_e
               r_zol   (istt:iend) = r_zol_e
               r_rib   (istt:iend) = r_rib_e 
               r_fm    (istt:iend) = r_fm_e
               r_fh    (istt:iend) = r_fh_e
               r_fq    (istt:iend) = r_fq_e
               r_us10m (istt:iend) = r_us10m_e
               r_vs10m (istt:iend) = r_vs10m_e
               r_fm10m (istt:iend) = r_fm10m_e

               deallocate(patchmask)

            end do

            call acc1d (r_ustar, a_ustar)
            call acc1d (r_tstar, a_tstar)
            call acc1d (r_qstar, a_qstar)
            call acc1d (r_zol  , a_zol  )
            call acc1d (r_rib  , a_rib  )
            call acc1d (r_fm   , a_fm   )
            call acc1d (r_fh   , a_fh   )
            call acc1d (r_fq   , a_fq   )

            call acc1d (r_us10m, a_us10m)
            call acc1d (r_vs10m, a_vs10m)
            call acc1d (r_fm10m, a_fm10m)

            deallocate (r_ustar )
            deallocate (r_ustar2 ) !Shaofeng, 2023.05.20
            deallocate (r_tstar )
            deallocate (r_qstar )
            deallocate (r_zol   )
            deallocate (r_rib   )
            deallocate (r_fm    )
            deallocate (r_fh    )
            deallocate (r_fq    )

            deallocate (r_us10m )
            deallocate (r_vs10m )
            deallocate (r_fm10m )

            call acc1d (sr     , a_sr     )
            call acc1d (solvd  , a_solvd  )
            call acc1d (solvi  , a_solvi  )
            call acc1d (solnd  , a_solnd  )
            call acc1d (solni  , a_solni  )
            call acc1d (srvd   , a_srvd   )
            call acc1d (srvi   , a_srvi   )
            call acc1d (srnd   , a_srnd   )
            call acc1d (srni   , a_srni   )
            call acc1d (solvdln, a_solvdln)
            call acc1d (solviln, a_solviln)
            call acc1d (solndln, a_solndln)
            call acc1d (solniln, a_solniln)
            call acc1d (srvdln , a_srvdln )
            call acc1d (srviln , a_srviln )
            call acc1d (srndln , a_srndln )
            call acc1d (srniln , a_srniln )

            do i = 1, numpatch
               if (solvdln(i) /= spval) then
                  nac_ln(i) = nac_ln(i) + 1
               end if
            end do

         end if
      end if

#ifdef LATERAL_FLOW
      CALL accumulate_fluxes_basin ()
#endif

   END SUBROUTINE accumulate_fluxes


   !------
   SUBROUTINE acc1d (var, s)

      use MOD_Precision
      use MOD_Vars_Global, only: spval

      IMPLICIT NONE

      real(r8), intent(in)    :: var(:)
      real(r8), intent(inout) :: s  (:)
      ! Local variables
      integer :: i

      do i = lbound(var,1), ubound(var,1)
         if (var(i) /= spval) then
            if (s(i) /= spval) then
               s(i) = s(i) + var(i)
            else
               s(i) = var(i)
            end if
         end if
      end do

   END SUBROUTINE acc1d

   !------
   SUBROUTINE acc2d (var, s)

      use MOD_Precision
      use MOD_Vars_Global, only: spval

      IMPLICIT NONE

      real(r8), intent(in)    :: var(:,:)
      real(r8), intent(inout) :: s  (:,:)
      ! Local variables
      integer :: i1, i2

      do i2 = lbound(var,2), ubound(var,2)
         do i1 = lbound(var,1), ubound(var,1)
            if (var(i1,i2) /= spval) then
               if (s(i1,i2) /= spval) then
                  s(i1,i2) = s(i1,i2) + var(i1,i2)
               else
                  s(i1,i2) = var(i1,i2)
               end if
            end if
         end do
      end do

   END SUBROUTINE acc2d

   !------
   SUBROUTINE acc3d (var, s)

      use MOD_Precision
      use MOD_Vars_Global, only: spval

      IMPLICIT NONE

      real(r8), intent(in)    :: var(:,:,:)
      real(r8), intent(inout) :: s  (:,:,:)
      ! Local variables
      integer :: i1, i2, i3

      do i3 = lbound(var,3), ubound(var,3)
         do i2 = lbound(var,2), ubound(var,2)
            do i1 = lbound(var,1), ubound(var,1)
               if (var(i1,i2,i3) /= spval) then
                  if (s(i1,i2,i3) /= spval) then
                     s(i1,i2,i3) = s(i1,i2,i3) + var(i1,i2,i3)
                  else
                     s(i1,i2,i3) = var(i1,i2,i3)
                  end if
               end if
            end do
         end do
      end do

   END SUBROUTINE acc3d

end module MOD_Vars_1DAccFluxes
! ----- EOP ---------<|MERGE_RESOLUTION|>--- conflicted
+++ resolved
@@ -1768,11 +1768,8 @@
 
                beta = 1.
                zii = 1000.
-<<<<<<< HEAD
-               thvstar=r_tstar(i)*(1.+0.61*qm)+0.61*th*r_qstar(i)
-=======
-               thvstar=r_tstar_e+0.61*th*r_qstar_e
->>>>>>> e1f234ec
+
+               thvstar=r_tstar_e*(1.+0.61*qm)+0.61*th*r_qstar_e
                ur = sqrt(us*us+vs*vs)
                if(r_zol_e >= 0.)then
                   um = max(ur,0.1)
