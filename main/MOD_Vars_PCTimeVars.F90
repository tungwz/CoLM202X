#include <define.h>

#if (defined PC_CLASSIFICATION)

MODULE MOD_Vars_PCTimeVars
! -----------------------------------------------------------------
! !DESCRIPTION:
! Define Plant Community time variables
!
! Created by Hua Yuan, 08/2019
! -----------------------------------------------------------------

  USE MOD_Precision
  USE MOD_TimeManager
  IMPLICIT NONE
  SAVE
! -----------------------------------------------------------------
! Time-varying state variables which reaquired by restart run

  ! for PC_CLASSIFICATION
  REAL(r8), allocatable :: tleaf_c    (:,:) !leaf temperature [K]
  REAL(r8), allocatable :: ldew_c     (:,:) !depth of water on foliage [mm]
!#ifdef CLM5_INTERCEPTION
  real(r8), allocatable :: ldew_rain_c     (:,:)     !depth of rain on foliage [mm]
  real(r8), allocatable :: ldew_snow_c     (:,:)     !depth of rain on foliage [mm]
!#endif
  REAL(r8), allocatable :: sigf_c     (:,:) !fraction of veg cover, excluding snow-covered veg [-]
  REAL(r8), allocatable :: tlai_c     (:,:) !leaf area index
  REAL(r8), allocatable :: lai_c      (:,:) !leaf area index
  REAL(r8), allocatable :: tsai_c     (:,:) !stem area index
  REAL(r8), allocatable :: sai_c      (:,:) !stem area index
  REAL(r8), allocatable :: ssun_c (:,:,:,:) !sunlit canopy absorption for solar radiation (0-1)
  REAL(r8), allocatable :: ssha_c (:,:,:,:) !shaded canopy absorption for solar radiation (0-1)
  REAL(r8), allocatable :: thermk_c   (:,:) !canopy gap fraction for tir radiation
  REAL(r8), allocatable :: fshade_c   (:,:) !canopy gap fraction for tir radiation
  REAL(r8), allocatable :: extkb_c    (:,:) !(k, g(mu)/mu) direct solar extinction coefficient
  REAL(r8), allocatable :: extkd_c    (:,:) !diffuse and scattered diffuse PAR extinction coefficient
  REAL(r8), allocatable :: rst_c      (:,:) !canopy stomatal resistance (s/m)
  REAL(r8), allocatable :: z0m_c      (:,:) !effective roughness [m]
#ifdef PLANT_HYDRAULIC_STRESS
  real(r8), allocatable :: vegwp_c  (:,:,:) !vegetation water potential [mm]
  real(r8), allocatable :: gs0sun_c   (:,:) !working copy of sunlit stomata conductance
  real(r8), allocatable :: gs0sha_c   (:,:) !working copy of shalit stomata conductance
#endif

! PUBLIC MEMBER FUNCTIONS:
  PUBLIC :: allocate_PCTimeVars
  PUBLIC :: deallocate_PCTimeVars
  PUBLIC :: READ_PCTimeVars
  PUBLIC :: WRITE_PCTimeVars
#ifdef CoLMDEBUG
  PUBLIC :: check_PCTimeVars
#endif

! PRIVATE MEMBER FUNCTIONS:

!-----------------------------------------------------------------------

CONTAINS

!-----------------------------------------------------------------------

   SUBROUTINE allocate_PCTimeVars ()
! ------------------------------------------------------
! Allocates memory for CoLM Plant Community (PC) 1D [numpc] variables
! ------------------------------------------------------
      USE MOD_Precision
      USE MOD_Vars_Global
<<<<<<< HEAD
      USE MOD_SPMD_Task
      USE mod_landpc
=======
      USE spmd_task
      USE MOD_LandPC
>>>>>>> a2981ab1
      IMPLICIT NONE

      IF (p_is_worker) THEN
         IF (numpc > 0) THEN
            allocate (tleaf_c    (0:N_PFT-1,numpc)) !leaf temperature [K]
            allocate (ldew_c     (0:N_PFT-1,numpc)) !depth of water on foliage [mm]
            allocate (ldew_rain_c(0:N_PFT-1,numpc)) !depth of rain on foliage [mm]
            allocate (ldew_snow_c(0:N_PFT-1,numpc)) !depth of snow on foliage [mm]
            allocate (sigf_c     (0:N_PFT-1,numpc)) !fraction of veg cover, excluding snow-covered veg [-]
            allocate (tlai_c     (0:N_PFT-1,numpc)) !leaf area index
            allocate (lai_c      (0:N_PFT-1,numpc)) !leaf area index
            allocate (tsai_c     (0:N_PFT-1,numpc)) !stem area index
            allocate (sai_c      (0:N_PFT-1,numpc)) !stem area index
            allocate (ssun_c (2,2,0:N_PFT-1,numpc)) !sunlit canopy absorption for solar radiation (0-1)
            allocate (ssha_c (2,2,0:N_PFT-1,numpc)) !shaded canopy absorption for solar radiation (0-1)
            allocate (thermk_c   (0:N_PFT-1,numpc)) !canopy gap fraction for tir radiation
            allocate (fshade_c   (0:N_PFT-1,numpc)) !canopy gap fraction for tir radiation
            allocate (extkb_c    (0:N_PFT-1,numpc)) !(k, g(mu)/mu) direct solar extinction coefficient
            allocate (extkd_c    (0:N_PFT-1,numpc)) !diffuse and scattered diffuse PAR extinction coefficient
            allocate (rst_c      (0:N_PFT-1,numpc)) !canopy stomatal resistance (s/m)
            allocate (z0m_c      (0:N_PFT-1,numpc)) !effective roughness [m]
#ifdef PLANT_HYDRAULIC_STRESS
            allocate (vegwp_c    (1:nvegwcs,0:N_PFT-1,numpc))
            allocate (gs0sun_c   (0:N_PFT-1,numpc))
            allocate (gs0sha_c   (0:N_PFT-1,numpc))
#endif
         ENDIF
      ENDIF

   END SUBROUTINE allocate_PCTimeVars

   SUBROUTINE READ_PCTimeVars (file_restart)

      USE MOD_Vars_Global
<<<<<<< HEAD
      use MOD_Namelist
      use MOD_NetCDFVector
      USE mod_landpc
=======
      use mod_namelist
      use ncio_vector
      USE MOD_LandPC
>>>>>>> a2981ab1
      IMPLICIT NONE

      character(LEN=*), intent(in) :: file_restart

      call ncio_read_vector (file_restart, 'tleaf_c  ', N_PFT,     landpc, tleaf_c  ) !
      call ncio_read_vector (file_restart, 'ldew_c   ', N_PFT,     landpc, ldew_c   ) !
      call ncio_read_vector (file_restart, 'ldew_rain_c', N_PFT,   landpc, ldew_rain_c) !depth of rain on foliage [mm]
      call ncio_read_vector (file_restart, 'ldew_snow_c', N_PFT,   landpc, ldew_snow_c) !depth of snow on foliage [mm]
      call ncio_read_vector (file_restart, 'sigf_c   ', N_PFT,     landpc, sigf_c   ) !
      call ncio_read_vector (file_restart, 'tlai_c   ', N_PFT,     landpc, tlai_c   ) !
      call ncio_read_vector (file_restart, 'lai_c    ', N_PFT,     landpc, lai_c    ) !
      call ncio_read_vector (file_restart, 'tsai_c   ', N_PFT,     landpc, tsai_c   ) !
      call ncio_read_vector (file_restart, 'sai_c    ', N_PFT,     landpc, sai_c    ) !
      call ncio_read_vector (file_restart, 'ssun_c   ', 2,2,N_PFT, landpc, ssun_c   ) !
      call ncio_read_vector (file_restart, 'ssha_c   ', 2,2,N_PFT, landpc, ssha_c   ) !
      call ncio_read_vector (file_restart, 'thermk_c ', N_PFT,     landpc, thermk_c ) !
      call ncio_read_vector (file_restart, 'fshade_c ', N_PFT,     landpc, fshade_c ) !
      call ncio_read_vector (file_restart, 'extkb_c  ', N_PFT,     landpc, extkb_c  ) !
      call ncio_read_vector (file_restart, 'extkd_c  ', N_PFT,     landpc, extkd_c  ) !
      call ncio_read_vector (file_restart, 'rst_c    ', N_PFT,     landpc, rst_c    ) !
      call ncio_read_vector (file_restart, 'z0m_c    ', N_PFT,     landpc, z0m_c    ) !
#ifdef PLANT_HYDRAULIC_STRESS
      call ncio_read_vector (file_restart, 'vegwp_c  ', nvegwcs,   N_PFT,  landpc, vegwp_c ) !
      call ncio_read_vector (file_restart, 'gs0sun_c ', N_PFT,     landpc, gs0sun_c ) !
      call ncio_read_vector (file_restart, 'gs0sha_c ', N_PFT,     landpc, gs0sha_c ) !
#endif

   END SUBROUTINE READ_PCTimeVars

   SUBROUTINE WRITE_PCTimeVars (file_restart)

     USE MOD_Vars_Global
<<<<<<< HEAD
     use MOD_Namelist, only : DEF_REST_COMPRESS_LEVEL
     USE mod_landpc
     use MOD_NetCDFVector
=======
     use mod_namelist, only : DEF_REST_COMPRESS_LEVEL
     USE MOD_LandPC
     use ncio_vector
>>>>>>> a2981ab1
     IMPLICIT NONE

     character(LEN=*), intent(in) :: file_restart

     ! Local variables
     integer :: compress

     compress = DEF_REST_COMPRESS_LEVEL

     call ncio_create_file_vector      (file_restart, landpc               )
     CALL ncio_define_dimension_vector (file_restart, landpc, 'pc'         )
     CALL ncio_define_dimension_vector (file_restart, landpc, 'pft' , N_PFT)
     CALL ncio_define_dimension_vector (file_restart, landpc, 'band', 2    )
     CALL ncio_define_dimension_vector (file_restart, landpc, 'rtyp', 2    )
#ifdef PLANT_HYDRAULIC_STRESS
     CALL ncio_define_dimension_vector (file_restart, landpc, 'vegnodes', nvegwcs)
#endif

      call ncio_write_vector (file_restart, 'tleaf_c  ', 'pft', N_PFT, 'pc', landpc, tleaf_c  , compress) !
      call ncio_write_vector (file_restart, 'ldew_c   ', 'pft', N_PFT, 'pc', landpc, ldew_c   , compress) !
      call ncio_write_vector (file_restart, 'ldew_rain_c', 'pft', N_PFT, 'pc', landpc, ldew_rain_c, compress) ! depth of rain on foliage [mm]
      call ncio_write_vector (file_restart, 'ldew_snow_c', 'pft', N_PFT, 'pc', landpc, ldew_snow_c, compress) ! depth of snow on foliage [mm]

      call ncio_write_vector (file_restart, 'sigf_c   ', 'pft', N_PFT, 'pc', landpc, sigf_c   , compress) !
      call ncio_write_vector (file_restart, 'tlai_c   ', 'pft', N_PFT, 'pc', landpc, tlai_c   , compress) !
      call ncio_write_vector (file_restart, 'lai_c    ', 'pft', N_PFT, 'pc', landpc, lai_c    , compress) !
      call ncio_write_vector (file_restart, 'tsai_c   ', 'pft', N_PFT, 'pc', landpc, tsai_c   , compress) !
      call ncio_write_vector (file_restart, 'sai_c    ', 'pft', N_PFT, 'pc', landpc, sai_c    , compress) !
      call ncio_write_vector (file_restart, 'ssun_c   ', 'band', 2, 'rtyp', 2, 'pft', N_PFT, 'pc', landpc, ssun_c, compress) !
      call ncio_write_vector (file_restart, 'ssha_c   ', 'band', 2, 'rtyp', 2, 'pft', N_PFT, 'pc', landpc, ssha_c, compress) !
      call ncio_write_vector (file_restart, 'thermk_c ', 'pft', N_PFT, 'pc', landpc, thermk_c , compress) !
      call ncio_write_vector (file_restart, 'fshade_c ', 'pft', N_PFT, 'pc', landpc, fshade_c , compress) !
      call ncio_write_vector (file_restart, 'extkb_c  ', 'pft', N_PFT, 'pc', landpc, extkb_c  , compress) !
      call ncio_write_vector (file_restart, 'extkd_c  ', 'pft', N_PFT, 'pc', landpc, extkd_c  , compress) !
      call ncio_write_vector (file_restart, 'rst_c    ', 'pft', N_PFT, 'pc', landpc, rst_c    , compress) !
      call ncio_write_vector (file_restart, 'z0m_c    ', 'pft', N_PFT, 'pc', landpc, z0m_c    , compress) !
#ifdef PLANT_HYDRAULIC_STRESS
      call ncio_write_vector (file_restart, 'vegwp_c  ', 'vegnodes', nvegwcs, 'pft', N_PFT , 'pc'    , landpc, vegwp_c, compress)
      call ncio_write_vector (file_restart, 'gs0sun_c ', 'pft'     , N_PFT  , 'pc' , landpc, gs0sun_c, compress) !
      call ncio_write_vector (file_restart, 'gs0sha_c ', 'pft'     , N_PFT  , 'pc' , landpc, gs0sha_c, compress) !
#endif

   END SUBROUTINE WRITE_PCTimeVars


   SUBROUTINE deallocate_PCTimeVars
! --------------------------------------------------
! Deallocates memory for CoLM Plant Community (PC) 1D [numpc] variables
! --------------------------------------------------

<<<<<<< HEAD
      USE MOD_SPMD_Task
      USE mod_landpc
=======
      USE spmd_task
      USE MOD_LandPC
>>>>>>> a2981ab1

      IF (p_is_worker) THEN
         IF (numpc > 0) THEN
            deallocate (tleaf_c  ) !leaf temperature [K]
            deallocate (ldew_c   ) !depth of water on foliage [mm]
            deallocate (ldew_rain_c ) !depth of water on foliage [mm]
            deallocate (ldew_snow_c ) !depth of water on foliage [mm]
            deallocate (sigf_c   ) !fraction of veg cover, excluding snow-covered veg [-]
            deallocate (tlai_c   ) !leaf area index
            deallocate (lai_c    ) !leaf area index
            deallocate (tsai_c   ) !stem area index
            deallocate (sai_c    ) !stem area index
            deallocate (ssun_c   ) !sunlit canopy absorption for solar radiation (0-1)
            deallocate (ssha_c   ) !shaded canopy absorption for solar radiation (0-1)
            deallocate (thermk_c ) !canopy gap fraction for tir radiation
            deallocate (fshade_c ) !canopy gap fraction for tir radiation
            deallocate (extkb_c  ) !(k, g(mu)/mu) direct solar extinction coefficient
            deallocate (extkd_c  ) !diffuse and scattered diffuse PAR extinction coefficient
            deallocate (rst_c    ) !canopy stomatal resistance (s/m)
            deallocate (z0m_c    ) !effective roughness [m]
#ifdef PLANT_HYDRAULIC_STRESS
            deallocate (vegwp_c  ) !vegetation water potential [mm]
            deallocate (gs0sun_c ) !working copy of sunlit stomata conductance
            deallocate (gs0sha_c ) !working copy of shalit stomata conductance
#endif
         ENDIF
      ENDIF

   END SUBROUTINE deallocate_PCTimeVars

#ifdef CoLMDEBUG
   SUBROUTINE check_PCTimeVars

      use MOD_CoLMDebug
      IMPLICIT NONE

      call check_vector_data ('tleaf_c  ', tleaf_c  )      !
      call check_vector_data ('ldew_c   ', ldew_c   )      !
      call check_vector_data ('ldew_rain_c', ldew_rain_c)  !  depth of rain on foliage [mm]
      call check_vector_data ('ldew_snow_c', ldew_snow_c)  !  depth of snow on foliage [mm]
      call check_vector_data ('sigf_c   ', sigf_c   )      !
      call check_vector_data ('tlai_c   ', tlai_c   )      !
      call check_vector_data ('lai_c    ', lai_c    )      !
      call check_vector_data ('tsai_c   ', tsai_c   )      !
      call check_vector_data ('sai_c    ', sai_c    )      !
      call check_vector_data ('ssun_c   ', ssun_c   )      !
      call check_vector_data ('ssha_c   ', ssha_c   )      !
      call check_vector_data ('thermk_c ', thermk_c )      !
      call check_vector_data ('fshade_c ', fshade_c )      !
      call check_vector_data ('extkb_c  ', extkb_c  )      !
      call check_vector_data ('extkd_c  ', extkd_c  )      !
      call check_vector_data ('rst_c    ', rst_c    )      !
      call check_vector_data ('z0m_c    ', z0m_c    )      !
#ifdef PLANT_HYDRAULIC_STRESS
      call check_vector_data ('vegwp_c  ', vegwp_c  )      !
      call check_vector_data ('gs0sun_c ', gs0sun_c )      !
      call check_vector_data ('gs0sha_c ', gs0sha_c )      !
#endif

   END SUBROUTINE check_PCTimeVars
#endif


END MODULE MOD_Vars_PCTimeVars

#endif
! ---------- EOP ------------<|MERGE_RESOLUTION|>--- conflicted
+++ resolved
@@ -66,13 +66,8 @@
 ! ------------------------------------------------------
       USE MOD_Precision
       USE MOD_Vars_Global
-<<<<<<< HEAD
       USE MOD_SPMD_Task
-      USE mod_landpc
-=======
-      USE spmd_task
       USE MOD_LandPC
->>>>>>> a2981ab1
       IMPLICIT NONE
 
       IF (p_is_worker) THEN
@@ -107,15 +102,9 @@
    SUBROUTINE READ_PCTimeVars (file_restart)
 
       USE MOD_Vars_Global
-<<<<<<< HEAD
       use MOD_Namelist
       use MOD_NetCDFVector
-      USE mod_landpc
-=======
-      use mod_namelist
-      use ncio_vector
       USE MOD_LandPC
->>>>>>> a2981ab1
       IMPLICIT NONE
 
       character(LEN=*), intent(in) :: file_restart
@@ -148,15 +137,9 @@
    SUBROUTINE WRITE_PCTimeVars (file_restart)
 
      USE MOD_Vars_Global
-<<<<<<< HEAD
      use MOD_Namelist, only : DEF_REST_COMPRESS_LEVEL
-     USE mod_landpc
+     USE MOD_LandPC
      use MOD_NetCDFVector
-=======
-     use mod_namelist, only : DEF_REST_COMPRESS_LEVEL
-     USE MOD_LandPC
-     use ncio_vector
->>>>>>> a2981ab1
      IMPLICIT NONE
 
      character(LEN=*), intent(in) :: file_restart
@@ -207,13 +190,8 @@
 ! Deallocates memory for CoLM Plant Community (PC) 1D [numpc] variables
 ! --------------------------------------------------
 
-<<<<<<< HEAD
       USE MOD_SPMD_Task
-      USE mod_landpc
-=======
-      USE spmd_task
       USE MOD_LandPC
->>>>>>> a2981ab1
 
       IF (p_is_worker) THEN
          IF (numpc > 0) THEN
