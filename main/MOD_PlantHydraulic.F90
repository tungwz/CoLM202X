
MODULE MOD_PlantHydraulic

!-----------------------------------------------------------------------
  use MOD_Precision
  use MOD_Namelist, only: DEF_RSS_SCHEME
  IMPLICIT NONE
  SAVE

! PUBLIC MEMBER FUNCTIONS:
  public :: PlantHydraulicStress_twoleaf
  public :: getvegwp_twoleaf

! PRIVATE MEMBER FUNCTIONS:
  private :: calcstress_twoleaf


!-----------------------------------------------------------------------

  CONTAINS

!-----------------------------------------------------------------------



  subroutine PlantHydraulicStress_twoleaf (nl_soil   ,nvegwcs   ,z_soi    ,&
                         dz_soi    ,rootfr    ,psrf       ,qsatl   ,&
                         qaf       ,tl        ,rb      ,rss, &
                         ra        ,rd        ,rstfacsun  ,rstfacsha  ,cintsun    ,&
                         cintsha   ,laisun    ,laisha     ,rhoair     ,fwet       ,&
                         sai       ,kmax_sun  ,kmax_sha   ,kmax_xyl   ,kmax_root  ,&
                         psi50_sun ,psi50_sha ,psi50_xyl  ,psi50_root ,htop       ,&
                         ck        ,smp       ,hk         ,hksati     ,vegwp      ,&
                         etrsun    ,etrsha    ,rootflux   ,qg         ,&
                         qm        ,gs0sun    ,gs0sha     ,k_soil_root,k_ax_root  )

!=======================================================================
!
!     calculation of plant hydraulic stress
!
!     Author: Xingjie Lu, 16/01/2019, modified from CLM5 plant_hydraulic_stress module
!
!----------------------------------------------------------------------

 use MOD_Precision
 IMPLICIT NONE

 integer ,intent(in) :: nl_soil ! upper bound of array
 integer ,intent(in) :: nvegwcs ! upper bound of array
 real(r8),intent(in), dimension(nl_soil) :: &
      z_soi,      &! soil node depth (m)
      dz_soi       ! soil layer thicknesses (m)
 real(r8),intent(inout), dimension(nvegwcs) :: &
      vegwp       ! vegetation water potential
 real(r8),intent(inout):: &
      gs0sun,    & ! maximum stomata conductance of sunlit leaf
      gs0sha       ! maximum stomata conductance of shaded leaf

 real(r8),intent(in) :: &
      rss,          &! soil surface resistance [s/m]
      psrf,      & ! surface atmospheric pressure (pa)
      qg,           &! specific humidity at ground surface [kg/kg]
      qm             ! specific humidity at reference height [kg/kg]

 real(r8),intent(inout) :: &
      qsatl,        &! leaf specific humidity [kg/kg]
      qaf,          &! humidity of canopy air [kg/kg]
      tl,           &! leaf temperature (K)

      rb,           &! boundary resistance from canopy to cas (s m-1)
      rd,           &! aerodynamical resistance between ground and canopy air
      ra             ! aerodynamic resistance from cas to refence height (s m-1)
 real(r8),intent(inout) :: &
      rstfacsun,    &! canopy resistance stress factors to soil moisture for sunlit leaf
      rstfacsha      ! canopy resistance stress factors to soil moisture for shaded leaf

 real(r8),intent(in) :: &
      laisun,       &! sunlit leaf area index, one-sided
      laisha,       &! shaded leaf area index, one-sided
      sai,          &! stem area index
      kmax_sun,     &
      kmax_sha,     &
      kmax_xyl,     &
      kmax_root,    &
      psi50_sun,    &! water potential at 50% loss of sunlit leaf tissue conductance (mmH2O)
      psi50_sha,    &! water potential at 50% loss of shaded leaf tissue conductance (mmH2O)
      psi50_xyl,    &! water potential at 50% loss of xylem tissue conductance (mmH2O)
      psi50_root,   &! water potential at 50% loss of root tissue conductance (mmH2O)
      htop,         &! canopy top [m]
      ck,           &! shape-fitting parameter for vulnerability curve (-)
      rhoair,       &! density [kg/m**3]
      fwet           ! fraction of foliage that is wet [-]

 real(r8),intent(in), dimension(3) :: &
      cintsun,      &! scaling up from sunlit leaf to canopy
      cintsha        ! scaling up from shaded leaf to canopy

 real(r8),intent(in), dimension(nl_soil) :: &
      smp,      &    ! precipitation sensible heat from canopy
      rootfr,   &    ! root fraction
      hksati,   &    ! hydraulic conductivity at saturation [mm h2o/s]
      hk             ! soil hydraulic conducatance [mm h2o/s]


 real(r8),intent(out) :: &! ATTENTION : all for canopy not leaf
      etrsun,       &! transpiration from sunlit leaf (mm/s)
      etrsha         ! transpiration from shaded leaf (mm/s)

 real(r8),intent(out),dimension(nl_soil) :: &
      rootflux       ! root water uptake from different layers

 real(r8),intent(inout),dimension(nl_soil) :: k_soil_root    ! radial root and soil conductance
 real(r8),intent(inout),dimension(nl_soil) :: k_ax_root      ! axial root conductance


!-------------------- local --------------------------------------------

 integer, parameter :: iterationtotal = 6

 real(r8) c3,       &! c3 vegetation : 1; 0 for c4

      tprcor,       &! coefficient for unit transfer
      gb_mol         ! one side leaf boundary layer conductance of sunlit leaf (leaf scale:umol H2O m-2 s-1)

 real(r8), dimension(nl_soil) :: &
      fs     !root conductance scale factor (reduction in conductance due to decreasing (more negative) root water potential)
 real(r8), dimension(nl_soil) :: &
      rai    ! soil-root interface conductance [mm/s]

 real(r8)                :: soilflux     ! soil-root interface conductance [mm/s]
 real(r8)                :: soil_conductance ! soil conductance
 real(r8)                :: root_conductance ! root conductance
 real(r8)                :: r_soil ! root spacing [m]
 real(r8)                :: root_biomass_density    ! root biomass density [g/m3]
 real(r8)                :: root_cross_sec_area     ! root cross sectional area [m2]
 real(r8)                :: root_length_density     ! root length density [m/m3]
 real(r8)                :: croot_average_length    ! average coarse root length [m]
 real(r8)                :: rs_resis                ! combined soil-root resistance [s]
 real(r8)                :: cf                      ! s m**2/umol -> s/m

 real(r8), parameter :: croot_lateral_length = 0.25_r8   ! specified lateral coarse root length [m]
 real(r8), parameter :: c_to_b               = 2.0_r8 !(g biomass /g C)
 real(r8), parameter :: rpi                  = 3.14159265358979_r8
 integer , parameter :: root                 = 4
 real(r8), parameter :: toldb                = 1.e-2_r8  ! tolerance for satisfactory bsun/bsha solution
 real(r8), parameter :: K_axs                = 2.0e-1

! temporary input
 real(r8), parameter :: froot_carbon = 288.392056287006_r8
 real(r8), parameter :: root_radius  = 2.9e-4_r8
 real(r8), parameter :: root_density = 310000._r8
 real(r8), parameter :: froot_leaf   = 1.5_r8
 real(r8), parameter :: krmax        = 3.981071705534969e-009_r8

 real(r8),dimension(nvegwcs) :: x      ! vegetation water potential

 integer j

!----------------calculate root-soil interface conductance-----------------
do j = 1,nl_soil

! calculate conversion from conductivity to conductance
   root_biomass_density = c_to_b * froot_carbon * rootfr(j) / dz_soi(j)
! ensure minimum root biomass (using 1gC/m2)
   root_biomass_density = max(c_to_b*1._r8,root_biomass_density)

 ! Root length density: m root per m3 soil
   root_cross_sec_area = rpi*root_radius**2
   root_length_density = root_biomass_density / (root_density * root_cross_sec_area)

   ! Root-area index (RAI)
   rai(j) = (sai+laisun+laisha) * froot_leaf * rootfr(j)

! fix coarse root_average_length to specified length
   croot_average_length = croot_lateral_length

! calculate r_soil using Gardner/spa equation (Bonan, GMD, 2014)
   r_soil = sqrt(1./(rpi*root_length_density))

   ! length scale approach
   soil_conductance = min(hksati(j),hk(j))/(1.e3*r_soil)

! use vegetation plc function to adjust root conductance
   fs(j)=  plc(amax1(smp(j),-1._r8),psi50_root,ck)

! krmax is root conductance per area per length
   root_conductance = (fs(j)*rai(j)*krmax)/(croot_average_length + z_soi(j))
   soil_conductance = max(soil_conductance, 1.e-16_r8)
   root_conductance = max(root_conductance, 1.e-16_r8)

! sum resistances in soil and root
   rs_resis = 1._r8/soil_conductance + 1._r8/root_conductance

! conductance is inverse resistance
! explicitly set conductance to zero for top soil layer
   if(rai(j)*rootfr(j) > 0._r8) then
      k_soil_root(j) =  1._r8/rs_resis
   else
      k_soil_root(j) =  0.
   end if
   k_ax_root(j) = (rootfr(j)/(dz_soi(j)*1000))*K_axs*0.6
end do
!=======================================================================

      tprcor = 44.6*273.16*psrf/1.013e5
      cf     = tprcor/tl * 1.e6_r8  ! gb->gbmol conversion factor

! one side leaf boundary layer conductance for water vapor [=1/(2*rb)]
! ATTENTION: rb in CLM is for one side leaf, but for SiB2 rb for
! 2-side leaf, so the gbh2o shold be " 0.5/rb * tprcor/tl "
      gb_mol = 1./rb * cf  ! resistence to conductance (s/m -> umol/m**2/s)

      x = vegwp(1:nvegwcs)

      call calcstress_twoleaf(x, nvegwcs, rstfacsun, rstfacsha, etrsun, etrsha, rootflux,&
           gb_mol, gs0sun, gs0sha, qsatl, qaf, qg, qm, rhoair, &
           psrf, fwet, laisun, laisha, sai, htop, tl, kmax_sun, &
           kmax_sha, kmax_xyl, kmax_root, psi50_sun, psi50_sha, psi50_xyl, psi50_root, ck, &
           nl_soil, z_soi, rss, ra, rd, smp, k_soil_root, k_ax_root)


      vegwp(1:nvegwcs) = x

  end subroutine PlantHydraulicStress_twoleaf

<<<<<<< HEAD
  subroutine calcstress_oneleaf(x,nvegwcs, rstfac, etr, rootr,&
             gb_mol, gs0, qsatl, qaf, qg, qm,rhoair, &
             psrf, fwet, lai, sai, htop, tl, kmax_sun, &
             kmax_sha, kmax_xyl, kmax_root, psi50_sun, psi50_sha, psi50_xyl, psi50_root, ck, &
             nl_soil, z_soi, raw, rd, smp, k_soil_root, k_ax_root, sigf)
    !
    ! DESCRIPTIONS
    ! compute the transpiration stress using a plant hydraulics approach
    ! calls spacF, spacA, and getvegwp
    !
    ! !ARGUMENTS:
    integer                , intent(in)     :: nvegwcs
    real(r8)               , intent(inout)  :: x(nvegwcs)          ! working copy of vegwp(p,:)
    real(r8)               , intent(out)    :: rstfac              ! canopy transpiration wetness factor (0 to 1)
    real(r8)               , intent(out)    :: etr                 ! actual transpiration (mm/s)
    real(r8)               , intent(out)    :: rootr(nl_soil)        ! root water uptake from different layers
    integer                , intent(in)     :: nl_soil
    real(r8)               , intent(in)     :: z_soi(nl_soil)
    real(r8)               , intent(in)     :: gb_mol              ! leaf boundary layer conductance (umol H2O/m**2/s)
    real(r8)               , intent(in)     :: gs0                 ! maximum shaded Ball-Berry minimum leaf conductance (umol H2O/m**2/s)
    real(r8)               , intent(in)     :: qsatl               ! leaf specific humidity [kg/kg]
    real(r8)               , intent(in)     :: qaf                 ! humidity of canopy air [kg/kg]
    real(r8)               , intent(in)     :: qg                  ! specific humidity at ground surface [kg/kg]
    real(r8)               , intent(in)     :: qm                  ! specific humidity at reference height [kg/kg]
    real(r8)               , intent(in)     :: rhoair              ! density [kg/m**3]
    real(r8)               , intent(in)     :: psrf                ! atmospheric pressure [Pa]
    real(r8)               , intent(in)     :: fwet                ! fraction of foliage that is green and dry [-]
    real(r8)               , intent(in)     :: raw                 ! moisture resistance [s/m]
    real(r8)               , intent(in)     :: rd                  ! aerodynamical resistance between ground and canopy air
    real(r8)               , intent(in)     :: lai                 ! leaf area index
    real(r8)               , intent(in)     :: sai                 ! stem area index
    real(r8)               , intent(in)     :: htop                ! canopy top [m]
    real(r8)               , intent(in)     :: tl                  ! leaf temperature
    real(r8)               , intent(in)     :: kmax_sun
    real(r8)               , intent(in)     :: kmax_sha
    real(r8)               , intent(in)     :: kmax_xyl
    real(r8)               , intent(in)     :: kmax_root
    real(r8)               , intent(in)     :: psi50_sun              ! water potential at 50% loss of sunlit leaf tissue conductance (mmH2O)
    real(r8)               , intent(in)     :: psi50_sha              ! water potential at 50% loss of shaded leaf tissue conductance (mmH2O)
    real(r8)               , intent(in)     :: psi50_xyl              ! water potential at 50% loss of xylem tissue conductance (mmH2O)
    real(r8)               , intent(in)     :: psi50_root             ! water potential at 50% loss of root tissue conductance (mmH2O)
    real(r8)               , intent(in)     :: ck                     !
    real(r8)               , intent(in)     :: smp(nl_soil)           ! soil matrix potential
    real(r8)               , intent(in)     :: k_soil_root(nl_soil)   ! soil-root interface conductance [mm/s]
    real(r8)               , intent(in)     :: k_ax_root(nl_soil)     ! root axial-direction conductance [mm/s]
    real(r8)               , intent(in)     :: sigf                   ! fraction of veg cover, excluding snow-covered veg [-]

    real(r8) :: wtl                   ! heat conductance for leaf [m/s]
    real(r8) :: dx(nvegwcs)           ! change in vegwp from one iter to the next [mm]
    real(r8) :: efpot                 ! potential latent energy flux [kg/m2/s]
    real(r8) :: rppdry            ! fraction of potential evaporation through transp - shaded [-]
    real(r8) :: qflx              ! maximum transpiration without water stress [kg/m2/s]
    real(r8) :: gs         ! local gs_mol copies, actual stomata conductance
    real(r8) :: qeroot,dqeroot ! local gs_mol copies
    real(r8),dimension(nl_soil) :: xroot        ! local gs_mol copies
    integer  :: i,j                     ! index
    real(r8) :: cf                    ! s m**2/umol -> s/m
!    integer  :: iter,iterqflx         ! newton's method iteration number
!    logical  :: flag                  ! signal that matrix was not invertible
!    logical  :: night                 ! signal to store vegwp within this routine, b/c it is night-time and full suite won't be called
    integer, parameter :: itmax=50   ! exit newton's method if iters>itmax
!    real(r8),parameter :: toldx=1.e-9 !tolerances for a satisfactory solution
!    real(r8),parameter :: tolf         = 1.e-6_r8
!    real(r8),parameter :: tolf_leafxyl = 1.e-16_r8
!    real(r8),parameter :: tolf_root    = 1.e-14_r8 !tolerances for a satisfactory solution
!   logical  :: havegs                ! signals direction of calculation gs->qflx or qflx->gs
!   logical  :: haroot                ! signals direction of calculation x_root_top->qeroot or qeroot->x_root_top
    real(r8) :: soilflux              ! total soil column transpiration [mm/s]
    real(r8) :: x_root_top
    real(r8) :: maxscale
!    real(r8), parameter :: tol_lai=1.e-7_r8 ! minimum lai where transpiration is calc'd
    integer, parameter :: leafsun=1
    integer, parameter :: leafsha=2
    integer, parameter :: xyl=3
    integer, parameter :: root=4
    !------------------------------------------------------------------------------


    !temporary flag for night time vegwp(sun)>0

    gs=gs0
    call getqflx_gs2qflx_oneleaf(gb_mol,gs,qflx,qsatl,qaf,rhoair,psrf,lai,sai,fwet,tl,sigf,raw,rd,qg,qm)
    x_root_top  = x(root)
    if(qflx>0)then
       call getrootqflx_x2qe(nl_soil,smp,x_root_top ,z_soi,k_soil_root,k_ax_root,qeroot,dqeroot)

       call spacAF_oneleaf(x,nvegwcs,dx,nl_soil,qflx,lai,sai,htop,&
               qeroot,dqeroot,kmax_sun,kmax_sha,kmax_xyl,kmax_root,&
               psi50_sun,psi50_sha,psi50_xyl,psi50_root,ck)

       if ( maxval(abs(dx)) > 200000._r8) then
          maxscale = min(maxval(abs(dx)),maxval(abs(x))) / 2
          dx = maxscale * dx / maxval(abs(dx))! * log(maxval(abs(dx))/maxscale) !rescale step to max of 50000
       end if

       x=x+dx

    ! this is a catch to force spac gradient to atmosphere
       if ( x(xyl) > x(root) ) x(xyl) = x(root)
       if ( x(leafsun) > x(xyl) )  x(leafsun) = x(xyl)
       if ( x(leafsha) > x(xyl) )  x(leafsha) = x(xyl)

    ! compute attenuated flux
       etr=qflx*plc(x(leafsha),psi50_sha,ck)

    ! retrieve stressed stomatal conductance
       call getqflx_qflx2gs_oneleaf(gb_mol,gs,etr,qsatl,qaf,rhoair,psrf,lai,sai,fwet,tl,sigf,raw,rd,qg,qm)

    ! compute water stress
    ! .. generally -> B= gs_stressed / gs_unstressed
    ! .. when gs=0 -> B= plc( x )
       rstfac = amax1(gs/gs0,1.e-2_r8)
       call getrootqflx_qe2x(nl_soil,smp,z_soi,k_soil_root,k_ax_root,etr,xroot,x_root_top)

       x(root) = x_root_top
       do j = 1,nl_soil
          rootr(j) = k_soil_root(j)*(smp(j)-xroot(j))
       enddo
       soilflux = sum(rootr(:))
    else
       if ( x(xyl) > x(root) ) x(xyl) = x(root)
       if ( x(leafsun) > x(xyl) )  x(leafsun) = x(xyl)
       if ( x(leafsha) > x(xyl) )  x(leafsha) = x(xyl)
       etr = 0._r8
       rstfac = amax1(plc(x(leafsha),psi50_sha,ck),1.e-2_r8)
       gs = gs0 * rstfac
       rootr = 0._r8
    end if

    soilflux = sum(rootr(:))

    IF (soilflux-etr > 1.e-6) THEN
       print *, "Warning: PHS one leaf soil flux is not equal to etr:"
       print *, "soilflux:", soilflux, "etr", etr
    ENDIF

  end subroutine calcstress_oneleaf

  subroutine calcstress_twoleaf(x,nvegwcs,rstfacsun, rstfacsha, etrsun, etrsha, rootr,&
             gb_mol_sun, gb_mol_sha, gs0sun, gs0sha, qsatlsun, qsatlsha, qaf, qg, qm,rhoair,&
             psrf, fwet, laisun, laisha, sai, htop, tlsun, tlsha, kmax_sun, kmax_sha, kmax_xyl, kmax_root, &
             psi50_sun, psi50_sha, psi50_xyl, psi50_root, ck, nl_soil, z_soi, raw, rd, smp, &
             k_soil_root, k_ax_root, sigf)
=======
  subroutine calcstress_twoleaf(x,nvegwcs,rstfacsun, rstfacsha, etrsun, etrsha, rootflux,&
             gb_mol, gs0sun, gs0sha, qsatl, qaf, qg, qm,rhoair,&
             psrf, fwet, laisun, laisha, sai, htop, tl, kmax_sun, kmax_sha, kmax_xyl, kmax_root, &
             psi50_sun, psi50_sha, psi50_xyl, psi50_root, ck, nl_soil, z_soi, rss, raw, rd, smp, &
             k_soil_root, k_ax_root)
>>>>>>> b657b829
    !
    ! DESCRIPTIONS
    ! compute the transpiration stress using a plant hydraulics approach
    ! calls spacF, spacA, and getvegwp
    !
    ! !ARGUMENTS:
    integer                , intent(in)     :: nvegwcs
    real(r8)               , intent(inout)  :: x(nvegwcs)             ! working copy of vegwp(p,:)
    real(r8)               , intent(out)    :: rstfacsun              ! sunlit canopy transpiration wetness factor (0 to 1)
    real(r8)               , intent(out)    :: rstfacsha              ! shaded sunlit canopy transpiration wetness factor (0 to 1)
    real(r8)               , intent(out)    :: etrsun                 ! transpiration from sunlit leaf (mm/s)
    real(r8)               , intent(out)    :: etrsha                 ! transpiration from shaded leaf (mm/s)
    real(r8)               , intent(out)    :: rootflux(nl_soil)        ! root water uptake from different layers
    integer                , intent(in)     :: nl_soil
    real(r8)               , intent(in)     :: z_soi(nl_soil)
    real(r8)               , intent(in)     :: gb_mol                 ! leaf boundary layer conductance (umol H2O/m**2/s)
    real(r8)               , intent(in)     :: gs0sun                 ! sunlit Ball-Berry minimum leaf conductance (umol H2O/m**2/s)
    real(r8)               , intent(in)     :: gs0sha                 ! shaded Ball-Berry minimum leaf conductance (umol H2O/m**2/s)
    real(r8)               , intent(in)     :: qsatl                  ! leaf specific humidity [kg/kg]
    real(r8)               , intent(in)     :: qaf                    ! humidity of canopy air [kg/kg]
    real(r8)               , intent(in)     :: qg                     ! specific humidity at ground surface [kg/kg]
    real(r8)               , intent(in)     :: qm                     ! specific humidity at reference height [kg/kg]
    real(r8)               , intent(in)     :: rhoair                 ! density [kg/m**3]
    real(r8)               , intent(in)     :: psrf                   ! atmospheric pressure [Pa]
    real(r8)               , intent(in)     :: fwet                   ! fraction of foliage that is green and dry [-]
    real(r8)               , intent(in)     :: rss                    ! soil surface resistance [s/m]
    real(r8)               , intent(in)     :: raw                    ! moisture resistance [s/m]
    real(r8)               , intent(in)     :: rd                     ! aerodynamical resistance between ground and canopy air
    real(r8)               , intent(in)     :: laisun                 ! Sunlit leaf area index
    real(r8)               , intent(in)     :: laisha                 ! Shaded leaf area index
    real(r8)               , intent(in)     :: sai                    ! stem area index
    real(r8)               , intent(in)     :: htop                   ! canopy top [m]
    real(r8)               , intent(in)     :: tl                     ! leaf temperature
    real(r8)               , intent(in)     :: kmax_sun
    real(r8)               , intent(in)     :: kmax_sha
    real(r8)               , intent(in)     :: kmax_xyl
    real(r8)               , intent(in)     :: kmax_root
    real(r8)               , intent(in)     :: psi50_sun              ! water potential at 50% loss of sunlit leaf tissue conductance (mmH2O)
    real(r8)               , intent(in)     :: psi50_sha              ! water potential at 50% loss of shaded leaf tissue conductance (mmH2O)
    real(r8)               , intent(in)     :: psi50_xyl              ! water potential at 50% loss of xylem tissue conductance (mmH2O)
    real(r8)               , intent(in)     :: psi50_root             ! water potential at 50% loss of root tissue conductance (mmH2O)
    real(r8)               , intent(in)     :: ck                     !
    real(r8)               , intent(in)     :: smp(nl_soil)           ! soil matrix potential
    real(r8)               , intent(in)     :: k_soil_root(nl_soil)   ! soil-root interface conductance [mm/s]
    real(r8)               , intent(in)     :: k_ax_root(nl_soil)     ! root axial-direction conductance [mm/s]
    real(r8) :: wtl                   ! water conductance for leaf [m/s]
    real(r8) :: A(nvegwcs,nvegwcs)    ! matrix relating d(vegwp) and f: d(vegwp)=A*f
    real(r8) :: f(nvegwcs)            ! flux divergence (mm/s)
    real(r8) :: dx(nvegwcs)           ! change in vegwp from one iter to the next [mm]
    real(r8) :: qflx_sun              ! [kg/m2/s]
    real(r8) :: qflx_sha              ! [kg/m2/s]
    real(r8) :: gssun,gssha         ! local gs_mol copies
    real(r8) :: qeroot,dqeroot
    real(r8),dimension(nl_soil) :: xroot        ! local gs_mol copies
    integer  :: i,j                     ! index
    real(r8) :: cf                    ! s m**2/umol -> s/m
    integer  :: iter,iterqflx         ! newton's method iteration number
    logical  :: flag                  ! signal that matrix was not invertible
    logical  :: night                 ! signal to store vegwp within this routine, b/c it is night-time and full suite won't be called
    integer, parameter :: itmax=50   ! exit newton's method if iters>itmax
    real(r8),parameter :: toldx=1.e-9 !tolerances for a satisfactory solution
    real(r8),parameter :: tolf         = 1.e-6_r8
    real(r8),parameter :: tolf_leafxyl = 1.e-16_r8
    real(r8),parameter :: tolf_root    = 1.e-14_r8 !tolerances for a satisfactory solution
    logical  :: havegs                ! signals direction of calculation gs->qflx or qflx->gs
    logical  :: haroot                ! signals direction of calculation x_root_top->qeroot or qeroot->x_root_top
    real(r8) :: soilflux              ! total soil column transpiration [mm/s]
    real(r8) :: x_root_top
    real(r8) :: x_root_top1
    real(r8) :: x_root_top2
    real(r8) :: dxsoiltop
    real(r8) :: maxscale
    real(r8), parameter :: tol_lai=1.e-7_r8 ! minimum lai where transpiration is calc'd
    integer, parameter :: leafsun=1
    integer, parameter :: leafsha=2
    integer, parameter :: xyl=3
    integer, parameter :: root=4
    real(r8) fsto1,fsto2,fx,fr,grav1
    !------------------------------------------------------------------------------

    !temporary flag for night time vegwp(sun)>0

    gssun=gs0sun
    gssha=gs0sha
    call getqflx_gs2qflx_twoleaf(gb_mol,gssun,gssha,qflx_sun,qflx_sha,qsatl,qaf, &
                                 rhoair,psrf,laisun,laisha,sai,fwet,tl,rss,raw,rd,qg,qm)
    x_root_top  = x(root)

    if(qflx_sun .gt. 0 .or. qflx_sha .gt. 0)then
       call getrootqflx_x2qe(nl_soil,smp,x_root_top ,z_soi,k_soil_root,k_ax_root,qeroot,dqeroot)

       call spacAF_twoleaf(x,nvegwcs,dx,nl_soil,qflx_sun,qflx_sha,laisun,laisha,sai,htop,&
               qeroot,dqeroot,kmax_sun,kmax_sha,kmax_xyl,kmax_root,&
               psi50_sun,psi50_sha,psi50_xyl,psi50_root,ck)

       if ( maxval(abs(dx)) > 200000._r8) then
          maxscale = min(maxval(abs(dx)),maxval(abs(x))) / 2
          dx = maxscale * dx / maxval(abs(dx))! * log(maxval(abs(dx))/maxscale) !rescale step to max of 50000
       end if

       x=x+dx

    ! this is a catch to force spac gradient to atmosphere
       if ( x(xyl) > x(root) ) x(xyl) = x(root)
       if ( x(leafsun) > x(xyl) )  x(leafsun) = x(xyl)
       if ( x(leafsha) > x(xyl) )  x(leafsha) = x(xyl)

    ! compute attenuated flux; the actual transpiration
       etrsun=qflx_sun*plc(x(leafsun),psi50_sun,ck)
       etrsha=qflx_sha*plc(x(leafsha),psi50_sha,ck)

    ! retrieve stressed stomatal conductance
       call getqflx_qflx2gs_twoleaf(gb_mol,gssun,gssha,etrsun,etrsha,qsatl,qaf, &
                                    rhoair,psrf,laisun,laisha,sai,fwet,tl,rss,raw,rd,qg,qm)

    ! compute water stress
    ! .. generally -> B= gs_stressed / gs_unstressed
    ! .. when gs=0 -> B= plc( x )
          rstfacsun = amax1(gssun/gs0sun,1.e-2_r8)
          rstfacsha = amax1(gssha/gs0sha,1.e-2_r8)
       qeroot = etrsun + etrsha
       call getrootqflx_qe2x(nl_soil,smp,z_soi,k_soil_root,k_ax_root,qeroot,xroot,x_root_top)
       x(root) = x_root_top
       do j = 1,nl_soil
          rootflux(j) = k_soil_root(j)*(smp(j)-xroot(j))
       enddo
    else
       if ( x(xyl) > x(root) ) x(xyl) = x(root)
       if ( x(leafsun) > x(xyl) )  x(leafsun) = x(xyl)
       if ( x(leafsha) > x(xyl) )  x(leafsha) = x(xyl)
       etrsun = 0._r8
       etrsha = 0._r8
       rstfacsun = amax1(plc(x(leafsun),psi50_sun,ck),1.e-2_r8)
       rstfacsha = amax1(plc(x(leafsha),psi50_sha,ck),1.e-2_r8)
       gssun = gs0sun * rstfacsun
       gssha = gs0sha * rstfacsha
       rootflux = 0._r8
    end if

    soilflux = sum(rootflux(:))

    IF (soilflux-etrsun-etrsha > 1.e-6) THEN
       print *, "Warning: PHS two leaf soil flux is not equal to etr:"
       print *, "soilflux:", soilflux, "etrsun+etrsha", etrsun+etrsha
    ENDIF

  end subroutine calcstress_twoleaf

  !------------------------------------------------------------------------------
  subroutine spacAF_twoleaf(x,nvegwcs,dx,nl_soil,qflx_sun,qflx_sha,laisun,laisha,sai,htop,&
                   qeroot,dqeroot,kmax_sun,kmax_sha,kmax_xyl,kmax_root,&
                   psi50_sun,psi50_sha,psi50_xyl,psi50_root,ck)
    !
    ! DESCRIPTION
    !  Returns invA, the inverse matrix relating delta(vegwp) to f
    !   d(vegwp)=invA*f
    !   evaluated at vegwp(p)
    !
    ! The methodology is currently hardcoded for linear algebra assuming the
    ! number of vegetation segments is four. Thus the matrix A and it's inverse
    ! invA are both 4x4 matrices. A more general method could be done using for
    ! example a LINPACK linear algebra solver.
    !
    ! !ARGUMENTS:
    integer                , intent(in)  :: nvegwcs
    real(r8)               , intent(in)  :: x(nvegwcs)      ! working copy of veg water potential for patch p [mm H2O]
    real(r8)               , intent(out) :: dx(nvegwcs)   ! matrix relating d(vegwp) and f: d(vegwp)=invA*f
    integer                , intent(in)  :: nl_soil
    real(r8)               , intent(in)  :: qflx_sun        ! Sunlit leaf transpiration [kg/m2/s]
    real(r8)               , intent(in)  :: qflx_sha        ! Shaded leaf transpiration [kg/m2/s]
    real(r8)               , intent(in)  :: laisun                 ! Sunlit leaf area index
    real(r8)               , intent(in)  :: laisha                 ! Shaded leaf area index
    real(r8)               , intent(in)  :: sai                    ! Stem area index
    real(r8)               , intent(in)  :: htop                   ! Canopy top [m]
    real(r8)               , intent(in)  :: qeroot  ! soil-root interface conductance [mm/s]
    real(r8)               , intent(in)  :: dqeroot  ! soil-root interface conductance [mm/s]
    real(r8)               , intent(in)  :: kmax_sun
    real(r8)               , intent(in)  :: kmax_sha
    real(r8)               , intent(in)  :: kmax_xyl
    real(r8)               , intent(in)  :: kmax_root
    real(r8)               , intent(in)  :: psi50_sun        ! water potential at 50% loss of sunlit leaf tissue conductance (mmH2O)
    real(r8)               , intent(in)  :: psi50_sha        ! water potential at 50% loss of shaded leaf tissue conductance (mmH2O)
    real(r8)               , intent(in)  :: psi50_xyl        ! water potential at 50% loss of xylem tissue conductance (mmH2O)
    real(r8)               , intent(in)  :: psi50_root       ! water potential at 50% loss of root tissue conductance (mmH2O)
    real(r8)               , intent(in)  :: ck
    !
    ! !LOCAL VARIABLES:
    real(r8) :: wtl                   ! heat conductance for leaf [m/s]
    real(r8) :: fsto1                 ! sunlit transpiration reduction function [-]
    real(r8) :: fsto2                 ! shaded transpiration reduction function [-]
    real(r8) :: fx                    ! fraction of maximum conductance, xylem-to-leaf [-]
    real(r8) :: fr                    ! fraction of maximum conductance, root-to-xylem [-]
    real(r8) :: dfsto1                ! 1st derivative of fsto1 w.r.t. change in vegwp
    real(r8) :: dfsto2                ! 1st derivative of fsto2 w.r.t. change in vegwp
    real(r8) :: dfx                   ! 1st derivative of fx w.r.t. change in vegwp
    real(r8) :: dfr                   ! 1st derivative of fr w.r.t. change in vegwp
    real(r8) :: A11, A13, A22, A23, A31, A32, A33, A34, A43, A44   ! matrix relating vegwp to flux divergence f=A*d(vegwp)
    real(r8) :: leading               ! inverse of determiniant
    real(r8) :: determ                ! determinant of matrix
    real(r8) :: grav1                 ! gravitational potential surface to canopy top (mm H2O)
    real(r8) :: invfactor             !
    real(r8) :: f(nvegwcs)
    real(r8), parameter :: tol_lai=1.e-7_r8 ! minimum lai where transpiration is calc'd
    integer, parameter :: leafsun=1
    integer, parameter :: leafsha=2
    integer, parameter :: xyl=3
    integer, parameter :: root=4
    integer  :: j                     ! index
    !------------------------------------------------------------------------------

    grav1 = htop*1000._r8

    !compute conductance attentuation for each segment
    fsto1=  plc(x(leafsun),psi50_sun,ck)
    fsto2=  plc(x(leafsha),psi50_sha,ck)
    fx=     plc(x(xyl),psi50_xyl,ck)
    fr=     plc(x(root),psi50_root,ck)

    !compute 1st deriv of conductance attenuation for each segment
    dfsto1=  d1plc(x(leafsun),psi50_sun,ck)
    dfsto2=  d1plc(x(leafsha),psi50_sha,ck)
    dfx=     d1plc(x(xyl),psi50_xyl,ck)
    dfr=     d1plc(x(root),psi50_root,ck)


    A11= - laisun * kmax_sun * fx&
            - qflx_sun * dfsto1
    A13= laisun * kmax_sun * dfx * (x(xyl)-x(leafsun))&
            + laisun * kmax_sun * fx
    A22= - laisha * kmax_sha * fx&
         - qflx_sha * dfsto2
    A23= laisha * kmax_sha * dfx * (x(xyl)-x(leafsha))&
         + laisha * kmax_sha * fx
    A31= laisun * kmax_sun * fx
    A32= laisha * kmax_sha * fx
    A33= - laisun * kmax_sun * dfx * (x(xyl)-x(leafsun)) - laisun * kmax_sun * fx&
            - laisha * kmax_sha * dfx * (x(xyl)-x(leafsha)) - laisha * kmax_sha * fx&
            - sai * kmax_xyl / htop * fr
    A34= sai * kmax_xyl / htop * dfr * (x(root)-x(xyl)-grav1)&
            + sai * kmax_xyl / htop * fr
    A43= sai * kmax_xyl / htop * fr
    A44= - sai * kmax_xyl / htop * fr&
            - sai * kmax_xyl / htop * dfr * (x(root)-x(xyl)-grav1)&
            + dqeroot

    !compute flux divergence across each plant segment
    f(leafsun)  = qflx_sun * fsto1 - laisun * kmax_sun * fx * (x(xyl)-x(leafsun))
    f(leafsha)  = qflx_sha * fsto2 - laisha * kmax_sha * fx * (x(xyl)-x(leafsha))
    f(xyl)  = laisun * kmax_sun * fx * (x(xyl)-x(leafsun))&
            + laisha * kmax_sha * fx * (x(xyl)-x(leafsha)) &
            - sai * kmax_xyl / htop * fr * (x(root)-x(xyl)-grav1)
    f(root) = sai * kmax_xyl / htop * fr * (x(root)-x(xyl)-grav1) - qeroot

    if(qflx_sha > 0 )then
       determ=A44*A22*A33*A11-A44*A22*A31*A13-A44*A32*A23*A11-A43*A11*A22*A34

       if(determ .ne. 0)then
          dx(leafsun) = ((A22*A33*A44 - A22*A34*A43 - A23*A32*A44)*f(leafsun) + A13*A32*A44*f(leafsha) &
                        - A13*A22*A44*f(xyl) + A13*A22*A34*f(root)) / determ
          dx(leafsha) = ( A23*A31*A44*f(leafsun) + (A11*A33*A44 - A11*A34*A43 - A13*A31*A44)*f(leafsha) &
                        - A11*A23*A44*f(xyl) + A11*A23*A34*f(root)) / determ
          dx(xyl)     = (-A22*A31*A44*f(leafsun) - A11*A32*A44*f(leafsha) &
                        + A11*A22*A44*f(xyl) - A11*A22*A34*f(root)) / determ
          dx(root)    = ( A22*A31*A43*f(leafsun) + A11*A32*A43*f(leafsha) &
                        - A11*A22*A43*f(xyl) +(A11*A22*A33 - A11*A23*A32 - A13*A22*A31)*f(root)) / determ
       else
          dx = 0._r8
       end if
    else
       A33 = - laisun * kmax_sun * dfx * (x(xyl)-x(leafsun)) - laisun * kmax_sun * fx - sai * kmax_xyl / htop * fr
       f(xyl) = laisun * kmax_sun * fx * (x(xyl)-x(leafsun)) - sai * kmax_xyl / htop * fr * (x(root)-x(xyl)-grav1)
       determ=A11*A33*A44-A34*A11*A43-A13*A31*A44
       if(determ .ne. 0)then
          dx(leafsun) = (- A13*A44*f(xyl) + A13*A34*f(root) + (A33*A44 - A34*A43)*f(leafsun)) / determ
          dx(xyl)     = (  A11*A44*f(xyl) - A11*A34*f(root) - A31*A44*f(leafsun))             / determ
          dx(root)    = (- A11*A43*f(xyl) + (A11*A33 - A13*A31)*f(root) + A31*A43*f(leafsun)) / determ

          dx(leafsha) = x(leafsun) - x(leafsha) + dx(leafsun)
       else
          dx = 0._r8
       end if
    end if

  end subroutine spacAF_twoleaf

  !--------------------------------------------------------------------------------
  subroutine getvegwp_twoleaf(x, nvegwcs, nl_soil, z_soi, gb_mol, gs_mol_sun, gs_mol_sha, &
             qsatl, qaf,qg,qm,rhoair, psrf, fwet, laisun, laisha, htop, sai, tl, rss, &
             raw, rd, smp, k_soil_root, k_ax_root, kmax_xyl, kmax_root, rstfacsun, rstfacsha, &
             psi50_sun, psi50_sha, psi50_xyl, psi50_root, ck, rootflux, etrsun, etrsha)
    ! !DESCRIPTION:
    !  Calculates transpiration and returns corresponding vegwp in x
    !
    ! !USES:
    ! calls getqflx
  use MOD_Const_Physical, only : tfrz
    implicit none
    !
    ! !ARGUMENTS:
    integer       , intent(in)     :: nvegwcs
    real(r8)      , intent(out)    :: x(nvegwcs)             ! working copy of veg water potential for patch p
    integer       , intent(in)     :: nl_soil                ! number of soil layers
    real(r8)      , intent(in)     :: z_soi(nl_soil)         ! node depth [m]
    real(r8)      , intent(in)     :: gb_mol                 ! Leaf boundary layer conductance [umol H2O/m**2/s]
    real(r8)      , intent(inout)  :: gs_mol_sun             ! Ball-Berry leaf conductance [umol H2O/m**2/s]
    real(r8)      , intent(inout)  :: gs_mol_sha             ! Ball-Berry leaf conductance [umol H2O/m**2/s]
    real(r8)      , intent(in)     :: qsatl                  ! Sunlit leaf specific humidity [kg/kg]
    real(r8)      , intent(in)     :: qaf                    ! humidity of canopy air [kg/kg]
    real(r8)      , intent(in)     :: qg                     ! specific humidity at ground surface [kg/kg]
    real(r8)      , intent(in)     :: qm                     ! specific humidity at reference height [kg/kg]
    real(r8)      , intent(in)     :: rhoair                 ! density [kg/m**3]
    real(r8)      , intent(in)     :: psrf                   ! atmospheric pressure [Pa]
    real(r8)      , intent(in)     :: fwet                   ! fraction of foliage that is green and dry [-]
    real(r8)      , intent(in)     :: laisun                 ! Sunlit leaf area index
    real(r8)      , intent(in)     :: laisha                 ! Shaded leaf area index
    real(r8)      , intent(in)     :: htop                   ! canopy top [m]
    real(r8)      , intent(in)     :: sai                    ! stem area index
    real(r8)      , intent(in)     :: tl                     ! leaf temperature
    real(r8)      , intent(in)     :: kmax_xyl
    real(r8)      , intent(in)     :: kmax_root
    real(r8)      , intent(in)     :: rstfacsun
    real(r8)      , intent(in)     :: rstfacsha
    real(r8)      , intent(in)     :: psi50_sun              ! water potential at 50% loss of sunlit leaf tissue conductance (mmH2O)
    real(r8)      , intent(in)     :: psi50_sha              ! water potential at 50% loss of shaded leaf tissue conductance (mmH2O)
    real(r8)      , intent(in)     :: psi50_xyl              ! water potential at 50% loss of xylem tissue conductance (mmH2O)
    real(r8)      , intent(in)     :: psi50_root             ! water potential at 50% loss of root tissue conductance (mmH2O)
    real(r8)      , intent(in)     :: ck                     !
    real(r8)      , intent(in)     :: rss                    ! soil surface resistance [s/m]
    real(r8)      , intent(in)     :: raw        ! moisture resistance [s/m]
    real(r8)      , intent(in)     :: rd         ! aerodynamical resistance between ground and canopy air
    real(r8)      , intent(in)     :: smp(nl_soil)           ! soil matrix potential
    real(r8)      , intent(in)     :: k_soil_root(nl_soil)   ! soil-root interface conductance [mm/s]
    real(r8)      , intent(in)     :: k_ax_root(nl_soil)     ! root axial-direction conductance [mm/s]
    real(r8)      , intent(out)    :: etrsun      ! transpiration from sunlit leaf (mm/s)
    real(r8)      , intent(out)    :: etrsha      ! transpiration from shaded leaf (mm/s)
    real(r8)      , intent(out)    :: rootflux(nl_soil)      ! root water uptake from different layers
    !
    ! !LOCAL VARIABLES:
!    real(r8) :: qflx_sun                 ! Sunlit leaf transpiration [kg/m2/s]
!    real(r8) :: qflx_sha                 ! Shaded leaf transpiration [kg/m2/s]
    real(r8) :: qeroot
    real(r8) :: dummy
    real(r8) :: fx                       ! fraction of maximum conductance, xylem-to-leaf [-]
    real(r8) :: fr                       ! fraction of maximum conductance, root-to-xylem [-]
    real(r8) :: x_root_top
    real(r8) :: xroot(nl_soil)
    real(r8) :: grav1                    ! gravitational potential surface to canopy top (mm H2O)
    real(r8) :: grav2(nl_soil)           ! soil layer gravitational potential relative to surface (mm H2O)
    integer  :: j                        ! index
    logical  :: havegs                   ! signals direction of calculation gs->qflx or qflx->gs
    logical  :: haroot                   ! signals direction of calculation x_root_top->qeroot or qeroot->x_root_top
    integer, parameter :: leafsun=1
    integer, parameter :: leafsha=2
    integer, parameter :: xyl=3
    integer, parameter :: root=4
    real(r8) :: soilflux              ! total soil column transpiration [mm/s]
    !----------------------------------------------------------------------
    grav1 = 1000._r8 * htop
    grav2(1:nl_soil) = 1000._r8 * z_soi(1:nl_soil)

    !compute transpiration demand
    havegs=.true.
    call getqflx_gs2qflx_twoleaf(gb_mol,gs_mol_sun,gs_mol_sha,etrsun,etrsha,qsatl,qaf, &
                 rhoair,psrf,laisun,laisha,sai,fwet,tl,rss,raw,rd,qg,qm,rstfacsun,rstfacsha)

    !calculate root water potential
    qeroot = etrsun + etrsha

    call getrootqflx_qe2x(nl_soil,smp,z_soi,k_soil_root,k_ax_root,qeroot,xroot,x_root_top)
    x(root) = x_root_top

    !calculate xylem water potential
    fr = plc(x(root),psi50_root,ck)
    x(xyl) = x(root) - grav1 - (etrsun+etrsha)/(fr*kmax_root/htop*sai)

    !calculate sun/sha leaf water potential
    fx = plc(x(xyl),psi50_xyl,ck)
       x(leafsha) = x(xyl) - (etrsha/(fx*kmax_xyl*laisha))
       x(leafsun) = x(xyl) - (etrsun/(fx*kmax_xyl*laisun))


    !calculate soil flux
    do j = 1,nl_soil
       rootflux(j) = k_soil_root(j)*(smp(j)-xroot(j))
    enddo

    soilflux = sum(rootflux(:))

  end subroutine getvegwp_twoleaf

  !--------------------------------------------------------------------------------
  subroutine getqflx_gs2qflx_twoleaf(gb_mol,gs_mol_sun,gs_mol_sha,qflx_sun,qflx_sha,qsatl,qaf,&
                             rhoair,psrf,laisun,laisha,sai,fwet,tl,rss,raw,rd,qg,qm,rstfacsun,rstfacsha)
    ! !DESCRIPTION:
    !  calculate sunlit and shaded transpiration using gb_MOL and gs_MOL
    ! !USES:
    !
    implicit none
    !
    ! !ARGUMENTS:
    real(r8) , intent(in)     :: gb_mol     ! leaf boundary layer conductance (mol H2O/m**2/s), leaf scale
    real(r8) , intent(inout)  :: gs_mol_sun ! Ball-Berry leaf conductance (mol H2O/m**2/s), leaf scale
    real(r8) , intent(inout)  :: gs_mol_sha ! Ball-Berry leaf conductance (mol H2O/m**2/s), leaf scale
    real(r8) , intent(inout)  :: qflx_sun   ! Sunlit leaf transpiration [kg/m2/s]
    real(r8) , intent(inout)  :: qflx_sha   ! Shaded leaf transpiration [kg/m2/s]
    real(r8) , intent(in)     :: qsatl      ! leaf specific humidity [kg/kg]
    real(r8) , intent(in)     :: qaf        ! humidity of canopy air [kg/kg]
    real(r8) , intent(in)     :: qg         ! specific humidity at ground surface [kg/kg]
    real(r8) , intent(in)     :: qm         ! specific humidity at reference height [kg/kg]
    real(r8) , intent(in)     :: rhoair     ! density (kg/m**3)
    real(r8) , intent(in)     :: psrf       ! atmospheric pressure (Pa)
    real(r8) , intent(in)     :: laisun     ! sunlit leaf area index (m2/m2)
    real(r8) , intent(in)     :: laisha     ! shaded leaf area index (m2/m2)
    real(r8) , intent(in)     :: sai        ! stem area index (m2/m2)
    real(r8) , intent(in)     :: fwet       ! fraction of foliage that is green and dry [-]
    real(r8) , intent(in)     :: tl         ! shaded leaf temperature
    real(r8) , intent(in)     :: rss        ! soil surface resistance [s/m]
    real(r8) , intent(in)     :: raw        ! moisture resistance [s/m]
    real(r8) , intent(in)     :: rd         ! aerodynamical resistance between ground and canopy air
    real(r8) ,optional, intent(in)     :: rstfacsun
    real(r8) ,optional, intent(in)     :: rstfacsha

    !
    ! !LOCAL VARIABLES:
    real(r8) :: cf                       ! (umol/m**3) r = cf./g gmol(umol/m**2/s) -> r(s/m)
    real(r8) :: tprcor                   ! tf*psur*100./1.013e5

    real(r8) :: wtaq0                    ! normalized latent heat conductance for air [-]
    real(r8) :: wtgq0                    ! normalized latent heat conductance for ground [-]
    real(r8) :: wtlq0                    ! normalized latent heat cond. for air and sunlit leaf [-]
    real(r8) :: wtsqi                    ! latent heat resistance for air, grd and leaf [-]

    real(r8) :: delta
    real(r8) :: caw                      ! latent heat conductance for air [m/s]
    real(r8) :: cgw                      ! latent heat conductance for ground [m/s]
    real(r8) :: cfw                      ! latent heat conductance for leaf [m/s]

    !----------------------------------------------------------------------
    tprcor   = 44.6*273.16*psrf/1.013e5
    cf       = tprcor/tl * 1.e6_r8  ! gb->gbmol conversion factor

    delta = 0.0
    if(qsatl-qaf .gt. 0.) delta = 1.0

    caw = 1. / raw
    IF (qg < qaf)THEN
       cgw = 1. / rd
    ELSE
       IF (DEF_RSS_SCHEME .eq. 4) THEN
          cgw = rss / rd
       ELSE
          cgw = 1. / (rd + rss)
       END IF
    END IF
    cfw = (1.-delta*(1.-fwet)) * (laisun+laisha+sai)*gb_mol/cf + (1.-fwet)*delta*&
        (laisun/(1._r8/gb_mol+1._r8/gs_mol_sun)/cf+laisha/(1._r8/gb_mol+1._r8/gs_mol_sha)/cf)
    wtsqi = 1. / ( caw + cgw + cfw )

    wtaq0     = caw * wtsqi
    wtgq0     = cgw * wtsqi
    wtlq0     = cfw * wtsqi

    qflx_sun  = rhoair * (1.-fwet) * delta &
          * laisun / (1./gb_mol+1./gs_mol_sun)/cf &
          * ( (wtaq0 + wtgq0)*qsatl - wtaq0*qm - wtgq0*qg )
    if(qflx_sun < 1.e-7_r8)then
       qflx_sun   = 0._r8
    end if
    if(present(rstfacsun))then
       if(rstfacsun .le. 1.e-2)qflx_sun = 0._r8
    end if
    qflx_sha  = rhoair * (1.-fwet) * delta &
          * laisha / (1./gb_mol+1./gs_mol_sha)/cf &
          * ( (wtaq0 + wtgq0)*qsatl - wtaq0*qm - wtgq0*qg )
    if(qflx_sha < 1.e-7)then
       qflx_sha   = 0._r8
    end if
    if(present(rstfacsha))then
       if(rstfacsha .le. 1.e-2)qflx_sha = 0._r8
    end if

  end subroutine getqflx_gs2qflx_twoleaf

  subroutine getqflx_qflx2gs_twoleaf(gb_mol,gs_mol_sun,gs_mol_sha,qflx_sun,qflx_sha,qsatl,qaf, &
                     rhoair,psrf,laisun,laisha,sai,fwet,tl,rss,raw,rd,qg,qm)
    ! !DESCRIPTION:
    !  calculate sunlit and shaded transpiration using gb_MOL and gs_MOL
    ! !USES:
    !
    implicit none
    !
    ! !ARGUMENTS:
    real(r8) , intent(in)     :: gb_mol     ! leaf boundary layer conductance (mol H2O/m**2/s), leaf scale
    real(r8) , intent(inout)  :: gs_mol_sun ! Ball-Berry leaf conductance (mol H2O/m**2/s), leaf scale
    real(r8) , intent(inout)  :: gs_mol_sha ! Ball-Berry leaf conductance (mol H2O/m**2/s), leaf scale
    real(r8) , intent(inout)  :: qflx_sun   ! Sunlit leaf transpiration [kg/m2/s]
    real(r8) , intent(inout)  :: qflx_sha   ! Shaded leaf transpiration [kg/m2/s]
    real(r8) , intent(in)     :: qsatl      ! leaf specific humidity [kg/kg]
    real(r8) , intent(in)     :: qaf        ! humidity of canopy air [kg/kg]
    real(r8) , intent(in)     :: qg         ! specific humidity at ground surface [kg/kg]
    real(r8) , intent(in)     :: qm         ! specific humidity at reference height [kg/kg]
    real(r8) , intent(in)     :: rhoair     ! density (kg/m**3)
    real(r8) , intent(in)     :: psrf       ! atmospheric pressure (Pa)
    real(r8) , intent(in)     :: laisun     ! sunlit leaf area index (m2/m2)
    real(r8) , intent(in)     :: laisha     ! shaded leaf area index (m2/m2)
    real(r8) , intent(in)     :: sai        ! stem area index (m2/m2)
    real(r8) , intent(in)     :: fwet       ! fraction of foliage that is green and dry [-]
    real(r8) , intent(in)     :: tl         ! leaf temperature
    real(r8) , intent(in)     :: rss        ! soil surface resistance [s/m]
    real(r8) , intent(in)     :: raw        ! moisture resistance [s/m]
    real(r8) , intent(in)     :: rd         ! aerodynamical resistance between ground and canopy air

    !
    ! !LOCAL VARIABLES:
    real(r8) :: wtlsun                   ! heat conductance for sunlit leaf boundary [m/s]
    real(r8) :: wtlsha                   ! heat conductance for shaded leaf boundary [m/s]
    real(r8) :: cf                       ! s m**2/umol -> s/m
    real(r8) :: tprcor                   !tf*psur*100./1.013e5

    real(r8) :: wtaq0                    ! normalized latent heat conductance for air [-]
    real(r8) :: wtgq0                    ! normalized latent heat conductance for ground [-]
    real(r8) :: wtlsunq0                 ! normalized latent heat cond. for air and sunlit leaf [-]
    real(r8) :: wtlshaq0                 ! normalized latent heat cond. for air and shaded leaf [-]

    real(r8) :: delta
    real(r8) :: caw                      ! latent heat conductance for air [m/s]
    real(r8) :: cgw                      ! latent heat conductance for ground [m/s]
    real(r8) :: cwet                     ! latent heat conductance for wet leaf [m/s]
    real(r8) :: csunw_dry                ! latent heat conductance for sunlit dry leaf [m/s]
    real(r8) :: cshaw_dry                ! latent heat conductance for shaded dry leaf [m/s]
    real(r8) :: cqi_wet                  ! latent heat conductance for air, grd and wet leaf [-]
    real(r8) :: cqi_leaf                 ! (wtaq0 + wtgq0)*qsatl - wtaq0*qm - wtgq0*qg [m/s]
    real(r8) :: A1,B1,C1,A2,B2,C2        ! in binary quadratic equations

    !----------------------------------------------------------------------
    if(qflx_sun .gt. 0 .or. qflx_sha .gt. 0)then
       tprcor   = 44.6*273.16*psrf/1.013e5
       cf       = tprcor/tl * 1.e6_r8  ! gb->gbmol conversion factor
   
       delta = 0.0
       if(qsatl-qaf .gt. 0.) delta = 1.0
   
       caw = 1. / raw
       IF (qg < qaf)THEN
          cgw = 1. / rd
       ELSE
          IF (DEF_RSS_SCHEME .eq. 4) THEN
             cgw = rss / rd
          ELSE
             cgw = 1. / (rd + rss)
          END IF
       END IF
       cwet     = (1.-delta*(1.-fwet)) * (laisun + laisha + sai) * gb_mol / cf
       cqi_wet  = caw + cgw + cwet
       cqi_leaf = caw * (qsatl - qm) + cgw * (qsatl - qg)
   
   ! Solve equations:
   ! A1 * csunw_dry + B1 * cfshaw_dry = C1
   ! A2 * csunw_dry + B2 * cfshaw_dry = C2
   
       A1 = cqi_leaf - qflx_sun / rhoair
       B1 = - qflx_sun / rhoair
       C1 = qflx_sun * cqi_wet / rhoair
       A2 = - qflx_sha / rhoair
       B2 = cqi_leaf - qflx_sha / rhoair
       C2 = qflx_sha * cqi_wet / rhoair
   
       csunw_dry = (B1*C2 - B2*C1)/(B1*A2 - B2*A1)
       cshaw_dry = (A1*C2 - A2*C1)/(A1*B2 - B1*A2)
       
       if (qflx_sun > 0._r8) then
          gs_mol_sun = 1._r8 / ((1. - fwet) * delta * laisun / csunw_dry / cf - 1._r8 / gb_mol)
       endif
       if (qflx_sha > 0._r8) then
          gs_mol_sha = 1._r8 / ((1. - fwet) * delta * laisha / cshaw_dry / cf - 1._r8 / gb_mol)
       endif
    end if

  end subroutine getqflx_qflx2gs_twoleaf

  subroutine getrootqflx_x2qe(nl_soil,smp,x_root_top,z_soisno,krad,kax,qeroot,dqeroot)

  USE MOD_Utils
  ! DESCRIPTION
  ! Return root water potential at top soil node. Return soil-root water flux.
  !

  integer ,intent(in)    :: nl_soil
  real(r8),intent(in)    :: smp      (nl_soil)
  real(r8),intent(in) :: x_root_top
  real(r8),intent(in)    :: z_soisno (nl_soil)
  real(r8),intent(in)    :: krad     (nl_soil)
  real(r8),intent(in)    :: kax      (nl_soil)
  real(r8),intent(out) :: qeroot
  real(r8),intent(out) :: dqeroot

! Local variables
  real(r8) :: den_AHR,den1,den2            ! used in calculating HR(Amenu model)
  real(r8),dimension(nl_soil-1) :: amx_hr             ! "a" left off diagonal of tridiagonal matrix
  real(r8),dimension(nl_soil-1) :: bmx_hr             ! "b" diagonal column for tridiagonal matrix
  real(r8),dimension(nl_soil-1) :: cmx_hr             ! "c" right off diagonal tridiagonal matrix
  real(r8),dimension(nl_soil-1) :: rmx_hr             ! "r" forcing term of tridiagonal matrix
  real(r8),dimension(nl_soil-1) :: drmx_hr            ! "dr" forcing term of tridiagonal matrix for d/dxroot(1)
  real(r8),dimension(nl_soil-1) :: x  ! root water potential from layer 2 to nl_soil
  real(r8),dimension(nl_soil-1) :: dx ! derivate of root water potential from layer 2 to nl_soil (dxroot(:)/dxroot(1))
  real(r8),dimension(nl_soil) :: xroot  ! root water potential from layer 2 to nl_soil
  real(r8) :: zmm(1:nl_soil)     ! layer depth [mm]
  real(r8) :: qeroot_nl(1:nl_soil) ! root water potential from layer 2 to nl_soil
  real(r8) :: dxroot2    ! dxroot(2)/dxroot(1)
  integer j

  ! Because the depths in this routine are in mm, use local
  ! variable arrays instead of pointers
  do j = 1, nl_soil
     zmm(j)  = z_soisno(j)*1000.
  end do

  xroot(1) = x_root_top + zmm(1)
  ! For the 2nd soil layer
  j            = 2
  den1         = zmm(j) - zmm(j-1)
  den2         = zmm(j+1) - zmm(j)
  amx_hr(j-1)  = 0
  bmx_hr(j-1)  = kax(j-1)/den1 + kax(j)/den2 + krad(j)
  cmx_hr(j-1)  = -kax(j)/den2
  rmx_hr(j-1)  = krad(j)*smp(j) + kax(j-1) - kax(j) + kax(j-1)/den1*xroot(1)
  drmx_hr(j-1) = kax(j-1)/den1

  ! For the middile soil layers
  do j = 3, nl_soil - 1
     den1   = zmm(j) - zmm(j-1)
     den2   = zmm(j+1) - zmm(j)
     amx_hr (j-1) = -kax(j-1)/den1
     bmx_hr (j-1) = kax(j-1)/den1 + kax(j)/den2 + krad(j)
     cmx_hr (j-1) = -kax(j)/den2
     rmx_hr (j-1) = krad(j)*smp(j) + kax(j-1) - kax(j)
     drmx_hr(j-1) = 0._r8
  end do

  ! For the bottom soil layer
  j           = nl_soil
  den_AHR     = zmm(j) - zmm(j-1)
  amx_hr (j-1) = -kax(j-1)/den_AHR
  bmx_hr (j-1) = kax(j-1)/den_AHR + krad(j)
  cmx_hr (j-1) = 0
  rmx_hr (j-1) = krad(j)*smp(j) + kax(j-1)
  drmx_hr(j-1) = 0._r8

  ! Solve for root pressure potential using tridiagonal matric solver x = A^-1 * r
  call tridia (nl_soil-1 ,amx_hr ,bmx_hr ,cmx_hr ,rmx_hr ,x)

  do j = 2,nl_soil
     xroot(j) = x(j-1)
  end do

     ! Solve the dx(:)/dxroot(1) = A^-1 * dr
  call tridia (nl_soil-1 ,amx_hr ,bmx_hr ,cmx_hr ,drmx_hr, dx)

  dxroot2 = dx(1)

  ! calculate the water flux
  j      = 1
  den2   = zmm(j+1) - zmm(j)
  qeroot = krad(j) * (smp(1) - xroot(1)) + (xroot(2) - xroot(1)) * kax(j)/den2 - kax(j)

  ! calculate the dqeroot/dx_root_top;
  dqeroot = - krad(j) + (dxroot2 - 1) * kax(j)/den2
  do j = 1,nl_soil
     qeroot_nl(j) = krad(j)*(smp(j) - xroot(j))
  end do

  end subroutine getrootqflx_x2qe

  subroutine getrootqflx_qe2x(nl_soil,smp,z_soisno,krad,kax,qeroot,xroot,x_root_top)

  USE MOD_Utils
  ! DESCRIPTION
  ! Return root water potential at top soil node. Return soil-root water flux.
  !

  integer ,intent(in)    :: nl_soil
  real(r8),intent(in)    :: smp      (nl_soil)
  real(r8),intent(in)    :: z_soisno (nl_soil)
  real(r8),intent(in)    :: krad     (nl_soil)
  real(r8),intent(in)    :: kax      (nl_soil)
  real(r8),intent(in)    :: qeroot
  real(r8),intent(out)   :: xroot    (nl_soil)
  real(r8),intent(out)   :: x_root_top

! Local variables
  real(r8) :: den_AHR,den1,den2            ! used in calculating HR(Amenu model)
  real(r8),dimension(nl_soil) :: amx_hr             ! "a" left off diagonal of tridiagonal matrix
  real(r8),dimension(nl_soil) :: bmx_hr             ! "b" diagonal column for tridiagonal matrix
  real(r8),dimension(nl_soil) :: cmx_hr             ! "c" right off diagonal tridiagonal matrix
  real(r8),dimension(nl_soil) :: rmx_hr             ! "r" forcing term of tridiagonal matrix
  real(r8),dimension(nl_soil) :: x  ! root water potential from layer 2 to nl_soil
  real(r8) :: zmm(1:nl_soil)     ! layer depth [mm]
  real(r8) :: qeroot_nl(1:nl_soil) ! root water potential from layer 2 to nl_soil
  integer j

  ! Because the depths in this routine are in mm, use local
  ! variable arrays instead of pointers
  do j = 1, nl_soil
     zmm(j)  = z_soisno(j)*1000.
  end do

  j           = 1
  den2        = zmm(j+1) - zmm(j)
  amx_hr(j)   = 0
  bmx_hr(j) = kax(j)/den2 + krad(j)
  cmx_hr(j) = -kax(j)/den2
  rmx_hr(j) = krad(j)*smp(j) - qeroot - kax(j)

  ! For the middile soil layers
  do j = 2, nl_soil - 1
      den1   = zmm(j) - zmm(j-1)
      den2   = zmm(j+1) - zmm(j)
      amx_hr(j) = -kax(j-1)/den1
      bmx_hr(j) = kax(j-1)/den1 + kax(j)/den2 + krad(j)
      cmx_hr(j) = -kax(j)/den2
      rmx_hr(j) = krad(j)*smp(j) + kax(j-1) - kax(j)
  end do

  ! For the bottom soil layer
  j      = nl_soil
  den_AHR    = zmm(j) - zmm(j-1)
  amx_hr(j) = -kax(j-1)/den_AHR
  bmx_hr(j) = kax(j-1)/den_AHR + krad(j)
  cmx_hr(j) = 0
  rmx_hr(j) = krad(j)*smp(j) + kax(j-1)

  ! Solve for root pressure potential using tridiagonal matric solver
  call tridia (nl_soil ,amx_hr ,bmx_hr ,cmx_hr ,rmx_hr ,x)

  xroot(1:nl_soil) = x(1:nl_soil)
  x_root_top = xroot(1) - zmm(1)

  end subroutine getrootqflx_qe2x

  !--------------------------------------------------------------------------------
  function plc(x,psi50,ck)
    ! !DESCRIPTION
    ! Return value of vulnerability curve at x
    !
    ! !ARGUMENTS
    real(r8) , intent(in)  :: x             ! water potential input
!    integer  , intent(in)  :: level         ! veg segment lvl (1:nvegwcs)
!    integer  , intent(in)  :: plc_method    !
    real(r8) , intent(in)  :: psi50     ! water potential at 50% loss of sunlit leaf tissue conductance (mmH2O)
!    real(r8) , intent(in)  :: psi50_sun     ! water potential at 50% loss of sunlit leaf tissue conductance (mmH2O)
!    real(r8) , intent(in)  :: psi50_sha     ! water potential at 50% loss of shaded leaf tissue conductance (mmH2O)
!    real(r8) , intent(in)  :: psi50_xyl     ! water potential at 50% loss of xylem tissue conductance (mmH2O)
!    real(r8) , intent(in)  :: psi50_root    ! water potential at 50% loss of root tissue conductance (mmH2O)
    real(r8) , intent(in)  :: ck
    real(r8)               :: plc           ! attenuated conductance [0:1] 0=no flow
    !
    ! !PARAMETERS
!    integer , parameter :: vegetation_weibull=0  ! case number
!    integer , parameter :: leafsun = 1  ! index for sunlit leaf
!    integer , parameter :: leafsha = 2  ! index for shaded leaf
!    integer , parameter :: xyl     = 3  ! index for xylem
!    integer , parameter :: root    = 4  ! index for root

    ! !LOCAL VARIABLES
    !real(r8) psi50,tmp
    real(r8) tmp
    integer i

    !------------------------------------------------------------------------------
!    select case(level)
!    case (leafsun)
!       psi50 = psi50_sun
!    case (leafsha)
!       psi50 = psi50_sha
!    case (xyl)
!       psi50 = psi50_xyl
!    case (root)
!       psi50 = psi50_root
!    case default
!       write(*,*),'must choose level from 1 to 4 (sunlit leaf to root)'
!    end select

!    select case (plc_method)
       !possible to add other methods later
!    case (vegetation_weibull)
       tmp = amax1(-(x/psi50)**ck,-500._r8)
!       if(tmp .lt. -500._r8)then
!          plc = 0._r8
!       else
       plc=2._r8**tmp
!       end if
       if ( plc < 0.00001_r8) plc = 1.e-5_r8
!    case default
!       write(*,*),'must choose plc method'
!    end select

  end function plc
  !--------------------------------------------------------------------------------

  !--------------------------------------------------------------------------------
  function d1plc(x,psi50,ck)
    ! !DESCRIPTION
    ! Return 1st derivative of vulnerability curve at x
    !
    ! !ARGUMENTS
    real(r8) , intent(in) :: x                ! water potential input
!    integer  , intent(in) :: level            ! veg segment lvl (1:nvegwcs)
!    integer  , intent(in) :: plc_method       ! 0 for vegetation, 1 for soil
    real(r8) , intent(in) :: psi50        ! water potential at 50% loss of sunlit leaf tissue conductance (mmH2O)
!    real(r8) , intent(in) :: psi50_sun        ! water potential at 50% loss of sunlit leaf tissue conductance (mmH2O)
!    real(r8) , intent(in) :: psi50_sha        ! water potential at 50% loss of shaded leaf tissue conductance (mmH2O)
!    real(r8) , intent(in) :: psi50_xyl        ! water potential at 50% loss of xylem tissue conductance (mmH2O)
!    real(r8) , intent(in) :: psi50_root       ! water potential at 50% loss of root tissue conductance (mmH2O)
    real(r8) , intent(in) :: ck
    real(r8)              :: d1plc            ! first deriv of plc curve at x
    !
    ! !PARAMETERS
!    integer , parameter :: vegetation_weibull=0  ! case number
!    integer , parameter :: leafsun = 1  ! index for sunlit leaf
!    integer , parameter :: leafsha = 2  ! index for shaded leaf
!    integer , parameter :: xyl     = 3  ! index for xylem
!    integer , parameter :: root    = 4  ! index for root

    ! !LOCAL VARIABLES
!    real(r8) psi50,tmp
    real(r8) tmp
    !------------------------------------------------------------------------------
!    select case(level)
!    case (leafsun)
!       psi50 = psi50_sun
!    case (leafsha)
!       psi50 = psi50_sha
!    case (xyl)
!       psi50 = psi50_xyl
!    case (root)
!       psi50 = psi50_root
!    case default
!       write(*,*),'must choose level from 1 to 4 (sunlit leaf to root)'
!    end select

!    select case (plc_method)
       !possible to add other methods later
!    case (vegetation_weibull)
       tmp = amax1(-(x/psi50)**ck,-500._r8)
!       if(tmp .lt. -500._r8)then
!          d1plc = 0._r8
!       else
          d1plc= ck * log(2._r8) * (2._r8**tmp) * tmp / x
!       end if
!    case default
!       write(*,*),'must choose plc method'
!    end select

  end function d1plc


END MODULE MOD_PlantHydraulic
! -------------- EOP ---------------<|MERGE_RESOLUTION|>--- conflicted
+++ resolved
@@ -223,157 +223,11 @@
 
   end subroutine PlantHydraulicStress_twoleaf
 
-<<<<<<< HEAD
-  subroutine calcstress_oneleaf(x,nvegwcs, rstfac, etr, rootr,&
-             gb_mol, gs0, qsatl, qaf, qg, qm,rhoair, &
-             psrf, fwet, lai, sai, htop, tl, kmax_sun, &
-             kmax_sha, kmax_xyl, kmax_root, psi50_sun, psi50_sha, psi50_xyl, psi50_root, ck, &
-             nl_soil, z_soi, raw, rd, smp, k_soil_root, k_ax_root, sigf)
-    !
-    ! DESCRIPTIONS
-    ! compute the transpiration stress using a plant hydraulics approach
-    ! calls spacF, spacA, and getvegwp
-    !
-    ! !ARGUMENTS:
-    integer                , intent(in)     :: nvegwcs
-    real(r8)               , intent(inout)  :: x(nvegwcs)          ! working copy of vegwp(p,:)
-    real(r8)               , intent(out)    :: rstfac              ! canopy transpiration wetness factor (0 to 1)
-    real(r8)               , intent(out)    :: etr                 ! actual transpiration (mm/s)
-    real(r8)               , intent(out)    :: rootr(nl_soil)        ! root water uptake from different layers
-    integer                , intent(in)     :: nl_soil
-    real(r8)               , intent(in)     :: z_soi(nl_soil)
-    real(r8)               , intent(in)     :: gb_mol              ! leaf boundary layer conductance (umol H2O/m**2/s)
-    real(r8)               , intent(in)     :: gs0                 ! maximum shaded Ball-Berry minimum leaf conductance (umol H2O/m**2/s)
-    real(r8)               , intent(in)     :: qsatl               ! leaf specific humidity [kg/kg]
-    real(r8)               , intent(in)     :: qaf                 ! humidity of canopy air [kg/kg]
-    real(r8)               , intent(in)     :: qg                  ! specific humidity at ground surface [kg/kg]
-    real(r8)               , intent(in)     :: qm                  ! specific humidity at reference height [kg/kg]
-    real(r8)               , intent(in)     :: rhoair              ! density [kg/m**3]
-    real(r8)               , intent(in)     :: psrf                ! atmospheric pressure [Pa]
-    real(r8)               , intent(in)     :: fwet                ! fraction of foliage that is green and dry [-]
-    real(r8)               , intent(in)     :: raw                 ! moisture resistance [s/m]
-    real(r8)               , intent(in)     :: rd                  ! aerodynamical resistance between ground and canopy air
-    real(r8)               , intent(in)     :: lai                 ! leaf area index
-    real(r8)               , intent(in)     :: sai                 ! stem area index
-    real(r8)               , intent(in)     :: htop                ! canopy top [m]
-    real(r8)               , intent(in)     :: tl                  ! leaf temperature
-    real(r8)               , intent(in)     :: kmax_sun
-    real(r8)               , intent(in)     :: kmax_sha
-    real(r8)               , intent(in)     :: kmax_xyl
-    real(r8)               , intent(in)     :: kmax_root
-    real(r8)               , intent(in)     :: psi50_sun              ! water potential at 50% loss of sunlit leaf tissue conductance (mmH2O)
-    real(r8)               , intent(in)     :: psi50_sha              ! water potential at 50% loss of shaded leaf tissue conductance (mmH2O)
-    real(r8)               , intent(in)     :: psi50_xyl              ! water potential at 50% loss of xylem tissue conductance (mmH2O)
-    real(r8)               , intent(in)     :: psi50_root             ! water potential at 50% loss of root tissue conductance (mmH2O)
-    real(r8)               , intent(in)     :: ck                     !
-    real(r8)               , intent(in)     :: smp(nl_soil)           ! soil matrix potential
-    real(r8)               , intent(in)     :: k_soil_root(nl_soil)   ! soil-root interface conductance [mm/s]
-    real(r8)               , intent(in)     :: k_ax_root(nl_soil)     ! root axial-direction conductance [mm/s]
-    real(r8)               , intent(in)     :: sigf                   ! fraction of veg cover, excluding snow-covered veg [-]
-
-    real(r8) :: wtl                   ! heat conductance for leaf [m/s]
-    real(r8) :: dx(nvegwcs)           ! change in vegwp from one iter to the next [mm]
-    real(r8) :: efpot                 ! potential latent energy flux [kg/m2/s]
-    real(r8) :: rppdry            ! fraction of potential evaporation through transp - shaded [-]
-    real(r8) :: qflx              ! maximum transpiration without water stress [kg/m2/s]
-    real(r8) :: gs         ! local gs_mol copies, actual stomata conductance
-    real(r8) :: qeroot,dqeroot ! local gs_mol copies
-    real(r8),dimension(nl_soil) :: xroot        ! local gs_mol copies
-    integer  :: i,j                     ! index
-    real(r8) :: cf                    ! s m**2/umol -> s/m
-!    integer  :: iter,iterqflx         ! newton's method iteration number
-!    logical  :: flag                  ! signal that matrix was not invertible
-!    logical  :: night                 ! signal to store vegwp within this routine, b/c it is night-time and full suite won't be called
-    integer, parameter :: itmax=50   ! exit newton's method if iters>itmax
-!    real(r8),parameter :: toldx=1.e-9 !tolerances for a satisfactory solution
-!    real(r8),parameter :: tolf         = 1.e-6_r8
-!    real(r8),parameter :: tolf_leafxyl = 1.e-16_r8
-!    real(r8),parameter :: tolf_root    = 1.e-14_r8 !tolerances for a satisfactory solution
-!   logical  :: havegs                ! signals direction of calculation gs->qflx or qflx->gs
-!   logical  :: haroot                ! signals direction of calculation x_root_top->qeroot or qeroot->x_root_top
-    real(r8) :: soilflux              ! total soil column transpiration [mm/s]
-    real(r8) :: x_root_top
-    real(r8) :: maxscale
-!    real(r8), parameter :: tol_lai=1.e-7_r8 ! minimum lai where transpiration is calc'd
-    integer, parameter :: leafsun=1
-    integer, parameter :: leafsha=2
-    integer, parameter :: xyl=3
-    integer, parameter :: root=4
-    !------------------------------------------------------------------------------
-
-
-    !temporary flag for night time vegwp(sun)>0
-
-    gs=gs0
-    call getqflx_gs2qflx_oneleaf(gb_mol,gs,qflx,qsatl,qaf,rhoair,psrf,lai,sai,fwet,tl,sigf,raw,rd,qg,qm)
-    x_root_top  = x(root)
-    if(qflx>0)then
-       call getrootqflx_x2qe(nl_soil,smp,x_root_top ,z_soi,k_soil_root,k_ax_root,qeroot,dqeroot)
-
-       call spacAF_oneleaf(x,nvegwcs,dx,nl_soil,qflx,lai,sai,htop,&
-               qeroot,dqeroot,kmax_sun,kmax_sha,kmax_xyl,kmax_root,&
-               psi50_sun,psi50_sha,psi50_xyl,psi50_root,ck)
-
-       if ( maxval(abs(dx)) > 200000._r8) then
-          maxscale = min(maxval(abs(dx)),maxval(abs(x))) / 2
-          dx = maxscale * dx / maxval(abs(dx))! * log(maxval(abs(dx))/maxscale) !rescale step to max of 50000
-       end if
-
-       x=x+dx
-
-    ! this is a catch to force spac gradient to atmosphere
-       if ( x(xyl) > x(root) ) x(xyl) = x(root)
-       if ( x(leafsun) > x(xyl) )  x(leafsun) = x(xyl)
-       if ( x(leafsha) > x(xyl) )  x(leafsha) = x(xyl)
-
-    ! compute attenuated flux
-       etr=qflx*plc(x(leafsha),psi50_sha,ck)
-
-    ! retrieve stressed stomatal conductance
-       call getqflx_qflx2gs_oneleaf(gb_mol,gs,etr,qsatl,qaf,rhoair,psrf,lai,sai,fwet,tl,sigf,raw,rd,qg,qm)
-
-    ! compute water stress
-    ! .. generally -> B= gs_stressed / gs_unstressed
-    ! .. when gs=0 -> B= plc( x )
-       rstfac = amax1(gs/gs0,1.e-2_r8)
-       call getrootqflx_qe2x(nl_soil,smp,z_soi,k_soil_root,k_ax_root,etr,xroot,x_root_top)
-
-       x(root) = x_root_top
-       do j = 1,nl_soil
-          rootr(j) = k_soil_root(j)*(smp(j)-xroot(j))
-       enddo
-       soilflux = sum(rootr(:))
-    else
-       if ( x(xyl) > x(root) ) x(xyl) = x(root)
-       if ( x(leafsun) > x(xyl) )  x(leafsun) = x(xyl)
-       if ( x(leafsha) > x(xyl) )  x(leafsha) = x(xyl)
-       etr = 0._r8
-       rstfac = amax1(plc(x(leafsha),psi50_sha,ck),1.e-2_r8)
-       gs = gs0 * rstfac
-       rootr = 0._r8
-    end if
-
-    soilflux = sum(rootr(:))
-
-    IF (soilflux-etr > 1.e-6) THEN
-       print *, "Warning: PHS one leaf soil flux is not equal to etr:"
-       print *, "soilflux:", soilflux, "etr", etr
-    ENDIF
-
-  end subroutine calcstress_oneleaf
-
-  subroutine calcstress_twoleaf(x,nvegwcs,rstfacsun, rstfacsha, etrsun, etrsha, rootr,&
-             gb_mol_sun, gb_mol_sha, gs0sun, gs0sha, qsatlsun, qsatlsha, qaf, qg, qm,rhoair,&
-             psrf, fwet, laisun, laisha, sai, htop, tlsun, tlsha, kmax_sun, kmax_sha, kmax_xyl, kmax_root, &
-             psi50_sun, psi50_sha, psi50_xyl, psi50_root, ck, nl_soil, z_soi, raw, rd, smp, &
-             k_soil_root, k_ax_root, sigf)
-=======
   subroutine calcstress_twoleaf(x,nvegwcs,rstfacsun, rstfacsha, etrsun, etrsha, rootflux,&
              gb_mol, gs0sun, gs0sha, qsatl, qaf, qg, qm,rhoair,&
              psrf, fwet, laisun, laisha, sai, htop, tl, kmax_sun, kmax_sha, kmax_xyl, kmax_root, &
              psi50_sun, psi50_sha, psi50_xyl, psi50_root, ck, nl_soil, z_soi, rss, raw, rd, smp, &
              k_soil_root, k_ax_root)
->>>>>>> b657b829
     !
     ! DESCRIPTIONS
     ! compute the transpiration stress using a plant hydraulics approach
@@ -515,11 +369,6 @@
 
     soilflux = sum(rootflux(:))
 
-    IF (soilflux-etrsun-etrsha > 1.e-6) THEN
-       print *, "Warning: PHS two leaf soil flux is not equal to etr:"
-       print *, "soilflux:", soilflux, "etrsun+etrsha", etrsun+etrsha
-    ENDIF
-
   end subroutine calcstress_twoleaf
 
   !------------------------------------------------------------------------------
