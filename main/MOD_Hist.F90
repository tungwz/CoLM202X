#include <define.h>

module MOD_Hist

   !----------------------------------------------------------------------------
   ! DESCRIPTION:
   !
   !     Write out gridded model results to history files.
   !
   ! Original version: Yongjiu Dai, September 15, 1999, 03/2014
   !
   ! REVISIONS:
   ! Shupeng Zhang, 05/2023: 1) porting codes to MPI parallel version
   !
   ! TODO...(need complement)
   !----------------------------------------------------------------------------
      
   use MOD_Vars_1DAccFluxes
   use MOD_Vars_Global, only : spval
   USE MOD_NetCDFSerial
   
   use MOD_HistGridded
#if (defined UNSTRUCTURED || defined CATCHMENT)
   use MOD_HistVector
#endif
#ifdef SinglePoint
   use MOD_HistSingle
#endif
#ifdef LATERAL_FLOW
   USE MOD_Hydro_Hist
#endif

   public :: hist_init
   public :: hist_out
   public :: hist_final

   character(len=10) :: HistForm ! 'Gridded', 'Vector', 'Single' 

!--------------------------------------------------------------------------
contains

   !---------------------------------------
   subroutine hist_init (dir_hist)

      implicit none

      character(len=*), intent(in) :: dir_hist

      call allocate_acc_fluxes ()
      call FLUSH_acc_fluxes ()

      HistForm = 'Gridded'
#if (defined UNSTRUCTURED || defined CATCHMENT)
      IF (DEF_HISTORY_IN_VECTOR) THEN
         HistForm = 'Vector'
      ENDIF
#endif
#ifdef SinglePoint
      HistForm = 'Single'
#endif

      IF (HistForm == 'Gridded') THEN
         CALL hist_gridded_init (dir_hist)
      ENDIF

#ifdef LATERAL_FLOW
      CALL hist_basin_init ()
#endif

   end subroutine hist_init

   !--------------------------------------
   subroutine hist_final ()

      implicit none

      call deallocate_acc_fluxes ()

#ifdef LATERAL_FLOW
      CALL hist_basin_final ()
#endif

   end subroutine hist_final

   !---------------------------------------
   SUBROUTINE hist_out (idate, deltim, itstamp, ptstamp, &
         dir_hist, site)

      !=======================================================================
      ! Original version: Yongjiu Dai, September 15, 1999, 03/2014
      !=======================================================================

      use MOD_Precision
      use MOD_Namelist
      use MOD_TimeManager
      use MOD_SPMD_Task
      use MOD_Vars_1DAccFluxes
      use MOD_Block
      use MOD_DataType
      use MOD_LandPatch
      use MOD_Mapping_Pset2Grid
      USE MOD_Vars_TimeInvariants, only : patchtype, patchclass
#ifdef URBAN_MODEL
      USE MOD_LandUrban
#endif
#ifdef LULC_IGBP_PFT
      USE MOD_Vars_PFTimeInvariants, only: pftclass
      USE MOD_LandPFT, only : patch_pft_s
#endif
#if(defined CaMa_Flood)
      use MOD_CaMa_Vars !defination of CaMa variables
#endif
      USE MOD_Forcing, only : forcmask
      IMPLICIT NONE

      integer,  INTENT(in) :: idate(3)
      real(r8), INTENT(in) :: deltim
      type(timestamp), intent(in) :: itstamp
      type(timestamp), intent(in) :: ptstamp

      character(LEN=*), intent(in) :: dir_hist
      character(LEN=*), intent(in) :: site

      ! Local variables
      logical :: lwrite
      character(LEN=256) :: file_hist
      integer :: itime_in_file
#if(defined CaMa_Flood)
      character(LEN=256) :: file_hist_cama
      integer :: itime_in_file_cama
#endif
      integer :: month, day
      integer :: days_month(1:12)
      character(len=10) :: cdate
      character(len=256) :: groupby

      type(block_data_real8_2d) :: sumarea
      type(block_data_real8_2d) :: sumarea_urb
      real(r8), allocatable ::  VecOnes(:)
      real(r8), allocatable ::  vecacc (:)
      logical,  allocatable ::  filter (:)

      integer i, u
#ifdef URBAN_MODEL
      real(r8), allocatable ::  VecOnes_urb(:)
      logical,  allocatable ::  filter_urb (:)
#endif

      if (itstamp <= ptstamp) then
         call FLUSH_acc_fluxes ()
         return
      else
         call accumulate_fluxes ()
      end if

      select case (trim(adjustl(DEF_HIST_FREQ)))
      case ('TIMESTEP')
         lwrite = .true.
      case ('HOURLY')
         lwrite = isendofhour (idate, deltim)
      case ('DAILY')
         lwrite = isendofday(idate, deltim)
      case ('MONTHLY')
         lwrite = isendofmonth(idate, deltim)
      case ('YEARLY')
         lwrite = isendofyear(idate, deltim)
      case default
         write(*,*) 'Warning : Please use one of TIMESTEP/HOURLY/DAILY/MONTHLY/YEARLY for history frequency.'
      end select

      if (lwrite) then

         call julian2monthday(idate(1), idate(2), month, day)

         days_month = (/31,28,31,30,31,30,31,31,30,31,30,31/)
         if (isleapyear(idate(1))) days_month(2) = 29

         groupby = DEF_HIST_groupby

         if ( trim(groupby) == 'YEAR' ) then
            write(cdate,'(i4.4)') idate(1)
         elseif ( trim(groupby) == 'MONTH' ) then
            write(cdate,'(i4.4,"-",i2.2)') idate(1), month
         elseif ( trim(groupby) == 'DAY' ) then
            write(cdate,'(i4.4,"-",i2.2,"-",i2.2)') idate(1), month, day
         else
            write(*,*) 'Warning : Please use one of DAY/MONTH/YEAR for history group.'
         end if

#if(defined CaMa_Flood)
         ! add variables to write cama-flood output.
         ! file name of cama-flood output
         file_hist_cama = trim(dir_hist) // '/' // trim(site) //'_hist_cama_'//trim(cdate)//'.nc' 
         ! write CaMa-Flood output
         call hist_write_cama_time (file_hist_cama, 'time', idate, itime_in_file_cama)         
#endif

         file_hist = trim(dir_hist) // '/' // trim(site) //'_hist_'//trim(cdate)//'.nc'

         call hist_write_time (file_hist, 'time', idate, itime_in_file)

         if (p_is_worker) then
            if (numpatch > 0) then
               allocate (filter  (numpatch))
               allocate (VecOnes (numpatch))
               allocate (vecacc  (numpatch))
               VecOnes(:) = 1.0_r8
            end if
#ifdef URBAN_MODEL
            IF (numurban > 0) THEN
               allocate (filter_urb  (numurban))
               allocate (VecOnes_urb (numurban))
               VecOnes_urb(:) = 1.0_r8
            ENDIF
#endif
         end if

         IF (HistForm == 'Gridded') THEN
            if (p_is_io) then
               call allocate_block_data (ghist, sumarea)
#ifdef URBAN_MODEL
               call allocate_block_data (ghist, sumarea_urb)
#endif
            end if
         ENDIF

         ! ---------------------------------------------------
         ! Meteorological forcing
         ! ---------------------------------------------------
         if (p_is_worker) then
            if (numpatch > 0) then
               filter(:) = patchtype < 99
               IF (DEF_forcing%has_missing_value) THEN
                  filter = filter .and. forcmask
               ENDIF
            end if
         end if

         IF (HistForm == 'Gridded') THEN
            call mp2g_hist%map (VecOnes, sumarea, spv = spval, msk = filter)
         ENDIF

         ! wind in eastward direction [m/s]
         call write_history_variable_2d ( DEF_hist_vars%xy_us, &
            a_us, file_hist, 'f_xy_us', itime_in_file, sumarea, filter, &
            'wind in eastward direction', 'm/s')

         ! wind in northward direction [m/s]
         call write_history_variable_2d ( DEF_hist_vars%xy_vs, &
            a_vs, file_hist, 'f_xy_vs', itime_in_file, sumarea, filter, &
            'wind in northward direction','m/s')

         ! temperature at reference height [kelvin]
         call write_history_variable_2d ( DEF_hist_vars%xy_t, &
            a_t, file_hist, 'f_xy_t', itime_in_file, sumarea, filter, &
            'temperature at reference height','kelvin')

         ! specific humidity at reference height [kg/kg]
         call write_history_variable_2d ( DEF_hist_vars%xy_q, &
            a_q, file_hist, 'f_xy_q', itime_in_file, sumarea, filter, &
            'specific humidity at reference height','kg/kg')

         ! convective precipitation [mm/s]
         call write_history_variable_2d ( DEF_hist_vars%xy_prc, &
            a_prc, file_hist, 'f_xy_prc', itime_in_file, sumarea, filter, &
            'convective precipitation','mm/s')

         ! large scale precipitation [mm/s]
         call write_history_variable_2d ( DEF_hist_vars%xy_prl, &
            a_prl, file_hist, 'f_xy_prl', itime_in_file, sumarea, filter, &
            'large scale precipitation','mm/s')

         ! atmospheric pressure at the surface [pa]
         call write_history_variable_2d ( DEF_hist_vars%xy_pbot, &
            a_pbot, file_hist, 'f_xy_pbot', itime_in_file, sumarea, filter, &
            'atmospheric pressure at the surface','pa')

         ! atmospheric infrared (longwave) radiation [W/m2]
         call write_history_variable_2d ( DEF_hist_vars%xy_frl, &
            a_frl, file_hist, 'f_xy_frl', itime_in_file, sumarea, filter, &
            'atmospheric infrared (longwave) radiation','W/m2')

         ! downward solar radiation at surface [W/m2]
         call write_history_variable_2d ( DEF_hist_vars%xy_solarin, &
            a_solarin, file_hist, 'f_xy_solarin', itime_in_file, sumarea, filter, &
            'downward solar radiation at surface','W/m2')

         ! rain [mm/s]
         call write_history_variable_2d ( DEF_hist_vars%xy_rain, &
            a_rain, file_hist, 'f_xy_rain', itime_in_file, sumarea, filter, &
            'rain','mm/s')

         ! snow [mm/s]
         call write_history_variable_2d ( DEF_hist_vars%xy_snow, &
            a_snow, file_hist, 'f_xy_snow', itime_in_file, sumarea, filter, &
            'snow','mm/s')

         if (DEF_USE_CBL_HEIGHT) then
         ! atmospheric boundary layer height [m]
           call write_history_variable_2d ( DEF_hist_vars%xy_hpbl, &
              a_hpbl, file_hist, 'f_xy_hpbl', itime_in_file, sumarea, filter, &
              'boundary layer height','m')
         endif

         ! ------------------------------------------------------------------------------------------
         ! Mapping the fluxes and state variables at patch [numpatch] to grid
         ! ------------------------------------------------------------------------------------------
         if (p_is_worker) then
            if (numpatch > 0) then
               filter(:) = patchtype < 99
               IF (DEF_forcing%has_missing_value) THEN
                  filter = filter .and. forcmask
               ENDIF
            end if
         end if

         IF (HistForm == 'Gridded') THEN
            call mp2g_hist%map (VecOnes, sumarea, spv = spval, msk = filter)
         ENDIF

         ! wind stress: E-W [kg/m/s2]
         call write_history_variable_2d ( DEF_hist_vars%taux, &
            a_taux, file_hist, 'f_taux', itime_in_file, sumarea, filter, &
            'wind stress: E-W','kg/m/s2')

         ! wind stress: N-S [kg/m/s2]
         call write_history_variable_2d ( DEF_hist_vars%tauy, &
            a_tauy, file_hist, 'f_tauy', itime_in_file, sumarea, filter, &
            'wind stress: N-S','kg/m/s2')

         ! sensible heat from canopy height to atmosphere [W/m2]
         call write_history_variable_2d ( DEF_hist_vars%fsena, &
            a_fsena, file_hist, 'f_fsena', itime_in_file, sumarea, filter, &
            'sensible heat from canopy height to atmosphere','W/m2')

         ! latent heat flux from canopy height to atmosphere [W/m2]
         call write_history_variable_2d ( DEF_hist_vars%lfevpa, &
            a_lfevpa, file_hist, 'f_lfevpa', itime_in_file, sumarea, filter, &
            'latent heat flux from canopy height to atmosphere','W/m2')

         ! evapotranspiration from canopy to atmosphere [mm/s]
         call write_history_variable_2d ( DEF_hist_vars%fevpa, &
            a_fevpa, file_hist, 'f_fevpa', itime_in_file, sumarea, filter, &
            'evapotranspiration from canopy height to atmosphere','mm/s')

         ! sensible heat from leaves [W/m2]
         call write_history_variable_2d ( DEF_hist_vars%fsenl, &
            a_fsenl, file_hist, 'f_fsenl', itime_in_file, sumarea, filter, &
            'sensible heat from leaves','W/m2')

         ! evaporation+transpiration from leaves [mm/s]
         call write_history_variable_2d ( DEF_hist_vars%fevpl, &
            a_fevpl, file_hist, 'f_fevpl', itime_in_file, sumarea, filter, &
            'evaporation+transpiration from leaves','mm/s')

         ! transpiration rate [mm/s]
         call write_history_variable_2d ( DEF_hist_vars%etr, &
            a_etr, file_hist, 'f_etr', itime_in_file, sumarea, filter, &
            'transpiration rate','mm/s')

         ! sensible heat flux from ground [W/m2]
         call write_history_variable_2d ( DEF_hist_vars%fseng, &
            a_fseng, file_hist, 'f_fseng', itime_in_file, sumarea, filter, &
            'sensible heat flux from ground','W/m2')

         ! evaporation heat flux from ground [mm/s]
         call write_history_variable_2d ( DEF_hist_vars%fevpg, &
            a_fevpg, file_hist, 'f_fevpg', itime_in_file, sumarea, filter, &
            'evaporation heat flux from ground','mm/s')

         ! ground heat flux [W/m2]
         call write_history_variable_2d ( DEF_hist_vars%fgrnd, &
            a_fgrnd, file_hist, 'f_fgrnd', itime_in_file, sumarea, filter, &
            'ground heat flux','W/m2')

         ! solar absorbed by sunlit canopy [W/m2]
         call write_history_variable_2d ( DEF_hist_vars%sabvsun, &
            a_sabvsun, file_hist, 'f_sabvsun', itime_in_file, sumarea, filter, &
            'solar absorbed by sunlit canopy','W/m2')

         ! solar absorbed by shaded [W/m2]
         call write_history_variable_2d ( DEF_hist_vars%sabvsha, &
            a_sabvsha, file_hist, 'f_sabvsha', itime_in_file, sumarea, filter, &
            'solar absorbed by shaded','W/m2')

         ! solar absorbed by ground  [W/m2]
         call write_history_variable_2d ( DEF_hist_vars%sabg, &
            a_sabg, file_hist, 'f_sabg', itime_in_file, sumarea, filter, &
            'solar absorbed by ground','W/m2')

         ! outgoing long-wave radiation from ground+canopy [W/m2]
         call write_history_variable_2d ( DEF_hist_vars%olrg, &
            a_olrg, file_hist, 'f_olrg', itime_in_file, sumarea, filter, &
            'outgoing long-wave radiation from ground+canopy','W/m2')

         ! net radiation [W/m2]
         call write_history_variable_2d ( DEF_hist_vars%rnet, &
            a_rnet, file_hist, 'f_rnet', itime_in_file, sumarea, filter, &
            'net radiation','W/m2')

         ! the error of water banace [mm/s]
         call write_history_variable_2d ( DEF_hist_vars%xerr, &
            a_xerr, file_hist, 'f_xerr', itime_in_file, sumarea, filter, &
            'the error of water banace','mm/s')

         ! the error of energy balance [W/m2]
         call write_history_variable_2d ( DEF_hist_vars%zerr, &
            a_zerr, file_hist, 'f_zerr', itime_in_file, sumarea, filter, &
            'the error of energy balance','W/m2')

         ! surface runoff [mm/s]
         call write_history_variable_2d ( DEF_hist_vars%rsur, &
            a_rsur, file_hist, 'f_rsur', itime_in_file, sumarea, filter, &
            'surface runoff / surface water change by lateral flow)','mm/s')

         ! subsurface runoff [mm/s]
         call write_history_variable_2d ( DEF_hist_vars%rsub, &
            a_rsub, file_hist, 'f_rsub', itime_in_file, sumarea, filter, &
            'subsurface runoff / groundwater change by lateral flow','mm/s')

         ! total runoff [mm/s]
         call write_history_variable_2d ( DEF_hist_vars%rnof, &
            a_rnof, file_hist, 'f_rnof', itime_in_file, sumarea, filter, &
            'total runoff / total change of surface water and groundwater by lateral flow','mm/s')

         ! interception [mm/s]
         call write_history_variable_2d ( DEF_hist_vars%qintr, &
            a_qintr, file_hist, 'f_qintr', itime_in_file, sumarea, filter, &
            'interception','mm/s')

         ! inflitraton [mm/s]
         call write_history_variable_2d ( DEF_hist_vars%qinfl, &
            a_qinfl, file_hist, 'f_qinfl', itime_in_file, sumarea, filter, &
            'f_qinfl','mm/s')

         ! throughfall [mm/s]
         call write_history_variable_2d ( DEF_hist_vars%qdrip, &
            a_qdrip, file_hist, 'f_qdrip', itime_in_file, sumarea, filter, &
            'total throughfall','mm/s')

         ! total water storage [mm]
         call write_history_variable_2d ( DEF_hist_vars%wat, &
            a_wat, file_hist, 'f_wat', itime_in_file, sumarea, filter, &
            'total water storage','mm')

         ! canopy assimilation rate [mol m-2 s-1]
         call write_history_variable_2d ( DEF_hist_vars%assim, &
            a_assim, file_hist, 'f_assim', itime_in_file, sumarea, filter, &
            'canopy assimilation rate','mol m-2 s-1')

         ! respiration (plant+soil) [mol m-2 s-1]
         call write_history_variable_2d ( DEF_hist_vars%respc, &
            a_respc, file_hist, 'f_respc', itime_in_file, sumarea, filter, &
            'respiration (plant+soil)','mol m-2 s-1')

         ! groundwater recharge rate [mm/s]
         call write_history_variable_2d ( DEF_hist_vars%qcharge, &
            a_qcharge, file_hist, 'f_qcharge', itime_in_file, sumarea, filter, &
            'groundwater recharge rate','mm/s')

         ! ground surface temperature [K]
         call write_history_variable_2d ( DEF_hist_vars%t_grnd, &
            a_t_grnd, file_hist, 'f_t_grnd', itime_in_file, sumarea, filter, &
            'ground surface temperature','K')

         ! leaf temperature [K]
         call write_history_variable_2d ( DEF_hist_vars%tleaf, &
            a_tleaf, file_hist, 'f_tleaf', itime_in_file, sumarea, filter, &
            'leaf temperature','K')

         ! depth of water on foliage [mm]
         call write_history_variable_2d ( DEF_hist_vars%ldew, &
            a_ldew, file_hist, 'f_ldew', itime_in_file, sumarea, filter, &
            'depth of water on foliage','mm')

         ! snow cover, water equivalent [mm]
         call write_history_variable_2d ( DEF_hist_vars%scv, &
            a_scv, file_hist, 'f_scv', itime_in_file, sumarea, filter, &
            'snow cover, water equivalent','mm')

         ! snow depth [meter]
         call write_history_variable_2d ( DEF_hist_vars%snowdp, &
            a_snowdp, file_hist, 'f_snowdp', itime_in_file, sumarea, filter, &
            'snow depth','meter')

         ! fraction of snow cover on ground
         call write_history_variable_2d ( DEF_hist_vars%fsno, &
            a_fsno, file_hist, 'f_fsno', itime_in_file, sumarea, filter, &
            'fraction of snow cover on ground','-')

         ! fraction of veg cover, excluding snow-covered veg [-]
         call write_history_variable_2d ( DEF_hist_vars%sigf, &
            a_sigf, file_hist, 'f_sigf', itime_in_file, sumarea, filter, &
            'fraction of veg cover, excluding snow-covered veg','-')

         ! leaf greenness
         call write_history_variable_2d ( DEF_hist_vars%green, &
            a_green, file_hist, 'f_green', itime_in_file, sumarea, filter, &
            'leaf greenness','-')

         ! leaf area index
         call write_history_variable_2d ( DEF_hist_vars%lai, &
            a_lai, file_hist, 'f_lai', itime_in_file, sumarea, filter, &
            'leaf area index','m2/m2')

         ! leaf area index
         call write_history_variable_2d ( DEF_hist_vars%laisun, &
            a_laisun, file_hist, 'f_laisun', itime_in_file, sumarea, filter, &
            'sunlit leaf area index','m2/m2')

         ! leaf area index
         call write_history_variable_2d ( DEF_hist_vars%laisha, &
            a_laisha, file_hist, 'f_laisha', itime_in_file, sumarea, filter, &
            'shaded leaf area index','m2/m2')

         ! stem area index
         call write_history_variable_2d ( DEF_hist_vars%sai, &
            a_sai, file_hist, 'f_sai', itime_in_file, sumarea, filter, &
            'stem area index','m2/m2')

         ! averaged albedo [visible, direct; direct, diffuse]
         call write_history_variable_4d ( DEF_hist_vars%alb, &
            a_alb, file_hist, 'f_alb', itime_in_file, 'band', 1, 2, 'rtyp', 1, 2, sumarea, filter, &
            'averaged albedo direct','%')

         ! averaged bulk surface emissivity
         call write_history_variable_2d ( DEF_hist_vars%emis, &
            a_emis, file_hist, 'f_emis', itime_in_file, sumarea, filter, &
            'averaged bulk surface emissivity','-')

         ! effective roughness [m]
         call write_history_variable_2d ( DEF_hist_vars%z0m, &
            a_z0m, file_hist, 'f_z0m', itime_in_file, sumarea, filter, &
            'effective roughness','m')

         ! radiative temperature of surface [K]
         call write_history_variable_2d ( DEF_hist_vars%trad, &
            a_trad, file_hist, 'f_trad', itime_in_file, sumarea, filter, &
            'radiative temperature of surface','kelvin')

         ! 2 m height air temperature [kelvin]
         call write_history_variable_2d ( DEF_hist_vars%tref, &
            a_tref, file_hist, 'f_tref', itime_in_file, sumarea, filter, &
            '2 m height air temperature','kelvin')

         ! 2 m height air specific humidity [kg/kg]
         call write_history_variable_2d ( DEF_hist_vars%qref, &
            a_qref, file_hist, 'f_qref', itime_in_file, sumarea, filter, &
            '2 m height air specific humidity','kg/kg')

         ! ------------------------------------------------------------------------------------------
         ! Mapping the urban variables at patch [numurban] to grid
         ! ------------------------------------------------------------------------------------------

#ifdef URBAN_MODEL
         if (p_is_worker) then
            if (numpatch > 0) then
               DO i = 1, numpatch
                  IF (patchtype(i) == 1) THEN
                     u = patch2urban(i)

                     filter_urb(u) = .true.

                     IF (DEF_forcing%has_missing_value) THEN
                        filter_urb(u) = filter_urb(u) .and. forcmask(i)
                     ENDIF
                  ENDIF
               ENDDO
            end if
         end if

         IF (HistForm == 'Gridded') THEN
            call mp2g_hist_urb%map (VecOnes_urb, sumarea_urb, spv = spval, msk = filter_urb)
         ENDIF

         ! sensible heat from building roof [W/m2]
         call write_history_variable_urb_2d ( DEF_hist_vars%fsen_roof, &
            a_senroof, file_hist, 'f_fsenroof', itime_in_file, sumarea_urb, filter_urb, &
            'sensible heat from urban roof [W/m2]','W/m2')

         ! sensible heat from building sunlit wall [W/m2]
         call write_history_variable_urb_2d ( DEF_hist_vars%fsen_wsun, &
            a_senwsun, file_hist, 'f_fsenwsun', itime_in_file, sumarea_urb, filter_urb, &
            'sensible heat from urban sunlit wall [W/m2]','W/m2')

         ! sensible heat from building shaded wall [W/m2]
         call write_history_variable_urb_2d ( DEF_hist_vars%fsen_wsha, &
            a_senwsha, file_hist, 'f_fsenwsha', itime_in_file, sumarea_urb, filter_urb, &
            'sensible heat from urban shaded wall [W/m2]','W/m2')

         ! sensible heat from impervious ground [W/m2]
         call write_history_variable_urb_2d ( DEF_hist_vars%fsen_gimp, &
            a_sengimp, file_hist, 'f_fsengimp', itime_in_file, sumarea_urb, filter_urb, &
            'sensible heat from urban impervious ground [W/m2]','W/m2')

         ! sensible heat from pervious ground [W/m2]
         call write_history_variable_urb_2d ( DEF_hist_vars%fsen_gper, &
            a_sengper, file_hist, 'f_fsengper', itime_in_file, sumarea_urb, filter_urb, &
            'sensible heat from urban pervious ground [W/m2]','W/m2')

         ! sensible heat from urban tree [W/m2]
         call write_history_variable_urb_2d ( DEF_hist_vars%fsen_urbl, &
            a_senurbl, file_hist, 'f_fsenurbl', itime_in_file, sumarea_urb, filter_urb, &
            'sensible heat from urban tree [W/m2]','W/m2')

         ! latent heat flux from building roof [W/m2]
         call write_history_variable_urb_2d ( DEF_hist_vars%lfevp_roof, &
            a_lfevproof, file_hist, 'f_lfevproof', itime_in_file, sumarea_urb, filter_urb, &
            'latent heat from urban roof [W/m2]','W/m2')

         ! latent heat flux from impervious ground [W/m2]
         call write_history_variable_urb_2d ( DEF_hist_vars%lfevp_gimp, &
            a_lfevpgimp, file_hist, 'f_lfevpgimp', itime_in_file, sumarea_urb, filter_urb, &
            'latent heat from urban impervious ground [W/m2]','W/m2')

         ! latent heat flux from pervious ground [W/m2]
         call write_history_variable_urb_2d ( DEF_hist_vars%lfevp_gper, &
            a_lfevpgper, file_hist, 'f_lfevpgper', itime_in_file, sumarea_urb, filter_urb, &
            'latent heat from urban pervious ground [W/m2]','W/m2')

         ! latent heat flux from urban tree [W/m2]
         call write_history_variable_urb_2d ( DEF_hist_vars%lfevp_urbl, &
            a_lfevpurbl, file_hist, 'f_lfevpurbl', itime_in_file, sumarea_urb, filter_urb, &
            'latent heat from urban tree [W/m2]','W/m2')

         ! sensible flux from heat or cool AC [W/m2]
         call write_history_variable_urb_2d ( DEF_hist_vars%fhac, &
            a_fhac, file_hist, 'f_fhac', itime_in_file, sumarea_urb, filter_urb, &
            'sensible flux from heat or cool AC [W/m2]','W/m2')

         ! waste heat flux from heat or cool AC [W/m2]
         call write_history_variable_urb_2d ( DEF_hist_vars%fwst, &
            a_fwst, file_hist, 'f_fwst', itime_in_file, sumarea_urb, filter_urb, &
            'waste heat flux from heat or cool AC [W/m2]','W/m2')

         ! flux from inner and outter air exchange [W/m2]
         call write_history_variable_urb_2d ( DEF_hist_vars%fach, &
            a_fach, file_hist, 'f_fach', itime_in_file, sumarea_urb, filter_urb, &
            'flux from inner and outter air exchange [W/m2]','W/m2')

         ! flux from total heating/cooling [W/m2]
         call write_history_variable_urb_2d ( DEF_hist_vars%fhah, &
            a_fhah, file_hist, 'f_fhah', itime_in_file, sumarea_urb, filter_urb, &
            'flux from heating/cooling [W/m2]','W/m2')

         ! flux from metabolism [W/m2]
         call write_history_variable_urb_2d ( DEF_hist_vars%meta, &
            a_meta, file_hist, 'f_fmeta', itime_in_file, sumarea_urb, filter_urb, &
            'flux from human metabolism [W/m2]','W/m2')

         ! flux from vehicle [W/m2]
         call write_history_variable_urb_2d ( DEF_hist_vars%vehc, &
            a_vehc, file_hist, 'f_fvehc', itime_in_file, sumarea_urb, filter_urb, &
            'flux from traffic [W/m2]','W/m2')

         ! temperature of inner building [K]
         call write_history_variable_urb_2d ( DEF_hist_vars%t_room, &
            a_t_room, file_hist, 'f_t_room', itime_in_file, sumarea_urb, filter_urb, &
            'temperature of inner building [K]','kelvin')

         ! temperature of outer building [K]
         call write_history_variable_urb_2d ( DEF_hist_vars%tafu, &
            a_tafu, file_hist, 'f_tafu', itime_in_file, sumarea_urb, filter_urb, &
            'temperature of outer building [K]','kelvin')

         ! temperature of building roof [K]
         call write_history_variable_urb_2d ( DEF_hist_vars%t_roof, &
            a_troof, file_hist, 'f_t_roof', itime_in_file, sumarea_urb, filter_urb, &
            'temperature of urban roof [K]','kelvin')

         ! temperature of building wall [K]
         call write_history_variable_urb_2d ( DEF_hist_vars%t_wall, &
            a_twall, file_hist, 'f_t_wall', itime_in_file, sumarea_urb, filter_urb, &
            'temperature of urban wall [K]','kelvin')
#endif

         ! ------------------------------------------------------------------------------------------
         ! Mapping the fluxes and state variables at patch [numpatch] to grid
         ! ------------------------------------------------------------------------------------------
         if (p_is_worker) then
            if (numpatch > 0) then
               filter(:) = patchtype < 99
               IF (DEF_forcing%has_missing_value) THEN
                  filter = filter .and. forcmask
               ENDIF
            end if
         end if

         IF (HistForm == 'Gridded') THEN
            call mp2g_hist%map (VecOnes, sumarea, spv = spval, msk = filter)
         ENDIF

         ! 1: assimsun enf temperate
         call write_history_variable_2d ( DEF_hist_vars%assimsun, &
             a_assimsun, file_hist, 'f_assimsun', itime_in_file, sumarea, filter, &
             'Photosynthetic assimilation rate of sunlit leaf for needleleaf evergreen temperate tree','mol m-2 s-1')

         ! 1: assimsha enf temperate
         call write_history_variable_2d ( DEF_hist_vars%assimsha, &
             a_assimsha, file_hist, 'f_assimsha', itime_in_file, sumarea, filter, &
             'Photosynthetic assimilation rate of shaded leaf for needleleaf evergreen temperate tree','mol m-2 s-1')

         ! 1: etrsun enf temperate
         call write_history_variable_2d ( DEF_hist_vars%etrsun, &
             a_etrsun, file_hist, 'f_etrsun', itime_in_file, sumarea, filter, &
             'Transpiration rate of sunlit leaf for needleleaf evergreen temperate tree','mm s-1')

         ! 1: etrsha enf temperate
         call write_history_variable_2d ( DEF_hist_vars%etrsha, &
             a_etrsha, file_hist, 'f_etrsha', itime_in_file, sumarea, filter, &
             'Transpiration rate of shaded leaf for needleleaf evergreen temperate tree','mm s-1')

         ! rstfacsun
         call write_history_variable_2d ( DEF_hist_vars%rstfacsun, &
             a_rstfacsun, file_hist, 'f_rstfacsun', itime_in_file, sumarea, filter, &
             'Ecosystem level Water stress factor on sunlit canopy','unitless')

         ! rstfacsha
         call write_history_variable_2d ( DEF_hist_vars%rstfacsha, &
             a_rstfacsha, file_hist, 'f_rstfacsha', itime_in_file, sumarea, filter, &
             'Ecosystem level Water stress factor on shaded canopy','unitless')

         ! gssun
         call write_history_variable_2d ( DEF_hist_vars%gssun, &
             a_gssun, file_hist, 'f_gssun', itime_in_file, sumarea, filter, &
             'Ecosystem level canopy conductance on sunlit canopy','mol m-2 s-1')

         ! gssha
         call write_history_variable_2d ( DEF_hist_vars%gssha, &
             a_gssha, file_hist, 'f_gssha', itime_in_file, sumarea, filter, &
             'Ecosystem level canopy conductance on shaded canopy','mol m-2 s-1')

#ifdef BGC
         ! leaf carbon display pool
         call write_history_variable_2d ( DEF_hist_vars%leafc, &
             a_leafc, file_hist, 'f_leafc', itime_in_file, sumarea, filter, &
             'leaf carbon display pool','gC/m2')

         ! leaf carbon storage pool
         call write_history_variable_2d ( DEF_hist_vars%leafc_storage, &
             a_leafc_storage, file_hist, 'f_leafc_storage', itime_in_file, sumarea, filter, &
             'leaf carbon storage pool','gC/m2')

         ! leaf carbon transfer pool
         call write_history_variable_2d ( DEF_hist_vars%leafc_xfer, &
             a_leafc_xfer, file_hist, 'f_leafc_xfer', itime_in_file, sumarea, filter, &
             'leaf carbon transfer pool','gC/m2')

         ! fine root carbon display pool
         call write_history_variable_2d ( DEF_hist_vars%frootc, &
             a_frootc, file_hist, 'f_frootc', itime_in_file, sumarea, filter, &
             'fine root carbon display pool','gC/m2')

         ! fine root carbon storage pool
         call write_history_variable_2d ( DEF_hist_vars%frootc_storage, &
             a_frootc_storage, file_hist, 'f_frootc_storage', itime_in_file, sumarea, filter, &
             'fine root carbon storage pool','gC/m2')

         ! fine root carbon transfer pool
         call write_history_variable_2d ( DEF_hist_vars%frootc_xfer, &
             a_frootc_xfer, file_hist, 'f_frootc_xfer', itime_in_file, sumarea, filter, &
             'fine root carbon transfer pool','gC/m2')

         ! live stem carbon display pool
         call write_history_variable_2d ( DEF_hist_vars%livestemc, &
             a_livestemc, file_hist, 'f_livestemc', itime_in_file, sumarea, filter, &
             'live stem carbon display pool','gC/m2')

         ! live stem carbon storage pool
         call write_history_variable_2d ( DEF_hist_vars%livestemc_storage, &
             a_livestemc_storage, file_hist, 'f_livestemc_storage', itime_in_file, sumarea, filter, &
             'live stem carbon storage pool','gC/m2')

         ! live stem carbon transfer pool
         call write_history_variable_2d ( DEF_hist_vars%livestemc_xfer, &
             a_livestemc_xfer, file_hist, 'f_livestemc_xfer', itime_in_file, sumarea, filter, &
             'live stem carbon transfer pool','gC/m2')

         ! dead stem carbon display pool
         call write_history_variable_2d ( DEF_hist_vars%deadstemc, &
             a_deadstemc, file_hist, 'f_deadstemc', itime_in_file, sumarea, filter, &
             'dead stem carbon display pool','gC/m2')

         ! dead stem carbon storage pool
         call write_history_variable_2d ( DEF_hist_vars%deadstemc_storage, &
             a_deadstemc_storage, file_hist, 'f_deadstemc_storage', itime_in_file, sumarea, filter, &
             'dead stem carbon storage pool','gC/m2')

         ! dead stem carbon transfer pool
         call write_history_variable_2d ( DEF_hist_vars%deadstemc_xfer, &
             a_deadstemc_xfer, file_hist, 'f_deadstemc_xfer', itime_in_file, sumarea, filter, &
             'dead stem carbon transfer pool','gC/m2')

         ! live coarse root carbon display pool
         call write_history_variable_2d ( DEF_hist_vars%livecrootc, &
             a_livecrootc, file_hist, 'f_livecrootc', itime_in_file, sumarea, filter, &
             'live coarse root carbon display pool','gC/m2')

         ! live coarse root carbon storage pool
         call write_history_variable_2d ( DEF_hist_vars%livecrootc_storage, &
             a_livecrootc_storage, file_hist, 'f_livecrootc_storage', itime_in_file, sumarea, filter, &
             'live coarse root carbon storage pool','gC/m2')

         ! live coarse root carbon transfer pool
         call write_history_variable_2d ( DEF_hist_vars%livecrootc_xfer, &
             a_livecrootc_xfer, file_hist, 'f_livecrootc_xfer', itime_in_file, sumarea, filter, &
             'live coarse root carbon transfer pool','gC/m2')

         ! dead coarse root carbon display pool
         call write_history_variable_2d ( DEF_hist_vars%deadcrootc, &
             a_deadcrootc, file_hist, 'f_deadcrootc', itime_in_file, sumarea, filter, &
             'dead coarse root carbon display pool','gC/m2')

         ! dead coarse root carbon storage pool
         call write_history_variable_2d ( DEF_hist_vars%deadcrootc_storage, &
             a_deadcrootc_storage, file_hist, 'f_deadcrootc_storage', itime_in_file, sumarea, filter, &
             'dead coarse root carbon storage pool','gC/m2')

         ! dead coarse root carbon transfer pool
         call write_history_variable_2d ( DEF_hist_vars%deadcrootc_xfer, &
             a_deadcrootc_xfer, file_hist, 'f_deadcrootc_xfer', itime_in_file, sumarea, filter, &
             'dead coarse root carbon transfer pool','gC/m2')

#ifdef CROP
         ! grain carbon display pool
         call write_history_variable_2d ( DEF_hist_vars%grainc, &
             a_grainc, file_hist, 'f_grainc', itime_in_file, sumarea, filter, &
             'grain carbon display pool','gC/m2')

         ! grain carbon storage pool
         call write_history_variable_2d ( DEF_hist_vars%grainc_storage, &
             a_grainc_storage, file_hist, 'f_grainc_storage', itime_in_file, sumarea, filter, &
             'grain carbon storage pool','gC/m2')

         ! grain carbon transfer pool
         call write_history_variable_2d ( DEF_hist_vars%grainc_xfer, &
             a_grainc_xfer, file_hist, 'f_grainc_xfer', itime_in_file, sumarea, filter, &
             'grain carbon transfer pool','gC/m2')
#endif

         ! leaf nitrogen display pool
         call write_history_variable_2d ( DEF_hist_vars%leafn, &
             a_leafn, file_hist, 'f_leafn', itime_in_file, sumarea, filter, &
             'leaf nitrogen display pool','gN/m2')

         ! leaf nitrogen storage pool
         call write_history_variable_2d ( DEF_hist_vars%leafn_storage, &
             a_leafn_storage, file_hist, 'f_leafn_storage', itime_in_file, sumarea, filter, &
             'leaf nitrogen storage pool','gN/m2')

         ! leaf nitrogen transfer pool
         call write_history_variable_2d ( DEF_hist_vars%leafn_xfer, &
             a_leafn_xfer, file_hist, 'f_leafn_xfer', itime_in_file, sumarea, filter, &
             'leaf nitrogen transfer pool','gN/m2')

         ! fine root nitrogen display pool
         call write_history_variable_2d ( DEF_hist_vars%frootn, &
             a_frootn, file_hist, 'f_frootn', itime_in_file, sumarea, filter, &
             'fine root nitrogen display pool','gN/m2')

         ! fine root nitrogen storage pool
         call write_history_variable_2d ( DEF_hist_vars%frootn_storage, &
             a_frootn_storage, file_hist, 'f_frootn_storage', itime_in_file, sumarea, filter, &
             'fine root nitrogen storage pool','gN/m2')

         ! fine root nitrogen transfer pool
         call write_history_variable_2d ( DEF_hist_vars%frootn_xfer, &
             a_frootn_xfer, file_hist, 'f_frootn_xfer', itime_in_file, sumarea, filter, &
             'fine root nitrogen transfer pool','gN/m2')

         ! live stem nitrogen display pool
         call write_history_variable_2d ( DEF_hist_vars%livestemn, &
             a_livestemn, file_hist, 'f_livestemn', itime_in_file, sumarea, filter, &
             'live stem nitrogen display pool','gN/m2')

         ! live stem nitrogen storage pool
         call write_history_variable_2d ( DEF_hist_vars%livestemn_storage, &
             a_livestemn_storage, file_hist, 'f_livestemn_storage', itime_in_file, sumarea, filter, &
             'live stem nitrogen storage pool','gN/m2')

         ! live stem nitrogen transfer pool
         call write_history_variable_2d ( DEF_hist_vars%livestemn_xfer, &
             a_livestemn_xfer, file_hist, 'f_livestemn_xfer', itime_in_file, sumarea, filter, &
             'live stem nitrogen transfer pool','gN/m2')

         ! dead stem nitrogen display pool
         call write_history_variable_2d ( DEF_hist_vars%deadstemn, &
             a_deadstemn, file_hist, 'f_deadstemn', itime_in_file, sumarea, filter, &
             'dead stem nitrogen display pool','gN/m2')

         ! dead stem nitrogen storage pool
         call write_history_variable_2d ( DEF_hist_vars%deadstemn_storage, &
             a_deadstemn_storage, file_hist, 'f_deadstemn_storage', itime_in_file, sumarea, filter, &
             'dead stem nitrogen storage pool','gN/m2')

         ! dead stem nitrogen transfer pool
         call write_history_variable_2d ( DEF_hist_vars%deadstemn_xfer, &
             a_deadstemn_xfer, file_hist, 'f_deadstemn_xfer', itime_in_file, sumarea, filter, &
             'dead stem nitrogen transfer pool','gN/m2')

         ! live coarse root nitrogen display pool
         call write_history_variable_2d ( DEF_hist_vars%livecrootn, &
             a_livecrootn, file_hist, 'f_livecrootn', itime_in_file, sumarea, filter, &
             'live coarse root nitrogen display pool','gN/m2')

         ! live coarse root nitrogen storage pool
         call write_history_variable_2d ( DEF_hist_vars%livecrootn_storage, &
             a_livecrootn_storage, file_hist, 'f_livecrootn_storage', itime_in_file, sumarea, filter, &
             'live coarse root nitrogen storage pool','gN/m2')

         ! live coarse root nitrogen transfer pool
         call write_history_variable_2d ( DEF_hist_vars%livecrootn_xfer, &
             a_livecrootn_xfer, file_hist, 'f_livecrootn_xfer', itime_in_file, sumarea, filter, &
             'live coarse root nitrogen transfer pool','gN/m2')

         ! dead coarse root nitrogen display pool
         call write_history_variable_2d ( DEF_hist_vars%deadcrootn, &
             a_deadcrootn, file_hist, 'f_deadcrootn', itime_in_file, sumarea, filter, &
             'dead coarse root nitrogen display pool','gN/m2')

         ! dead coarse root nitrogen storage pool
         call write_history_variable_2d ( DEF_hist_vars%deadcrootn_storage, &
             a_deadcrootn_storage, file_hist, 'f_deadcrootn_storage', itime_in_file, sumarea, filter, &
             'dead coarse root nitrogen storage pool','gN/m2')

         ! dead coarse root nitrogen transfer pool
         call write_history_variable_2d ( DEF_hist_vars%deadcrootn_xfer, &
             a_deadcrootn_xfer, file_hist, 'f_deadcrootn_xfer', itime_in_file, sumarea, filter, &
             'dead coarse root nitrogen transfer pool','gN/m2')

#ifdef CROP
         ! grain nitrogen display pool
         call write_history_variable_2d ( DEF_hist_vars%grainn, &
             a_grainn, file_hist, 'f_grainn', itime_in_file, sumarea, filter, &
             'grain nitrogen display pool','gN/m2')

         ! grain nitrogen storage pool
         call write_history_variable_2d ( DEF_hist_vars%grainn_storage, &
             a_grainn_storage, file_hist, 'f_grainn_storage', itime_in_file, sumarea, filter, &
             'grain nitrogen storage pool','gN/m2')

         ! grain nitrogen transfer pool
         call write_history_variable_2d ( DEF_hist_vars%grainn_xfer, &
             a_grainn_xfer, file_hist, 'f_grainn_xfer', itime_in_file, sumarea, filter, &
             'grain nitrogen transfer pool','gN/m2')
#endif

         ! retranslocation nitrogen pool
         call write_history_variable_2d ( DEF_hist_vars%retrasn, &
             a_retransn, file_hist, 'f_retrasn', itime_in_file, sumarea, filter, &
             'retranslocation nitrogen pool','gN/m2')

         ! gross primary productivity
         call write_history_variable_2d ( DEF_hist_vars%gpp, &
             a_gpp, file_hist, 'f_gpp', itime_in_file, sumarea, filter, &
             'gross primary productivity','gC/m2/s')

         ! gross primary productivity
         call write_history_variable_2d ( DEF_hist_vars%downreg, &
             a_downreg, file_hist, 'f_downreg', itime_in_file, sumarea, filter, &
             'gpp downregulation due to N limitation','unitless')

         call write_history_variable_2d ( DEF_hist_vars%fpg, &
             a_fpg, file_hist, 'f_fpg', itime_in_file, sumarea, filter, &
             'fraction of gpp potential','unitless')

         call write_history_variable_2d ( DEF_hist_vars%fpi, &
             a_fpi, file_hist, 'f_fpi', itime_in_file, sumarea, filter, &
             'fraction of immobalization','unitless')

         ! autotrophic respiration
         call write_history_variable_2d ( DEF_hist_vars%ar , &
             a_ar, file_hist, 'f_ar', itime_in_file, sumarea, filter, &
             'autotrophic respiration','gC/m2/s')

         ! CWD production
         call write_history_variable_2d ( DEF_hist_vars%cwdprod , &
             a_cwdprod, file_hist, 'f_cwdprod', itime_in_file, sumarea, filter, &
             'CWD production','gC/m2/s')

         ! CWD decomposition
         call write_history_variable_2d ( DEF_hist_vars%cwddecomp , &
             a_cwddecomp, file_hist, 'f_cwddecomp', itime_in_file, sumarea, filter, &
             'CWD decomposition','gC/m2/s')

         ! heterotrophic respiration
         call write_history_variable_2d ( DEF_hist_vars%hr , &
             a_hr, file_hist, 'f_hr', itime_in_file, sumarea, filter, &
             'heterotrophic respiration','gC/m2/s')

#ifdef CROP
         ! crop phase
         call write_history_variable_2d ( DEF_hist_vars%cphase, &
             a_cphase, file_hist, 'f_cphase', itime_in_file, sumarea, filter, &
             'crop phase','unitless')

        ! heat unit index
        if (p_is_worker) then
            if (numpatch > 0) then
               vecacc (:) = a_hui (:)
            end if
         end if

        call write_history_variable_2d ( DEF_hist_vars%hui, &
             vecacc, file_hist, 'f_hui', itime_in_file, sumarea, filter, &
             'heat unit index','unitless')

         ! gdd needed to harvest
        call write_history_variable_2d ( DEF_hist_vars%gddmaturity, &
             a_gddmaturity, file_hist, 'f_gddmaturity', itime_in_file, sumarea, filter, &
             'gdd needed to harvest','ddays')

        ! gdd past planting date for crop
        call write_history_variable_2d ( DEF_hist_vars%gddplant, &
             a_gddplant, file_hist, 'f_gddplant', itime_in_file, sumarea, filter, &
             'gdd past planting date for crop','ddays')

        ! vernalization response
        call write_history_variable_2d ( DEF_hist_vars%vf, &
             a_vf, file_hist, 'f_vf', itime_in_file, sumarea, filter, &
             'vernalization response', 'unitless')

         ! 1-yr crop production carbon
         call write_history_variable_2d ( DEF_hist_vars%cropprod1c, &
             a_cropprod1c, file_hist, 'f_cropprod1c', itime_in_file, sumarea, filter, &
             '1-yr crop production carbon','gC/m2')

         ! loss rate of 1-yr crop production carbon
         call write_history_variable_2d ( DEF_hist_vars%cropprod1c_loss, &
             a_cropprod1c_loss, file_hist, 'f_cropprod1c_loss', itime_in_file, sumarea, filter, &
             'loss rate of 1-yr crop production carbon','gC/m2/s')

         ! crop seed deficit
         call write_history_variable_2d ( DEF_hist_vars%cropseedc_deficit, &
             a_cropseedc_deficit, file_hist, 'f_cropseedc_deficit', itime_in_file, sumarea, filter, &
             'crop seed deficit','gC/m2/s')

         if (p_is_worker) then
            if (numpatch > 0) then
               vecacc (:) = a_grainc_to_cropprodc (:)
            end if
         end if
         ! grain to crop production carbon
         call write_history_variable_2d ( DEF_hist_vars%grainc_to_cropprodc, &
             vecacc, file_hist, 'f_grainc_to_cropprodc', itime_in_file, sumarea, filter, &
             'grain to crop production carbon','gC/m2/s')

         ! grain to crop seed carbon
         call write_history_variable_2d ( DEF_hist_vars%grainc_to_seed, &
             a_grainc_to_seed, file_hist, 'f_grainc_to_seed', itime_in_file, sumarea, filter, &
             'grain to crop seed carbon','gC/m2/s')

<<<<<<< HEAD
         if(DEF_USE_IRRIGATION)then
            ! irrigation rate mm/s in 4h is averaged to the given time resolution mm/s
            call flux_map_and_write_2d ( DEF_hist_vars%irrig_rate, &
               a_irrig_rate, f_irrig_rate, file_hist, 'f_irrig_rate', itime_in_file, sumarea, filter, &
               'irrigation rate mm/s in 4h is averaged to the given time resolution mm/s','mm/s')
            !  still need irrigation amounts
            call flux_map_and_write_2d ( DEF_hist_vars%deficit_irrig, &
               a_deficit_irrig, f_deficit_irrig, file_hist, 'f_deficit_irrig', itime_in_file, sumarea, filter, &
               'still need irrigation amounts','kg/m2')
            !  total irrigation amounts at growing season
            call flux_map_and_write_2d ( DEF_hist_vars%sum_irrig, &
               a_sum_irrig, f_sum_irrig, file_hist, 'f_sum_irrig', itime_in_file, sumarea, filter, &
               'total irrigation amounts at growing season','kg/m2')
            ! total irrigation times at growing season
            call flux_map_and_write_2d ( DEF_hist_vars%sum_irrig_count, &
               a_sum_irrig_count, f_sum_irrig_count, file_hist, 'f_sum_irrig_count', itime_in_file, sumarea, filter, &
               'total irrigation times at growing season','-')
         end if
=======
         ! grain to crop seed carbon
         call write_history_variable_2d ( DEF_hist_vars%fert_to_sminn, &
             a_fert_to_sminn, file_hist, 'f_fert_to_sminn', itime_in_file, sumarea, filter, &
             'fertilization','gN/m2/s')

>>>>>>> b75348b0
#endif

         ! grain to crop seed carbon
         call write_history_variable_2d ( DEF_hist_vars%ndep_to_sminn, &
             a_ndep_to_sminn, file_hist, 'f_ndep_to_sminn', itime_in_file, sumarea, filter, &
             'nitrogen deposition','gN/m2/s')

         IF(DEF_USE_OZONESTRESS)THEN
         ! ozone concentration
            call write_history_variable_2d ( DEF_hist_vars%xy_ozone, &
               a_ozone, file_hist, 'f_xy_ozone', itime_in_file, sumarea, filter, &
               'Ozone concentration','mol/mol')
         ENDIF

         ! litter 1 carbon density in soil layers
         call write_history_variable_3d ( DEF_hist_vars%litr1c_vr, &
            a_litr1c_vr, file_hist, 'f_litr1c_vr', itime_in_file, 'soil', 1, nl_soil, &
            sumarea, filter,'litter 1 carbon density in soil layers','gC/m3')

         ! litter 2 carbon density in soil layers
         call write_history_variable_3d ( DEF_hist_vars%litr2c_vr, &
            a_litr2c_vr, file_hist, 'f_litr2c_vr', itime_in_file, 'soil', 1, nl_soil, &
            sumarea, filter,'litter 2 carbon density in soil layers','gC/m3')

         ! litter 3 carbon density in soil layers
         call write_history_variable_3d ( DEF_hist_vars%litr3c_vr, &
            a_litr3c_vr, file_hist, 'f_litr3c_vr', itime_in_file, 'soil', 1, nl_soil, &
            sumarea, filter,'litter 3 carbon density in soil layers','gC/m3')

         ! soil 1 carbon density in soil layers
         call write_history_variable_3d ( DEF_hist_vars%soil1c_vr, &
            a_soil1c_vr, file_hist, 'f_soil1c_vr', itime_in_file, 'soil', 1, nl_soil, &
            sumarea, filter,'soil 1 carbon density in soil layers','gC/m3')

         ! soil 2 carbon density in soil layers
         call write_history_variable_3d ( DEF_hist_vars%soil2c_vr, &
            a_soil2c_vr, file_hist, 'f_soil2c_vr', itime_in_file, 'soil', 1, nl_soil, &
            sumarea, filter,'soil 2 carbon density in soil layers','gC/m3')

         ! soil 3 carbon density in soil layers
         call write_history_variable_3d ( DEF_hist_vars%soil3c_vr, &
            a_soil3c_vr, file_hist, 'f_soil3c_vr', itime_in_file, 'soil', 1, nl_soil, &
            sumarea, filter,'soil 3 carbon density in soil layers','gC/m3')

         ! coarse woody debris carbon density in soil layers
         call write_history_variable_3d ( DEF_hist_vars%cwdc_vr, &
            a_cwdc_vr, file_hist, 'f_cwdc_vr', itime_in_file, 'soil', 1, nl_soil, &
            sumarea, filter,'coarse woody debris carbon density in soil layers','gC/m3')

         ! litter 1 nitrogen density in soil layers
         call write_history_variable_3d ( DEF_hist_vars%litr1n_vr, &
            a_litr1n_vr, file_hist, 'f_litr1n_vr', itime_in_file, 'soil', 1, nl_soil, &
            sumarea, filter,'litter 1 nitrogen density in soil layers','gN/m3')

         ! litter 2 nitrogen density in soil layers
         call write_history_variable_3d ( DEF_hist_vars%litr2n_vr, &
            a_litr2n_vr, file_hist, 'f_litr2n_vr', itime_in_file, 'soil', 1, nl_soil, &
            sumarea, filter,'litter 2 nitrogen density in soil layers','gN/m3')

         ! litter 3 nitrogen density in soil layers
         call write_history_variable_3d ( DEF_hist_vars%litr3n_vr, &
            a_litr3n_vr, file_hist, 'f_litr3n_vr', itime_in_file, 'soil', 1, nl_soil, &
            sumarea, filter,'litter 3 nitrogen density in soil layers','gN/m3')

         ! soil 1 nitrogen density in soil layers
         call write_history_variable_3d ( DEF_hist_vars%soil1n_vr, &
            a_soil1n_vr, file_hist, 'f_soil1n_vr', itime_in_file, 'soil', 1, nl_soil, &
            sumarea, filter,'soil 1 nitrogen density in soil layers','gN/m3')

         ! soil 2 nitrogen density in soil layers
         call write_history_variable_3d ( DEF_hist_vars%soil2n_vr, &
            a_soil2n_vr, file_hist, 'f_soil2n_vr', itime_in_file, 'soil', 1, nl_soil, &
            sumarea, filter,'soil 2 nitrogen density in soil layers','gN/m3')

         ! soil 3 nitrogen density in soil layers
         call write_history_variable_3d ( DEF_hist_vars%soil3n_vr, &
            a_soil3n_vr, file_hist, 'f_soil3n_vr', itime_in_file, 'soil', 1, nl_soil, &
            sumarea, filter,'soil 3 nitrogen density in soil layers','gN/m3')

         ! coarse woody debris nitrogen density in soil layers
         call write_history_variable_3d ( DEF_hist_vars%cwdn_vr, &
            a_cwdn_vr, file_hist, 'f_cwdn_vr', itime_in_file, 'soil', 1, nl_soil, &
            sumarea, filter,'coarse woody debris nitrogen density in soil layers','gN/m3')

         ! mineral nitrogen density in soil layers
         call write_history_variable_3d ( DEF_hist_vars%sminn_vr, &
            a_sminn_vr, file_hist, 'f_sminn_vr', itime_in_file, 'soil', 1, nl_soil, &
            sumarea, filter,'mineral nitrogen density in soil layers','gN/m3')

         ! bulk density in soil layers
         call write_history_variable_3d ( DEF_hist_vars%BD_all, &
            a_BD_all, file_hist, 'f_BD_all', itime_in_file, 'soil', 1, nl_soil, &
            sumarea, filter,'bulk density in soil layers','kg/m3')

         ! field capacity in soil layers
         call write_history_variable_3d ( DEF_hist_vars%wfc, &
            a_wfc, file_hist, 'f_wfc', itime_in_file, 'soil', 1, nl_soil, &
            sumarea, filter,'field capacity in soil layers','m3/m3')

         ! organic matter density in soil layers
         call write_history_variable_3d ( DEF_hist_vars%OM_density, &
            a_OM_density, file_hist, 'f_OM_density', itime_in_file, 'soil', 1, nl_soil, &
            sumarea, filter,'organic matter density in soil layers','kg/m3')

         if (DEF_USE_NITRIF) then
            ! O2 soil Concentration for non-inundated area
            call write_history_variable_3d ( DEF_hist_vars%CONC_O2_UNSAT, &
               a_conc_o2_unsat, file_hist, 'f_CONC_O2_UNSAT', itime_in_file, 'soil', 1, nl_soil, &
               sumarea, filter,'O2 soil Concentration for non-inundated area','mol/m3')

            ! O2 consumption from HR and AR for non-inundated area
            call write_history_variable_3d ( DEF_hist_vars%O2_DECOMP_DEPTH_UNSAT, &
               a_o2_decomp_depth_unsat, file_hist, 'f_O2_DECOMP_DEPTH_UNSAT', itime_in_file, 'soil', 1, nl_soil, &
               sumarea, filter,'O2 consumption from HR and AR for non-inundated area','mol/m3/s')
         end if

         if (DEF_USE_FIRE) then
            call write_history_variable_2d ( DEF_hist_vars%abm, &
                 vecacc, file_hist, 'f_abm', itime_in_file, sumarea, filter, &
                 'peak crop fire month','unitless')

            call write_history_variable_2d ( DEF_hist_vars%gdp, &
                 vecacc, file_hist, 'f_gdp', itime_in_file, sumarea, filter, &
                 'gdp','unitless')

            call write_history_variable_2d ( DEF_hist_vars%peatf, &
                 vecacc, file_hist, 'f_peatf', itime_in_file, sumarea, filter, &
                 'peatf','unitless')

            call write_history_variable_2d ( DEF_hist_vars%hdm, &
                 vecacc, file_hist, 'f_hdm', itime_in_file, sumarea, filter, &
                 'hdm','unitless')

            call write_history_variable_2d ( DEF_hist_vars%lnfm, &
                 vecacc, file_hist, 'f_lnfm', itime_in_file, sumarea, filter, &
                 'lnfm','unitless')
         end if


         if (p_is_worker) then
            if (numpatch > 0) then
               do i=1,numpatch
                  if(patchclass(i) .ne. 12 .and. patchtype(i) .eq. 0)then
                     filter(i) = .true.
                  else
                     filter(i) = .false.
                  end if
               end do
            end if
         end if

         IF (HistForm == 'Gridded') then
            call mp2g_hist%map (VecOnes, sumarea, spv = spval, msk = filter)
         ENDIF

         ! 1: gpp enf temperate
         call write_history_variable_2d ( DEF_hist_vars%gpp_enftemp, &
             a_gpp_enftemp, file_hist, 'f_gpp_enftemp', itime_in_file, sumarea, filter, &
             'gross primary productivity for needleleaf evergreen temperate tree','gC/m2/s')

         ! 1: leaf carbon display pool enf temperate
         call write_history_variable_2d ( DEF_hist_vars%leafc_enftemp, &
             a_leafc_enftemp, file_hist, 'f_leafc_enftemp', itime_in_file, sumarea, filter, &
             'leaf carbon display pool for needleleaf evergreen temperate tree','gC/m2')

         ! 2: gpp enf boreal
         call write_history_variable_2d ( DEF_hist_vars%gpp_enfboreal, &
             a_gpp_enfboreal, file_hist, 'f_gpp_enfboreal', itime_in_file, sumarea, filter, &
             'gross primary productivity for needleleaf evergreen boreal tree','gC/m2/s')

         ! 2: leaf carbon display pool enf boreal
         call write_history_variable_2d ( DEF_hist_vars%leafc_enfboreal, &
             a_leafc_enfboreal, file_hist, 'f_leafc_enfboreal', itime_in_file, sumarea, filter, &
             'leaf carbon display pool for needleleaf evergreen boreal tree','gC/m2')

         ! 3: gpp dnf boreal
         call write_history_variable_2d ( DEF_hist_vars%gpp_dnfboreal, &
             a_gpp_dnfboreal, file_hist, 'f_gpp_dnfboreal', itime_in_file, sumarea, filter, &
             'gross primary productivity for needleleaf deciduous boreal tree','gC/m2/s')

         ! 3: leaf carbon display pool dnf boreal
         call write_history_variable_2d ( DEF_hist_vars%leafc_dnfboreal, &
             a_leafc_dnfboreal, file_hist, 'f_leafc_dnfboreal', itime_in_file, sumarea, filter, &
             'leaf carbon display pool for needleleaf deciduous boreal tree','gC/m2')

         ! 4: gpp ebf trop
         call write_history_variable_2d ( DEF_hist_vars%gpp_ebftrop, &
             a_gpp_ebftrop, file_hist, 'f_gpp_ebftrop', itime_in_file, sumarea, filter, &
             'gross primary productivity for broadleaf evergreen tropical tree','gC/m2/s')

         ! 4: leaf carbon display pool ebf trop
         call write_history_variable_2d ( DEF_hist_vars%leafc_ebftrop, &
             a_leafc_ebftrop, file_hist, 'f_leafc_ebftrop', itime_in_file, sumarea, filter, &
             'leaf carbon display pool for broadleaf evergreen tropical tree','gC/m2')

         ! 5: gpp ebf temp
         call write_history_variable_2d ( DEF_hist_vars%gpp_ebftemp, &
             a_gpp_ebftemp, file_hist, 'f_gpp_ebftemp', itime_in_file, sumarea, filter, &
             'gross primary productivity for broadleaf evergreen temperate tree','gC/m2/s')

         ! 5: leaf carbon display pool ebf temp
         call write_history_variable_2d ( DEF_hist_vars%leafc_ebftemp, &
             a_leafc_ebftemp, file_hist, 'f_leafc_ebftemp', itime_in_file, sumarea, filter, &
             'leaf carbon display pool for broadleaf evergreen temperate tree','gC/m2')

         ! 6: gpp dbf trop
         call write_history_variable_2d ( DEF_hist_vars%gpp_dbftrop, &
             a_gpp_dbftrop, file_hist, 'f_gpp_dbftrop', itime_in_file, sumarea, filter, &
             'gross primary productivity for broadleaf deciduous tropical tree','gC/m2/s')

         ! 6: leaf carbon display pool dbf trop
         call write_history_variable_2d ( DEF_hist_vars%leafc_dbftrop, &
             a_leafc_dbftrop, file_hist, 'f_leafc_dbftrop', itime_in_file, sumarea, filter, &
             'leaf carbon display pool for broadleaf deciduous tropical tree','gC/m2')

         ! 7: gpp dbf temp
         call write_history_variable_2d ( DEF_hist_vars%gpp_dbftemp, &
             a_gpp_dbftemp, file_hist, 'f_gpp_dbftemp', itime_in_file, sumarea, filter, &
             'gross primary productivity for broadleaf deciduous temperate tree','gC/m2/s')

         ! 7: leaf carbon display pool dbf temp
         call write_history_variable_2d ( DEF_hist_vars%leafc_dbftemp, &
             a_leafc_dbftemp, file_hist, 'f_leafc_dbftemp', itime_in_file, sumarea, filter, &
             'leaf carbon display pool for broadleaf deciduous temperate tree','gC/m2')

         ! 8: gpp dbf boreal
         call write_history_variable_2d ( DEF_hist_vars%gpp_dbfboreal, &
             a_gpp_dbfboreal, file_hist, 'f_gpp_dbfboreal', itime_in_file, sumarea, filter, &
             'gross primary productivity for broadleaf deciduous boreal tree','gC/m2/s')

         ! 8: leaf carbon display pool dbf boreal
         call write_history_variable_2d ( DEF_hist_vars%leafc_dbfboreal, &
             a_leafc_dbfboreal, file_hist, 'f_leafc_dbfboreal', itime_in_file, sumarea, filter, &
             'leaf carbon display pool for broadleaf deciduous boreal tree','gC/m2')

         ! 9: gpp ebs temp
         call write_history_variable_2d ( DEF_hist_vars%gpp_ebstemp, &
             a_gpp_ebstemp, file_hist, 'f_gpp_ebstemp', itime_in_file, sumarea, filter, &
             'gross primary productivity for broadleaf evergreen temperate shrub','gC/m2/s')

         ! 9: leaf carbon display pool ebs temp
         call write_history_variable_2d ( DEF_hist_vars%leafc_ebstemp, &
             a_leafc_ebstemp, file_hist, 'f_leafc_ebstemp', itime_in_file, sumarea, filter, &
             'leaf carbon display pool for broadleaf evergreen temperate shrub','gC/m2')

         ! 10: gpp dbs temp
         call write_history_variable_2d ( DEF_hist_vars%gpp_dbstemp, &
             a_gpp_dbstemp, file_hist, 'f_gpp_dbstemp', itime_in_file, sumarea, filter, &
             'gross primary productivity for broadleaf deciduous temperate shrub','gC/m2/s')

         ! 10: leaf carbon display pool dbs temp
         call write_history_variable_2d ( DEF_hist_vars%leafc_dbstemp, &
             a_leafc_dbstemp, file_hist, 'f_leafc_dbstemp', itime_in_file, sumarea, filter, &
             'leaf carbon display pool for broadleaf deciduous temperate shrub','gC/m2')

         ! 11: gpp dbs boreal
         call write_history_variable_2d ( DEF_hist_vars%gpp_dbsboreal, &
             a_gpp_dbsboreal, file_hist, 'f_gpp_dbsboreal', itime_in_file, sumarea, filter, &
             'gross primary productivity for broadleaf deciduous boreal shrub','gC/m2/s')

         ! 11: leaf carbon display pool dbs boreal
         call write_history_variable_2d ( DEF_hist_vars%leafc_dbsboreal, &
             a_leafc_dbsboreal, file_hist, 'f_leafc_dbsboreal', itime_in_file, sumarea, filter, &
             'leaf carbon display pool for broadleaf deciduous boreal shrub','gC/m2')

         ! 12: gpp arctic c3 grass
         call write_history_variable_2d ( DEF_hist_vars%gpp_c3arcgrass, &
             a_gpp_c3arcgrass, file_hist, 'f_gpp_c3arcgrass', itime_in_file, sumarea, filter, &
             'gross primary productivity for c3 arctic grass','gC/m2/s')

         ! 12: leaf carbon display pool c3 grass
         call write_history_variable_2d ( DEF_hist_vars%leafc_c3grass, &
             a_leafc_c3grass, file_hist, 'f_leafc_c3grass', itime_in_file, sumarea, filter, &
             'leaf carbon display pool for c3 grass','gC/m2')

         ! 13: gpp c3 grass
         call write_history_variable_2d ( DEF_hist_vars%gpp_c3grass, &
             a_gpp_c3grass, file_hist, 'f_gpp_c3grass', itime_in_file, sumarea, filter, &
             'gross primary productivity for c3 grass','gC/m2/s')

         ! 13: leaf carbon display pool arctic c3 grass
         call write_history_variable_2d ( DEF_hist_vars%leafc_c3grass, &
             a_leafc_c3grass, file_hist, 'f_leafc_c3grass', itime_in_file, sumarea, filter, &
             'leaf carbon display pool for c3 arctic grass','gC/m2')

         ! 14: gpp c4 grass
         call write_history_variable_2d ( DEF_hist_vars%gpp_c4grass, &
             a_gpp_c4grass, file_hist, 'f_gpp_c4grass', itime_in_file, sumarea, filter, &
             'gross primary productivity for c4 grass','gC/m2/s')

         ! 14: leaf carbon display pool arctic c4 grass
         call write_history_variable_2d ( DEF_hist_vars%leafc_c4grass, &
             a_leafc_c4grass, file_hist, 'f_leafc_c4grass', itime_in_file, sumarea, filter, &
             'leaf carbon display pool for c4 arctic grass','gC/m2')

#ifdef CROP
!*****************************************
         if (p_is_worker) then
            if (numpatch > 0) then
               do i=1,numpatch
                  if(patchclass(i) == 12)then
                      if(pftclass(patch_pft_s(i)) .eq. 19 .or. pftclass(patch_pft_s(i)) .eq. 20)then
                        filter(i) = .true.
                     else
                        filter(i) = .false.
                     end if
                  else
                     filter(i) = .false.
                  end if
               end do
            end if
         end if

         IF (HistForm == 'Gridded') THEN
            call mp2g_hist%map (VecOnes, sumarea, spv = spval, msk = filter)
         ENDIF

         if (p_is_worker) then
            if (numpatch > 0) then
               vecacc (:) = a_hui (:)
            end if
         end if
         call write_history_variable_2d ( DEF_hist_vars%huiswheat, &
             vecacc, file_hist, 'f_huiswheat', itime_in_file, sumarea, filter, &
             'heat unit index  (rainfed spring wheat)','unitless')

!************************************************************
         if (p_is_worker) then
            if (numpatch > 0) then
               do i=1,numpatch
                  if(patchclass(i) == 12)then
                     if(pftclass(patch_pft_s(i)) .eq. 17 .or. pftclass(patch_pft_s(i)) .eq. 18 &
                   .or. pftclass(patch_pft_s(i)) .eq. 75 .or. pftclass(patch_pft_s(i)) .eq. 76)then
                        filter(i) = .true.
                     else
                        filter(i) = .false.
                     end if
                  else
                     filter(i) = .false.
                  end if
               end do
            end if
         end if

         IF (HistForm == 'Gridded') THEN
            call mp2g_hist%map (VecOnes, sumarea, spv = spval, msk = filter)
         ENDIF

         call write_history_variable_2d ( DEF_hist_vars%pdcorn, &
            a_pdcorn, file_hist, 'f_pdcorn', &
            itime_in_file, sumarea, filter, 'planting date of corn', 'day')

         if (p_is_worker) then
            if (numpatch > 0) then
               do i=1,numpatch
                  if(patchclass(i) == 12)then
                     if(pftclass(patch_pft_s(i)) .eq. 19 .or. pftclass(patch_pft_s(i)) .eq. 20)then
                        filter(i) = .true.
                     else
                        filter(i) = .false.
                     end if
                  else
                     filter(i) = .false.
                  end if
               end do
            end if
         end if

         IF (HistForm == 'Gridded') THEN
            call mp2g_hist%map (VecOnes, sumarea, spv = spval, msk = filter)
         ENDIF

         call write_history_variable_2d ( DEF_hist_vars%pdswheat, &
            a_pdswheat, file_hist, 'f_pdswheat', &
            itime_in_file, sumarea, filter,'planting date of spring wheat','day')

         if (p_is_worker) then
            if (numpatch > 0) then
               do i=1,numpatch
                  if(patchclass(i) == 12)then
                     if(pftclass(patch_pft_s(i)) .eq. 21 .or. pftclass(patch_pft_s(i)) .eq. 22)then
                        filter(i) = .true.
                     else
                        filter(i) = .false.
                     end if
                  else
                     filter(i) = .false.
                  end if
               end do
            end if
         end if

         IF (HistForm == 'Gridded') THEN
            call mp2g_hist%map (VecOnes, sumarea, spv = spval, msk = filter)
         ENDIF

         call write_history_variable_2d ( DEF_hist_vars%pdwwheat, &
            a_pdwwheat, file_hist, 'f_pdwwheat', &
            itime_in_file, sumarea, filter,'planting date of winter wheat','day')

         if (p_is_worker) then
            if (numpatch > 0) then
               do i=1,numpatch
                  if(patchclass(i) == 12)then
                     if(pftclass(patch_pft_s(i)) .eq. 23 .or. pftclass(patch_pft_s(i)) .eq. 24 &
                   .or. pftclass(patch_pft_s(i)) .eq. 77 .or. pftclass(patch_pft_s(i)) .eq. 78)then
                        filter(i) = .true.
                     else
                        filter(i) = .false.
                     end if
                  else
                     filter(i) = .false.
                  end if
               end do
            end if
         end if

         IF (HistForm == 'Gridded') THEN
            call mp2g_hist%map (VecOnes, sumarea, spv = spval, msk = filter)
         ENDIF

         call write_history_variable_2d ( DEF_hist_vars%pdsoybean, &
            a_pdsoybean, file_hist, 'f_pdsoybean', &
            itime_in_file, sumarea, filter,'planting date of soybean','day')

         if (p_is_worker) then
            if (numpatch > 0) then
               do i=1,numpatch
                  if(patchclass(i) == 12)then
                     if(pftclass(patch_pft_s(i)) .eq. 41 .or. pftclass(patch_pft_s(i)) .eq. 42)then
                        filter(i) = .true.
                     else
                        filter(i) = .false.
                     end if
                  else
                     filter(i) = .false.
                  end if
               end do
            end if
         end if

         IF (HistForm == 'Gridded') THEN
            call mp2g_hist%map (VecOnes, sumarea, spv = spval, msk = filter)
         ENDIF

         call write_history_variable_2d ( DEF_hist_vars%pdcotton, &
            a_pdcotton, file_hist, 'f_pdcotton', &
            itime_in_file, sumarea, filter,'planting date of cotton','day')

         if (p_is_worker) then
            if (numpatch > 0) then
               do i=1,numpatch
                  if(patchclass(i) == 12)then
                     if(pftclass(patch_pft_s(i)) .eq. 61 .or. pftclass(patch_pft_s(i)) .eq. 62)then
                        filter(i) = .true.
                     else
                        filter(i) = .false.
                     end if
                  else
                     filter(i) = .false.
                  end if
               end do
            end if
         end if

         IF (HistForm == 'Gridded') THEN
            call mp2g_hist%map (VecOnes, sumarea, spv = spval, msk = filter)
         ENDIF

         call write_history_variable_2d ( DEF_hist_vars%pdrice1, &
            a_pdrice1, file_hist, 'f_pdrice1', &
            itime_in_file, sumarea, filter,'planting date of rice1','day')

         if (p_is_worker) then
            if (numpatch > 0) then
               do i=1,numpatch
                  if(patchclass(i) == 12)then
                     if(pftclass(patch_pft_s(i)) .eq. 67 .or. pftclass(patch_pft_s(i)) .eq. 68)then
                        filter(i) = .true.
                     else
                        filter(i) = .false.
                     end if
                  else
                     filter(i) = .false.
                  end if
               end do
            end if
         end if

         IF (HistForm == 'Gridded') THEN
            call mp2g_hist%map (VecOnes, sumarea, spv = spval, msk = filter)
         ENDIF

         call write_history_variable_2d ( DEF_hist_vars%pdrice2, &
            a_pdrice2, file_hist, 'f_pdrice2', &
            itime_in_file, sumarea, filter,'planting date of rice2','day')

         if (p_is_worker) then
            if (numpatch > 0) then
               do i=1,numpatch
                  if(patchclass(i) == 12)then
                     if(pftclass(patch_pft_s(i)) .eq. 67 .or. pftclass(patch_pft_s(i)) .eq. 68)then
                        filter(i) = .true.
                     else
                        filter(i) = .false.
                     end if
                  else
                     filter(i) = .false.
                  end if
               end do
            end if
         end if

         IF (HistForm == 'Gridded') THEN
            call mp2g_hist%map (VecOnes, sumarea, spv = spval, msk = filter)
         ENDIF

         call write_history_variable_2d ( DEF_hist_vars%pdsugarcane, &
            a_pdsugarcane, file_hist, 'f_pdsugarcane', &
            itime_in_file, sumarea, filter,'planting date of sugarcane','day')

         if (p_is_worker) then
            if (numpatch > 0) then
               do i=1,numpatch
                  if(patchclass(i) == 12)then
                     if(pftclass(patch_pft_s(i)) .eq. 17 .or. pftclass(patch_pft_s(i)) .eq. 18 &
                   .or. pftclass(patch_pft_s(i)) .eq. 75 .or. pftclass(patch_pft_s(i)) .eq. 76)then
                        filter(i) = .true.
                     else
                        filter(i) = .false.
                     end if
                  else
                     filter(i) = .false.
                  end if
               end do
            end if
         end if

         IF (HistForm == 'Gridded') THEN
            call mp2g_hist%map (VecOnes, sumarea, spv = spval, msk = filter)
         ENDIF

         call write_history_variable_2d ( DEF_hist_vars%fertnitro_corn, &
            a_fertnitro_corn, file_hist, 'f_fertnitro_corn', &
            itime_in_file, sumarea, filter,'nitrogen fertilizer for corn','gN/m2/yr')

         if (p_is_worker) then
            if (numpatch > 0) then
               do i=1,numpatch
                  if(patchclass(i) == 12)then
                     if(pftclass(patch_pft_s(i)) .eq. 19 .or. pftclass(patch_pft_s(i)) .eq. 20)then
                        filter(i) = .true.
                     else
                        filter(i) = .false.
                     end if
                  else
                     filter(i) = .false.
                  end if
               end do
            end if
         end if

         IF (HistForm == 'Gridded') THEN
            call mp2g_hist%map (VecOnes, sumarea, spv = spval, msk = filter)
         ENDIF

         call write_history_variable_2d ( DEF_hist_vars%fertnitro_swheat, &
            a_fertnitro_swheat, file_hist, 'f_fertnitro_swheat', &
            itime_in_file, sumarea, filter,'nitrogen fertilizer for spring wheat','gN/m2/yr')

         if (p_is_worker) then
            if (numpatch > 0) then
               do i=1,numpatch
                  if(patchclass(i) == 12)then
                     if(pftclass(patch_pft_s(i)) .eq. 21 .or. pftclass(patch_pft_s(i)) .eq. 22)then
                        filter(i) = .true.
                     else
                        filter(i) = .false.
                     end if
                  else
                     filter(i) = .false.
                  end if
               end do
            end if
         end if

         IF (HistForm == 'Gridded') THEN
            call mp2g_hist%map (VecOnes, sumarea, spv = spval, msk = filter)
         ENDIF

         call write_history_variable_2d ( DEF_hist_vars%fertnitro_wwheat, &
            a_fertnitro_wwheat, file_hist, 'f_fertnitro_wwheat', &
            itime_in_file, sumarea, filter,'nitrogen fertilizer for winter wheat','gN/m2/yr')

         if (p_is_worker) then
            if (numpatch > 0) then
               do i=1,numpatch
                  if(patchclass(i) == 12)then
                     if(pftclass(patch_pft_s(i)) .eq. 23 .or. pftclass(patch_pft_s(i)) .eq. 24 &
                   .or. pftclass(patch_pft_s(i)) .eq. 77 .or. pftclass(patch_pft_s(i)) .eq. 78)then
                        filter(i) = .true.
                     else
                        filter(i) = .false.
                     end if
                  else
                     filter(i) = .false.
                  end if
               end do
            end if
         end if

         IF (HistForm == 'Gridded') THEN
            call mp2g_hist%map (VecOnes, sumarea, spv = spval, msk = filter)
         ENDIF

         call write_history_variable_2d ( DEF_hist_vars%fertnitro_soybean, &
            a_fertnitro_soybean, file_hist, 'f_fertnitro_soybean', &
            itime_in_file, sumarea, filter,'nitrogen fertilizer for soybean','gN/m2/yr')

         if (p_is_worker) then
            if (numpatch > 0) then
               do i=1,numpatch
                  if(patchclass(i) == 12)then
                     if(pftclass(patch_pft_s(i)) .eq. 41 .or. pftclass(patch_pft_s(i)) .eq. 42)then
                        filter(i) = .true.
                     else
                        filter(i) = .false.
                     end if
                  else
                     filter(i) = .false.
                  end if
               end do
            end if
         end if

         IF (HistForm == 'Gridded') THEN
            call mp2g_hist%map (VecOnes, sumarea, spv = spval, msk = filter)
         ENDIF

         call write_history_variable_2d ( DEF_hist_vars%fertnitro_cotton, &
            a_fertnitro_cotton, file_hist, 'f_fertnitro_cotton', &
            itime_in_file, sumarea, filter,'nitrogen fertilizer for cotton','gN/m2/yr')

         if (p_is_worker) then
            if (numpatch > 0) then
               do i=1,numpatch
                  if(patchclass(i) == 12)then
                     if(pftclass(patch_pft_s(i)) .eq. 61 .or. pftclass(patch_pft_s(i)) .eq. 62)then
                        filter(i) = .true.
                     else
                        filter(i) = .false.
                     end if
                  else
                     filter(i) = .false.
                  end if
               end do
            end if
         end if

         IF (HistForm == 'Gridded') THEN
            call mp2g_hist%map (VecOnes, sumarea, spv = spval, msk = filter)
         ENDIF

         call write_history_variable_2d ( DEF_hist_vars%fertnitro_rice1, &
            a_fertnitro_rice1, file_hist, 'f_fertnitro_rice1', &
            itime_in_file, sumarea, filter,'nitrogen fertilizer for rice1','gN/m2/yr')

         if (p_is_worker) then
            if (numpatch > 0) then
               do i=1,numpatch
                  if(patchclass(i) == 12)then
                     if(pftclass(patch_pft_s(i)) .eq. 61 .or. pftclass(patch_pft_s(i)) .eq. 62)then
                        filter(i) = .true.
                     else
                        filter(i) = .false.
                     end if
                  else
                     filter(i) = .false.
                  end if
               end do
            end if
         end if

         IF (HistForm == 'Gridded') THEN
            call mp2g_hist%map (VecOnes, sumarea, spv = spval, msk = filter)
         ENDIF

         call write_history_variable_2d ( DEF_hist_vars%fertnitro_rice2, &
            a_fertnitro_rice2, file_hist, 'f_fertnitro_rice2', &
            itime_in_file, sumarea, filter,'nitrogen fertilizer for rice2','gN/m2/yr')

         if (p_is_worker) then
            if (numpatch > 0) then
               do i=1,numpatch
                  if(patchclass(i) == 12)then
                     if(pftclass(patch_pft_s(i)) .eq. 67 .or. pftclass(patch_pft_s(i)) .eq. 68)then
                        filter(i) = .true.
                     else
                        filter(i) = .false.
                     end if
                  else
                     filter(i) = .false.
                  end if
               end do
            end if
         end if

         IF (HistForm == 'Gridded') THEN
            call mp2g_hist%map (VecOnes, sumarea, spv = spval, msk = filter)
         ENDIF

         call write_history_variable_2d ( DEF_hist_vars%fertnitro_sugarcane, &
            a_fertnitro_sugarcane, file_hist, 'f_fertnitro_sugarcane', &
            itime_in_file, sumarea, filter,'nitrogen fertilizer for sugarcane','gN/m2/yr')

         if (p_is_worker) then
            if (numpatch > 0) then
               do i=1,numpatch
                  if(patchclass(i) == 12)then
                     if(pftclass(patch_pft_s(i)) .eq. 17)then
                        filter(i) = .true.
                     else
                        filter(i) = .false.
                     end if
                  else
                     filter(i) = .false.
                  end if
               end do
            end if
         end if

         IF (HistForm == 'Gridded') THEN
            call mp2g_hist%map (VecOnes, sumarea, spv = spval, msk = filter)
         ENDIF

         ! grain to corn production carbon
         if (p_is_worker) then
            if (numpatch > 0) then
               vecacc (:) = a_plantdate (:)
            end if
         end if
         call write_history_variable_2d ( DEF_hist_vars%plantdate_rainfed_temp_corn, &
             vecacc, file_hist, 'f_plantdate_rainfed_temp_corn', itime_in_file, sumarea, filter, &
             'Crop production (rainfed temperate corn)','gC/m2/s')

         if (p_is_worker) then
            if (numpatch > 0) then
               do i=1,numpatch
                  if(patchclass(i) == 12)then
                     if(pftclass(patch_pft_s(i)) .eq. 18)then
                        filter(i) = .true.
                     else
                        filter(i) = .false.
                     end if
                  else
                     filter(i) = .false.
                  end if
               end do
            end if
         end if

         IF (HistForm == 'Gridded') THEN
            call mp2g_hist%map (VecOnes, sumarea, spv = spval, msk = filter)
         ENDIF

         ! grain to corn production carbon
         if (p_is_worker) then
            if (numpatch > 0) then
               vecacc (:) = a_plantdate (:)
            end if
         end if
         call write_history_variable_2d ( DEF_hist_vars%plantdate_irrigated_temp_corn, &
             vecacc, file_hist, 'f_plantdate_irrigated_temp_corn', itime_in_file, sumarea, filter, &
             'Crop production (irrigated temperate corn)','gC/m2/s')

         if (p_is_worker) then
            if (numpatch > 0) then
               do i=1,numpatch
                  if(patchclass(i) == 12)then
                     if(pftclass(patch_pft_s(i)) .eq. 19)then
                        filter(i) = .true.
                     else
                        filter(i) = .false.
                     end if
                  else
                     filter(i) = .false.
                  end if
               end do
            end if
         end if


         IF (HistForm == 'Gridded') THEN
            call mp2g_hist%map (VecOnes, sumarea, spv = spval, msk = filter)
         ENDIF

         ! grain to spring wheat production carbon
         if (p_is_worker) then
            if (numpatch > 0) then
               vecacc (:) = a_plantdate (:)
            end if
         end if
         call write_history_variable_2d ( DEF_hist_vars%plantdate_rainfed_spwheat, &
             vecacc, file_hist, 'f_plantdate_rainfed_spwheat', itime_in_file, sumarea, filter, &
             'Crop production (rainfed spring wheat)','gC/m2/s')

         if (p_is_worker) then
            if (numpatch > 0) then
               do i=1,numpatch
                  if(patchclass(i) == 12)then
                     if(pftclass(patch_pft_s(i)) .eq. 20)then
                        filter(i) = .true.
                     else
                        filter(i) = .false.
                     end if
                  else
                     filter(i) = .false.
                  end if
               end do
            end if
         end if


         IF (HistForm == 'Gridded') THEN
            call mp2g_hist%map (VecOnes, sumarea, spv = spval, msk = filter)
         ENDIF

         ! grain to spring wheat production carbon
         if (p_is_worker) then
            if (numpatch > 0) then
               vecacc (:) = a_plantdate (:)
            end if
         end if
         call write_history_variable_2d ( DEF_hist_vars%plantdate_irrigated_spwheat, &
             vecacc, file_hist, 'f_plantdate_irrigated_spwheat', itime_in_file, sumarea, filter, &
             'Crop production (irrigated spring wheat)','gC/m2/s')

         if (p_is_worker) then
            if (numpatch > 0) then
               do i=1,numpatch
                  if(patchclass(i) == 12)then
                     if(pftclass(patch_pft_s(i)) .eq. 21)then
                        filter(i) = .true.
                     else
                        filter(i) = .false.
                     end if
                  else
                     filter(i) = .false.
                  end if
               end do
            end if
         end if

         IF (HistForm == 'Gridded') THEN
            call mp2g_hist%map (VecOnes, sumarea, spv = spval, msk = filter)
         ENDIF

         ! grain to winter wheat production carbon
         if (p_is_worker) then
            if (numpatch > 0) then
               vecacc (:) = a_plantdate (:)
            end if
         end if
         call write_history_variable_2d ( DEF_hist_vars%plantdate_rainfed_wtwheat, &
             vecacc, file_hist, 'f_plantdate_rainfed_wtwheat', itime_in_file, sumarea, filter, &
             'Crop production (rainfed winter wheat)','gC/m2/s')

         if (p_is_worker) then
            if (numpatch > 0) then
               do i=1,numpatch
                  if(patchclass(i) == 12)then
                     if(pftclass(patch_pft_s(i)) .eq. 22)then
                        filter(i) = .true.
                     else
                        filter(i) = .false.
                     end if
                  else
                     filter(i) = .false.
                  end if
               end do
            end if
         end if

         IF (HistForm == 'Gridded') THEN
            call mp2g_hist%map (VecOnes, sumarea, spv = spval, msk = filter)
         ENDIF

         ! grain to winter wheat production carbon
         if (p_is_worker) then
            if (numpatch > 0) then
               vecacc (:) = a_plantdate (:)
            end if
         end if
         call write_history_variable_2d ( DEF_hist_vars%plantdate_irrigated_wtwheat, &
             vecacc, file_hist, 'f_plantdate_irrigated_wtwheat', itime_in_file, sumarea, filter, &
             'Crop production (irrigated winter wheat)','gC/m2/s')

         if (p_is_worker) then
            if (numpatch > 0) then
               do i=1,numpatch
                  if(patchclass(i) == 12)then
                     if(pftclass(patch_pft_s(i)) .eq. 23)then
                        filter(i) = .true.
                     else
                        filter(i) = .false.
                     end if
                  else
                     filter(i) = .false.
                  end if
               end do
            end if
         end if
         
         IF (HistForm == 'Gridded') THEN
            call mp2g_hist%map (VecOnes, sumarea, spv = spval, msk = filter)
         ENDIF

         ! grain to soybean production carbon
         if (p_is_worker) then
            if (numpatch > 0) then
               vecacc (:) = a_plantdate (:)
            end if
         end if
         call write_history_variable_2d ( DEF_hist_vars%plantdate_rainfed_temp_soybean, &
             vecacc, file_hist, 'f_plantdate_rainfed_temp_soybean', itime_in_file, sumarea, filter, &
             'Crop production (rainfed temperate soybean)','gC/m2/s')

         if (p_is_worker) then
            if (numpatch > 0) then
               do i=1,numpatch
                  if(patchclass(i) == 12)then
                     if(pftclass(patch_pft_s(i)) .eq. 24)then
                        filter(i) = .true.
                     else
                        filter(i) = .false.
                     end if
                  else
                     filter(i) = .false.
                  end if
               end do
            end if
         end if
         
         IF (HistForm == 'Gridded') THEN
            call mp2g_hist%map (VecOnes, sumarea, spv = spval, msk = filter)
         ENDIF

         ! grain to soybean production carbon
         if (p_is_worker) then
            if (numpatch > 0) then
               vecacc (:) = a_plantdate (:)
            end if
         end if
         call write_history_variable_2d ( DEF_hist_vars%plantdate_irrigated_temp_soybean, &
             vecacc, file_hist, 'f_plantdate_irrigated_temp_soybean', itime_in_file, sumarea, filter, &
             'Crop production (irrigated temperate soybean)','gC/m2/s')

         if (p_is_worker) then
            if (numpatch > 0) then
               do i=1,numpatch
                  if(patchclass(i) == 12)then
                     if(pftclass(patch_pft_s(i)) .eq. 41)then
                        filter(i) = .true.
                     else
                        filter(i) = .false.
                     end if
                  else
                     filter(i) = .false.
                  end if
               end do
            end if
         end if

         IF (HistForm == 'Gridded') THEN
            call mp2g_hist%map (VecOnes, sumarea, spv = spval, msk = filter)
         ENDIF

         ! grain to cotton production carbon
         if (p_is_worker) then
            if (numpatch > 0) then
               vecacc (:) = a_plantdate (:)
            end if
         end if
         call write_history_variable_2d ( DEF_hist_vars%plantdate_rainfed_cotton, &
             vecacc, file_hist, 'f_plantdate_rainfed_cotton', itime_in_file, sumarea, filter, &
             'Crop production (rainfed cotton)','gC/m2/s')

         if (p_is_worker) then
            if (numpatch > 0) then
               do i=1,numpatch
                  if(patchclass(i) == 12)then
                     if(pftclass(patch_pft_s(i)) .eq. 42)then
                        filter(i) = .true.
                     else
                        filter(i) = .false.
                     end if
                  else
                     filter(i) = .false.
                  end if
               end do
            end if
         end if

         IF (HistForm == 'Gridded') THEN
            call mp2g_hist%map (VecOnes, sumarea, spv = spval, msk = filter)
         ENDIF

         ! grain to cotton production carbon
         if (p_is_worker) then
            if (numpatch > 0) then
               vecacc (:) = a_plantdate (:)
            end if
         end if
         call write_history_variable_2d ( DEF_hist_vars%plantdate_irrigated_cotton, &
             vecacc, file_hist, 'f_plantdate_irrigated_cotton', itime_in_file, sumarea, filter, &
             'Crop production (irrigated cotton)','gC/m2/s')

         if (p_is_worker) then
            if (numpatch > 0) then
               do i=1,numpatch
                  if(patchclass(i) == 12)then
                     if(pftclass(patch_pft_s(i)) .eq. 61)then
                        filter(i) = .true.
                     else
                        filter(i) = .false.
                     end if
                  else
                     filter(i) = .false.
                  end if
               end do
            end if
         end if

         IF (HistForm == 'Gridded') THEN
            call mp2g_hist%map (VecOnes, sumarea, spv = spval, msk = filter)
         ENDIF

         ! grain to rice production carbon
         if (p_is_worker) then
            if (numpatch > 0) then
               vecacc (:) = a_plantdate (:)
            end if
         end if
         call write_history_variable_2d ( DEF_hist_vars%plantdate_rainfed_rice, &
             vecacc, file_hist, 'f_plantdate_rainfed_rice', itime_in_file, sumarea, filter, &
             'Crop production (rainfed rice)','gC/m2/s')

         if (p_is_worker) then
            if (numpatch > 0) then
               do i=1,numpatch
                  if(patchclass(i) == 12)then
                     if(pftclass(patch_pft_s(i)) .eq. 62)then
                        filter(i) = .true.
                     else
                        filter(i) = .false.
                     end if
                  else
                     filter(i) = .false.
                  end if
               end do
            end if
         end if

         IF (HistForm == 'Gridded') THEN
            call mp2g_hist%map (VecOnes, sumarea, spv = spval, msk = filter)
         ENDIF

         ! grain to rice production carbon
         if (p_is_worker) then
            if (numpatch > 0) then
               vecacc (:) = a_plantdate (:)
            end if
         end if
         call write_history_variable_2d ( DEF_hist_vars%plantdate_irrigated_rice, &
             vecacc, file_hist, 'f_plantdate_irrigated_rice', itime_in_file, sumarea, filter, &
             'Crop production (irrigated rice)','gC/m2/s')

         if (p_is_worker) then
            if (numpatch > 0) then
               do i=1,numpatch
                  if(patchclass(i) == 12)then
                     if(pftclass(patch_pft_s(i)) .eq. 67)then
                        filter(i) = .true.
                     else
                        filter(i) = .false.
                     end if
                  else
                     filter(i) = .false.
                  end if
               end do
            end if
         end if

         IF (HistForm == 'Gridded') THEN
            call mp2g_hist%map (VecOnes, sumarea, spv = spval, msk = filter)
         ENDIF

         ! grain to sugarcane production carbon
         if (p_is_worker) then
            if (numpatch > 0) then
               vecacc (:) = a_plantdate (:)
            end if
         end if
         call write_history_variable_2d ( DEF_hist_vars%plantdate_rainfed_sugarcane, &
             vecacc, file_hist, 'f_plantdate_rainfed_sugarcane', itime_in_file, sumarea, filter, &
             'Crop production (rainfed sugarcane)','gC/m2/s')

         if (p_is_worker) then
            if (numpatch > 0) then
               do i=1,numpatch
                  if(patchclass(i) == 12)then
                     if(pftclass(patch_pft_s(i)) .eq. 68)then
                        filter(i) = .true.
                     else
                        filter(i) = .false.
                     end if
                  else
                     filter(i) = .false.
                  end if
               end do
            end if
         end if

         IF (HistForm == 'Gridded') THEN
            call mp2g_hist%map (VecOnes, sumarea, spv = spval, msk = filter)
         ENDIF

         ! grain to sugarcane production carbon
         if (p_is_worker) then
            if (numpatch > 0) then
               vecacc (:) = a_plantdate (:)
            end if
         end if
         call write_history_variable_2d ( DEF_hist_vars%plantdate_irrigated_sugarcane, &
             vecacc, file_hist, 'f_plantdate_irrigated_sugarcane', itime_in_file, sumarea, filter, &
             'Crop production (irrigated sugarcane)','gC/m2/s')

         if (p_is_worker) then
            if (numpatch > 0) then
               do i=1,numpatch
                  if(patchclass(i) == 12)then
                     if(pftclass(patch_pft_s(i)) .eq. 75)then
                        filter(i) = .true.
                     else
                        filter(i) = .false.
                     end if
                  else
                     filter(i) = .false.
                  end if
               end do
            end if
         end if

         IF (HistForm == 'Gridded') THEN
            call mp2g_hist%map (VecOnes, sumarea, spv = spval, msk = filter)
         ENDIF

         ! grain to sugarcane production carbon
         if (p_is_worker) then
            if (numpatch > 0) then
               vecacc (:) = a_plantdate (:)
            end if
         end if
         call write_history_variable_2d ( DEF_hist_vars%plantdate_rainfed_trop_corn, &
             vecacc, file_hist, 'f_plantdate_rainfed_trop_corn', itime_in_file, sumarea, filter, &
             'Crop production (rainfed_trop_corn)','gC/m2/s')

         if (p_is_worker) then
            if (numpatch > 0) then
               do i=1,numpatch
                  if(patchclass(i) == 12)then
                     if(pftclass(patch_pft_s(i)) .eq. 76)then
                        filter(i) = .true.
                     else
                        filter(i) = .false.
                     end if
                  else
                     filter(i) = .false.
                  end if
               end do
            end if
         end if

         IF (HistForm == 'Gridded') THEN
            call mp2g_hist%map (VecOnes, sumarea, spv = spval, msk = filter)
         ENDIF

         ! grain to sugarcane production carbon
         if (p_is_worker) then
            if (numpatch > 0) then
               vecacc (:) = a_plantdate (:)
            end if
         end if
         call write_history_variable_2d ( DEF_hist_vars%plantdate_irrigated_trop_corn, &
             vecacc, file_hist, 'f_plantdate_irrigated_trop_corn', itime_in_file, sumarea, filter, &
             'Crop production (irrigated_trop_corn)','gC/m2/s')

         if (p_is_worker) then
            if (numpatch > 0) then
               do i=1,numpatch
                  if(patchclass(i) == 12)then
                     if(pftclass(patch_pft_s(i)) .eq. 77)then
                        filter(i) = .true.
                     else
                        filter(i) = .false.
                     end if
                  else
                     filter(i) = .false.
                  end if
               end do
            end if
         end if

         IF (HistForm == 'Gridded') THEN
            call mp2g_hist%map (VecOnes, sumarea, spv = spval, msk = filter)
         ENDIF

         ! grain to sugarcane production carbon
         if (p_is_worker) then
            if (numpatch > 0) then
               vecacc (:) = a_plantdate (:)
            end if
         end if
         call write_history_variable_2d ( DEF_hist_vars%plantdate_rainfed_trop_soybean, &
             vecacc, file_hist, 'f_plantdate_rainfed_trop_soybean', itime_in_file, sumarea, filter, &
             'Crop production (rainfed trop soybean)','gC/m2/s')

         if (p_is_worker) then
            if (numpatch > 0) then
               do i=1,numpatch
                  if(patchclass(i) == 12)then
                     if(pftclass(patch_pft_s(i)) .eq. 78)then
                        filter(i) = .true.
                     else
                        filter(i) = .false.
                     end if
                  else
                     filter(i) = .false.
                  end if
               end do
            end if
         end if

         IF (HistForm == 'Gridded') THEN
            call mp2g_hist%map (VecOnes, sumarea, spv = spval, msk = filter)
         ENDIF

         ! grain to sugarcane production carbon
         if (p_is_worker) then
            if (numpatch > 0) then
               vecacc (:) = a_plantdate (:)
            end if
         end if
         call write_history_variable_2d ( DEF_hist_vars%plantdate_irrigated_trop_soybean, &
             vecacc, file_hist, 'f_plantdate_irrigated_trop_soybean', itime_in_file, sumarea, filter, &
             'Crop production (irrigated trop soybean)','gC/m2/s')

         if (p_is_worker) then
            if (numpatch > 0) then
               do i=1,numpatch
                  if(patchclass(i) == 12)then
                     if(pftclass(patch_pft_s(i)) .eq. 15)then
                        filter(i) = .true.
                     else
                        filter(i) = .false.
                     end if
                  else
                     filter(i) = .false.
                  end if
               end do
            end if
         end if


         IF (HistForm == 'Gridded') THEN
            call mp2g_hist%map (VecOnes, sumarea, spv = spval, msk = filter)
         ENDIF

         ! grain to unmanaged crop production carbon
         if (p_is_worker) then
            if (numpatch > 0) then
               vecacc (:) = a_plantdate (:)
            end if
         end if
         call write_history_variable_2d ( DEF_hist_vars%plantdate_unmanagedcrop, &
             vecacc, file_hist, 'f_plantdate_unmanagedcrop', itime_in_file, sumarea, filter, &
             'Crop production (unmanaged crop production)','gC/m2/s')

         if (p_is_worker) then
            if (numpatch > 0) then
               do i=1,numpatch
                  if(patchclass(i) == 12)then
                     if(pftclass(patch_pft_s(i)) .eq. 17)then
                        filter(i) = .true.
                     else
                        filter(i) = .false.
                     end if
                  else
                     filter(i) = .false.
                  end if
               end do
            end if
         end if

         IF (HistForm == 'Gridded') THEN
            call mp2g_hist%map (VecOnes, sumarea, spv = spval, msk = filter)
         ENDIF

         ! grain to corn production carbon
         if (p_is_worker) then
            if (numpatch > 0) then
               vecacc (:) = a_grainc_to_cropprodc (:)
            end if
         end if
         call write_history_variable_2d ( DEF_hist_vars%cropprodc_rainfed_temp_corn, &
             vecacc, file_hist, 'f_cropprodc_rainfed_temp_corn', itime_in_file, sumarea, filter, &
             'Crop production (rainfed temperate corn)','gC/m2/s')

         if (p_is_worker) then
            if (numpatch > 0) then
               do i=1,numpatch
                  if(patchclass(i) == 12)then
                     if(pftclass(patch_pft_s(i)) .eq. 18)then
                        filter(i) = .true.
                     else
                        filter(i) = .false.
                     end if
                  else
                     filter(i) = .false.
                  end if
               end do
            end if
         end if

         IF (HistForm == 'Gridded') THEN
            call mp2g_hist%map (VecOnes, sumarea, spv = spval, msk = filter)
         ENDIF

         ! grain to corn production carbon
         if (p_is_worker) then
            if (numpatch > 0) then
               vecacc (:) = a_grainc_to_cropprodc (:)
            end if
         end if
         call write_history_variable_2d ( DEF_hist_vars%cropprodc_irrigated_temp_corn, &
             vecacc, file_hist, 'f_cropprodc_irrigated_temp_corn', itime_in_file, sumarea, filter, &
             'Crop production (irrigated temperate corn)','gC/m2/s')

         if (p_is_worker) then
            if (numpatch > 0) then
               do i=1,numpatch
                  if(patchclass(i) == 12)then
                     if(pftclass(patch_pft_s(i)) .eq. 19)then
                        filter(i) = .true.
                     else
                        filter(i) = .false.
                     end if
                  else
                     filter(i) = .false.
                  end if
               end do
            end if
         end if

         IF (HistForm == 'Gridded') THEN
            call mp2g_hist%map (VecOnes, sumarea, spv = spval, msk = filter)
         ENDIF

         ! grain to spring wheat production carbon
         if (p_is_worker) then
            if (numpatch > 0) then
               vecacc (:) = a_grainc_to_cropprodc (:)
            end if
         end if
         call write_history_variable_2d ( DEF_hist_vars%cropprodc_rainfed_spwheat, &
             vecacc, file_hist, 'f_cropprodc_rainfed_spwheat', itime_in_file, sumarea, filter, &
             'Crop production (rainfed spring wheat)','gC/m2/s')

         if (p_is_worker) then
            if (numpatch > 0) then
               do i=1,numpatch
                  if(patchclass(i) == 12)then
                     if(pftclass(patch_pft_s(i)) .eq. 20)then
                        filter(i) = .true.
                     else
                        filter(i) = .false.
                     end if
                  else
                     filter(i) = .false.
                  end if
               end do
            end if
         end if

         IF (HistForm == 'Gridded') THEN
            call mp2g_hist%map (VecOnes, sumarea, spv = spval, msk = filter)
         ENDIF

         ! grain to spring wheat production carbon
         if (p_is_worker) then
            if (numpatch > 0) then
               vecacc (:) = a_grainc_to_cropprodc (:)
            end if
         end if
         call write_history_variable_2d ( DEF_hist_vars%cropprodc_irrigated_spwheat, &
             vecacc, file_hist, 'f_cropprodc_irrigated_spwheat', itime_in_file, sumarea, filter, &
             'Crop production (irrigated spring wheat)','gC/m2/s')

         if (p_is_worker) then
            if (numpatch > 0) then
               do i=1,numpatch
                  if(patchclass(i) == 12)then
                     if(pftclass(patch_pft_s(i)) .eq. 21)then
                        filter(i) = .true.
                     else
                        filter(i) = .false.
                     end if
                  else
                     filter(i) = .false.
                  end if
               end do
            end if
         end if

         IF (HistForm == 'Gridded') THEN
            call mp2g_hist%map (VecOnes, sumarea, spv = spval, msk = filter)
         ENDIF

         ! grain to winter wheat production carbon
         if (p_is_worker) then
            if (numpatch > 0) then
               vecacc (:) = a_grainc_to_cropprodc (:)
            end if
         end if
         call write_history_variable_2d ( DEF_hist_vars%cropprodc_rainfed_wtwheat, &
             vecacc, file_hist, 'f_cropprodc_rainfed_wtwheat', itime_in_file, sumarea, filter, &
             'Crop production (rainfed winter wheat)','gC/m2/s')

         if (p_is_worker) then
            if (numpatch > 0) then
               do i=1,numpatch
                  if(patchclass(i) == 12)then
                     if(pftclass(patch_pft_s(i)) .eq. 22)then
                        filter(i) = .true.
                     else
                        filter(i) = .false.
                     end if
                  else
                     filter(i) = .false.
                  end if
               end do
            end if
         end if

         IF (HistForm == 'Gridded') THEN
            call mp2g_hist%map (VecOnes, sumarea, spv = spval, msk = filter)
         ENDIF

         ! grain to winter wheat production carbon
         if (p_is_worker) then
            if (numpatch > 0) then
               vecacc (:) = a_grainc_to_cropprodc (:)
            end if
         end if
         call write_history_variable_2d ( DEF_hist_vars%cropprodc_irrigated_wtwheat, &
             vecacc, file_hist, 'f_cropprodc_irrigated_wtwheat', itime_in_file, sumarea, filter, &
             'Crop production (irrigated winter wheat)','gC/m2/s')

         if (p_is_worker) then
            if (numpatch > 0) then
               do i=1,numpatch
                  if(patchclass(i) == 12)then
                     if(pftclass(patch_pft_s(i)) .eq. 23)then
                        filter(i) = .true.
                     else
                        filter(i) = .false.
                     end if
                  else
                     filter(i) = .false.
                  end if
               end do
            end if
         end if
         
         IF (HistForm == 'Gridded') THEN
            call mp2g_hist%map (VecOnes, sumarea, spv = spval, msk = filter)
         ENDIF

         ! grain to soybean production carbon
         if (p_is_worker) then
            if (numpatch > 0) then
               vecacc (:) = a_grainc_to_cropprodc (:)
            end if
         end if
         call write_history_variable_2d ( DEF_hist_vars%cropprodc_rainfed_temp_soybean, &
             vecacc, file_hist, 'f_cropprodc_rainfed_temp_soybean', itime_in_file, sumarea, filter, &
             'Crop production (rainfed temperate soybean)','gC/m2/s')

         if (p_is_worker) then
            if (numpatch > 0) then
               do i=1,numpatch
                  if(patchclass(i) == 12)then
                     if(pftclass(patch_pft_s(i)) .eq. 24)then
                        filter(i) = .true.
                     else
                        filter(i) = .false.
                     end if
                  else
                     filter(i) = .false.
                  end if
               end do
            end if
         end if
         
         IF (HistForm == 'Gridded') THEN
            call mp2g_hist%map (VecOnes, sumarea, spv = spval, msk = filter)
         ENDIF

         ! grain to soybean production carbon
         if (p_is_worker) then
            if (numpatch > 0) then
               vecacc (:) = a_grainc_to_cropprodc (:)
            end if
         end if
         call write_history_variable_2d ( DEF_hist_vars%cropprodc_irrigated_temp_soybean, &
             vecacc, file_hist, 'f_cropprodc_irrigated_temp_soybean', itime_in_file, sumarea, filter, &
             'Crop production (irrigated temperate soybean)','gC/m2/s')

         if (p_is_worker) then
            if (numpatch > 0) then
               do i=1,numpatch
                  if(patchclass(i) == 12)then
                     if(pftclass(patch_pft_s(i)) .eq. 41)then
                        filter(i) = .true.
                     else
                        filter(i) = .false.
                     end if
                  else
                     filter(i) = .false.
                  end if
               end do
            end if
         end if

         IF (HistForm == 'Gridded') THEN
            call mp2g_hist%map (VecOnes, sumarea, spv = spval, msk = filter)
         ENDIF

         ! grain to cotton production carbon
         if (p_is_worker) then
            if (numpatch > 0) then
               vecacc (:) = a_grainc_to_cropprodc (:)
            end if
         end if
         call write_history_variable_2d ( DEF_hist_vars%cropprodc_rainfed_cotton, &
             vecacc, file_hist, 'f_cropprodc_rainfed_cotton', itime_in_file, sumarea, filter, &
             'Crop production (rainfed cotton)','gC/m2/s')

         if (p_is_worker) then
            if (numpatch > 0) then
               do i=1,numpatch
                  if(patchclass(i) == 12)then
                     if(pftclass(patch_pft_s(i)) .eq. 42)then
                        filter(i) = .true.
                     else
                        filter(i) = .false.
                     end if
                  else
                     filter(i) = .false.
                  end if
               end do
            end if
         end if

         IF (HistForm == 'Gridded') THEN
            call mp2g_hist%map (VecOnes, sumarea, spv = spval, msk = filter)
         ENDIF

         ! grain to cotton production carbon
         if (p_is_worker) then
            if (numpatch > 0) then
               vecacc (:) = a_grainc_to_cropprodc (:)
            end if
         end if
         call write_history_variable_2d ( DEF_hist_vars%cropprodc_irrigated_cotton, &
             vecacc, file_hist, 'f_cropprodc_irrigated_cotton', itime_in_file, sumarea, filter, &
             'Crop production (irrigated cotton)','gC/m2/s')

         if (p_is_worker) then
            if (numpatch > 0) then
               do i=1,numpatch
                  if(patchclass(i) == 12)then
                     if(pftclass(patch_pft_s(i)) .eq. 61)then
                        filter(i) = .true.
                     else
                        filter(i) = .false.
                     end if
                  else
                     filter(i) = .false.
                  end if
               end do
            end if
         end if

         IF (HistForm == 'Gridded') THEN
            call mp2g_hist%map (VecOnes, sumarea, spv = spval, msk = filter)
         ENDIF

         ! grain to rice production carbon
         if (p_is_worker) then
            if (numpatch > 0) then
               vecacc (:) = a_grainc_to_cropprodc (:)
            end if
         end if
         call write_history_variable_2d ( DEF_hist_vars%cropprodc_rainfed_rice, &
             vecacc, file_hist, 'f_cropprodc_rainfed_rice', itime_in_file, sumarea, filter, &
             'Crop production (rainfed rice)','gC/m2/s')

         if (p_is_worker) then
            if (numpatch > 0) then
               do i=1,numpatch
                  if(patchclass(i) == 12)then
                     if(pftclass(patch_pft_s(i)) .eq. 62)then
                        filter(i) = .true.
                     else
                        filter(i) = .false.
                     end if
                  else
                     filter(i) = .false.
                  end if
               end do
            end if
         end if

         IF (HistForm == 'Gridded') THEN
            call mp2g_hist%map (VecOnes, sumarea, spv = spval, msk = filter)
         ENDIF

         ! grain to rice production carbon
         if (p_is_worker) then
            if (numpatch > 0) then
               vecacc (:) = a_grainc_to_cropprodc (:)
            end if
         end if
         call write_history_variable_2d ( DEF_hist_vars%cropprodc_irrigated_rice, &
             vecacc, file_hist, 'f_cropprodc_irrigated_rice', itime_in_file, sumarea, filter, &
             'Crop production (irrigated rice)','gC/m2/s')

         if (p_is_worker) then
            if (numpatch > 0) then
               do i=1,numpatch
                  if(patchclass(i) == 12)then
                     if(pftclass(patch_pft_s(i)) .eq. 67)then
                        filter(i) = .true.
                     else
                        filter(i) = .false.
                     end if
                  else
                     filter(i) = .false.
                  end if
               end do
            end if
         end if

         IF (HistForm == 'Gridded') THEN
            call mp2g_hist%map (VecOnes, sumarea, spv = spval, msk = filter)
         ENDIF

         ! grain to sugarcane production carbon
         if (p_is_worker) then
            if (numpatch > 0) then
               vecacc (:) = a_grainc_to_cropprodc (:)
            end if
         end if
         call write_history_variable_2d ( DEF_hist_vars%cropprodc_rainfed_sugarcane, &
             vecacc, file_hist, 'f_cropprodc_rainfed_sugarcane', itime_in_file, sumarea, filter, &
             'Crop production (rainfed sugarcane)','gC/m2/s')

         if (p_is_worker) then
            if (numpatch > 0) then
               do i=1,numpatch
                  if(patchclass(i) == 12)then
                     if(pftclass(patch_pft_s(i)) .eq. 68)then
                        filter(i) = .true.
                     else
                        filter(i) = .false.
                     end if
                  else
                     filter(i) = .false.
                  end if
               end do
            end if
         end if

         IF (HistForm == 'Gridded') THEN
            call mp2g_hist%map (VecOnes, sumarea, spv = spval, msk = filter)
         ENDIF

         ! grain to sugarcane production carbon
         if (p_is_worker) then
            if (numpatch > 0) then
               vecacc (:) = a_grainc_to_cropprodc (:)
            end if
         end if
         call write_history_variable_2d ( DEF_hist_vars%cropprodc_irrigated_sugarcane, &
             vecacc, file_hist, 'f_cropprodc_irrigated_sugarcane', itime_in_file, sumarea, filter, &
             'Crop production (irrigated sugarcane)','gC/m2/s')

         if (p_is_worker) then
            if (numpatch > 0) then
               do i=1,numpatch
                  if(patchclass(i) == 12)then
                     if(pftclass(patch_pft_s(i)) .eq. 75)then
                        filter(i) = .true.
                     else
                        filter(i) = .false.
                     end if
                  else
                     filter(i) = .false.
                  end if
               end do
            end if
         end if

         IF (HistForm == 'Gridded') THEN
            call mp2g_hist%map (VecOnes, sumarea, spv = spval, msk = filter)
         ENDIF

         ! grain to sugarcane production carbon
         if (p_is_worker) then
            if (numpatch > 0) then
               vecacc (:) = a_grainc_to_cropprodc (:)
            end if
         end if
         call write_history_variable_2d ( DEF_hist_vars%cropprodc_rainfed_trop_corn, &
             vecacc, file_hist, 'f_cropprodc_rainfed_trop_corn', itime_in_file, sumarea, filter, &
             'Crop production (rainfed_trop_corn)','gC/m2/s')

         if (p_is_worker) then
            if (numpatch > 0) then
               do i=1,numpatch
                  if(patchclass(i) == 12)then
                     if(pftclass(patch_pft_s(i)) .eq. 76)then
                        filter(i) = .true.
                     else
                        filter(i) = .false.
                     end if
                  else
                     filter(i) = .false.
                  end if
               end do
            end if
         end if

         IF (HistForm == 'Gridded') THEN
            call mp2g_hist%map (VecOnes, sumarea, spv = spval, msk = filter)
         ENDIF

         ! grain to sugarcane production carbon
         if (p_is_worker) then
            if (numpatch > 0) then
               vecacc (:) = a_grainc_to_cropprodc (:)
            end if
         end if
         call write_history_variable_2d ( DEF_hist_vars%cropprodc_irrigated_trop_corn, &
             vecacc, file_hist, 'f_cropprodc_irrigated_trop_corn', itime_in_file, sumarea, filter, &
             'Crop production (irrigated_trop_corn)','gC/m2/s')

         if (p_is_worker) then
            if (numpatch > 0) then
               do i=1,numpatch
                  if(patchclass(i) == 12)then
                     if(pftclass(patch_pft_s(i)) .eq. 77)then
                        filter(i) = .true.
                     else
                        filter(i) = .false.
                     end if
                  else
                     filter(i) = .false.
                  end if
               end do
            end if
         end if

         IF (HistForm == 'Gridded') THEN
            call mp2g_hist%map (VecOnes, sumarea, spv = spval, msk = filter)
         ENDIF

         ! grain to sugarcane production carbon
         if (p_is_worker) then
            if (numpatch > 0) then
               vecacc (:) = a_grainc_to_cropprodc (:)
            end if
         end if
         call write_history_variable_2d ( DEF_hist_vars%cropprodc_rainfed_trop_soybean, &
             vecacc, file_hist, 'f_cropprodc_rainfed_trop_soybean', itime_in_file, sumarea, filter, &
             'Crop production (rainfed trop soybean)','gC/m2/s')

         if (p_is_worker) then
            if (numpatch > 0) then
               do i=1,numpatch
                  if(patchclass(i) == 12)then
                     if(pftclass(patch_pft_s(i)) .eq. 78)then
                        filter(i) = .true.
                     else
                        filter(i) = .false.
                     end if
                  else
                     filter(i) = .false.
                  end if
               end do
            end if
         end if

         IF (HistForm == 'Gridded') THEN
            call mp2g_hist%map (VecOnes, sumarea, spv = spval, msk = filter)
         ENDIF

         ! grain to sugarcane production carbon
         if (p_is_worker) then
            if (numpatch > 0) then
               vecacc (:) = a_grainc_to_cropprodc (:)
            end if
         end if
         call write_history_variable_2d ( DEF_hist_vars%cropprodc_irrigated_trop_soybean, &
             vecacc, file_hist, 'f_cropprodc_irrigated_trop_soybean', itime_in_file, sumarea, filter, &
             'Crop production (irrigated trop soybean)','gC/m2/s')

         if (p_is_worker) then
            if (numpatch > 0) then
               do i=1,numpatch
                  if(patchclass(i) == 12)then
                     if(pftclass(patch_pft_s(i)) .eq. 15)then
                        filter(i) = .true.
                     else
                        filter(i) = .false.
                     end if
                  else
                     filter(i) = .false.
                  end if
               end do
            end if
         end if

         IF (HistForm == 'Gridded') THEN
            call mp2g_hist%map (VecOnes, sumarea, spv = spval, msk = filter)
         ENDIF

         ! grain to unmanaged crop production carbon
         if (p_is_worker) then
            if (numpatch > 0) then
               vecacc (:) = a_grainc_to_cropprodc (:)
            end if
         end if
         call write_history_variable_2d ( DEF_hist_vars%cropprodc_unmanagedcrop, &
             vecacc, file_hist, 'f_cropprodc_unmanagedcrop', itime_in_file, sumarea, filter, &
             'Crop production (unmanaged crop production)','gC/m2/s')
#endif
#endif
         ! --------------------------------------------------------------------
         ! Temperature and water (excluding land water bodies and ocean patches)
         ! [soil => 0; urban and built-up => 1; wetland => 2; land ice => 3; 
         !  land water bodies => 4; ocean => 99]
         ! --------------------------------------------------------------------

         if (p_is_worker) then
            if (numpatch > 0) then
               filter(:) = patchtype <= 3
               IF (DEF_forcing%has_missing_value) THEN
                  filter = filter .and. forcmask
               ENDIF
            end if
         end if

         IF (HistForm == 'Gridded') THEN
            call mp2g_hist%map (VecOnes, sumarea, spv = spval, msk = filter)
         ENDIF

         ! soil temperature [K]
         call write_history_variable_3d ( DEF_hist_vars%t_soisno, &
            a_t_soisno, file_hist, 'f_t_soisno', itime_in_file, 'soilsnow', maxsnl+1, nl_soil-maxsnl, &
            sumarea, filter, 'soil temperature','K')

         ! liquid water in soil layers [kg/m2]
         call write_history_variable_3d ( DEF_hist_vars%wliq_soisno, &
            a_wliq_soisno, file_hist, 'f_wliq_soisno', itime_in_file, 'soilsnow', maxsnl+1, nl_soil-maxsnl, &
            sumarea, filter,'liquid water in soil layers','kg/m2')

         ! ice lens in soil layers [kg/m2]
         call write_history_variable_3d ( DEF_hist_vars%wice_soisno, &
            a_wice_soisno, file_hist, 'f_wice_soisno', itime_in_file, 'soilsnow', maxsnl+1, nl_soil-maxsnl, &
            sumarea, filter, 'ice lens in soil layers', 'kg/m2')

         ! --------------------------------------------------------------------
         ! additial diagnostic variables for output (vegetated land only <=2)
         ! [soil => 0; urban and built-up => 1; wetland => 2; land ice => 3; 
         !  land water bodies => 4; ocean => 99]
         ! --------------------------------------------------------------------

         if (p_is_worker) then
            if (numpatch > 0) then
               filter(:) = patchtype <= 2
               IF (DEF_forcing%has_missing_value) THEN
                  filter = filter .and. forcmask
               ENDIF
            end if
         end if

         IF (HistForm == 'Gridded') THEN
            call mp2g_hist%map (VecOnes, sumarea, spv = spval, msk = filter)
         ENDIF

         ! volumetric soil water in layers [m3/m3]
         call write_history_variable_3d ( DEF_hist_vars%h2osoi, &
            a_h2osoi, file_hist, 'f_h2osoi', itime_in_file, 'soil', 1, nl_soil, sumarea, filter, &
            'volumetric water in soil layers','m3/m3')

         ! fraction of root water uptake from each soil layer, all layers add to 1, when PHS is not defined
         ! water exchange between soil layers and root. Positive: soil->root [mm h2o/s], when PHS is defined
         call write_history_variable_3d ( DEF_hist_vars%rootr, &
            a_rootr, file_hist, 'f_rootr', itime_in_file, 'soil', 1, nl_soil, sumarea, filter, &
            'root water uptake', 'mm h2o/s')

         if (DEF_USE_PLANTHYDRAULICS) then
         ! vegetation water potential [mm]
            call write_history_variable_3d ( DEF_hist_vars%vegwp, &
               a_vegwp, file_hist, 'f_vegwp', itime_in_file, 'vegnodes', 1, nvegwcs, sumarea, filter, &
               'vegetation water potential', 'mm')
         end if

         ! water table depth [m]
         call write_history_variable_2d ( DEF_hist_vars%zwt, &
            a_zwt, file_hist, 'f_zwt', itime_in_file, sumarea, filter, &
            'the depth to water table','m')

         ! water storage in aquifer [mm]
         call write_history_variable_2d ( DEF_hist_vars%wa, &
            a_wa, file_hist, 'f_wa', itime_in_file, sumarea, filter, &
            'water storage in aquifer','mm')

         ! --------------------------------------------------------------------
         ! depth of surface water (excluding land ice and ocean patches)
         ! --------------------------------------------------------------------
         if (p_is_worker) then
            if (numpatch > 0) then
               filter(:) = (patchtype <= 2) .or. (patchtype == 4)
               IF (DEF_forcing%has_missing_value) THEN
                  filter = filter .and. forcmask
               ENDIF
            end if
         end if

         IF (HistForm == 'Gridded') THEN
            call mp2g_hist%map (VecOnes, sumarea, spv = spval, msk = filter)
         ENDIF

         ! depth of surface water [m]
         call write_history_variable_2d ( DEF_hist_vars%wdsrf, &
            a_wdsrf, file_hist, 'f_wdsrf', itime_in_file, sumarea, filter, &
            'depth of surface water','mm')

         ! -----------------------------------------------
         ! Land water bodies' ice fraction and temperature
         ! -----------------------------------------------

         if (p_is_worker) then
            if (numpatch > 0) then
               filter(:) = patchtype == 4
               IF (DEF_forcing%has_missing_value) THEN
                  filter = filter .and. forcmask
               ENDIF
            end if
         end if

         IF (HistForm == 'Gridded') THEN
            call mp2g_hist%map (VecOnes, sumarea, spv = spval, msk = filter)
         ENDIF

         ! lake temperature [K]
         call write_history_variable_3d ( DEF_hist_vars%t_lake, &
            a_t_lake, file_hist, 'f_t_lake', itime_in_file, 'lake', 1, nl_lake, sumarea, filter, &
            'lake temperature','K')

         ! lake ice fraction cover [0-1]
         call write_history_variable_3d ( DEF_hist_vars%lake_icefrac, &
            a_lake_icefrac, file_hist, 'f_lake_icefrac', itime_in_file, 'lake', 1, nl_lake, &
            sumarea, filter, 'lake ice fraction cover','0-1')

         ! --------------------------------
         ! Retrieve through averaged fluxes
         ! --------------------------------
         if (p_is_worker) then
            if (numpatch > 0) then
               filter(:) = patchtype < 99
               IF (DEF_forcing%has_missing_value) THEN
                  filter = filter .and. forcmask
               ENDIF
            end if
         end if

         IF (HistForm == 'Gridded') THEN
            call mp2g_hist%map (VecOnes, sumarea, spv = spval, msk = filter)
         ENDIF

         ! u* in similarity theory [m/s]
         call write_history_variable_2d ( DEF_hist_vars%ustar, &
            a_ustar, file_hist, 'f_ustar', itime_in_file, sumarea, filter, &
            'u* in similarity theory based on patch','m/s')

         ! u* in similarity theory [m/s]
         call write_history_variable_2d ( DEF_hist_vars%ustar2, &
            a_ustar2, file_hist, 'f_ustar2', itime_in_file, sumarea, filter, &
            'u* in similarity theory based on grid','m/s')

         ! t* in similarity theory [K]
         call write_history_variable_2d ( DEF_hist_vars%tstar, &
            a_tstar, file_hist, 'f_tstar', itime_in_file, sumarea, filter, &
            't* in similarity theory','K')

         ! q* in similarity theory [kg/kg]
         call write_history_variable_2d ( DEF_hist_vars%qstar, &
            a_qstar, file_hist, 'f_qstar', itime_in_file, sumarea, filter, &
            'q* in similarity theory', 'kg/kg')

         ! dimensionless height (z/L) used in Monin-Obukhov theory
         call write_history_variable_2d ( DEF_hist_vars%zol, &
            a_zol, file_hist, 'f_zol', itime_in_file, sumarea, filter, &
            'dimensionless height (z/L) used in Monin-Obukhov theory','-')

         ! bulk Richardson number in surface layer
         call write_history_variable_2d ( DEF_hist_vars%rib, &
            a_rib, file_hist, 'f_rib', itime_in_file, sumarea, filter, &
            'bulk Richardson number in surface layer','-')

         ! integral of profile function for momentum
         call write_history_variable_2d ( DEF_hist_vars%fm, &
            a_fm, file_hist, 'f_fm', itime_in_file, sumarea, filter, &
            'integral of profile function for momentum','-')

         ! integral of profile function for heat
         call write_history_variable_2d ( DEF_hist_vars%fh, &
            a_fh, file_hist, 'f_fh', itime_in_file, sumarea, filter, &
            'integral of profile function for heat','-')

         ! integral of profile function for moisture
         call write_history_variable_2d ( DEF_hist_vars%fq, &
            a_fq, file_hist, 'f_fq', itime_in_file, sumarea, filter, &
            'integral of profile function for moisture','-')

         ! 10m u-velocity [m/s]
         call write_history_variable_2d ( DEF_hist_vars%us10m, &
            a_us10m, file_hist, 'f_us10m', itime_in_file, sumarea, filter, &
            '10m u-velocity','m/s')

         ! 10m v-velocity [m/s]
         call write_history_variable_2d ( DEF_hist_vars%vs10m, &
            a_vs10m, file_hist, 'f_vs10m', itime_in_file, sumarea, filter, &
            '10m v-velocity','m/s')

         ! integral of profile function for momentum at 10m [-]
         call write_history_variable_2d ( DEF_hist_vars%fm10m, &
            a_fm10m, file_hist, 'f_fm10m', itime_in_file, sumarea, filter, &
            'integral of profile function for momentum at 10m','-')

         ! total reflected solar radiation (W/m2)
         call write_history_variable_2d ( DEF_hist_vars%sr, &
            a_sr, file_hist, 'f_sr', itime_in_file, sumarea, filter, &
            'reflected solar radiation at surface [W/m2]','W/m2')

         ! incident direct beam vis solar radiation (W/m2)
         call write_history_variable_2d ( DEF_hist_vars%solvd, &
            a_solvd, file_hist, 'f_solvd', itime_in_file, sumarea, filter, &
            'incident direct beam vis solar radiation (W/m2)','W/m2')

         ! incident diffuse beam vis solar radiation (W/m2)
         call write_history_variable_2d ( DEF_hist_vars%solvi, &
            a_solvi, file_hist, 'f_solvi', itime_in_file, sumarea, filter, &
            'incident diffuse beam vis solar radiation (W/m2)','W/m2')

         ! incident direct beam nir solar radiation (W/m2)
         call write_history_variable_2d ( DEF_hist_vars%solnd, &
            a_solnd, file_hist, 'f_solnd', itime_in_file, sumarea, filter, &
            'incident direct beam nir solar radiation (W/m2)','W/m2')

         ! incident diffuse beam nir solar radiation (W/m2)
         call write_history_variable_2d ( DEF_hist_vars%solni, &
            a_solni, file_hist, 'f_solni', itime_in_file, sumarea, filter, &
            'incident diffuse beam nir solar radiation (W/m2)','W/m2')

         ! reflected direct beam vis solar radiation (W/m2)
         call write_history_variable_2d ( DEF_hist_vars%srvd, &
            a_srvd, file_hist, 'f_srvd', itime_in_file, sumarea, filter, &
            'reflected direct beam vis solar radiation (W/m2)','W/m2')

         ! reflected diffuse beam vis solar radiation (W/m2)
         call write_history_variable_2d ( DEF_hist_vars%srvi, &
            a_srvi, file_hist, 'f_srvi', itime_in_file, sumarea, filter, &
            'reflected diffuse beam vis solar radiation (W/m2)','W/m2')

         ! reflected direct beam nir solar radiation (W/m2)
         call write_history_variable_2d ( DEF_hist_vars%srnd, &
            a_srnd, file_hist, 'f_srnd', itime_in_file, sumarea, filter, &
            'reflected direct beam nir solar radiation (W/m2)','W/m2')

         ! reflected diffuse beam nir solar radiation (W/m2)
         call write_history_variable_2d ( DEF_hist_vars%srni, &
            a_srni, file_hist, 'f_srni', itime_in_file, sumarea, filter, &
            'reflected diffuse beam nir solar radiation (W/m2)','W/m2')

         ! local noon fluxes
         if (p_is_worker) then
            if (numpatch > 0) then
               filter(:) = nac_ln > 0
               IF (DEF_forcing%has_missing_value) THEN
                  filter = filter .and. forcmask
               ENDIF
            end if
         end if

         IF (HistForm == 'Gridded') THEN
            call mp2g_hist%map (VecOnes, sumarea, spv = spval, msk = filter)
         ENDIF

         ! incident direct beam vis solar radiation at local noon (W/m2)
         call write_history_variable_ln ( DEF_hist_vars%solvdln, &
            a_solvdln, file_hist, 'f_solvdln', itime_in_file, sumarea, filter, &
            'incident direct beam vis solar radiation at local noon(W/m2)','W/m2')

         ! incident diffuse beam vis solar radiation at local noon (W/m2)
         call write_history_variable_ln ( DEF_hist_vars%solviln, &
            a_solviln, file_hist, 'f_solviln', itime_in_file, sumarea, filter, &
            'incident diffuse beam vis solar radiation at local noon(W/m2)','W/m2')

         ! incident direct beam nir solar radiation at local noon (W/m2)
         call write_history_variable_ln ( DEF_hist_vars%solndln, &
            a_solndln, file_hist, 'f_solndln', itime_in_file, sumarea, filter, &
            'incident direct beam nir solar radiation at local noon(W/m2)','W/m2')

         ! incident diffuse beam nir solar radiation at local noon (W/m2)
         call write_history_variable_ln ( DEF_hist_vars%solniln, &
            a_solniln, file_hist, 'f_solniln', itime_in_file, sumarea, filter, &
            'incident diffuse beam nir solar radiation at local noon(W/m2)','W/m2')

         ! reflected direct beam vis solar radiation at local noon (W/m2)
         call write_history_variable_ln ( DEF_hist_vars%srvdln, &
            a_srvdln, file_hist, 'f_srvdln', itime_in_file, sumarea, filter, &
            'reflected direct beam vis solar radiation at local noon(W/m2)','W/m2')

         ! reflected diffuse beam vis solar radiation at local noon (W/m2)
         call write_history_variable_ln ( DEF_hist_vars%srviln, &
            a_srviln, file_hist, 'f_srviln', itime_in_file, sumarea, filter, &
            'reflected diffuse beam vis solar radiation at local noon(W/m2)','W/m2')

         ! reflected direct beam nir solar radiation at local noon (W/m2)
         call write_history_variable_ln ( DEF_hist_vars%srndln, &
            a_srndln, file_hist, 'f_srndln', itime_in_file, sumarea, filter, &
            'reflected direct beam nir solar radiation at local noon(W/m2)','W/m2')

         ! reflected diffuse beam nir solar radiation at local noon(W/m2)
         call write_history_variable_ln ( DEF_hist_vars%srniln, &
            a_srniln, file_hist, 'f_srniln', itime_in_file, sumarea, filter, &
            'reflected diffuse beam nir solar radiation at local noon(W/m2)','W/m2')

#if(defined CaMa_Flood)
#ifdef USEMPI
         CALL mpi_barrier (p_comm_glb, p_err)
#endif
         if (p_is_master) then
            CALL hist_out_cama (file_hist_cama, itime_in_file_cama)
         ENDIF
#endif

#ifdef LATERAL_FLOW
         CALL hist_basin_out (file_hist, idate)
#endif

         if (allocated(filter )) deallocate (filter )
         if (allocated(VecOnes)) deallocate (VecOnes)
#ifdef URBAN_MODEL
         if (allocated(filter_urb )) deallocate(filter_urb )
         if (allocated(VecOnes_urb)) deallocate(VecOnes_urb)
#endif

         call FLUSH_acc_fluxes ()

      end if

   END SUBROUTINE hist_out

   ! -------
   subroutine write_history_variable_2d ( is_hist, &
         acc_vec, file_hist, varname, itime_in_file, sumarea, filter, &
         longname, units)

      implicit none

      logical, intent(in) :: is_hist

      real(r8),         intent(inout) :: acc_vec(:)
      character(len=*), intent(in)    :: file_hist
      character(len=*), intent(in)    :: varname
      integer,          intent(in)    :: itime_in_file
      character(len=*), intent(in)    :: longname
      character(len=*), intent(in)    :: units

      type(block_data_real8_2d), intent(in) :: sumarea
      logical, intent(in) :: filter(:)

      if (.not. is_hist) return

      select case (HistForm)
      case ('Gridded')
         CALL flux_map_and_write_2d ( &
            acc_vec, file_hist, varname, itime_in_file, sumarea, filter, longname, units)
#if (defined UNSTRUCTURED || defined CATCHMENT)
      case ('Vector')
         CALL aggregate_to_vector_and_write_2d ( &
            acc_vec, file_hist, varname, itime_in_file, filter, longname, units)
#endif
#ifdef SinglePoint
      case ('Single')
         where (acc_vec /= spval)  acc_vec = acc_vec / nac
         CALL ncio_write_serial_time (file_hist, varname, itime_in_file, acc_vec, &
            'patch', 'time')
         IF (itime_in_file == 1) then
            CALL ncio_put_attr (file_hist, varname, 'long_name', longname)
            CALL ncio_put_attr (file_hist, varname, 'units', units)
            CALL ncio_put_attr (file_hist, varname, 'missing_value', spval)
         ENDIF
#endif
      end select 

   end subroutine write_history_variable_2d

   ! -------
#ifdef URBAN_MODEL
   subroutine write_history_variable_urb_2d ( is_hist, &
         acc_vec, file_hist, varname, itime_in_file, sumarea, filter, &
         longname, units)

      implicit none

      logical, intent(in) :: is_hist

      real(r8), intent(inout) :: acc_vec(:)
      character(len=*), intent(in) :: file_hist
      character(len=*), intent(in) :: varname
      integer,          intent(in) :: itime_in_file
      character(len=*), intent(in) :: longname
      character(len=*), intent(in) :: units

      type(block_data_real8_2d), intent(in) :: sumarea
      logical, intent(in) :: filter(:)

      if (.not. is_hist) return

      select case (HistForm)
      case ('Gridded')
         CALL flux_map_and_write_urb_2d ( &
            acc_vec, file_hist, varname, itime_in_file, sumarea, filter, longname, units)
#if (defined UNSTRUCTURED || defined CATCHMENT)
      case ('Vector')
         CALL aggregate_to_vector_and_write_2d ( &
            acc_vec, file_hist, varname, itime_in_file, filter, longname, units)
#endif
#ifdef SinglePoint
      case ('Single')
         where (acc_vec /= spval)  acc_vec = acc_vec / nac
         CALL ncio_write_serial_time (file_hist, varname, itime_in_file, acc_vec, &
            'urban', 'time')
         IF (itime_in_file == 1) then
            CALL ncio_put_attr (file_hist, varname, 'long_name', longname)
            CALL ncio_put_attr (file_hist, varname, 'units', units)
            CALL ncio_put_attr (file_hist, varname, 'missing_value', spval)
         ENDIF
#endif
      end select 

   end subroutine write_history_variable_urb_2d
#endif

   ! -------
   subroutine write_history_variable_3d ( is_hist, &
         acc_vec, file_hist, varname, itime_in_file, dim1name, lb1, ndim1, &
         sumarea, filter, longname, units)

      implicit none

      logical, intent(in) :: is_hist

      real(r8), intent(inout) :: acc_vec(:,:)
      character(len=*), intent(in) :: file_hist
      character(len=*), intent(in) :: varname
      integer, intent(in) :: itime_in_file
      character(len=*), intent(in) :: dim1name
      integer, intent(in) :: lb1, ndim1

      type(block_data_real8_2d), intent(in) :: sumarea
      logical, intent(in) :: filter(:)
      character (len=*), intent(in) :: longname
      character (len=*), intent(in) :: units

      ! Local variables
      integer :: iblkme, xblk, yblk, xloc, yloc, i1
      integer :: compress

      if (.not. is_hist) return

      select case (HistForm)
      case ('Gridded')
         CALL flux_map_and_write_3d ( &
            acc_vec, file_hist, varname, itime_in_file, dim1name, lb1, ndim1, &
            sumarea, filter, longname, units)
#if (defined UNSTRUCTURED || defined CATCHMENT)
      case ('Vector')
         CALL aggregate_to_vector_and_write_3d ( &
            acc_vec, file_hist, varname, itime_in_file, dim1name, lb1, ndim1, &
            filter, longname, units)
#endif
#ifdef SinglePoint
      case ('Single')
         where (acc_vec /= spval)  acc_vec = acc_vec / nac
         call ncio_define_dimension (file_hist, dim1name, ndim1)
         CALL ncio_write_serial_time (file_hist, varname, itime_in_file, acc_vec, &
            dim1name, 'patch', 'time')
         IF (itime_in_file == 1) then
            CALL ncio_put_attr (file_hist, varname, 'long_name', longname)
            CALL ncio_put_attr (file_hist, varname, 'units', units)
            CALL ncio_put_attr (file_hist, varname, 'missing_value', spval)
         ENDIF
#endif
      end select 

   end subroutine write_history_variable_3d

   ! -------
   subroutine write_history_variable_4d ( is_hist,   &
         acc_vec, file_hist, varname, itime_in_file, &
         dim1name, lb1, ndim1, dim2name, lb2, ndim2, &
         sumarea, filter, longname, units)

      implicit none

      logical, intent(in) :: is_hist

      real(r8), intent(inout) :: acc_vec(:,:,:)
      character(len=*), intent(in) :: file_hist
      character(len=*), intent(in) :: varname
      integer, intent(in) :: itime_in_file
      character(len=*), intent(in) :: dim1name, dim2name
      integer, intent(in) :: lb1, ndim1, lb2, ndim2

      type(block_data_real8_2d), intent(in) :: sumarea
      logical, intent(in) :: filter(:)
      character (len=*), intent(in) :: longname
      character (len=*), intent(in) :: units

      if (.not. is_hist) return

      select case (HistForm)
      case ('Gridded')
         CALL flux_map_and_write_4d ( &
            acc_vec, file_hist, varname, itime_in_file, dim1name, lb1, ndim1, &
            dim2name, lb2, ndim2, sumarea, filter, longname, units)
#if (defined UNSTRUCTURED || defined CATCHMENT)
      case ('Vector')
         CALL aggregate_to_vector_and_write_4d ( &
            acc_vec, file_hist, varname, itime_in_file, dim1name, lb1, ndim1, &
            dim2name, lb2, ndim2, filter, longname, units)
#endif
#ifdef SinglePoint
      case ('Single')
         where (acc_vec /= spval)  acc_vec = acc_vec / nac
         call ncio_define_dimension (file_hist, dim1name, ndim1)
         call ncio_define_dimension (file_hist, dim2name, ndim2)
         CALL ncio_write_serial_time (file_hist, varname, itime_in_file, acc_vec, &
            dim1name, dim2name, 'patch', 'time')
         IF (itime_in_file == 1) then
            CALL ncio_put_attr (file_hist, varname, 'long_name', longname)
            CALL ncio_put_attr (file_hist, varname, 'units', units)
            CALL ncio_put_attr (file_hist, varname, 'missing_value', spval)
         ENDIF
#endif
      end select 

   end subroutine write_history_variable_4d

   ! -------
   subroutine write_history_variable_ln ( is_hist, &
         acc_vec, file_hist, varname, itime_in_file, sumarea, filter, &
         longname, units)

      implicit none

      logical, intent(in) :: is_hist

      real(r8), intent(inout) :: acc_vec(:)
      character(len=*), intent(in) :: file_hist
      character(len=*), intent(in) :: varname
      integer, intent(in) :: itime_in_file

      type(block_data_real8_2d), intent(in) :: sumarea
      logical,  intent(in) :: filter(:)
      character (len=*), intent(in), optional :: longname
      character (len=*), intent(in), optional :: units

      if (.not. is_hist) return

      select case (HistForm)
      case ('Gridded')
         CALL flux_map_and_write_ln ( &
            acc_vec, file_hist, varname, itime_in_file, sumarea, filter, longname, units)
#if (defined UNSTRUCTURED || defined CATCHMENT)
      case ('Vector')
         CALL aggregate_to_vector_and_write_ln ( &
            acc_vec, file_hist, varname, itime_in_file, filter, longname, units)
#endif
#ifdef SinglePoint
      case ('Single')
         where ((acc_vec /= spval) .and. (nac_ln > 0))
            acc_vec = acc_vec / nac_ln
         END WHERE
         CALL ncio_write_serial_time (file_hist, varname, itime_in_file, acc_vec, &
            'patch', 'time')
         IF (itime_in_file == 1) then
            CALL ncio_put_attr (file_hist, varname, 'long_name', longname)
            CALL ncio_put_attr (file_hist, varname, 'units', units)
            CALL ncio_put_attr (file_hist, varname, 'missing_value', spval)
         ENDIF
#endif
      end select 

   end subroutine write_history_variable_ln

   !------------------------------
   subroutine hist_write_time (filename, dataname, time, itime)

      implicit none

      character (len=*), intent(in) :: filename
      character (len=*), intent(in) :: dataname
      integer, intent(in)  :: time(3)
      integer, intent(out) :: itime

      select case (HistForm)
      case ('Gridded')
         CALL hist_gridded_write_time (filename, dataname, time, itime)
#if (defined UNSTRUCTURED || defined CATCHMENT)
      case ('Vector')
         CALL hist_vector_write_time  (filename, dataname, time, itime)
#endif
#ifdef SinglePoint
      case ('Single')
         CALL hist_single_write_time  (filename, dataname, time, itime)
#endif
      end select 

   end subroutine hist_write_time

end module MOD_Hist<|MERGE_RESOLUTION|>--- conflicted
+++ resolved
@@ -1049,8 +1049,11 @@
          call write_history_variable_2d ( DEF_hist_vars%grainc_to_seed, &
              a_grainc_to_seed, file_hist, 'f_grainc_to_seed', itime_in_file, sumarea, filter, &
              'grain to crop seed carbon','gC/m2/s')
-
-<<<<<<< HEAD
+         ! grain to crop seed carbon
+         call write_history_variable_2d ( DEF_hist_vars%fert_to_sminn, &
+             a_fert_to_sminn, file_hist, 'f_fert_to_sminn', itime_in_file, sumarea, filter, &
+             'fertilization','gN/m2/s')
+
          if(DEF_USE_IRRIGATION)then
             ! irrigation rate mm/s in 4h is averaged to the given time resolution mm/s
             call flux_map_and_write_2d ( DEF_hist_vars%irrig_rate, &
@@ -1069,13 +1072,7 @@
                a_sum_irrig_count, f_sum_irrig_count, file_hist, 'f_sum_irrig_count', itime_in_file, sumarea, filter, &
                'total irrigation times at growing season','-')
          end if
-=======
-         ! grain to crop seed carbon
-         call write_history_variable_2d ( DEF_hist_vars%fert_to_sminn, &
-             a_fert_to_sminn, file_hist, 'f_fert_to_sminn', itime_in_file, sumarea, filter, &
-             'fertilization','gN/m2/s')
-
->>>>>>> b75348b0
+         
 #endif
 
          ! grain to crop seed carbon
