--- conflicted
+++ resolved
@@ -1071,33 +1071,32 @@
              a_grainc_to_seed, file_hist, 'f_grainc_to_seed', itime_in_file, sumarea, filter, &
              'grain to crop seed carbon','gC/m2/s')
 
-<<<<<<< HEAD
-         if(DEF_USE_IRRIGATION)then
-            ! irrigation rate mm/s in 4h is averaged to the given time resolution mm/s
-            call flux_map_and_write_2d ( DEF_hist_vars%irrig_rate, &
-               a_irrig_rate, f_irrig_rate, file_hist, 'f_irrig_rate', itime_in_file, sumarea, filter, &
-               'irrigation rate mm/s in 4h is averaged to the given time resolution mm/s','mm/s')
-            !  still need irrigation amounts
-            call flux_map_and_write_2d ( DEF_hist_vars%deficit_irrig, &
-               a_deficit_irrig, f_deficit_irrig, file_hist, 'f_deficit_irrig', itime_in_file, sumarea, filter, &
-               'still need irrigation amounts','kg/m2')
-            !  total irrigation amounts at growing season
-            call flux_map_and_write_2d ( DEF_hist_vars%sum_irrig, &
-               a_sum_irrig, f_sum_irrig, file_hist, 'f_sum_irrig', itime_in_file, sumarea, filter, &
-               'total irrigation amounts at growing season','kg/m2')
-            ! total irrigation times at growing season
-            call flux_map_and_write_2d ( DEF_hist_vars%sum_irrig_count, &
-               a_sum_irrig_count, f_sum_irrig_count, file_hist, 'f_sum_irrig_count', itime_in_file, sumarea, filter, &
-               'total irrigation times at growing season','-')
-         end if
-=======
+
          ! grain to crop seed carbon
          call write_history_variable_2d ( DEF_hist_vars%fert_to_sminn, &
              a_fert_to_sminn, file_hist, 'f_fert_to_sminn', itime_in_file, sumarea, filter, &
              'fertilization','gN/m2/s')
 
->>>>>>> 578ba50f
-#endif
+#endif
+
+         if(DEF_USE_IRRIGATION)then
+            ! irrigation rate mm/s in 4h is averaged to the given time resolution mm/s
+            call write_history_variable_2d ( DEF_hist_vars%irrig_rate, &
+               a_irrig_rate, file_hist, 'f_irrig_rate', itime_in_file, sumarea, filter, &
+               'irrigation rate mm/s in 4h is averaged to the given time resolution mm/s','mm/s')
+            !  still need irrigation amounts
+            call write_history_variable_2d ( DEF_hist_vars%deficit_irrig, &
+               a_deficit_irrig, file_hist, 'f_deficit_irrig', itime_in_file, sumarea, filter, &
+               'still need irrigation amounts','kg/m2')
+            !  total irrigation amounts at growing season
+            call write_history_variable_2d ( DEF_hist_vars%sum_irrig, &
+               a_sum_irrig, file_hist, 'f_sum_irrig', itime_in_file, sumarea, filter, &
+               'total irrigation amounts at growing season','kg/m2')
+            ! total irrigation times at growing season
+            call write_history_variable_2d ( DEF_hist_vars%sum_irrig_count, &
+               a_sum_irrig_count, file_hist, 'f_sum_irrig_count', itime_in_file, sumarea, filter, &
+               'total irrigation times at growing season','-')
+         end if
 
          ! grain to crop seed carbon
          call write_history_variable_2d ( DEF_hist_vars%ndep_to_sminn, &
@@ -1812,6 +1811,202 @@
             a_fertnitro_sugarcane, file_hist, 'f_fertnitro_sugarcane', &
             itime_in_file, sumarea, filter,'nitrogen fertilizer for sugarcane','gN/m2/yr')
 
+         if(DEF_USE_IRRIGATION)THEN
+            if (p_is_worker) then
+               if (numpatch > 0) then
+                  do i=1,numpatch
+                     if(patchclass(i) == 12)then
+                        if(pftclass(patch_pft_s(i)) .eq. 17)then
+                           filter(i) = .true.
+                        else
+                           filter(i) = .false.
+                        end if
+                     else
+                        filter(i) = .false.
+                     end if
+                  end do
+               end if
+            end if
+
+            IF (HistForm == 'Gridded') THEN
+               call mp2g_hist%map (VecOnes, sumarea, spv = spval, msk = filter)
+            ENDIF
+
+            call write_history_variable_2d ( DEF_hist_vars%irrig_method_corn, &
+               a_irrig_method_corn, file_hist, 'f_irrig_method_corn', &
+               itime_in_file, sumarea, filter,'irrigation method for corn','gN/m2/yr')
+
+            if (p_is_worker) then
+               if (numpatch > 0) then
+                  do i=1,numpatch
+                     if(patchclass(i) == 12)then
+                        if(pftclass(patch_pft_s(i)) .eq. 19 .or. pftclass(patch_pft_s(i)) .eq. 20)then
+                           filter(i) = .true.
+                        else
+                           filter(i) = .false.
+                        end if
+                     else
+                        filter(i) = .false.
+                     end if
+                  end do
+               end if
+            end if
+   
+            IF (HistForm == 'Gridded') THEN
+               call mp2g_hist%map (VecOnes, sumarea, spv = spval, msk = filter)
+            ENDIF
+   
+            call write_history_variable_2d ( DEF_hist_vars%irrig_method_swheat, &
+               a_irrig_method_swheat, file_hist, 'f_irrig_method_swheat', &
+               itime_in_file, sumarea, filter,'irrigation method for spring wheat','gN/m2/yr')
+   
+            if (p_is_worker) then
+               if (numpatch > 0) then
+                  do i=1,numpatch
+                     if(patchclass(i) == 12)then
+                        if(pftclass(patch_pft_s(i)) .eq. 21 .or. pftclass(patch_pft_s(i)) .eq. 22)then
+                           filter(i) = .true.
+                        else
+                           filter(i) = .false.
+                        end if
+                     else
+                        filter(i) = .false.
+                     end if
+                  end do
+               end if
+            end if
+   
+            IF (HistForm == 'Gridded') THEN
+               call mp2g_hist%map (VecOnes, sumarea, spv = spval, msk = filter)
+            ENDIF
+   
+            call write_history_variable_2d ( DEF_hist_vars%irrig_method_wwheat, &
+               a_irrig_method_wwheat, file_hist, 'f_irrig_method_wwheat', &
+               itime_in_file, sumarea, filter,'irrigation method for winter wheat','gN/m2/yr')
+   
+            if (p_is_worker) then
+               if (numpatch > 0) then
+                  do i=1,numpatch
+                     if(patchclass(i) == 12)then
+                        if(pftclass(patch_pft_s(i)) .eq. 23 .or. pftclass(patch_pft_s(i)) .eq. 24 &
+                      .or. pftclass(patch_pft_s(i)) .eq. 77 .or. pftclass(patch_pft_s(i)) .eq. 78)then
+                           filter(i) = .true.
+                        else
+                           filter(i) = .false.
+                        end if
+                     else
+                        filter(i) = .false.
+                     end if
+                  end do
+               end if
+            end if
+   
+            IF (HistForm == 'Gridded') THEN
+               call mp2g_hist%map (VecOnes, sumarea, spv = spval, msk = filter)
+            ENDIF
+   
+            call write_history_variable_2d ( DEF_hist_vars%irrig_method_soybean, &
+               a_irrig_method_soybean, file_hist, 'f_irrig_method_soybean', &
+               itime_in_file, sumarea, filter,'irrigation method for soybean','gN/m2/yr')
+   
+            if (p_is_worker) then
+               if (numpatch > 0) then
+                  do i=1,numpatch
+                     if(patchclass(i) == 12)then
+                        if(pftclass(patch_pft_s(i)) .eq. 41 .or. pftclass(patch_pft_s(i)) .eq. 42)then
+                           filter(i) = .true.
+                        else
+                           filter(i) = .false.
+                        end if
+                     else
+                        filter(i) = .false.
+                     end if
+                  end do
+               end if
+            end if
+   
+            IF (HistForm == 'Gridded') THEN
+               call mp2g_hist%map (VecOnes, sumarea, spv = spval, msk = filter)
+            ENDIF
+   
+            call write_history_variable_2d ( DEF_hist_vars%irrig_method_cotton, &
+               a_irrig_method_cotton, file_hist, 'f_irrig_method_cotton', &
+               itime_in_file, sumarea, filter,'irrigation method for cotton','gN/m2/yr')
+   
+            if (p_is_worker) then
+               if (numpatch > 0) then
+                  do i=1,numpatch
+                     if(patchclass(i) == 12)then
+                        if(pftclass(patch_pft_s(i)) .eq. 61 .or. pftclass(patch_pft_s(i)) .eq. 62)then
+                           filter(i) = .true.
+                        else
+                           filter(i) = .false.
+                        end if
+                     else
+                        filter(i) = .false.
+                     end if
+                  end do
+               end if
+            end if
+   
+            IF (HistForm == 'Gridded') THEN
+               call mp2g_hist%map (VecOnes, sumarea, spv = spval, msk = filter)
+            ENDIF
+   
+            call write_history_variable_2d ( DEF_hist_vars%irrig_method_rice1, &
+               a_irrig_method_rice1, file_hist, 'f_irrig_method_rice1', &
+               itime_in_file, sumarea, filter,'irrigation method for rice1','gN/m2/yr')
+   
+            if (p_is_worker) then
+               if (numpatch > 0) then
+                  do i=1,numpatch
+                     if(patchclass(i) == 12)then
+                        if(pftclass(patch_pft_s(i)) .eq. 61 .or. pftclass(patch_pft_s(i)) .eq. 62)then
+                           filter(i) = .true.
+                        else
+                           filter(i) = .false.
+                        end if
+                     else
+                        filter(i) = .false.
+                     end if
+                  end do
+               end if
+            end if
+   
+            IF (HistForm == 'Gridded') THEN
+               call mp2g_hist%map (VecOnes, sumarea, spv = spval, msk = filter)
+            ENDIF
+   
+            call write_history_variable_2d ( DEF_hist_vars%irrig_method_rice2, &
+               a_irrig_method_rice2, file_hist, 'f_irrig_method_rice2', &
+               itime_in_file, sumarea, filter,'irrigation method for rice2','gN/m2/yr')
+   
+            if (p_is_worker) then
+               if (numpatch > 0) then
+                  do i=1,numpatch
+                     if(patchclass(i) == 12)then
+                        if(pftclass(patch_pft_s(i)) .eq. 67 .or. pftclass(patch_pft_s(i)) .eq. 68)then
+                           filter(i) = .true.
+                        else
+                           filter(i) = .false.
+                        end if
+                     else
+                        filter(i) = .false.
+                     end if
+                  end do
+               end if
+            end if
+   
+            IF (HistForm == 'Gridded') THEN
+               call mp2g_hist%map (VecOnes, sumarea, spv = spval, msk = filter)
+            ENDIF
+   
+            call write_history_variable_2d ( DEF_hist_vars%irrig_method_sugarcane, &
+               a_irrig_method_sugarcane, file_hist, 'f_irrig_method_sugarcane', &
+               itime_in_file, sumarea, filter,'irrigation method for sugarcane','gN/m2/yr')
+   
+         end if
+
          if (p_is_worker) then
             if (numpatch > 0) then
                do i=1,numpatch
@@ -1831,191 +2026,6 @@
          IF (HistForm == 'Gridded') THEN
             call mp2g_hist%map (VecOnes, sumarea, spv = spval, msk = filter)
          ENDIF
-
-         call flux_map_and_write_2d ( DEF_hist_vars%irrig_method_corn, &
-            a_irrig_method_corn, f_fertnitro_corn, file_hist, 'f_irrig_method_corn', &
-            itime_in_file, sumarea, filter,'irrigation method for corn','gN/m2/yr')
-
-         if (p_is_worker) then
-            if (numpatch > 0) then
-               do i=1,numpatch
-                  if(patchclass(i) == 12)then
-                     if(pftclass(patch_pft_s(i)) .eq. 19 .or. pftclass(patch_pft_s(i)) .eq. 20)then
-                        filter(i) = .true.
-                     else
-                        filter(i) = .false.
-                     end if
-                  else
-                     filter(i) = .false.
-                  end if
-                  vectmp(i) = 1.
-               end do
-            end if
-         end if
-
-         call mp2g_hist%map (vectmp, sumarea, spv = spval, msk = filter)
-
-         call flux_map_and_write_2d ( DEF_hist_vars%irrig_method_swheat, &
-            a_irrig_method_swheat, f_fertnitro_swheat, file_hist, 'f_irrig_method_swheat', &
-            itime_in_file, sumarea, filter,'irrigation method for spring wheat','gN/m2/yr')
-
-         if (p_is_worker) then
-            if (numpatch > 0) then
-               do i=1,numpatch
-                  if(patchclass(i) == 12)then
-                     if(pftclass(patch_pft_s(i)) .eq. 21 .or. pftclass(patch_pft_s(i)) .eq. 22)then
-                        filter(i) = .true.
-                     else
-                        filter(i) = .false.
-                     end if
-                  else
-                     filter(i) = .false.
-                  end if
-                  vectmp(i) = 1.
-               end do
-            end if
-         end if
-
-         call mp2g_hist%map (vectmp, sumarea, spv = spval, msk = filter)
-
-         call flux_map_and_write_2d ( DEF_hist_vars%irrig_method_wwheat, &
-            a_irrig_method_wwheat, f_fertnitro_wwheat, file_hist, 'f_irrig_method_wwheat', &
-            itime_in_file, sumarea, filter,'irrigation method for winter wheat','gN/m2/yr')
-
-         if (p_is_worker) then
-            if (numpatch > 0) then
-               do i=1,numpatch
-                  if(patchclass(i) == 12)then
-                     if(pftclass(patch_pft_s(i)) .eq. 23 .or. pftclass(patch_pft_s(i)) .eq. 24 &
-                   .or. pftclass(patch_pft_s(i)) .eq. 77 .or. pftclass(patch_pft_s(i)) .eq. 78)then
-                        filter(i) = .true.
-                     else
-                        filter(i) = .false.
-                     end if
-                  else
-                     filter(i) = .false.
-                  end if
-                  vectmp(i) = 1.
-               end do
-            end if
-         end if
-
-         call mp2g_hist%map (vectmp, sumarea, spv = spval, msk = filter)
-
-         call flux_map_and_write_2d ( DEF_hist_vars%irrig_method_soybean, &
-            a_irrig_method_soybean, f_fertnitro_soybean, file_hist, 'f_irrig_method_soybean', &
-            itime_in_file, sumarea, filter,'irrigation method for soybean','gN/m2/yr')
-
-         if (p_is_worker) then
-            if (numpatch > 0) then
-               do i=1,numpatch
-                  if(patchclass(i) == 12)then
-                     if(pftclass(patch_pft_s(i)) .eq. 41 .or. pftclass(patch_pft_s(i)) .eq. 42)then
-                        filter(i) = .true.
-                     else
-                        filter(i) = .false.
-                     end if
-                  else
-                     filter(i) = .false.
-                  end if
-                  vectmp(i) = 1.
-               end do
-            end if
-         end if
-
-         call mp2g_hist%map (vectmp, sumarea, spv = spval, msk = filter)
-
-         call flux_map_and_write_2d ( DEF_hist_vars%irrig_method_cotton, &
-            a_irrig_method_cotton, f_fertnitro_cotton, file_hist, 'f_irrig_method_cotton', &
-            itime_in_file, sumarea, filter,'irrigation method for cotton','gN/m2/yr')
-
-         if (p_is_worker) then
-            if (numpatch > 0) then
-               do i=1,numpatch
-                  if(patchclass(i) == 12)then
-                     if(pftclass(patch_pft_s(i)) .eq. 61 .or. pftclass(patch_pft_s(i)) .eq. 62)then
-                        filter(i) = .true.
-                     else
-                        filter(i) = .false.
-                     end if
-                  else
-                     filter(i) = .false.
-                  end if
-                  vectmp(i) = 1.
-               end do
-            end if
-         end if
-
-         call mp2g_hist%map (vectmp, sumarea, spv = spval, msk = filter)
-
-         call flux_map_and_write_2d ( DEF_hist_vars%irrig_method_rice1, &
-            a_irrig_method_rice1, f_fertnitro_rice1, file_hist, 'f_irrig_method_rice1', &
-            itime_in_file, sumarea, filter,'irrigation method for rice1','gN/m2/yr')
-
-         if (p_is_worker) then
-            if (numpatch > 0) then
-               do i=1,numpatch
-                  if(patchclass(i) == 12)then
-                     if(pftclass(patch_pft_s(i)) .eq. 61 .or. pftclass(patch_pft_s(i)) .eq. 62)then
-                        filter(i) = .true.
-                     else
-                        filter(i) = .false.
-                     end if
-                  else
-                     filter(i) = .false.
-                  end if
-                  vectmp(i) = 1.
-               end do
-            end if
-         end if
-
-         call mp2g_hist%map (vectmp, sumarea, spv = spval, msk = filter)
-
-         call flux_map_and_write_2d ( DEF_hist_vars%irrig_method_rice2, &
-            a_irrig_method_rice2, f_fertnitro_rice2, file_hist, 'f_irrig_method_rice2', &
-            itime_in_file, sumarea, filter,'irrigation method for rice2','gN/m2/yr')
-
-         if (p_is_worker) then
-            if (numpatch > 0) then
-               do i=1,numpatch
-                  if(patchclass(i) == 12)then
-                     if(pftclass(patch_pft_s(i)) .eq. 67 .or. pftclass(patch_pft_s(i)) .eq. 68)then
-                        filter(i) = .true.
-                     else
-                        filter(i) = .false.
-                     end if
-                  else
-                     filter(i) = .false.
-                  end if
-                  vectmp(i) = 1.
-               end do
-            end if
-         end if
-
-         call mp2g_hist%map (vectmp, sumarea, spv = spval, msk = filter)
-
-         call flux_map_and_write_2d ( DEF_hist_vars%irrig_method_sugarcane, &
-            a_irrig_method_sugarcane, f_fertnitro_sugarcane, file_hist, 'f_irrig_method_sugarcane', &
-            itime_in_file, sumarea, filter,'irrigation method for sugarcane','gN/m2/yr')
-
-         if (p_is_worker) then
-            if (numpatch > 0) then
-               do i=1,numpatch
-                  if(patchclass(i) == 12)then
-                     if(pftclass(patch_pft_s(i)) .eq. 17)then
-                        filter(i) = .true.
-                     else
-                        filter(i) = .false.
-                     end if
-                  else
-                     filter(i) = .false.
-                  end if
-                  vectmp(i) = 1.
-               end do
-            end if
-         end if
-
-         call mp2g_hist%map (vectmp, sumarea, spv = spval, msk = filter)
 
          ! grain to corn production carbon
          if (p_is_worker) then
