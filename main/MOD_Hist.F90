--- conflicted
+++ resolved
@@ -10,13 +10,8 @@
    USE MOD_Vars_PFTimeInvars, only: pftclass
    USE mod_landpft, only : patch_pft_s
 #endif
-<<<<<<< HEAD
-   USE GlobalVars, only : spval
+   USE MOD_Vars_Global, only : spval
    USE MOD_NetCDFSerial
-=======
-   USE MOD_Vars_Global, only : spval
-   USE ncio_serial
->>>>>>> 3e1016d9
 #if (defined UNSTRUCTURED || defined CATCHMENT)
    USE MOD_HistVector
 #endif
@@ -38,15 +33,9 @@
    !---------------------------------------
    subroutine hist_init (dir_hist, lon_res, lat_res)
 
-<<<<<<< HEAD
-      USE GlobalVars
+      USE MOD_Vars_Global
       use MOD_SPMD_Task
       use MOD_Grid
-=======
-      USE MOD_Vars_Global
-      use spmd_task
-      use mod_grid
->>>>>>> 3e1016d9
       USE mod_landpatch
       use MOD_Mapping_Pset2Grid
       use MOD_Vars_1DAccFluxes
@@ -136,13 +125,8 @@
       use mod_landpatch
       use MOD_Mapping_Pset2Grid
       use MOD_Vars_2DFluxes
-<<<<<<< HEAD
       use MOD_CoLMDebug
-      use GlobalVars, only : spval
-=======
-      use mod_colm_debug
       use MOD_Vars_Global, only : spval
->>>>>>> 3e1016d9
       USE MOD_Vars_TimeInvariants, only : patchtype, patchclass
 #if(defined CaMa_Flood)
       use MOD_CaMa_Vars !defination of CaMa variables
