--- conflicted
+++ resolved
@@ -15,23 +15,8 @@
    ! TODO...(need complement)
    !----------------------------------------------------------------------------
 
-<<<<<<< HEAD
-   use MOD_Precision
-   use MOD_Grid
-   use MOD_Mapping_Pset2Grid
-   USE MOD_Namelist
-#ifdef URBAN_MODEL
-   USE MOD_LandUrban
-#endif
-#if (defined LULC_IGBP_PFT || defined LULC_IGBP_PC)
-   USE MOD_Vars_PFTimeInvariants, only: pftclass
-   USE MOD_LandPFT, only : patch_pft_s
-#endif
+   use MOD_Vars_1DAccFluxes
    USE MOD_Vars_Global, only : spval
-=======
-   use MOD_Vars_1DAccFluxes
-   use MOD_Vars_Global, only : spval
->>>>>>> 8271fe7d
    USE MOD_NetCDFSerial
 
    use MOD_HistGridded
@@ -126,7 +111,7 @@
 #ifdef URBAN_MODEL
       USE MOD_LandUrban
 #endif
-#ifdef LULC_IGBP_PFT
+#if (defined LULC_IGBP_PFT || defined LULC_IGBP_PC)
       USE MOD_Vars_PFTimeInvariants, only: pftclass
       USE MOD_LandPFT, only: patch_pft_s
 #endif
