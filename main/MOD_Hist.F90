--- conflicted
+++ resolved
@@ -110,14 +110,8 @@
 #if(defined CaMa_Flood)
       use MOD_CaMa_Vars !defination of CaMa variables
 #endif
-<<<<<<< HEAD
-#ifdef LATERAL_FLOW
-      USE MOD_Hydro_Hist
-#endif
       USE MOD_Forcing, only : forcmask, patchmask
-=======
-      USE MOD_Forcing, only : forcmask
->>>>>>> b75348b0
+
       IMPLICIT NONE
 
       integer,  INTENT(in) :: idate(3)
@@ -240,11 +234,7 @@
                filter(:) = patchtype == 1
 ELSE
                filter(:) = patchtype < 99
-<<<<<<< HEAD
 ENDIF
-               vectmp(:) = 1.
-=======
->>>>>>> b75348b0
                IF (DEF_forcing%has_missing_value) THEN
                   filter = filter .and. forcmask
                ENDIF
@@ -328,11 +318,7 @@
                filter(:) = patchtype == 1
 ELSE
                filter(:) = patchtype < 99
-<<<<<<< HEAD
 ENDIF
-               vectmp (:) = 1.
-=======
->>>>>>> b75348b0
                IF (DEF_forcing%has_missing_value) THEN
                   filter = filter .and. forcmask
                ENDIF
@@ -2953,11 +2939,7 @@
                filter(:) = patchtype == 1
 ELSE
                filter(:) = patchtype <= 3
-<<<<<<< HEAD
 ENDIF
-               vectmp (:) = 1.
-=======
->>>>>>> b75348b0
                IF (DEF_forcing%has_missing_value) THEN
                   filter = filter .and. forcmask
                ENDIF
@@ -2997,11 +2979,7 @@
                filter(:) = patchtype == 1
 ELSE
                filter(:) = patchtype <= 2
-<<<<<<< HEAD
 ENDIF
-               vectmp(:) = 1.
-=======
->>>>>>> b75348b0
                IF (DEF_forcing%has_missing_value) THEN
                   filter = filter .and. forcmask
                ENDIF
@@ -3051,11 +3029,7 @@
                filter(:) = patchtype == 1
 ELSE
                filter(:) = (patchtype <= 2) .or. (patchtype == 4)
-<<<<<<< HEAD
 ENDIF
-               vectmp(:) = 1.
-=======
->>>>>>> b75348b0
                IF (DEF_forcing%has_missing_value) THEN
                   filter = filter .and. forcmask
                ENDIF
@@ -3109,11 +3083,7 @@
                filter(:) = patchtype == 1
 ELSE
                filter(:) = patchtype < 99
-<<<<<<< HEAD
 ENDIF
-               vectmp(:) = 1.
-=======
->>>>>>> b75348b0
                IF (DEF_forcing%has_missing_value) THEN
                   filter = filter .and. forcmask
                ENDIF
