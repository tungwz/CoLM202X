--- conflicted
+++ resolved
@@ -40,13 +40,8 @@
 !
 !=======================================================================
 
-<<<<<<< HEAD
   use MOD_Precision
-  use PhysicalConstants, only : denice, denh2o, tfrz
-=======
-  use precision
   use MOD_Const_Physical, only : denice, denh2o, tfrz
->>>>>>> 3e1016d9
   implicit none
 !
 !-------------------------- Dummy argument -----------------------------
@@ -546,13 +541,8 @@
 !
 !=======================================================================
 
-<<<<<<< HEAD
   use MOD_Precision
-  use PhysicalConstants, only : cpice, cpliq, hfus, tfrz
-=======
-  use precision
   use MOD_Const_Physical, only : cpice, cpliq, hfus, tfrz
->>>>>>> 3e1016d9
   implicit none
 
 !-------------------------- Dummy argument -----------------------------
