--- conflicted
+++ resolved
@@ -112,13 +112,8 @@
 
      use MOD_Precision
      USE MOD_Vars_Global
-<<<<<<< HEAD
      use MOD_SPMD_Task
-     use mod_landpatch, only : numpatch
-=======
-     use spmd_task
      use MOD_LandPatch, only : numpatch
->>>>>>> a2981ab1
      IMPLICIT NONE
 
   if (p_is_worker) then
@@ -333,19 +328,11 @@
      ! Original version: Yongjiu Dai, September 15, 1999, 03/2014
      !=======================================================================
 
-<<<<<<< HEAD
      use MOD_Namelist, only : DEF_REST_COMPRESS_LEVEL
      use MOD_SPMD_Task
      use MOD_NetCDFSerial
      use MOD_NetCDFVector
-     use mod_landpatch
-=======
-     use mod_namelist, only : DEF_REST_COMPRESS_LEVEL
-     use spmd_task
-     use ncio_serial
-     use ncio_vector
      use MOD_LandPatch
->>>>>>> a2981ab1
      USE MOD_Vars_Global
 
      IMPLICIT NONE
@@ -473,13 +460,8 @@
 
   SUBROUTINE deallocate_TimeInvariants ()
 
-<<<<<<< HEAD
      use MOD_SPMD_Task
-     use mod_landpatch, only : numpatch
-=======
-     use spmd_task
      use MOD_LandPatch, only : numpatch
->>>>>>> a2981ab1
      implicit none
 
      ! --------------------------------------------------
