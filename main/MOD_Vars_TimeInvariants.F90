--- conflicted
+++ resolved
@@ -442,23 +442,11 @@
       CALL ncio_read_vector (file_restart, 'fc_vgm   ' ,   nl_soil, landpatch, fc_vgm    ) ! a scaling factor by using air entry value in the Mualem model [-]
 #endif
 
-<<<<<<< HEAD
-      
-      IF(DEF_Runoff_SCHEME == 1)THEN
-         CALL ncio_read_vector (file_restart, 'vic_b_infilt', landpatch, vic_b_infilt) 
-         CALL ncio_read_vector (file_restart, 'vic_Dsmax'   , landpatch, vic_Dsmax   )
-         CALL ncio_read_vector (file_restart, 'vic_Ds'      , landpatch, vic_Ds      )
-         CALL ncio_read_vector (file_restart, 'vic_Ws'      , landpatch, vic_Ws      )
-         CALL ncio_read_vector (file_restart, 'vic_c'       , landpatch, vic_c       )
-      ENDIF
-=======
-
       CALL ncio_read_vector (file_restart, 'vic_b_infilt', landpatch, vic_b_infilt)
       CALL ncio_read_vector (file_restart, 'vic_Dsmax'   , landpatch, vic_Dsmax   )
       CALL ncio_read_vector (file_restart, 'vic_Ds'      , landpatch, vic_Ds      )
       CALL ncio_read_vector (file_restart, 'vic_Ws'      , landpatch, vic_Ws      )
       CALL ncio_read_vector (file_restart, 'vic_c'       , landpatch, vic_c       )
->>>>>>> 1a30d02b
 
       CALL ncio_read_vector (file_restart, 'hksati ' ,     nl_soil, landpatch, hksati )    ! hydraulic conductivity at saturation [mm h2o/s]
       CALL ncio_read_vector (file_restart, 'csol   ' ,     nl_soil, landpatch, csol   )    ! heat capacity of soil solids [J/(m3 K)]
