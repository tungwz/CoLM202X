--- conflicted
+++ resolved
@@ -431,11 +431,6 @@
            allocate (BA_beta      (nl_soil,numpatch))
            allocate (htop                 (numpatch))
            allocate (hbot                 (numpatch))
-<<<<<<< HEAD
-#ifdef USE_DEPTH_TO_BEDROCK
-=======
-
->>>>>>> 3f540e6a
            allocate (dbedrock             (numpatch))
            allocate (ibedrock             (numpatch))
      end if
