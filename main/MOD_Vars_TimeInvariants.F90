#include <define.h>

! -------------------------------
! Created by Yongjiu Dai, 03/2014
! -------------------------------

#ifdef LULC_IGBP_PFT
MODULE MOD_Vars_PFTimeInvariants
! -----------------------------------------------------------------
! !DESCRIPTION:
! Define PFT time invariables
!
! Added by Hua Yuan, 08/2019
! -----------------------------------------------------------------

  USE MOD_Precision
  USE MOD_Vars_Global
  IMPLICIT NONE
  SAVE

  ! for LULC_IGBP_PFT
  INTEGER , allocatable :: pftclass    (:)    !PFT type
  REAL(r8), allocatable :: pftfrac     (:)    !PFT fractional cover
  REAL(r8), allocatable :: htop_p      (:)    !canopy top height [m]
  REAL(r8), allocatable :: hbot_p      (:)    !canopy bottom height [m]

! PUBLIC MEMBER FUNCTIONS:
  PUBLIC :: allocate_PFTimeInvariants
  PUBLIC :: READ_PFTimeInvariants
  PUBLIC :: WRITE_PFTimeInvariants
  PUBLIC :: deallocate_PFTimeInvariants
#ifdef CoLMDEBUG
  PUBLIC :: check_PFTimeInvariants
#endif

! PRIVATE MEMBER FUNCTIONS:

!-----------------------------------------------------------------------

  CONTAINS

!-----------------------------------------------------------------------

  SUBROUTINE allocate_PFTimeInvariants
  ! --------------------------------------------------------------------
  ! Allocates memory for CoLM PFT 1d [numpft] variables
  ! --------------------------------------------------------------------

     USE MOD_SPMD_Task
     USE MOD_LandPFT,   only : numpft
     USE MOD_Precision
     IMPLICIT NONE

     IF (p_is_worker) THEN
        IF (numpft > 0) THEN
           allocate (pftclass      (numpft))
           allocate (pftfrac       (numpft))
           allocate (htop_p        (numpft))
           allocate (hbot_p        (numpft))
        ENDIF
     ENDIF

  END SUBROUTINE allocate_PFTimeInvariants

  SUBROUTINE READ_PFTimeInvariants (file_restart)

     use MOD_NetCDFVector
     USE MOD_LandPFT
     IMPLICIT NONE

     character(LEN=*), intent(in) :: file_restart

     call ncio_read_vector (file_restart, 'pftclass', landpft, pftclass) !
     call ncio_read_vector (file_restart, 'pftfrac ', landpft, pftfrac ) !
     call ncio_read_vector (file_restart, 'htop_p  ', landpft, htop_p  ) !
     call ncio_read_vector (file_restart, 'hbot_p  ', landpft, hbot_p  ) !

  end subroutine READ_PFTimeInvariants

  SUBROUTINE WRITE_PFTimeInvariants (file_restart)

     use MOD_NetCDFVector
     use MOD_LandPFT
     USE MOD_Namelist
     USE MOD_Vars_Global
     IMPLICIT NONE

     ! Local variables
     character(len=*), intent(in) :: file_restart
     integer :: compress

     compress = DEF_REST_COMPRESS_LEVEL

     call ncio_create_file_vector (file_restart, landpft)
     CALL ncio_define_dimension_vector (file_restart, landpft, 'pft')

     call ncio_write_vector (file_restart, 'pftclass', 'pft', landpft, pftclass, compress) !
     call ncio_write_vector (file_restart, 'pftfrac ', 'pft', landpft, pftfrac , compress) !
     call ncio_write_vector (file_restart, 'htop_p  ', 'pft', landpft, htop_p  , compress) !
     call ncio_write_vector (file_restart, 'hbot_p  ', 'pft', landpft, hbot_p  , compress) !

  end subroutine WRITE_PFTimeInvariants

  SUBROUTINE deallocate_PFTimeInvariants
! --------------------------------------------------
! Deallocates memory for CoLM PFT 1d [numpft] variables
! --------------------------------------------------
     USE MOD_SPMD_Task
     USE MOD_LandPFT

     IF (p_is_worker) THEN
        IF (numpft > 0) THEN
           deallocate (pftclass)
           deallocate (pftfrac )
           deallocate (htop_p  )
           deallocate (hbot_p  )
        ENDIF
     ENDIF

  END SUBROUTINE deallocate_PFTimeInvariants

#ifdef CoLMDEBUG
  SUBROUTINE check_PFTimeInvariants ()

     use MOD_CoLMDebug
     IMPLICIT NONE

     call check_vector_data ('pftfrac', pftfrac) !
     call check_vector_data ('htop_p ', htop_p ) !
     call check_vector_data ('hbot_p ', hbot_p ) !

  end subroutine check_PFTimeInvariants
#endif

END MODULE MOD_Vars_PFTimeInvariants
#endif



#ifdef LULC_IGBP_PC
MODULE MOD_Vars_PCTimeInvariants
! -----------------------------------------------------------------
! !DESCRIPTION:
! Define Plant Community time invariables
!
! Added by Hua Yuan, 08/2019
! -----------------------------------------------------------------

  USE MOD_Precision
  USE MOD_Vars_Global
  IMPLICIT NONE
  SAVE

  ! for LULC_IGBP_PC
  REAL(r8), allocatable :: pcfrac(:,:)    !PC fractional cover
  REAL(r8), allocatable :: htop_c(:,:)    !canopy top height [m]
  REAL(r8), allocatable :: hbot_c(:,:)    !canopy bottom height [m]

! PUBLIC MEMBER FUNCTIONS:
  PUBLIC :: allocate_PCTimeInvariants
  PUBLIC :: READ_PCTimeInvariants
  PUBLIC :: WRITE_PCTimeInvariants
  PUBLIC :: deallocate_PCTimeInvariants
#ifdef CoLMDEBUG
  PUBLIC :: check_PCTimeInvariants
#endif

! PRIVATE MEMBER FUNCTIONS:

!-----------------------------------------------------------------------

  CONTAINS

!-----------------------------------------------------------------------

  SUBROUTINE allocate_PCTimeInvariants
  ! --------------------------------------------------------------------
  ! Allocates memory for CoLM Plant Community (PC) [numpc] variables
  ! --------------------------------------------------------------------

     USE MOD_Precision
     USE MOD_SPMD_Task
     USE MOD_LandPC
     USE MOD_Vars_Global
     IMPLICIT NONE

     IF (p_is_worker) THEN

        IF (numpc > 0) THEN
           allocate (pcfrac   (0:N_PFT-1,numpc))
           allocate (htop_c   (0:N_PFT-1,numpc))
           allocate (hbot_c   (0:N_PFT-1,numpc))
        ENDIF
     ENDIF

  END SUBROUTINE allocate_PCTimeInvariants

  SUBROUTINE READ_PCTimeInvariants (file_restart)

     use MOD_NetCDFVector
     USE MOD_Vars_Global
     USE MOD_LandPC
     IMPLICIT NONE

     character(LEN=*), intent(in) :: file_restart

     call ncio_read_vector (file_restart, 'pcfrac', N_PFT, landpc, pcfrac) !
     call ncio_read_vector (file_restart, 'htop_c', N_PFT, landpc, htop_c) !
     call ncio_read_vector (file_restart, 'hbot_c', N_PFT, landpc, hbot_c) !

  end subroutine READ_PCTimeInvariants

  SUBROUTINE WRITE_PCTimeInvariants (file_restart)

     use MOD_NetCDFVector
     use MOD_LandPC
     USE MOD_Namelist
     USE MOD_Vars_Global
     IMPLICIT NONE

     ! Local variables
     character(len=*), intent(in) :: file_restart
     integer :: compress

     compress = DEF_REST_COMPRESS_LEVEL

     call ncio_create_file_vector (file_restart, landpc)
     CALL ncio_define_dimension_vector (file_restart, landpc, 'pc')
     CALL ncio_define_dimension_vector (file_restart, landpc, 'pft', N_PFT)

     call ncio_write_vector (file_restart, 'pcfrac', 'pft', N_PFT, 'pc', landpc, pcfrac, compress) !
     call ncio_write_vector (file_restart, 'htop_c', 'pft', N_PFT, 'pc', landpc, htop_c, compress) !
     call ncio_write_vector (file_restart, 'hbot_c', 'pft', N_PFT, 'pc', landpc, hbot_c, compress) !

  end subroutine WRITE_PCTimeInvariants

  SUBROUTINE deallocate_PCTimeInvariants
! --------------------------------------------------
! Deallocates memory for CoLM Plant Community (PC) variables
! --------------------------------------------------

     USE MOD_SPMD_Task
     USE MOD_LandPC

     IF (p_is_worker) THEN
        IF (numpc > 0) THEN
           deallocate (pcfrac   )
           deallocate (htop_c   )
           deallocate (hbot_c   )
        ENDIF
     ENDIF

  END SUBROUTINE deallocate_PCTimeInvariants

#ifdef CoLMDEBUG
  SUBROUTINE check_PCTimeInvariants ()

     use MOD_CoLMDebug
     IMPLICIT NONE

     call check_vector_data ('pcfrc ', pcfrac) !
     call check_vector_data ('htop_c', htop_c) !
     call check_vector_data ('hbot_c', hbot_c) !

  end subroutine check_PCTimeInvariants
#endif

END MODULE MOD_Vars_PCTimeInvariants
#endif



MODULE MOD_Vars_TimeInvariants
! -------------------------------
! Created by Yongjiu Dai, 03/2014
! -------------------------------

  use MOD_Precision
#ifdef LULC_IGBP_PFT
  USE MOD_Vars_PFTimeInvariants
#endif
#ifdef LULC_IGBP_PC
  USE MOD_Vars_PCTimeInvariants
#endif
#ifdef BGC
  USE MOD_BGC_Vars_TimeInvariants
#endif
#ifdef URBAN_MODEL
  USE MOD_Urban_Vars_TimeInvariants
#endif
  IMPLICIT NONE
  SAVE

! -----------------------------------------------------------------
! surface classification and soil information
  INTEGER,  allocatable :: patchclass     (:)  !index of land cover type of the patches at the fraction > 0
  INTEGER,  allocatable :: patchtype      (:)  !land water type

  REAL(r8), allocatable :: patchlatr      (:)  !latitude in radians
  REAL(r8), allocatable :: patchlonr      (:)  !longitude in radians

  REAL(r8), allocatable :: lakedepth      (:)  !lake depth
  REAL(r8), allocatable :: dz_lake      (:,:)  !new lake scheme

  REAL(r8), allocatable :: soil_s_v_alb   (:)  !albedo of visible of the saturated soil
  REAL(r8), allocatable :: soil_d_v_alb   (:)  !albedo of visible of the dry soil
  REAL(r8), allocatable :: soil_s_n_alb   (:)  !albedo of near infrared of the saturated soil
  REAL(r8), allocatable :: soil_d_n_alb   (:)  !albedo of near infrared of the dry soil

  REAL(r8), allocatable :: vf_quartz    (:,:)  !volumetric fraction of quartz within mineral soil
  REAL(r8), allocatable :: vf_gravels   (:,:)  !volumetric fraction of gravels
  REAL(r8), allocatable :: vf_om        (:,:)  !volumetric fraction of organic matter
  REAL(r8), allocatable :: vf_sand      (:,:)  !volumetric fraction of sand
  REAL(r8), allocatable :: wf_gravels   (:,:)  !gravimetric fraction of gravels
  REAL(r8), allocatable :: wf_sand      (:,:)  !gravimetric fraction of sand
  REAL(r8), allocatable :: OM_density   (:,:)  !OM density (kg/m3)
  REAL(r8), allocatable :: BD_all       (:,:)  !bulk density of soil (GRAVELS + ORGANIC MATTER + Mineral Soils,kg/m3)

  REAL(r8), allocatable :: wfc          (:,:)  !field capacity
  REAL(r8), allocatable :: porsl        (:,:)  !fraction of soil that is voids [-]
  REAL(r8), allocatable :: psi0         (:,:)  !minimum soil suction [mm] (NOTE: "-" valued)
  REAL(r8), allocatable :: bsw          (:,:)  !clapp and hornbereger "b" parameter [-]
#ifdef vanGenuchten_Mualem_SOIL_MODEL
  REAL(r8), allocatable :: theta_r      (:,:)
  REAL(r8), allocatable :: alpha_vgm    (:,:)
  REAL(r8), allocatable :: L_vgm        (:,:)
  REAL(r8), allocatable :: n_vgm        (:,:)
  REAL(r8), allocatable :: sc_vgm       (:,:)
  REAL(r8), allocatable :: fc_vgm       (:,:)
#endif
  REAL(r8), allocatable :: hksati       (:,:)  !hydraulic conductivity at saturation [mm h2o/s]
  REAL(r8), allocatable :: csol         (:,:)  !heat capacity of soil solids [J/(m3 K)]
  REAL(r8), allocatable :: k_solids     (:,:)  !thermal conductivity of soil solids [W/m-K]
  REAL(r8), allocatable :: dksatu       (:,:)  !thermal conductivity of saturated soil [W/m-K]
  real(r8), allocatable :: dksatf       (:,:)  !thermal conductivity of saturated frozen soil [W/m-K]
  REAL(r8), allocatable :: dkdry        (:,:)  !thermal conductivity for dry soil  [W/(m-K)]
  REAL(r8), allocatable :: BA_alpha     (:,:)  !alpha in Balland and Arp(2005) thermal conductivity scheme
  REAL(r8), allocatable :: BA_beta      (:,:)  !beta in Balland and Arp(2005) thermal conductivity scheme
  REAL(r8), allocatable :: htop           (:)  !canopy top height [m]
  REAL(r8), allocatable :: hbot           (:)  !canopy bottom height [m]

#ifdef USE_DEPTH_TO_BEDROCK
  real(r8), allocatable :: dbedrock       (:)  !depth to bedrock
  integer , allocatable :: ibedrock       (:)  !bedrock level
#endif


  REAL(r8) :: zlnd                             !roughness length for soil [m]
  REAL(r8) :: zsno                             !roughness length for snow [m]
  REAL(r8) :: csoilc                           !drag coefficient for soil under canopy [-]
  REAL(r8) :: dewmx                            !maximum dew
  REAL(r8) :: wtfact                           !fraction of model area with high water table
  REAL(r8) :: capr                             !tuning factor to turn first layer T into surface T
  REAL(r8) :: cnfac                            !Crank Nicholson factor between 0 and 1
  REAL(r8) :: ssi                              !irreducible water saturation of snow
  REAL(r8) :: wimp                             !water impremeable if porosity less than wimp
  REAL(r8) :: pondmx                           !ponding depth (mm)
  REAL(r8) :: smpmax                           !wilting point potential in mm
  REAL(r8) :: smpmin                           !restriction for min of soil poten. (mm)
  REAL(r8) :: trsmx0                           !max transpiration for moist soil+100% veg.  [mm/s]
  REAL(r8) :: tcrit                            !critical temp. to determine rain or snow

! PUBLIC MEMBER FUNCTIONS:
  public :: allocate_TimeInvariants
  public :: deallocate_TimeInvariants
  public :: READ_TimeInvariants
  public :: WRITE_TimeInvariants

! PRIVATE MEMBER FUNCTIONS:

!-----------------------------------------------------------------------

  CONTAINS

!-----------------------------------------------------------------------

  SUBROUTINE allocate_TimeInvariants ()
  ! --------------------------------------------------------------------
  ! Allocates memory for CoLM 1d [numpatch] variables
  ! --------------------------------------------------------------------

     use MOD_Precision
     USE MOD_Vars_Global
     use MOD_SPMD_Task
     use MOD_LandPatch, only: numpatch
     IMPLICIT NONE

     if (p_is_worker) then

        if (numpatch > 0) then

           allocate (patchclass           (numpatch))
           allocate (patchtype            (numpatch))

           allocate (patchlonr            (numpatch))
           allocate (patchlatr            (numpatch))

           allocate (lakedepth            (numpatch))
           allocate (dz_lake      (nl_lake,numpatch))

           allocate (soil_s_v_alb         (numpatch))
           allocate (soil_d_v_alb         (numpatch))
           allocate (soil_s_n_alb         (numpatch))
           allocate (soil_d_n_alb         (numpatch))

           allocate (vf_quartz    (nl_soil,numpatch))
           allocate (vf_gravels   (nl_soil,numpatch))
           allocate (vf_om        (nl_soil,numpatch))
           allocate (vf_sand      (nl_soil,numpatch))
           allocate (wf_gravels   (nl_soil,numpatch))
           allocate (wf_sand      (nl_soil,numpatch))
           allocate (OM_density   (nl_soil,numpatch))
           allocate (BD_all       (nl_soil,numpatch))
           allocate (wfc          (nl_soil,numpatch))
           allocate (porsl        (nl_soil,numpatch))
           allocate (psi0         (nl_soil,numpatch))
           allocate (bsw          (nl_soil,numpatch))
#ifdef vanGenuchten_Mualem_SOIL_MODEL
<<<<<<< HEAD
        allocate (theta_r      (nl_soil,numpatch))
        allocate (alpha_vgm    (nl_soil,numpatch))
        allocate (L_vgm        (nl_soil,numpatch))
        allocate (n_vgm        (nl_soil,numpatch))
        allocate (sc_vgm       (nl_soil,numpatch))
        allocate (fc_vgm       (nl_soil,numpatch))
#endif
        allocate (hksati       (nl_soil,numpatch))
        allocate (csol         (nl_soil,numpatch))
        allocate (k_solids     (nl_soil,numpatch))
        allocate (dksatu       (nl_soil,numpatch))
        allocate (dksatf       (nl_soil,numpatch))
        allocate (dkdry        (nl_soil,numpatch))
        allocate (BA_alpha     (nl_soil,numpatch))
        allocate (BA_beta      (nl_soil,numpatch))
        allocate (htop                 (numpatch))
        allocate (hbot                 (numpatch))
=======
           allocate (theta_r      (nl_soil,numpatch))
           allocate (alpha_vgm    (nl_soil,numpatch))
           allocate (L_vgm        (nl_soil,numpatch))
           allocate (n_vgm        (nl_soil,numpatch))
           allocate (sc_vgm       (nl_soil,numpatch))
           allocate (fc_vgm       (nl_soil,numpatch))
#endif
           allocate (hksati       (nl_soil,numpatch))
           allocate (csol         (nl_soil,numpatch))
           allocate (k_solids     (nl_soil,numpatch))
           allocate (dksatu       (nl_soil,numpatch))
           allocate (dksatf       (nl_soil,numpatch))
           allocate (dkdry        (nl_soil,numpatch))
#ifdef THERMAL_CONDUCTIVITY_SCHEME_4
           allocate (BA_alpha     (nl_soil,numpatch))
           allocate (BA_beta      (nl_soil,numpatch))
#endif
           allocate (htop                 (numpatch))
           allocate (hbot                 (numpatch))
>>>>>>> 4740ec11

#ifdef USE_DEPTH_TO_BEDROCK
           allocate (dbedrock             (numpatch))
           allocate (ibedrock             (numpatch))
#endif
     end if

#ifdef LULC_IGBP_PFT
     CALL allocate_PFTimeInvariants
#endif

#ifdef LULC_IGBP_PC
     CALL allocate_PCTimeInvariants
#endif

#ifdef BGC
     CALL allocate_BGCTimeInvariants
#endif

#ifdef URBAN_MODEL
     CALL allocate_UrbanTimeInvariants
#endif

  end if

  END SUBROUTINE allocate_TimeInvariants

  !---------------------------------------
  SUBROUTINE READ_TimeInvariants (lc_year, casename, dir_restart)

     !=======================================================================
     ! Original version: Yongjiu Dai, September 15, 1999, 03/2014
     !=======================================================================

     use MOD_Namelist
     use MOD_SPMD_Task
     use MOD_NetCDFVector
     use MOD_NetCDFSerial
#ifdef CoLMDEBUG
     USE MOD_CoLMDebug
#endif
     USE MOD_LandPatch
     USE MOD_Vars_Global

     IMPLICIT NONE

     INTEGER         , intent(in) :: lc_year
     character(LEN=*), intent(in) :: casename
     character(LEN=*), intent(in) :: dir_restart

     ! Local variables
     character(LEN=256) :: file_restart, cyear


     write(cyear,'(i4.4)') lc_year
     file_restart = trim(dir_restart) // '/' // trim(casename) //'_restart_const' // '_lc' // trim(cyear) // '.nc'

     call ncio_read_vector (file_restart, 'patchclass',   landpatch, patchclass)          !
     call ncio_read_vector (file_restart, 'patchtype' ,   landpatch, patchtype )          !

     call ncio_read_vector (file_restart, 'patchlonr' ,   landpatch, patchlonr )          !
     call ncio_read_vector (file_restart, 'patchlatr' ,   landpatch, patchlatr )          !

     call ncio_read_vector (file_restart, 'lakedepth',    landpatch, lakedepth)           !
     call ncio_read_vector (file_restart, 'dz_lake' ,     nl_lake, landpatch, dz_lake)    !

     call ncio_read_vector (file_restart, 'soil_s_v_alb', landpatch, soil_s_v_alb)        ! albedo of visible of the saturated soil
     call ncio_read_vector (file_restart, 'soil_d_v_alb', landpatch, soil_d_v_alb)        ! albedo of visible of the dry soil
     call ncio_read_vector (file_restart, 'soil_s_n_alb', landpatch, soil_s_n_alb)        ! albedo of near infrared of the saturated soil
     call ncio_read_vector (file_restart, 'soil_d_n_alb', landpatch, soil_d_n_alb)        ! albedo of near infrared of the dry soil

     call ncio_read_vector (file_restart, 'vf_quartz ',   nl_soil, landpatch, vf_quartz ) ! volumetric fraction of quartz within mineral soil
     call ncio_read_vector (file_restart, 'vf_gravels',   nl_soil, landpatch, vf_gravels) ! volumetric fraction of gravels
     call ncio_read_vector (file_restart, 'vf_om     ',   nl_soil, landpatch, vf_om     ) ! volumetric fraction of organic matter
     call ncio_read_vector (file_restart, 'vf_sand   ',   nl_soil, landpatch, vf_sand   ) ! volumetric fraction of sand
     call ncio_read_vector (file_restart, 'wf_gravels',   nl_soil, landpatch, wf_gravels) ! gravimetric fraction of gravels
     call ncio_read_vector (file_restart, 'wf_sand   ',   nl_soil, landpatch, wf_sand   ) ! gravimetric fraction of sand
     call ncio_read_vector (file_restart, 'OM_density',   nl_soil, landpatch, OM_density) ! OM density
     call ncio_read_vector (file_restart, 'BD_all    ',   nl_soil, landpatch, BD_all    ) ! bulk density of soil
     call ncio_read_vector (file_restart, 'wfc       ',   nl_soil, landpatch, wfc       ) ! field capacity
     call ncio_read_vector (file_restart, 'porsl  ' ,     nl_soil, landpatch, porsl     ) ! fraction of soil that is voids [-]
     call ncio_read_vector (file_restart, 'psi0   ' ,     nl_soil, landpatch, psi0      ) ! minimum soil suction [mm] (NOTE: "-" valued)
     call ncio_read_vector (file_restart, 'bsw    ' ,     nl_soil, landpatch, bsw       ) ! clapp and hornbereger "b" parameter [-]
#ifdef vanGenuchten_Mualem_SOIL_MODEL
     call ncio_read_vector (file_restart, 'theta_r  ' ,   nl_soil, landpatch, theta_r   )
     call ncio_read_vector (file_restart, 'alpha_vgm' ,   nl_soil, landpatch, alpha_vgm )
     call ncio_read_vector (file_restart, 'L_vgm    ' ,   nl_soil, landpatch, L_vgm     )
     call ncio_read_vector (file_restart, 'n_vgm    ' ,   nl_soil, landpatch, n_vgm     )
     call ncio_read_vector (file_restart, 'sc_vgm   ' ,   nl_soil, landpatch, sc_vgm    )
     call ncio_read_vector (file_restart, 'fc_vgm   ' ,   nl_soil, landpatch, fc_vgm    )
#endif
<<<<<<< HEAD
     call ncio_read_vector (file_restart, 'hksati ' ,     nl_soil, landpatch, hksati ) ! hydraulic conductivity at saturation [mm h2o/s]
     call ncio_read_vector (file_restart, 'csol   ' ,     nl_soil, landpatch, csol   ) ! heat capacity of soil solids [J/(m3 K)]
     call ncio_read_vector (file_restart, 'k_solids',     nl_soil, landpatch, k_solids)! thermal conductivity of soil solids [W/m-K]
     call ncio_read_vector (file_restart, 'dksatu ' ,     nl_soil, landpatch, dksatu ) ! thermal conductivity of unfrozen saturated soil [W/m-K]
     call ncio_read_vector (file_restart, 'dksatf ' ,     nl_soil, landpatch, dksatf ) ! thermal conductivity of frozen saturated soil [W/m-K]
     call ncio_read_vector (file_restart, 'dkdry  ' ,     nl_soil, landpatch, dkdry  ) ! thermal conductivity for dry soil  [W/(m-K)]
     call ncio_read_vector (file_restart, 'BA_alpha',     nl_soil, landpatch, BA_alpha)! alpha in Balland and Arp(2005) thermal conductivity scheme
     call ncio_read_vector (file_restart, 'BA_beta' ,     nl_soil, landpatch, BA_beta )! beta in Balland and Arp(2005) thermal conductivity scheme
     call ncio_read_vector (file_restart, 'htop' ,    landpatch, htop) !
     call ncio_read_vector (file_restart, 'hbot' ,    landpatch, hbot) !
=======
     call ncio_read_vector (file_restart, 'hksati ' ,     nl_soil, landpatch, hksati )    ! hydraulic conductivity at saturation [mm h2o/s]
     call ncio_read_vector (file_restart, 'csol   ' ,     nl_soil, landpatch, csol   )    ! heat capacity of soil solids [J/(m3 K)]
     call ncio_read_vector (file_restart, 'k_solids',     nl_soil, landpatch, k_solids)   ! thermal conductivity of soil solids [W/m-K]
     call ncio_read_vector (file_restart, 'dksatu ' ,     nl_soil, landpatch, dksatu )    ! thermal conductivity of unfrozen saturated soil [W/m-K]
     call ncio_read_vector (file_restart, 'dksatf ' ,     nl_soil, landpatch, dksatf )    ! thermal conductivity of frozen saturated soil [W/m-K]
     call ncio_read_vector (file_restart, 'dkdry  ' ,     nl_soil, landpatch, dkdry  )    ! thermal conductivity for dry soil  [W/(m-K)]
#ifdef THERMAL_CONDUCTIVITY_SCHEME_4
     call ncio_read_vector (file_restart, 'BA_alpha',     nl_soil, landpatch, BA_alpha)   ! alpha in Balland and Arp(2005) thermal conductivity scheme
     call ncio_read_vector (file_restart, 'BA_beta' ,     nl_soil, landpatch, BA_beta )   ! beta in Balland and Arp(2005) thermal conductivity scheme
#endif
     call ncio_read_vector (file_restart, 'htop' ,    landpatch, htop)                    !
     call ncio_read_vector (file_restart, 'hbot' ,    landpatch, hbot)                    !
>>>>>>> 4740ec11

#ifdef USE_DEPTH_TO_BEDROCK
     call ncio_read_vector (file_restart, 'debdrock' ,    landpatch, dbedrock)            !
     call ncio_read_vector (file_restart, 'ibedrock' ,    landpatch, ibedrock)            !
#endif

     call ncio_read_bcast_serial (file_restart, 'zlnd  ', zlnd  ) ! roughness length for soil [m]
     call ncio_read_bcast_serial (file_restart, 'zsno  ', zsno  ) ! roughness length for snow [m]
     call ncio_read_bcast_serial (file_restart, 'csoilc', csoilc) ! drag coefficient for soil under canopy [-]
     call ncio_read_bcast_serial (file_restart, 'dewmx ', dewmx ) ! maximum dew
     call ncio_read_bcast_serial (file_restart, 'wtfact', wtfact) ! fraction of model area with high water table
     call ncio_read_bcast_serial (file_restart, 'capr  ', capr  ) ! tuning factor to turn first layer T into surface T
     call ncio_read_bcast_serial (file_restart, 'cnfac ', cnfac ) ! Crank Nicholson factor between 0 and 1
     call ncio_read_bcast_serial (file_restart, 'ssi   ', ssi   ) ! irreducible water saturation of snow
     call ncio_read_bcast_serial (file_restart, 'wimp  ', wimp  ) ! water impremeable if porosity less than wimp
     call ncio_read_bcast_serial (file_restart, 'pondmx', pondmx) ! ponding depth (mm)
     call ncio_read_bcast_serial (file_restart, 'smpmax', smpmax) ! wilting point potential in mm
     call ncio_read_bcast_serial (file_restart, 'smpmin', smpmin) ! restriction for min of soil poten. (mm)
     call ncio_read_bcast_serial (file_restart, 'trsmx0', trsmx0) ! max transpiration for moist soil+100% veg.  [mm/s]
     call ncio_read_bcast_serial (file_restart, 'tcrit ', tcrit ) ! critical temp. to determine rain or snow

#if (defined LULC_IGBP_PFT)
     file_restart = trim(dir_restart) // '/' // trim(casename) //'_restart_pft_const' // '_lc' // trim(cyear) // '.nc'
     CALL READ_PFTimeInvariants (file_restart)
#endif

#if (defined LULC_IGBP_PC)
     file_restart = trim(dir_restart) // '/' // trim(casename) //'_restart_pc_const' // '_lc' // trim(cyear) // '.nc'
     CALL READ_PCTimeInvariants (file_restart)
#endif

#if (defined BGC)
     file_restart = trim(dir_restart) // '/' // trim(casename) //'_restart_bgc_const' // '_lc' // trim(cyear) // '.nc'
     CALL READ_BGCTimeInvariants (file_restart)
#endif

#if (defined URBAN_MODEL)
     file_restart = trim(dir_restart) // '/' // trim(casename) //'_restart_urb_const' // '_lc' // trim(cyear) // '.nc'
     CALL READ_UrbanTimeInvariants (file_restart)
#endif

#ifdef CoLMDEBUG
     call check_TimeInvariants ()
#endif

#ifdef USEMPI
     call mpi_barrier (p_comm_glb, p_err)
#endif

     if (p_is_master) then
        write(*,'(A29)') 'Loading Time Invariants done.'
     end if

  end subroutine READ_TimeInvariants

  !---------------------------------------
  SUBROUTINE WRITE_TimeInvariants (lc_year, casename, dir_restart)

     !=======================================================================
     ! Original version: Yongjiu Dai, September 15, 1999, 03/2014
     !=======================================================================

     use MOD_Namelist, only : DEF_REST_COMPRESS_LEVEL
     use MOD_SPMD_Task
     use MOD_NetCDFSerial
     use MOD_NetCDFVector
     use MOD_LandPatch
     USE MOD_Vars_Global

     IMPLICIT NONE

     INTEGER         , intent(in) :: lc_year
     character(len=*), intent(in) :: casename
     character(len=*), intent(in) :: dir_restart

     ! Local Variables
     character(len=256) :: file_restart, cyear
     integer :: compress

     compress = DEF_REST_COMPRESS_LEVEL

     write(cyear,'(i4.4)') lc_year
     file_restart = trim(dir_restart) // '/' // trim(casename) //'_restart_const' //'_lc'// trim(cyear) // '.nc'

     call ncio_create_file_vector (file_restart, landpatch)

     CALL ncio_define_dimension_vector (file_restart, landpatch, 'patch')
     CALL ncio_define_dimension_vector (file_restart, landpatch, 'soil', nl_soil)
     CALL ncio_define_dimension_vector (file_restart, landpatch, 'lake', nl_lake)
     CALL ncio_define_dimension_vector (file_restart, landpatch, 'band', 2)
     CALL ncio_define_dimension_vector (file_restart, landpatch, 'rtyp', 2)
     CALL ncio_define_dimension_vector (file_restart, landpatch, 'snow',     -maxsnl       )
     CALL ncio_define_dimension_vector (file_restart, landpatch, 'snowp1',   -maxsnl+1     )
     CALL ncio_define_dimension_vector (file_restart, landpatch, 'soilsnow', nl_soil-maxsnl)
     CALL ncio_define_dimension_vector (file_restart, landpatch, 'soil',     nl_soil)
     CALL ncio_define_dimension_vector (file_restart, landpatch, 'lake',     nl_lake)

     call ncio_write_vector (file_restart, 'patchclass', 'patch', landpatch, patchclass)                            !
     call ncio_write_vector (file_restart, 'patchtype' , 'patch', landpatch, patchtype )                            !

     call ncio_write_vector (file_restart, 'patchlonr' , 'patch', landpatch, patchlonr )                            !
     call ncio_write_vector (file_restart, 'patchlatr' , 'patch', landpatch, patchlatr )                            !

     call ncio_write_vector (file_restart, 'lakedepth' , 'patch', landpatch, lakedepth , compress)                  !
     call ncio_write_vector (file_restart, 'dz_lake'   ,  'lake', nl_lake, 'patch', landpatch, dz_lake, compress)   !

     call ncio_write_vector (file_restart, 'soil_s_v_alb', 'patch', landpatch, soil_s_v_alb, compress)              ! albedo of visible of the saturated soil
     call ncio_write_vector (file_restart, 'soil_d_v_alb', 'patch', landpatch, soil_d_v_alb, compress)              ! albedo of visible of the dry soil
     call ncio_write_vector (file_restart, 'soil_s_n_alb', 'patch', landpatch, soil_s_n_alb, compress)              ! albedo of near infrared of the saturated soil
     call ncio_write_vector (file_restart, 'soil_d_n_alb', 'patch', landpatch, soil_d_n_alb, compress)              ! albedo of near infrared of the dry soil

     call ncio_write_vector (file_restart, 'vf_quartz ', 'soil', nl_soil, 'patch', landpatch, vf_quartz , compress) ! volumetric fraction of quartz within mineral soil
     call ncio_write_vector (file_restart, 'vf_gravels', 'soil', nl_soil, 'patch', landpatch, vf_gravels, compress) ! volumetric fraction of gravels
     call ncio_write_vector (file_restart, 'vf_om     ', 'soil', nl_soil, 'patch', landpatch, vf_om     , compress) ! volumetric fraction of organic matter
     call ncio_write_vector (file_restart, 'vf_sand   ', 'soil', nl_soil, 'patch', landpatch, vf_sand   , compress) ! volumetric fraction of sand
     call ncio_write_vector (file_restart, 'wf_gravels', 'soil', nl_soil, 'patch', landpatch, wf_gravels, compress) ! gravimetric fraction of gravels
     call ncio_write_vector (file_restart, 'wf_sand   ', 'soil', nl_soil, 'patch', landpatch, wf_sand   , compress) ! gravimetric fraction of sand
     call ncio_write_vector (file_restart, 'OM_density', 'soil', nl_soil, 'patch', landpatch, OM_density, compress) ! OM_density
     call ncio_write_vector (file_restart, 'BD_all    ', 'soil', nl_soil, 'patch', landpatch, BD_all    , compress) ! bulk density of soil
     call ncio_write_vector (file_restart, 'wfc       ', 'soil', nl_soil, 'patch', landpatch, wfc       , compress) ! field capacity
     call ncio_write_vector (file_restart, 'porsl     ', 'soil', nl_soil, 'patch', landpatch, porsl     , compress) ! fraction of soil that is voids [-]
     call ncio_write_vector (file_restart, 'psi0      ', 'soil', nl_soil, 'patch', landpatch, psi0      , compress) ! minimum soil suction [mm] (NOTE: "-" valued)
     call ncio_write_vector (file_restart, 'bsw       ', 'soil', nl_soil, 'patch', landpatch, bsw       , compress) ! clapp and hornbereger "b" parameter [-]

#ifdef vanGenuchten_Mualem_SOIL_MODEL
     call ncio_write_vector (file_restart, 'theta_r  ' , 'soil', nl_soil, 'patch', landpatch, theta_r   , compress)
     call ncio_write_vector (file_restart, 'alpha_vgm' , 'soil', nl_soil, 'patch', landpatch, alpha_vgm , compress)
     call ncio_write_vector (file_restart, 'L_vgm    ' , 'soil', nl_soil, 'patch', landpatch, L_vgm     , compress)
     call ncio_write_vector (file_restart, 'n_vgm    ' , 'soil', nl_soil, 'patch', landpatch, n_vgm     , compress)
     call ncio_write_vector (file_restart, 'sc_vgm   ' , 'soil', nl_soil, 'patch', landpatch, sc_vgm    , compress)
     call ncio_write_vector (file_restart, 'fc_vgm   ' , 'soil', nl_soil, 'patch', landpatch, fc_vgm    , compress)
#endif
     call ncio_write_vector (file_restart, 'hksati   ' , 'soil', nl_soil, 'patch', landpatch, hksati    , compress) ! hydraulic conductivity at saturation [mm h2o/s]
     call ncio_write_vector (file_restart, 'csol     ' , 'soil', nl_soil, 'patch', landpatch, csol      , compress) ! heat capacity of soil solids [J/(m3 K)]
     call ncio_write_vector (file_restart, 'k_solids ' , 'soil', nl_soil, 'patch', landpatch, k_solids  , compress) ! thermal conductivity of soil solids [W/m-K]
     call ncio_write_vector (file_restart, 'dksatu   ' , 'soil', nl_soil, 'patch', landpatch, dksatu    , compress) ! thermal conductivity of saturated soil [W/m-K]
     call ncio_write_vector (file_restart, 'dksatf   ' , 'soil', nl_soil, 'patch', landpatch, dksatf    , compress) ! thermal conductivity of saturated soil [W/m-K]
     call ncio_write_vector (file_restart, 'dkdry    ' , 'soil', nl_soil, 'patch', landpatch, dkdry     , compress) ! thermal conductivity for dry soil  [W/(m-K)]
     call ncio_write_vector (file_restart, 'BA_alpha ' , 'soil', nl_soil, 'patch', landpatch, BA_alpha  , compress) ! alpha in Balland and Arp(2005) thermal conductivity scheme
     call ncio_write_vector (file_restart, 'BA_beta  ' , 'soil', nl_soil, 'patch', landpatch, BA_beta   , compress) ! beta in Balland and Arp(2005) thermal conductivity scheme

     call ncio_write_vector (file_restart, 'htop' , 'patch', landpatch, htop)                                       !
     call ncio_write_vector (file_restart, 'hbot' , 'patch', landpatch, hbot)                                       !

#ifdef USE_DEPTH_TO_BEDROCK
     call ncio_write_vector (file_restart, 'debdrock' , 'patch', landpatch, dbedrock)                               !
     call ncio_write_vector (file_restart, 'ibedrock' , 'patch', landpatch, ibedrock)                               !
#endif

     if (p_is_master) then

        call ncio_create_file (file_restart)

        call ncio_write_serial (file_restart, 'zlnd  ', zlnd  ) ! roughness length for soil [m]
        call ncio_write_serial (file_restart, 'zsno  ', zsno  ) ! roughness length for snow [m]
        call ncio_write_serial (file_restart, 'csoilc', csoilc) ! drag coefficient for soil under canopy [-]
        call ncio_write_serial (file_restart, 'dewmx ', dewmx ) ! maximum dew
        call ncio_write_serial (file_restart, 'wtfact', wtfact) ! fraction of model area with high water table
        call ncio_write_serial (file_restart, 'capr  ', capr  ) ! tuning factor to turn first layer T into surface T
        call ncio_write_serial (file_restart, 'cnfac ', cnfac ) ! Crank Nicholson factor between 0 and 1
        call ncio_write_serial (file_restart, 'ssi   ', ssi   ) ! irreducible water saturation of snow
        call ncio_write_serial (file_restart, 'wimp  ', wimp  ) ! water impremeable if porosity less than wimp
        call ncio_write_serial (file_restart, 'pondmx', pondmx) ! ponding depth (mm)
        call ncio_write_serial (file_restart, 'smpmax', smpmax) ! wilting point potential in mm
        call ncio_write_serial (file_restart, 'smpmin', smpmin) ! restriction for min of soil poten. (mm)
        call ncio_write_serial (file_restart, 'trsmx0', trsmx0) ! max transpiration for moist soil+100% veg.  [mm/s]
        call ncio_write_serial (file_restart, 'tcrit ', tcrit ) ! critical temp. to determine rain or snow

     end if

#if (defined LULC_IGBP_PFT)
     file_restart = trim(dir_restart) // '/' // trim(casename) //'_restart_pft_const' //'_lc'// trim(cyear) // '.nc'
     CALL WRITE_PFTimeInvariants (file_restart)
#endif

#if (defined LULC_IGBP_PC)
     file_restart = trim(dir_restart) // '/' // trim(casename) //'_restart_pc_const' //'_lc'// trim(cyear) // '.nc'
     CALL WRITE_PCTimeInvariants (file_restart)
#endif

#if (defined BGC)
     file_restart = trim(dir_restart) // '/' // trim(casename) //'_restart_bgc_const' //'_lc'// trim(cyear) // '.nc'
     CALL WRITE_BGCTimeInvariants (file_restart)
#endif

#if (defined URBAN_MODEL)
     file_restart = trim(dir_restart) // '/' // trim(casename) //'_restart_urb_const' //'_lc'// trim(cyear) // '.nc'
     CALL WRITE_UrbanTimeInvariants (file_restart)
#endif

   end subroutine WRITE_TimeInvariants

  SUBROUTINE deallocate_TimeInvariants ()

     use MOD_SPMD_Task
     use MOD_LandPatch, only: numpatch

     implicit none

     ! --------------------------------------------------
     ! Deallocates memory for CoLM 1d [numpatch] variables
     ! --------------------------------------------------

     if (p_is_worker) then

        if (numpatch > 0) then

           deallocate (patchclass     )
           deallocate (patchtype      )

           deallocate (patchlonr      )
           deallocate (patchlatr      )

           deallocate (lakedepth      )
           deallocate (dz_lake        )

           deallocate (soil_s_v_alb   )
           deallocate (soil_d_v_alb   )
           deallocate (soil_s_n_alb   )
           deallocate (soil_d_n_alb   )

           deallocate (vf_quartz      )
           deallocate (vf_gravels     )
           deallocate (vf_om          )
           deallocate (vf_sand        )
           deallocate (wf_gravels     )
           deallocate (wf_sand        )
           deallocate (OM_density     )
           deallocate (BD_all         )
           deallocate (wfc            )
           deallocate (porsl          )
           deallocate (psi0           )
           deallocate (bsw            )
#ifdef vanGenuchten_Mualem_SOIL_MODEL
<<<<<<< HEAD
           deallocate (theta_r  )
           deallocate (alpha_vgm)
           deallocate (L_vgm    )
           deallocate (n_vgm    )
           deallocate (sc_vgm   )
           deallocate (fc_vgm   )
#endif
           deallocate (hksati )
           deallocate (csol   )
           deallocate (k_solids)
           deallocate (dksatu )
           deallocate (dksatf )
           deallocate (dkdry  )
           deallocate (BA_alpha )
           deallocate (BA_beta  )
=======
           deallocate (theta_r        )
           deallocate (alpha_vgm      )
           deallocate (L_vgm          )
           deallocate (n_vgm          )
           deallocate (sc_vgm         )
           deallocate (fc_vgm         )
#endif
           deallocate (hksati         )
           deallocate (csol           )
           deallocate (k_solids       )
           deallocate (dksatu         )
           deallocate (dksatf         )
           deallocate (dkdry          )
#ifdef THERMAL_CONDUCTIVITY_SCHEME_4
           deallocate (BA_alpha       )
           deallocate (BA_beta        )
#endif
>>>>>>> 4740ec11

           deallocate (htop           )
           deallocate (hbot           )

#ifdef USE_DEPTH_TO_BEDROCK
           deallocate (dbedrock       )
           deallocate (ibedrock       )
#endif

        end if
     end if

#ifdef LULC_IGBP_PFT
     CALL deallocate_PFTimeInvariants
#endif

#ifdef LULC_IGBP_PC
     CALL deallocate_PCTimeInvariants
#endif

#ifdef BGC
     CALL deallocate_BGCTimeInvariants
#endif

#ifdef URBAN_MODEL
     CALL deallocate_UrbanTimeInvariants
#endif
  END SUBROUTINE deallocate_TimeInvariants

#ifdef CoLMDEBUG
   !---------------------------------------
   SUBROUTINE check_TimeInvariants ()

      use MOD_SPMD_Task
      use MOD_CoLMDebug

      IMPLICIT NONE

      if (p_is_master) then
         write(*,'(/,A29)') 'Checking Time Invariants ...'
      end if

#ifdef USEMPI
     call mpi_barrier (p_comm_glb, p_err)
#endif

     call check_vector_data ('lakedepth   ', lakedepth   ) !
     call check_vector_data ('dz_lake     ', dz_lake     ) ! new lake scheme

     call check_vector_data ('soil_s_v_alb', soil_s_v_alb) ! albedo of visible of the saturated soil
     call check_vector_data ('soil_d_v_alb', soil_d_v_alb) ! albedo of visible of the dry soil
     call check_vector_data ('soil_s_n_alb', soil_s_n_alb) ! albedo of near infrared of the saturated soil
     call check_vector_data ('soil_d_n_alb', soil_d_n_alb) ! albedo of near infrared of the dry soil
     call check_vector_data ('vf_quartz   ', vf_quartz   ) ! volumetric fraction of quartz within mineral soil
     call check_vector_data ('vf_gravels  ', vf_gravels  ) ! volumetric fraction of gravels
     call check_vector_data ('vf_om       ', vf_om       ) ! volumetric fraction of organic matter
     call check_vector_data ('vf_sand     ', vf_sand     ) ! volumetric fraction of sand
     call check_vector_data ('wf_gravels  ', wf_gravels  ) ! gravimetric fraction of gravels
     call check_vector_data ('wf_sand     ', wf_sand     ) ! gravimetric fraction of sand
     call check_vector_data ('OM_density  ', OM_density  ) ! OM density
     call check_vector_data ('BD_all      ', BD_all      ) ! bulk density of soils
     call check_vector_data ('wfc         ', wfc         ) ! field capacity
     call check_vector_data ('porsl       ', porsl       ) ! fraction of soil that is voids [-]
     call check_vector_data ('psi0        ', psi0        ) ! minimum soil suction [mm] (NOTE: "-" valued)
     call check_vector_data ('bsw         ', bsw         ) ! clapp and hornbereger "b" parameter [-]
#ifdef vanGenuchten_Mualem_SOIL_MODEL
<<<<<<< HEAD
      call check_vector_data ('theta_r     ', theta_r     )
      call check_vector_data ('alpha_vgm   ', alpha_vgm   )
      call check_vector_data ('L_vgm       ', L_vgm       )
      call check_vector_data ('n_vgm       ', n_vgm       )
      call check_vector_data ('sc_vgm      ', sc_vgm      )
      call check_vector_data ('fc_vgm      ', fc_vgm      )
#endif
      call check_vector_data ('hksati      ', hksati      ) ! hydraulic conductivity at saturation [mm h2o/s]
      call check_vector_data ('csol        ', csol        ) ! heat capacity of soil solids [J/(m3 K)]
      call check_vector_data ('k_solids    ', k_solids    ) ! thermal conductivity of soil solids [W/m-K]
      call check_vector_data ('dksatu      ', dksatu      ) ! thermal conductivity of unfrozen saturated soil [W/m-K]
      call check_vector_data ('dksatf      ', dksatf      ) ! thermal conductivity of frozen saturated soil [W/m-K]
      call check_vector_data ('dkdry       ', dkdry       ) ! thermal conductivity for dry soil  [W/(m-K)]
      call check_vector_data ('BA_alpha    ', BA_alpha    ) ! alpha in Balland and Arp(2005) thermal conductivity scheme
      call check_vector_data ('BA_beta     ', BA_beta     ) ! beta in Balland and Arp(2005) thermal conductivity scheme
=======
     call check_vector_data ('theta_r     ', theta_r     )
     call check_vector_data ('alpha_vgm   ', alpha_vgm   )
     call check_vector_data ('L_vgm       ', L_vgm       )
     call check_vector_data ('n_vgm       ', n_vgm       )
     call check_vector_data ('sc_vgm      ', sc_vgm      )
     call check_vector_data ('fc_vgm      ', fc_vgm      )
#endif
     call check_vector_data ('hksati      ', hksati      ) ! hydraulic conductivity at saturation [mm h2o/s]
     call check_vector_data ('csol        ', csol        ) ! heat capacity of soil solids [J/(m3 K)]
     call check_vector_data ('k_solids    ', k_solids    ) ! thermal conductivity of soil solids [W/m-K]
     call check_vector_data ('dksatu      ', dksatu      ) ! thermal conductivity of unfrozen saturated soil [W/m-K]
     call check_vector_data ('dksatf      ', dksatf      ) ! thermal conductivity of frozen saturated soil [W/m-K]
     call check_vector_data ('dkdry       ', dkdry       ) ! thermal conductivity for dry soil  [W/(m-K)]
#ifdef THERMAL_CONDUCTIVITY_SCHEME_4
     call check_vector_data ('BA_alpha    ', BA_alpha    ) ! alpha in Balland and Arp(2005) thermal conductivity scheme
     call check_vector_data ('BA_beta     ', BA_beta     ) ! beta in Balland and Arp(2005) thermal conductivity scheme
#endif
>>>>>>> 4740ec11

     call check_vector_data ('htop        ', htop        )
     call check_vector_data ('hbot        ', hbot        )

#ifdef USE_DEPTH_TO_BEDROCK
     call check_vector_data ('dbedrock    ', dbedrock    ) !
#endif

#ifdef USEMPI
     call mpi_barrier (p_comm_glb, p_err)
#endif

     if (p_is_master) then
        write(*,'(A7,E20.10)') 'zlnd  ', zlnd   ! roughness length for soil [m]
        write(*,'(A7,E20.10)') 'zsno  ', zsno   ! roughness length for snow [m]
        write(*,'(A7,E20.10)') 'csoilc', csoilc ! drag coefficient for soil under canopy [-]
        write(*,'(A7,E20.10)') 'dewmx ', dewmx  ! maximum dew
        write(*,'(A7,E20.10)') 'wtfact', wtfact ! fraction of model area with high water table
        write(*,'(A7,E20.10)') 'capr  ', capr   ! tuning factor to turn first layer T into surface T
        write(*,'(A7,E20.10)') 'cnfac ', cnfac  ! Crank Nicholson factor between 0 and 1
        write(*,'(A7,E20.10)') 'ssi   ', ssi    ! irreducible water saturation of snow
        write(*,'(A7,E20.10)') 'wimp  ', wimp   ! water impremeable if porosity less than wimp
        write(*,'(A7,E20.10)') 'pondmx', pondmx ! ponding depth (mm)
        write(*,'(A7,E20.10)') 'smpmax', smpmax ! wilting point potential in mm
        write(*,'(A7,E20.10)') 'smpmin', smpmin ! restriction for min of soil poten. (mm)
        write(*,'(A7,E20.10)') 'trsmx0', trsmx0 ! max transpiration for moist soil+100% veg.  [mm/s]
        write(*,'(A7,E20.10)') 'tcrit ', tcrit  ! critical temp. to determine rain or snow
     end if

#ifdef LULC_IGBP_PFT
     CALL check_PFTimeInvariants
#endif

#ifdef LULC_IGBP_PC
     CALL check_PCTimeInvariants
#endif

#ifdef BGC
     CALL check_BGCTimeInvariants
#endif

   end subroutine check_TimeInvariants
#endif

END MODULE MOD_Vars_TimeInvariants
! ---------- EOP ------------<|MERGE_RESOLUTION|>--- conflicted
+++ resolved
@@ -416,25 +416,6 @@
            allocate (psi0         (nl_soil,numpatch))
            allocate (bsw          (nl_soil,numpatch))
 #ifdef vanGenuchten_Mualem_SOIL_MODEL
-<<<<<<< HEAD
-        allocate (theta_r      (nl_soil,numpatch))
-        allocate (alpha_vgm    (nl_soil,numpatch))
-        allocate (L_vgm        (nl_soil,numpatch))
-        allocate (n_vgm        (nl_soil,numpatch))
-        allocate (sc_vgm       (nl_soil,numpatch))
-        allocate (fc_vgm       (nl_soil,numpatch))
-#endif
-        allocate (hksati       (nl_soil,numpatch))
-        allocate (csol         (nl_soil,numpatch))
-        allocate (k_solids     (nl_soil,numpatch))
-        allocate (dksatu       (nl_soil,numpatch))
-        allocate (dksatf       (nl_soil,numpatch))
-        allocate (dkdry        (nl_soil,numpatch))
-        allocate (BA_alpha     (nl_soil,numpatch))
-        allocate (BA_beta      (nl_soil,numpatch))
-        allocate (htop                 (numpatch))
-        allocate (hbot                 (numpatch))
-=======
            allocate (theta_r      (nl_soil,numpatch))
            allocate (alpha_vgm    (nl_soil,numpatch))
            allocate (L_vgm        (nl_soil,numpatch))
@@ -448,14 +429,10 @@
            allocate (dksatu       (nl_soil,numpatch))
            allocate (dksatf       (nl_soil,numpatch))
            allocate (dkdry        (nl_soil,numpatch))
-#ifdef THERMAL_CONDUCTIVITY_SCHEME_4
            allocate (BA_alpha     (nl_soil,numpatch))
            allocate (BA_beta      (nl_soil,numpatch))
-#endif
            allocate (htop                 (numpatch))
            allocate (hbot                 (numpatch))
->>>>>>> 4740ec11
-
 #ifdef USE_DEPTH_TO_BEDROCK
            allocate (dbedrock             (numpatch))
            allocate (ibedrock             (numpatch))
@@ -546,31 +523,16 @@
      call ncio_read_vector (file_restart, 'sc_vgm   ' ,   nl_soil, landpatch, sc_vgm    )
      call ncio_read_vector (file_restart, 'fc_vgm   ' ,   nl_soil, landpatch, fc_vgm    )
 #endif
-<<<<<<< HEAD
-     call ncio_read_vector (file_restart, 'hksati ' ,     nl_soil, landpatch, hksati ) ! hydraulic conductivity at saturation [mm h2o/s]
-     call ncio_read_vector (file_restart, 'csol   ' ,     nl_soil, landpatch, csol   ) ! heat capacity of soil solids [J/(m3 K)]
-     call ncio_read_vector (file_restart, 'k_solids',     nl_soil, landpatch, k_solids)! thermal conductivity of soil solids [W/m-K]
-     call ncio_read_vector (file_restart, 'dksatu ' ,     nl_soil, landpatch, dksatu ) ! thermal conductivity of unfrozen saturated soil [W/m-K]
-     call ncio_read_vector (file_restart, 'dksatf ' ,     nl_soil, landpatch, dksatf ) ! thermal conductivity of frozen saturated soil [W/m-K]
-     call ncio_read_vector (file_restart, 'dkdry  ' ,     nl_soil, landpatch, dkdry  ) ! thermal conductivity for dry soil  [W/(m-K)]
-     call ncio_read_vector (file_restart, 'BA_alpha',     nl_soil, landpatch, BA_alpha)! alpha in Balland and Arp(2005) thermal conductivity scheme
-     call ncio_read_vector (file_restart, 'BA_beta' ,     nl_soil, landpatch, BA_beta )! beta in Balland and Arp(2005) thermal conductivity scheme
-     call ncio_read_vector (file_restart, 'htop' ,    landpatch, htop) !
-     call ncio_read_vector (file_restart, 'hbot' ,    landpatch, hbot) !
-=======
      call ncio_read_vector (file_restart, 'hksati ' ,     nl_soil, landpatch, hksati )    ! hydraulic conductivity at saturation [mm h2o/s]
      call ncio_read_vector (file_restart, 'csol   ' ,     nl_soil, landpatch, csol   )    ! heat capacity of soil solids [J/(m3 K)]
      call ncio_read_vector (file_restart, 'k_solids',     nl_soil, landpatch, k_solids)   ! thermal conductivity of soil solids [W/m-K]
      call ncio_read_vector (file_restart, 'dksatu ' ,     nl_soil, landpatch, dksatu )    ! thermal conductivity of unfrozen saturated soil [W/m-K]
      call ncio_read_vector (file_restart, 'dksatf ' ,     nl_soil, landpatch, dksatf )    ! thermal conductivity of frozen saturated soil [W/m-K]
      call ncio_read_vector (file_restart, 'dkdry  ' ,     nl_soil, landpatch, dkdry  )    ! thermal conductivity for dry soil  [W/(m-K)]
-#ifdef THERMAL_CONDUCTIVITY_SCHEME_4
      call ncio_read_vector (file_restart, 'BA_alpha',     nl_soil, landpatch, BA_alpha)   ! alpha in Balland and Arp(2005) thermal conductivity scheme
      call ncio_read_vector (file_restart, 'BA_beta' ,     nl_soil, landpatch, BA_beta )   ! beta in Balland and Arp(2005) thermal conductivity scheme
-#endif
      call ncio_read_vector (file_restart, 'htop' ,    landpatch, htop)                    !
      call ncio_read_vector (file_restart, 'hbot' ,    landpatch, hbot)                    !
->>>>>>> 4740ec11
 
 #ifdef USE_DEPTH_TO_BEDROCK
      call ncio_read_vector (file_restart, 'debdrock' ,    landpatch, dbedrock)            !
@@ -805,23 +767,6 @@
            deallocate (psi0           )
            deallocate (bsw            )
 #ifdef vanGenuchten_Mualem_SOIL_MODEL
-<<<<<<< HEAD
-           deallocate (theta_r  )
-           deallocate (alpha_vgm)
-           deallocate (L_vgm    )
-           deallocate (n_vgm    )
-           deallocate (sc_vgm   )
-           deallocate (fc_vgm   )
-#endif
-           deallocate (hksati )
-           deallocate (csol   )
-           deallocate (k_solids)
-           deallocate (dksatu )
-           deallocate (dksatf )
-           deallocate (dkdry  )
-           deallocate (BA_alpha )
-           deallocate (BA_beta  )
-=======
            deallocate (theta_r        )
            deallocate (alpha_vgm      )
            deallocate (L_vgm          )
@@ -835,11 +780,8 @@
            deallocate (dksatu         )
            deallocate (dksatf         )
            deallocate (dkdry          )
-#ifdef THERMAL_CONDUCTIVITY_SCHEME_4
            deallocate (BA_alpha       )
            deallocate (BA_beta        )
-#endif
->>>>>>> 4740ec11
 
            deallocate (htop           )
            deallocate (hbot           )
@@ -906,23 +848,6 @@
      call check_vector_data ('psi0        ', psi0        ) ! minimum soil suction [mm] (NOTE: "-" valued)
      call check_vector_data ('bsw         ', bsw         ) ! clapp and hornbereger "b" parameter [-]
 #ifdef vanGenuchten_Mualem_SOIL_MODEL
-<<<<<<< HEAD
-      call check_vector_data ('theta_r     ', theta_r     )
-      call check_vector_data ('alpha_vgm   ', alpha_vgm   )
-      call check_vector_data ('L_vgm       ', L_vgm       )
-      call check_vector_data ('n_vgm       ', n_vgm       )
-      call check_vector_data ('sc_vgm      ', sc_vgm      )
-      call check_vector_data ('fc_vgm      ', fc_vgm      )
-#endif
-      call check_vector_data ('hksati      ', hksati      ) ! hydraulic conductivity at saturation [mm h2o/s]
-      call check_vector_data ('csol        ', csol        ) ! heat capacity of soil solids [J/(m3 K)]
-      call check_vector_data ('k_solids    ', k_solids    ) ! thermal conductivity of soil solids [W/m-K]
-      call check_vector_data ('dksatu      ', dksatu      ) ! thermal conductivity of unfrozen saturated soil [W/m-K]
-      call check_vector_data ('dksatf      ', dksatf      ) ! thermal conductivity of frozen saturated soil [W/m-K]
-      call check_vector_data ('dkdry       ', dkdry       ) ! thermal conductivity for dry soil  [W/(m-K)]
-      call check_vector_data ('BA_alpha    ', BA_alpha    ) ! alpha in Balland and Arp(2005) thermal conductivity scheme
-      call check_vector_data ('BA_beta     ', BA_beta     ) ! beta in Balland and Arp(2005) thermal conductivity scheme
-=======
      call check_vector_data ('theta_r     ', theta_r     )
      call check_vector_data ('alpha_vgm   ', alpha_vgm   )
      call check_vector_data ('L_vgm       ', L_vgm       )
@@ -936,11 +861,8 @@
      call check_vector_data ('dksatu      ', dksatu      ) ! thermal conductivity of unfrozen saturated soil [W/m-K]
      call check_vector_data ('dksatf      ', dksatf      ) ! thermal conductivity of frozen saturated soil [W/m-K]
      call check_vector_data ('dkdry       ', dkdry       ) ! thermal conductivity for dry soil  [W/(m-K)]
-#ifdef THERMAL_CONDUCTIVITY_SCHEME_4
      call check_vector_data ('BA_alpha    ', BA_alpha    ) ! alpha in Balland and Arp(2005) thermal conductivity scheme
      call check_vector_data ('BA_beta     ', BA_beta     ) ! beta in Balland and Arp(2005) thermal conductivity scheme
-#endif
->>>>>>> 4740ec11
 
      call check_vector_data ('htop        ', htop        )
      call check_vector_data ('hbot        ', hbot        )
