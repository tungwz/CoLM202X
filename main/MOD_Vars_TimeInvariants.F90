#include <define.h>

! -------------------------------
! Created by Yongjiu Dai, 03/2014
! -------------------------------

#if (defined LULC_IGBP_PFT || defined LULC_IGBP_PC)
MODULE MOD_Vars_PFTimeInvariants
! -----------------------------------------------------------------
! !DESCRIPTION:
! Define PFT time invariables
!
! Added by Hua Yuan, 08/2019
! -----------------------------------------------------------------

   USE MOD_Precision
   USE MOD_Vars_Global
   IMPLICIT NONE
   SAVE

   ! for LULC_IGBP_PFT and LULC_IGBP_PC
   integer , allocatable :: pftclass    (:)    !PFT type
   real(r8), allocatable :: pftfrac     (:)    !PFT fractional cover
   real(r8), allocatable :: htop_p      (:)    !canopy top height [m]
   real(r8), allocatable :: hbot_p      (:)    !canopy bottom height [m]

! PUBLIC MEMBER FUNCTIONS:
   PUBLIC :: allocate_PFTimeInvariants
   PUBLIC :: READ_PFTimeInvariants
   PUBLIC :: WRITE_PFTimeInvariants
   PUBLIC :: deallocate_PFTimeInvariants
#ifdef RangeCheck
   PUBLIC :: check_PFTimeInvariants
#endif

! PRIVATE MEMBER FUNCTIONS:

!-----------------------------------------------------------------------

CONTAINS

!-----------------------------------------------------------------------

   SUBROUTINE allocate_PFTimeInvariants
   ! --------------------------------------------------------------------
   ! Allocates memory for CoLM PFT 1d [numpft] variables
   ! --------------------------------------------------------------------

   USE MOD_SPMD_Task
   USE MOD_LandPFT,   only : numpft
   USE MOD_Precision
   IMPLICIT NONE

      IF (p_is_worker) THEN
         IF (numpft > 0) THEN
            allocate (pftclass      (numpft))
            allocate (pftfrac       (numpft))
            allocate (htop_p        (numpft))
            allocate (hbot_p        (numpft))
         ENDIF
      ENDIF

   END SUBROUTINE allocate_PFTimeInvariants

   SUBROUTINE READ_PFTimeInvariants (file_restart)

   USE MOD_NetCDFVector
   USE MOD_LandPFT
#ifdef CROP
   USE MOD_LandCrop,  only : pctshrpch
   USE MOD_LandPatch, only : landpatch
#endif
   IMPLICIT NONE

   character(LEN=*), intent(in) :: file_restart

      CALL ncio_read_vector (file_restart, 'pftclass', landpft, pftclass) !
      CALL ncio_read_vector (file_restart, 'pftfrac ', landpft, pftfrac ) !
      CALL ncio_read_vector (file_restart, 'htop_p  ', landpft, htop_p  ) !
      CALL ncio_read_vector (file_restart, 'hbot_p  ', landpft, hbot_p  ) !
#ifdef CROP
      CALL ncio_read_vector (file_restart, 'pct_crops', landpatch, pctshrpch) !
#endif

   END SUBROUTINE READ_PFTimeInvariants

   SUBROUTINE WRITE_PFTimeInvariants (file_restart)

   USE MOD_NetCDFVector
   USE MOD_LandPFT
   USE MOD_Namelist
   USE MOD_Vars_Global
#ifdef CROP
   USE MOD_LandCrop,  only : pctshrpch
   USE MOD_LandPatch, only : landpatch
#endif
   IMPLICIT NONE

   ! Local variables
   character(len=*), intent(in) :: file_restart
   integer :: compress

      compress = DEF_REST_COMPRESS_LEVEL

      CALL ncio_create_file_vector (file_restart, landpft)
      CALL ncio_define_dimension_vector (file_restart, landpft, 'pft')

      CALL ncio_write_vector (file_restart, 'pftclass', 'pft', landpft, pftclass, compress) !
      CALL ncio_write_vector (file_restart, 'pftfrac ', 'pft', landpft, pftfrac , compress) !
      CALL ncio_write_vector (file_restart, 'htop_p  ', 'pft', landpft, htop_p  , compress) !
      CALL ncio_write_vector (file_restart, 'hbot_p  ', 'pft', landpft, hbot_p  , compress) !

#ifdef CROP
      CALL ncio_define_dimension_vector (file_restart, landpatch, 'patch')
      CALL ncio_write_vector (file_restart, 'pct_crops', 'patch', landpatch, pctshrpch, compress) !
#endif

   END SUBROUTINE WRITE_PFTimeInvariants

   SUBROUTINE deallocate_PFTimeInvariants
! --------------------------------------------------
! Deallocates memory for CoLM PFT 1d [numpft] variables
! --------------------------------------------------
   USE MOD_SPMD_Task
   USE MOD_LandPFT
#ifdef CROP
   USE MOD_LandCrop, only : pctshrpch
#endif

      IF (p_is_worker) THEN
         IF (numpft > 0) THEN
            deallocate (pftclass)
            deallocate (pftfrac )
            deallocate (htop_p  )
            deallocate (hbot_p  )
         ENDIF
#ifdef CROP
         IF (allocated(pctshrpch)) deallocate(pctshrpch)
#endif
      ENDIF

   END SUBROUTINE deallocate_PFTimeInvariants

#ifdef RangeCheck
   SUBROUTINE check_PFTimeInvariants ()

   USE MOD_RangeCheck
#ifdef CROP
   USE MOD_LandCrop, only : pctshrpch
#endif
   IMPLICIT NONE

      CALL check_vector_data ('pftfrac', pftfrac) !
      CALL check_vector_data ('htop_p ', htop_p ) !
      CALL check_vector_data ('hbot_p ', hbot_p ) !
#ifdef CROP
      CALL check_vector_data ('pct crop', pctshrpch) !
#endif

   END SUBROUTINE check_PFTimeInvariants
#endif

END MODULE MOD_Vars_PFTimeInvariants
#endif

MODULE MOD_Vars_TimeInvariants
! -------------------------------
! Created by Yongjiu Dai, 03/2014
! -------------------------------

   USE MOD_Precision
#if (defined LULC_IGBP_PFT || defined LULC_IGBP_PC)
   USE MOD_Vars_PFTimeInvariants
#endif
#ifdef BGC
   USE MOD_BGC_Vars_TimeInvariants
#endif
#ifdef URBAN_MODEL
   USE MOD_Urban_Vars_TimeInvariants
#endif
   IMPLICIT NONE
   SAVE

! -----------------------------------------------------------------
! surface classification and soil information
   integer,  allocatable :: patchclass     (:)  !index of land cover type of the patches at the fraction > 0
   integer,  allocatable :: patchtype      (:)  !land patch type
   logical,  allocatable :: patchmask      (:)  !patch mask

   real(r8), allocatable :: patchlatr      (:)  !latitude in radians
   real(r8), allocatable :: patchlonr      (:)  !longitude in radians

   real(r8), allocatable :: lakedepth      (:)  !lake depth
   real(r8), allocatable :: dz_lake      (:,:)  !new lake scheme

   real(r8), allocatable :: soil_s_v_alb   (:)  !albedo of visible of the saturated soil
   real(r8), allocatable :: soil_d_v_alb   (:)  !albedo of visible of the dry soil
   real(r8), allocatable :: soil_s_n_alb   (:)  !albedo of near infrared of the saturated soil
   real(r8), allocatable :: soil_d_n_alb   (:)  !albedo of near infrared of the dry soil

   real(r8), allocatable :: vf_quartz    (:,:)  !volumetric fraction of quartz within mineral soil
   real(r8), allocatable :: vf_gravels   (:,:)  !volumetric fraction of gravels
   real(r8), allocatable :: vf_om        (:,:)  !volumetric fraction of organic matter
   real(r8), allocatable :: vf_sand      (:,:)  !volumetric fraction of sand
   real(r8), allocatable :: wf_gravels   (:,:)  !gravimetric fraction of gravels
   real(r8), allocatable :: wf_sand      (:,:)  !gravimetric fraction of sand
   real(r8), allocatable :: OM_density   (:,:)  !OM density (kg/m3)
   real(r8), allocatable :: BD_all       (:,:)  !bulk density of soil (GRAVELS + ORGANIC MATTER + Mineral Soils,kg/m3)

   real(r8), allocatable :: wfc          (:,:)  !field capacity
   real(r8), allocatable :: porsl        (:,:)  !fraction of soil that is voids [-]
   real(r8), allocatable :: psi0         (:,:)  !minimum soil suction [mm] (NOTE: "-" valued)
   real(r8), allocatable :: bsw          (:,:)  !clapp and hornbereger "b" parameter [-]
#ifdef vanGenuchten_Mualem_SOIL_MODEL
   real(r8), allocatable :: theta_r      (:,:)  !residual moisture content [-]
   real(r8), allocatable :: alpha_vgm    (:,:)  !a parameter corresponding approximately to the inverse of the air-entry value
   real(r8), allocatable :: L_vgm        (:,:)  !pore-connectivity parameter [dimensionless]
   real(r8), allocatable :: n_vgm        (:,:)  !a shape parameter [dimensionless]
   real(r8), allocatable :: sc_vgm       (:,:)  !saturation at the air entry value in the classical vanGenuchten model [-]
   real(r8), allocatable :: fc_vgm       (:,:)  !a scaling factor by using air entry value in the Mualem model [-]
#endif
   real(r8), allocatable :: hksati       (:,:)  !hydraulic conductivity at saturation [mm h2o/s]
   real(r8), allocatable :: csol         (:,:)  !heat capacity of soil solids [J/(m3 K)]
   real(r8), allocatable :: k_solids     (:,:)  !thermal conductivity of soil solids [W/m-K]
   real(r8), allocatable :: dksatu       (:,:)  !thermal conductivity of saturated soil [W/m-K]
   real(r8), allocatable :: dksatf       (:,:)  !thermal conductivity of saturated frozen soil [W/m-K]
   real(r8), allocatable :: dkdry        (:,:)  !thermal conductivity for dry soil  [W/(m-K)]
   real(r8), allocatable :: BA_alpha     (:,:)  !alpha in Balland and Arp(2005) thermal conductivity scheme
   real(r8), allocatable :: BA_beta      (:,:)  !beta in Balland and Arp(2005) thermal conductivity scheme
   real(r8), allocatable :: htop           (:)  !canopy top height [m]
   real(r8), allocatable :: hbot           (:)  !canopy bottom height [m]

   real(r8), allocatable :: dbedrock       (:)  !depth to bedrock
   integer , allocatable :: ibedrock       (:)  !bedrock level


   real(r8) :: zlnd                             !roughness length for soil [m]
   real(r8) :: zsno                             !roughness length for snow [m]
   real(r8) :: csoilc                           !drag coefficient for soil under canopy [-]
   real(r8) :: dewmx                            !maximum dew
   real(r8) :: wtfact                           !fraction of model area with high water table
   real(r8) :: capr                             !tuning factor to turn first layer T into surface T
   real(r8) :: cnfac                            !Crank Nicholson factor between 0 and 1
   real(r8) :: ssi                              !irreducible water saturation of snow
   real(r8) :: wimp                             !water impremeable IF porosity less than wimp
   real(r8) :: pondmx                           !ponding depth (mm)
   real(r8) :: smpmax                           !wilting point potential in mm
   real(r8) :: smpmin                           !restriction for min of soil poten. (mm)
   real(r8) :: trsmx0                           !max transpiration for moist soil+100% veg.  [mm/s]
   real(r8) :: tcrit                            !critical temp. to determine rain or snow
   real(r8) :: wetwatmax                        !maximum wetland water (mm)

! PUBLIC MEMBER FUNCTIONS:
   PUBLIC :: allocate_TimeInvariants
   PUBLIC :: deallocate_TimeInvariants
   PUBLIC :: READ_TimeInvariants
   PUBLIC :: WRITE_TimeInvariants

! PRIVATE MEMBER FUNCTIONS:

!-----------------------------------------------------------------------

CONTAINS

!-----------------------------------------------------------------------

   SUBROUTINE allocate_TimeInvariants ()
   ! --------------------------------------------------------------------
   ! Allocates memory for CoLM 1d [numpatch] variables
   ! --------------------------------------------------------------------

   USE MOD_Precision
   USE MOD_Vars_Global
   USE MOD_SPMD_Task
   USE MOD_LandPatch, only: numpatch
   IMPLICIT NONE

      IF (p_is_worker) THEN

         IF (numpatch > 0) THEN

            allocate (patchclass           (numpatch))
            allocate (patchtype            (numpatch))
            allocate (patchmask            (numpatch))

            allocate (patchlonr            (numpatch))
            allocate (patchlatr            (numpatch))

            allocate (lakedepth            (numpatch))
            allocate (dz_lake      (nl_lake,numpatch))

            allocate (soil_s_v_alb         (numpatch))
            allocate (soil_d_v_alb         (numpatch))
            allocate (soil_s_n_alb         (numpatch))
            allocate (soil_d_n_alb         (numpatch))

            allocate (vf_quartz    (nl_soil,numpatch))
            allocate (vf_gravels   (nl_soil,numpatch))
            allocate (vf_om        (nl_soil,numpatch))
            allocate (vf_sand      (nl_soil,numpatch))
            allocate (wf_gravels   (nl_soil,numpatch))
            allocate (wf_sand      (nl_soil,numpatch))
            allocate (OM_density   (nl_soil,numpatch))
            allocate (BD_all       (nl_soil,numpatch))
            allocate (wfc          (nl_soil,numpatch))
            allocate (porsl        (nl_soil,numpatch))
            allocate (psi0         (nl_soil,numpatch))
            allocate (bsw          (nl_soil,numpatch))
#ifdef vanGenuchten_Mualem_SOIL_MODEL
           allocate (theta_r      (nl_soil,numpatch))
           allocate (alpha_vgm    (nl_soil,numpatch))
           allocate (L_vgm        (nl_soil,numpatch))
           allocate (n_vgm        (nl_soil,numpatch))
           allocate (sc_vgm       (nl_soil,numpatch))
           allocate (fc_vgm       (nl_soil,numpatch))
#endif
           allocate (hksati       (nl_soil,numpatch))
           allocate (csol         (nl_soil,numpatch))
           allocate (k_solids     (nl_soil,numpatch))
           allocate (dksatu       (nl_soil,numpatch))
           allocate (dksatf       (nl_soil,numpatch))
           allocate (dkdry        (nl_soil,numpatch))
           allocate (BA_alpha     (nl_soil,numpatch))
           allocate (BA_beta      (nl_soil,numpatch))
           allocate (htop                 (numpatch))
           allocate (hbot                 (numpatch))
           allocate (dbedrock             (numpatch))
           allocate (ibedrock             (numpatch))
      ENDIF

#if (defined LULC_IGBP_PFT || defined LULC_IGBP_PC)
      CALL allocate_PFTimeInvariants
#endif

#ifdef BGC
      CALL allocate_BGCTimeInvariants
#endif

#ifdef URBAN_MODEL
      CALL allocate_UrbanTimeInvariants
#endif

   ENDIF

   END SUBROUTINE allocate_TimeInvariants

   !---------------------------------------
   SUBROUTINE READ_TimeInvariants (lc_year, casename, dir_restart)

   !=======================================================================
   ! Original version: Yongjiu Dai, September 15, 1999, 03/2014
   !=======================================================================

   USE MOD_Namelist
   USE MOD_SPMD_Task
   USE MOD_NetCDFVector
   USE MOD_NetCDFSerial
#ifdef RangeCheck
   USE MOD_RangeCheck
#endif
   USE MOD_LandPatch
   USE MOD_Vars_Global

   IMPLICIT NONE

   integer         , intent(in) :: lc_year
   character(LEN=*), intent(in) :: casename
   character(LEN=*), intent(in) :: dir_restart

   ! Local variables
   character(LEN=256) :: file_restart, cyear

      write(cyear,'(i4.4)') lc_year
      file_restart = trim(dir_restart) // '/const/' // trim(casename) //'_restart_const' // '_lc' // trim(cyear) // '.nc'

      CALL ncio_read_vector (file_restart, 'patchclass',   landpatch, patchclass)          !
      CALL ncio_read_vector (file_restart, 'patchtype' ,   landpatch, patchtype )          !
      CALL ncio_read_vector (file_restart, 'patchmask' ,   landpatch, patchmask )          !

      CALL ncio_read_vector (file_restart, 'patchlonr' ,   landpatch, patchlonr )          !
      CALL ncio_read_vector (file_restart, 'patchlatr' ,   landpatch, patchlatr )          !

      CALL ncio_read_vector (file_restart, 'lakedepth',    landpatch, lakedepth)           !
      CALL ncio_read_vector (file_restart, 'dz_lake' ,     nl_lake, landpatch, dz_lake)    !

      CALL ncio_read_vector (file_restart, 'soil_s_v_alb', landpatch, soil_s_v_alb)        ! albedo of visible of the saturated soil
      CALL ncio_read_vector (file_restart, 'soil_d_v_alb', landpatch, soil_d_v_alb)        ! albedo of visible of the dry soil
      CALL ncio_read_vector (file_restart, 'soil_s_n_alb', landpatch, soil_s_n_alb)        ! albedo of near infrared of the saturated soil
      CALL ncio_read_vector (file_restart, 'soil_d_n_alb', landpatch, soil_d_n_alb)        ! albedo of near infrared of the dry soil

      CALL ncio_read_vector (file_restart, 'vf_quartz ',   nl_soil, landpatch, vf_quartz ) ! volumetric fraction of quartz within mineral soil
      CALL ncio_read_vector (file_restart, 'vf_gravels',   nl_soil, landpatch, vf_gravels) ! volumetric fraction of gravels
      CALL ncio_read_vector (file_restart, 'vf_om     ',   nl_soil, landpatch, vf_om     ) ! volumetric fraction of organic matter
      CALL ncio_read_vector (file_restart, 'vf_sand   ',   nl_soil, landpatch, vf_sand   ) ! volumetric fraction of sand
      CALL ncio_read_vector (file_restart, 'wf_gravels',   nl_soil, landpatch, wf_gravels) ! gravimetric fraction of gravels
      CALL ncio_read_vector (file_restart, 'wf_sand   ',   nl_soil, landpatch, wf_sand   ) ! gravimetric fraction of sand
      CALL ncio_read_vector (file_restart, 'OM_density',   nl_soil, landpatch, OM_density) ! OM density
      CALL ncio_read_vector (file_restart, 'BD_all    ',   nl_soil, landpatch, BD_all    ) ! bulk density of soil
      CALL ncio_read_vector (file_restart, 'wfc       ',   nl_soil, landpatch, wfc       ) ! field capacity
      CALL ncio_read_vector (file_restart, 'porsl  ' ,     nl_soil, landpatch, porsl     ) ! fraction of soil that is voids [-]
      CALL ncio_read_vector (file_restart, 'psi0   ' ,     nl_soil, landpatch, psi0      ) ! minimum soil suction [mm] (NOTE: "-" valued)
      CALL ncio_read_vector (file_restart, 'bsw    ' ,     nl_soil, landpatch, bsw       ) ! clapp and hornbereger "b" parameter [-]
#ifdef vanGenuchten_Mualem_SOIL_MODEL
      CALL ncio_read_vector (file_restart, 'theta_r  ' ,   nl_soil, landpatch, theta_r   ) ! residual moisture content [-]
      CALL ncio_read_vector (file_restart, 'alpha_vgm' ,   nl_soil, landpatch, alpha_vgm ) ! a parameter corresponding approximately to the inverse of the air-entry value
      CALL ncio_read_vector (file_restart, 'L_vgm    ' ,   nl_soil, landpatch, L_vgm     ) ! pore-connectivity parameter [dimensionless]
      CALL ncio_read_vector (file_restart, 'n_vgm    ' ,   nl_soil, landpatch, n_vgm     ) ! a shape parameter [dimensionless]
      CALL ncio_read_vector (file_restart, 'sc_vgm   ' ,   nl_soil, landpatch, sc_vgm    ) ! saturation at the air entry value in the classical vanGenuchten model [-]
      CALL ncio_read_vector (file_restart, 'fc_vgm   ' ,   nl_soil, landpatch, fc_vgm    ) ! a scaling factor by using air entry value in the Mualem model [-]
#endif
      CALL ncio_read_vector (file_restart, 'hksati ' ,     nl_soil, landpatch, hksati )    ! hydraulic conductivity at saturation [mm h2o/s]
      CALL ncio_read_vector (file_restart, 'csol   ' ,     nl_soil, landpatch, csol   )    ! heat capacity of soil solids [J/(m3 K)]
      CALL ncio_read_vector (file_restart, 'k_solids',     nl_soil, landpatch, k_solids)   ! thermal conductivity of soil solids [W/m-K]
      CALL ncio_read_vector (file_restart, 'dksatu ' ,     nl_soil, landpatch, dksatu )    ! thermal conductivity of unfrozen saturated soil [W/m-K]
      CALL ncio_read_vector (file_restart, 'dksatf ' ,     nl_soil, landpatch, dksatf )    ! thermal conductivity of frozen saturated soil [W/m-K]
      CALL ncio_read_vector (file_restart, 'dkdry  ' ,     nl_soil, landpatch, dkdry  )    ! thermal conductivity for dry soil  [W/(m-K)]
      CALL ncio_read_vector (file_restart, 'BA_alpha',     nl_soil, landpatch, BA_alpha)   ! alpha in Balland and Arp(2005) thermal conductivity scheme
      CALL ncio_read_vector (file_restart, 'BA_beta' ,     nl_soil, landpatch, BA_beta )   ! beta in Balland and Arp(2005) thermal conductivity scheme
      CALL ncio_read_vector (file_restart, 'htop' ,    landpatch, htop)                    !
      CALL ncio_read_vector (file_restart, 'hbot' ,    landpatch, hbot)                    !

      IF(DEF_USE_BEDROCK)THEN
         CALL ncio_read_vector (file_restart, 'debdrock' ,    landpatch, dbedrock)         !
         CALL ncio_read_vector (file_restart, 'ibedrock' ,    landpatch, ibedrock)         !
      ENDIF

      CALL ncio_read_bcast_serial (file_restart, 'zlnd  ', zlnd  ) ! roughness length for soil [m]
      CALL ncio_read_bcast_serial (file_restart, 'zsno  ', zsno  ) ! roughness length for snow [m]
      CALL ncio_read_bcast_serial (file_restart, 'csoilc', csoilc) ! drag coefficient for soil under canopy [-]
      CALL ncio_read_bcast_serial (file_restart, 'dewmx ', dewmx ) ! maximum dew
      CALL ncio_read_bcast_serial (file_restart, 'wtfact', wtfact) ! fraction of model area with high water table
      CALL ncio_read_bcast_serial (file_restart, 'capr  ', capr  ) ! tuning factor to turn first layer T into surface T
      CALL ncio_read_bcast_serial (file_restart, 'cnfac ', cnfac ) ! Crank Nicholson factor between 0 and 1
      CALL ncio_read_bcast_serial (file_restart, 'ssi   ', ssi   ) ! irreducible water saturation of snow
      CALL ncio_read_bcast_serial (file_restart, 'wimp  ', wimp  ) ! water impremeable IF porosity less than wimp
      CALL ncio_read_bcast_serial (file_restart, 'pondmx', pondmx) ! ponding depth (mm)
      CALL ncio_read_bcast_serial (file_restart, 'smpmax', smpmax) ! wilting point potential in mm
      CALL ncio_read_bcast_serial (file_restart, 'smpmin', smpmin) ! restriction for min of soil poten. (mm)
      CALL ncio_read_bcast_serial (file_restart, 'trsmx0', trsmx0) ! max transpiration for moist soil+100% veg.  [mm/s]
      CALL ncio_read_bcast_serial (file_restart, 'tcrit ', tcrit ) ! critical temp. to determine rain or snow
      CALL ncio_read_bcast_serial (file_restart, 'wetwatmax', wetwatmax) ! maximum wetland water (mm)

#if (defined LULC_IGBP_PFT || defined LULC_IGBP_PC)
      file_restart = trim(dir_restart) // '/const/' // trim(casename) //'_restart_pft_const' // '_lc' // trim(cyear) // '.nc'
      CALL READ_PFTimeInvariants (file_restart)
#endif

#if (defined BGC)
      file_restart = trim(dir_restart) // '/const/' // trim(casename) //'_restart_bgc_const' // '_lc' // trim(cyear) // '.nc'
      CALL READ_BGCTimeInvariants (file_restart)
#endif

#if (defined URBAN_MODEL)
      file_restart = trim(dir_restart) // '/const/' // trim(casename) //'_restart_urb_const' // '_lc' // trim(cyear) // '.nc'
      CALL READ_UrbanTimeInvariants (file_restart)
#endif

#ifdef RangeCheck
      CALL check_TimeInvariants ()
#endif

#ifdef USEMPI
      CALL mpi_barrier (p_comm_glb, p_err)
#endif

      IF (p_is_master) THEN
         write(*,'(A29)') 'Loading Time Invariants done.'
      ENDIF

   END SUBROUTINE READ_TimeInvariants

   !---------------------------------------
   SUBROUTINE WRITE_TimeInvariants (lc_year, casename, dir_restart)

   !=======================================================================
   ! Original version: Yongjiu Dai, September 15, 1999, 03/2014
   !=======================================================================

   USE MOD_Namelist, only : DEF_REST_COMPRESS_LEVEL, DEF_USE_BEDROCK
   USE MOD_SPMD_Task
   USE MOD_NetCDFSerial
   USE MOD_NetCDFVector
   USE MOD_LandPatch
   USE MOD_Vars_Global

   IMPLICIT NONE

   integer         , intent(in) :: lc_year
   character(len=*), intent(in) :: casename
   character(len=*), intent(in) :: dir_restart

   ! Local Variables
   character(len=256) :: file_restart, cyear
   integer :: compress

      compress = DEF_REST_COMPRESS_LEVEL

      write(cyear,'(i4.4)') lc_year

      IF (p_is_master) THEN
         CALL system('mkdir -p ' // trim(dir_restart)//'/const')
      ENDIF
#ifdef USEMPI
      CALL mpi_barrier (p_comm_glb, p_err)
#endif

      file_restart = trim(dir_restart) // '/const/' // trim(casename) //'_restart_const' //'_lc'// trim(cyear) // '.nc'

      CALL ncio_create_file_vector (file_restart, landpatch)

      CALL ncio_define_dimension_vector (file_restart, landpatch, 'patch')
      CALL ncio_define_dimension_vector (file_restart, landpatch, 'soil', nl_soil)
      CALL ncio_define_dimension_vector (file_restart, landpatch, 'lake', nl_lake)
      CALL ncio_define_dimension_vector (file_restart, landpatch, 'band', 2)
      CALL ncio_define_dimension_vector (file_restart, landpatch, 'rtyp', 2)
      CALL ncio_define_dimension_vector (file_restart, landpatch, 'snow',     -maxsnl       )
      CALL ncio_define_dimension_vector (file_restart, landpatch, 'snowp1',   -maxsnl+1     )
      CALL ncio_define_dimension_vector (file_restart, landpatch, 'soilsnow', nl_soil-maxsnl)
      CALL ncio_define_dimension_vector (file_restart, landpatch, 'soil',     nl_soil)
      CALL ncio_define_dimension_vector (file_restart, landpatch, 'lake',     nl_lake)

      CALL ncio_write_vector (file_restart, 'patchclass', 'patch', landpatch, patchclass)                            !
      CALL ncio_write_vector (file_restart, 'patchtype' , 'patch', landpatch, patchtype )                            !
      CALL ncio_write_vector (file_restart, 'patchmask' , 'patch', landpatch, patchmask )                            !

      CALL ncio_write_vector (file_restart, 'patchlonr' , 'patch', landpatch, patchlonr )                            !
      CALL ncio_write_vector (file_restart, 'patchlatr' , 'patch', landpatch, patchlatr )                            !

      CALL ncio_write_vector (file_restart, 'lakedepth' , 'patch', landpatch, lakedepth , compress)                  !
      CALL ncio_write_vector (file_restart, 'dz_lake'   ,  'lake', nl_lake, 'patch', landpatch, dz_lake, compress)   !

      CALL ncio_write_vector (file_restart, 'soil_s_v_alb', 'patch', landpatch, soil_s_v_alb, compress)              ! albedo of visible of the saturated soil
      CALL ncio_write_vector (file_restart, 'soil_d_v_alb', 'patch', landpatch, soil_d_v_alb, compress)              ! albedo of visible of the dry soil
      CALL ncio_write_vector (file_restart, 'soil_s_n_alb', 'patch', landpatch, soil_s_n_alb, compress)              ! albedo of near infrared of the saturated soil
      CALL ncio_write_vector (file_restart, 'soil_d_n_alb', 'patch', landpatch, soil_d_n_alb, compress)              ! albedo of near infrared of the dry soil

      CALL ncio_write_vector (file_restart, 'vf_quartz ', 'soil', nl_soil, 'patch', landpatch, vf_quartz , compress) ! volumetric fraction of quartz within mineral soil
      CALL ncio_write_vector (file_restart, 'vf_gravels', 'soil', nl_soil, 'patch', landpatch, vf_gravels, compress) ! volumetric fraction of gravels
      CALL ncio_write_vector (file_restart, 'vf_om     ', 'soil', nl_soil, 'patch', landpatch, vf_om     , compress) ! volumetric fraction of organic matter
      CALL ncio_write_vector (file_restart, 'vf_sand   ', 'soil', nl_soil, 'patch', landpatch, vf_sand   , compress) ! volumetric fraction of sand
      CALL ncio_write_vector (file_restart, 'wf_gravels', 'soil', nl_soil, 'patch', landpatch, wf_gravels, compress) ! gravimetric fraction of gravels
      CALL ncio_write_vector (file_restart, 'wf_sand   ', 'soil', nl_soil, 'patch', landpatch, wf_sand   , compress) ! gravimetric fraction of sand
      CALL ncio_write_vector (file_restart, 'OM_density', 'soil', nl_soil, 'patch', landpatch, OM_density, compress) ! OM_density
      CALL ncio_write_vector (file_restart, 'BD_all    ', 'soil', nl_soil, 'patch', landpatch, BD_all    , compress) ! bulk density of soil
      CALL ncio_write_vector (file_restart, 'wfc       ', 'soil', nl_soil, 'patch', landpatch, wfc       , compress) ! field capacity
      CALL ncio_write_vector (file_restart, 'porsl     ', 'soil', nl_soil, 'patch', landpatch, porsl     , compress) ! fraction of soil that is voids [-]
      CALL ncio_write_vector (file_restart, 'psi0      ', 'soil', nl_soil, 'patch', landpatch, psi0      , compress) ! minimum soil suction [mm] (NOTE: "-" valued)
      CALL ncio_write_vector (file_restart, 'bsw       ', 'soil', nl_soil, 'patch', landpatch, bsw       , compress) ! clapp and hornbereger "b" parameter [-]

#ifdef vanGenuchten_Mualem_SOIL_MODEL
<<<<<<< HEAD
      CALL ncio_write_vector (file_restart, 'theta_r  ' , 'soil', nl_soil, 'patch', landpatch, theta_r   , compress) ! residual moisture content [-]
      CALL ncio_write_vector (file_restart, 'alpha_vgm' , 'soil', nl_soil, 'patch', landpatch, alpha_vgm , compress) ! a parameter corresponding approximately to the inverse of the air-entry value
      CALL ncio_write_vector (file_restart, 'L_vgm    ' , 'soil', nl_soil, 'patch', landpatch, L_vgm     , compress) ! pore-connectivity parameter [dimensionless]
      CALL ncio_write_vector (file_restart, 'n_vgm    ' , 'soil', nl_soil, 'patch', landpatch, n_vgm     , compress) ! a shape parameter [dimensionless]
      CALL ncio_write_vector (file_restart, 'sc_vgm   ' , 'soil', nl_soil, 'patch', landpatch, sc_vgm    , compress) ! saturation at the air entry value in the classical vanGenuchten model [-]
      CALL ncio_write_vector (file_restart, 'fc_vgm   ' , 'soil', nl_soil, 'patch', landpatch, fc_vgm    , compress) ! a scaling factor by using air entry value in the Mualem model [-]
#endif
      CALL ncio_write_vector (file_restart, 'hksati   ' , 'soil', nl_soil, 'patch', landpatch, hksati    , compress) ! hydraulic conductivity at saturation [mm h2o/s]
      CALL ncio_write_vector (file_restart, 'csol     ' , 'soil', nl_soil, 'patch', landpatch, csol      , compress) ! heat capacity of soil solids [J/(m3 K)]
      CALL ncio_write_vector (file_restart, 'k_solids ' , 'soil', nl_soil, 'patch', landpatch, k_solids  , compress) ! thermal conductivity of soil solids [W/m-K]
      CALL ncio_write_vector (file_restart, 'dksatu   ' , 'soil', nl_soil, 'patch', landpatch, dksatu    , compress) ! thermal conductivity of saturated soil [W/m-K]
      CALL ncio_write_vector (file_restart, 'dksatf   ' , 'soil', nl_soil, 'patch', landpatch, dksatf    , compress) ! thermal conductivity of saturated soil [W/m-K]
      CALL ncio_write_vector (file_restart, 'dkdry    ' , 'soil', nl_soil, 'patch', landpatch, dkdry     , compress) ! thermal conductivity for dry soil  [W/(m-K)]
      CALL ncio_write_vector (file_restart, 'BA_alpha ' , 'soil', nl_soil, 'patch', landpatch, BA_alpha  , compress) ! alpha in Balland and Arp(2005) thermal conductivity scheme
      CALL ncio_write_vector (file_restart, 'BA_beta  ' , 'soil', nl_soil, 'patch', landpatch, BA_beta   , compress) ! beta in Balland and Arp(2005) thermal conductivity scheme

      CALL ncio_write_vector (file_restart, 'htop' , 'patch', landpatch, htop)                                       !
      CALL ncio_write_vector (file_restart, 'hbot' , 'patch', landpatch, hbot)                                       !

      IF(DEF_USE_BEDROCK)THEN
         CALL ncio_write_vector (file_restart, 'debdrock' , 'patch', landpatch, dbedrock)                            !
         CALL ncio_write_vector (file_restart, 'ibedrock' , 'patch', landpatch, ibedrock)                            !
      ENDIF

      IF (p_is_master) THEN

         CALL ncio_create_file (file_restart)

         CALL ncio_write_serial (file_restart, 'zlnd  ', zlnd  ) ! roughness length for soil [m]
         CALL ncio_write_serial (file_restart, 'zsno  ', zsno  ) ! roughness length for snow [m]
         CALL ncio_write_serial (file_restart, 'csoilc', csoilc) ! drag coefficient for soil under canopy [-]
         CALL ncio_write_serial (file_restart, 'dewmx ', dewmx ) ! maximum dew
         CALL ncio_write_serial (file_restart, 'wtfact', wtfact) ! fraction of model area with high water table
         CALL ncio_write_serial (file_restart, 'capr  ', capr  ) ! tuning factor to turn first layer T into surface T
         CALL ncio_write_serial (file_restart, 'cnfac ', cnfac ) ! Crank Nicholson factor between 0 and 1
         CALL ncio_write_serial (file_restart, 'ssi   ', ssi   ) ! irreducible water saturation of snow
         CALL ncio_write_serial (file_restart, 'wimp  ', wimp  ) ! water impremeable IF porosity less than wimp
         CALL ncio_write_serial (file_restart, 'pondmx', pondmx) ! ponding depth (mm)
         CALL ncio_write_serial (file_restart, 'smpmax', smpmax) ! wilting point potential in mm
         CALL ncio_write_serial (file_restart, 'smpmin', smpmin) ! restriction for min of soil poten. (mm)
         CALL ncio_write_serial (file_restart, 'trsmx0', trsmx0) ! max transpiration for moist soil+100% veg.  [mm/s]
         CALL ncio_write_serial (file_restart, 'tcrit ', tcrit ) ! critical temp. to determine rain or snow
         CALL ncio_write_serial (file_restart, 'wetwatmax', wetwatmax) ! maximum wetland water (mm)

      ENDIF
=======
     call ncio_write_vector (file_restart, 'theta_r  ' , 'soil', nl_soil, 'patch', landpatch, theta_r   , compress) ! residual moisture content [-]
     call ncio_write_vector (file_restart, 'alpha_vgm' , 'soil', nl_soil, 'patch', landpatch, alpha_vgm , compress) ! a parameter corresponding approximately to the inverse of the air-entry value
     call ncio_write_vector (file_restart, 'L_vgm    ' , 'soil', nl_soil, 'patch', landpatch, L_vgm     , compress) ! pore-connectivity parameter [dimensionless]
     call ncio_write_vector (file_restart, 'n_vgm    ' , 'soil', nl_soil, 'patch', landpatch, n_vgm     , compress) ! a shape parameter [dimensionless]
     call ncio_write_vector (file_restart, 'sc_vgm   ' , 'soil', nl_soil, 'patch', landpatch, sc_vgm    , compress) ! saturation at the air entry value in the classical vanGenuchten model [-]
     call ncio_write_vector (file_restart, 'fc_vgm   ' , 'soil', nl_soil, 'patch', landpatch, fc_vgm    , compress) ! a scaling factor by using air entry value in the Mualem model [-]
#endif
     call ncio_write_vector (file_restart, 'hksati   ' , 'soil', nl_soil, 'patch', landpatch, hksati    , compress) ! hydraulic conductivity at saturation [mm h2o/s]
     call ncio_write_vector (file_restart, 'csol     ' , 'soil', nl_soil, 'patch', landpatch, csol      , compress) ! heat capacity of soil solids [J/(m3 K)]
     call ncio_write_vector (file_restart, 'k_solids ' , 'soil', nl_soil, 'patch', landpatch, k_solids  , compress) ! thermal conductivity of soil solids [W/m-K]
     call ncio_write_vector (file_restart, 'dksatu   ' , 'soil', nl_soil, 'patch', landpatch, dksatu    , compress) ! thermal conductivity of saturated soil [W/m-K]
     call ncio_write_vector (file_restart, 'dksatf   ' , 'soil', nl_soil, 'patch', landpatch, dksatf    , compress) ! thermal conductivity of saturated soil [W/m-K]
     call ncio_write_vector (file_restart, 'dkdry    ' , 'soil', nl_soil, 'patch', landpatch, dkdry     , compress) ! thermal conductivity for dry soil  [W/(m-K)]
     call ncio_write_vector (file_restart, 'BA_alpha ' , 'soil', nl_soil, 'patch', landpatch, BA_alpha  , compress) ! alpha in Balland and Arp(2005) thermal conductivity scheme
     call ncio_write_vector (file_restart, 'BA_beta  ' , 'soil', nl_soil, 'patch', landpatch, BA_beta   , compress) ! beta in Balland and Arp(2005) thermal conductivity scheme

     call ncio_write_vector (file_restart, 'htop' , 'patch', landpatch, htop)                                       !
     call ncio_write_vector (file_restart, 'hbot' , 'patch', landpatch, hbot)                                       !

     IF(DEF_USE_BEDROCK)THEN
        call ncio_write_vector (file_restart, 'debdrock' , 'patch', landpatch, dbedrock)                            !
        call ncio_write_vector (file_restart, 'ibedrock' , 'patch', landpatch, ibedrock)                            !
     ENDIF

#ifdef USEMPI
     CALL mpi_barrier (p_comm_glb, p_err)
#endif

     if (p_is_master) then

#ifndef VectorInOneFile
        call ncio_create_file (file_restart)
#endif

        call ncio_write_serial (file_restart, 'zlnd  ', zlnd  ) ! roughness length for soil [m]
        call ncio_write_serial (file_restart, 'zsno  ', zsno  ) ! roughness length for snow [m]
        call ncio_write_serial (file_restart, 'csoilc', csoilc) ! drag coefficient for soil under canopy [-]
        call ncio_write_serial (file_restart, 'dewmx ', dewmx ) ! maximum dew
        call ncio_write_serial (file_restart, 'wtfact', wtfact) ! fraction of model area with high water table
        call ncio_write_serial (file_restart, 'capr  ', capr  ) ! tuning factor to turn first layer T into surface T
        call ncio_write_serial (file_restart, 'cnfac ', cnfac ) ! Crank Nicholson factor between 0 and 1
        call ncio_write_serial (file_restart, 'ssi   ', ssi   ) ! irreducible water saturation of snow
        call ncio_write_serial (file_restart, 'wimp  ', wimp  ) ! water impremeable if porosity less than wimp
        call ncio_write_serial (file_restart, 'pondmx', pondmx) ! ponding depth (mm)
        call ncio_write_serial (file_restart, 'smpmax', smpmax) ! wilting point potential in mm
        call ncio_write_serial (file_restart, 'smpmin', smpmin) ! restriction for min of soil poten. (mm)
        call ncio_write_serial (file_restart, 'trsmx0', trsmx0) ! max transpiration for moist soil+100% veg.  [mm/s]
        call ncio_write_serial (file_restart, 'tcrit ', tcrit ) ! critical temp. to determine rain or snow
        call ncio_write_serial (file_restart, 'wetwatmax', wetwatmax) ! maximum wetland water (mm)

     end if
>>>>>>> 6f7e141d

#ifdef USEMPI
     CALL mpi_barrier (p_comm_glb, p_err)
#endif

#if (defined LULC_IGBP_PFT || defined LULC_IGBP_PC)
      file_restart = trim(dir_restart) // '/const/' // trim(casename) //'_restart_pft_const' //'_lc'// trim(cyear) // '.nc'
      CALL WRITE_PFTimeInvariants (file_restart)
#endif

#if (defined BGC)
      file_restart = trim(dir_restart) // '/const/' // trim(casename) //'_restart_bgc_const' //'_lc'// trim(cyear) // '.nc'
      CALL WRITE_BGCTimeInvariants (file_restart)
#endif

#if (defined URBAN_MODEL)
      file_restart = trim(dir_restart) // '/const/' // trim(casename) //'_restart_urb_const' //'_lc'// trim(cyear) // '.nc'
      CALL WRITE_UrbanTimeInvariants (file_restart)
#endif

   END SUBROUTINE WRITE_TimeInvariants

   SUBROUTINE deallocate_TimeInvariants ()

   USE MOD_SPMD_Task
   USE MOD_LandPatch, only: numpatch

   IMPLICIT NONE

      ! --------------------------------------------------
      ! Deallocates memory for CoLM 1d [numpatch] variables
      ! --------------------------------------------------

      IF (p_is_worker) THEN

         IF (numpatch > 0) THEN

            deallocate (patchclass     )
            deallocate (patchtype      )
            deallocate (patchmask      )

            deallocate (patchlonr      )
            deallocate (patchlatr      )

            deallocate (lakedepth      )
            deallocate (dz_lake        )

            deallocate (soil_s_v_alb   )
            deallocate (soil_d_v_alb   )
            deallocate (soil_s_n_alb   )
            deallocate (soil_d_n_alb   )

            deallocate (vf_quartz      )
            deallocate (vf_gravels     )
            deallocate (vf_om          )
            deallocate (vf_sand        )
            deallocate (wf_gravels     )
            deallocate (wf_sand        )
            deallocate (OM_density     )
            deallocate (BD_all         )
            deallocate (wfc            )
            deallocate (porsl          )
            deallocate (psi0           )
            deallocate (bsw            )
#ifdef vanGenuchten_Mualem_SOIL_MODEL
            deallocate (theta_r        )
            deallocate (alpha_vgm      )
            deallocate (L_vgm          )
            deallocate (n_vgm          )
            deallocate (sc_vgm         )
            deallocate (fc_vgm         )
#endif
            deallocate (hksati         )
            deallocate (csol           )
            deallocate (k_solids       )
            deallocate (dksatu         )
            deallocate (dksatf         )
            deallocate (dkdry          )
            deallocate (BA_alpha       )
            deallocate (BA_beta        )

            deallocate (htop           )
            deallocate (hbot           )

            deallocate (dbedrock       )
            deallocate (ibedrock       )

         ENDIF
      ENDIF

#if (defined LULC_IGBP_PFT || defined LULC_IGBP_PC)
      CALL deallocate_PFTimeInvariants
#endif

#ifdef BGC
      CALL deallocate_BGCTimeInvariants
#endif

#ifdef URBAN_MODEL
      CALL deallocate_UrbanTimeInvariants
#endif
   END SUBROUTINE deallocate_TimeInvariants

#ifdef RangeCheck
   !---------------------------------------
   SUBROUTINE check_TimeInvariants ()

   USE MOD_SPMD_Task
   USE MOD_RangeCheck
   USE MOD_Namelist, only : DEF_USE_BEDROCK

   IMPLICIT NONE

      IF (p_is_master) THEN
         write(*,'(/,A29)') 'Checking Time Invariants ...'
      ENDIF

#ifdef USEMPI
      CALL mpi_barrier (p_comm_glb, p_err)
#endif

      CALL check_vector_data ('lakedepth    [m]     ', lakedepth   ) !
      CALL check_vector_data ('dz_lake      [m]     ', dz_lake     ) ! new lake scheme

      CALL check_vector_data ('soil_s_v_alb [-]     ', soil_s_v_alb) ! albedo of visible of the saturated soil
      CALL check_vector_data ('soil_d_v_alb [-]     ', soil_d_v_alb) ! albedo of visible of the dry soil
      CALL check_vector_data ('soil_s_n_alb [-]     ', soil_s_n_alb) ! albedo of near infrared of the saturated soil
      CALL check_vector_data ('soil_d_n_alb [-]     ', soil_d_n_alb) ! albedo of near infrared of the dry soil
      CALL check_vector_data ('vf_quartz    [m3/m3] ', vf_quartz   ) ! volumetric fraction of quartz within mineral soil
      CALL check_vector_data ('vf_gravels   [m3/m3] ', vf_gravels  ) ! volumetric fraction of gravels
      CALL check_vector_data ('vf_om        [m3/m3] ', vf_om       ) ! volumetric fraction of organic matter
      CALL check_vector_data ('vf_sand      [m3/m3] ', vf_sand     ) ! volumetric fraction of sand
      CALL check_vector_data ('wf_gravels   [kg/kg] ', wf_gravels  ) ! gravimetric fraction of gravels
      CALL check_vector_data ('wf_sand      [kg/kg] ', wf_sand     ) ! gravimetric fraction of sand
      CALL check_vector_data ('OM_density   [kg/m3] ', OM_density  ) ! OM density
      CALL check_vector_data ('BD_all       [kg/m3] ', BD_all      ) ! bulk density of soils
      CALL check_vector_data ('wfc          [m3/m3] ', wfc         ) ! field capacity
      CALL check_vector_data ('porsl        [m3/m3] ', porsl       ) ! fraction of soil that is voids [-]
      CALL check_vector_data ('psi0         [mm]    ', psi0        ) ! minimum soil suction [mm] (NOTE: "-" valued)
      CALL check_vector_data ('bsw          [-]     ', bsw         ) ! clapp and hornbereger "b" parameter [-]
#ifdef vanGenuchten_Mualem_SOIL_MODEL
      CALL check_vector_data ('theta_r      [m3/m3] ', theta_r     ) ! residual moisture content [-]
      CALL check_vector_data ('alpha_vgm    [-]     ', alpha_vgm   ) ! a parameter corresponding approximately to the inverse of the air-entry value
      CALL check_vector_data ('L_vgm        [-]     ', L_vgm       ) ! pore-connectivity parameter [dimensionless]
      CALL check_vector_data ('n_vgm        [-]     ', n_vgm       ) ! a shape parameter [dimensionless]
      CALL check_vector_data ('sc_vgm       [-]     ', sc_vgm      ) ! saturation at the air entry value in the classical vanGenuchten model [-]
      CALL check_vector_data ('fc_vgm       [-]     ', fc_vgm      ) ! a scaling factor by using air entry value in the Mualem model [-]
#endif
      CALL check_vector_data ('hksati       [mm/s]  ', hksati      ) ! hydraulic conductivity at saturation [mm h2o/s]
      CALL check_vector_data ('csol         [J/m3/K]', csol        ) ! heat capacity of soil solids [J/(m3 K)]
      CALL check_vector_data ('k_solids     [W/m/K] ', k_solids    ) ! thermal conductivity of soil solids [W/m-K]
      CALL check_vector_data ('dksatu       [W/m/K] ', dksatu      ) ! thermal conductivity of unfrozen saturated soil [W/m-K]
      CALL check_vector_data ('dksatf       [W/m/K] ', dksatf      ) ! thermal conductivity of frozen saturated soil [W/m-K]
      CALL check_vector_data ('dkdry        [W/m/K] ', dkdry       ) ! thermal conductivity for dry soil  [W/(m-K)]
      CALL check_vector_data ('BA_alpha     [-]     ', BA_alpha    ) ! alpha in Balland and Arp(2005) thermal conductivity scheme
      CALL check_vector_data ('BA_beta      [-]     ', BA_beta     ) ! beta in Balland and Arp(2005) thermal conductivity scheme

      CALL check_vector_data ('htop         [m]     ', htop        )
      CALL check_vector_data ('hbot         [m]     ', hbot        )

      IF(DEF_USE_BEDROCK)THEN
         CALL check_vector_data ('dbedrock     [m]     ', dbedrock    ) !
      ENDIF

#ifdef USEMPI
      CALL mpi_barrier (p_comm_glb, p_err)
#endif

      IF (p_is_master) THEN
         write(*,'(/,A)') 'Checking Constants ...'
         write(*,'(A,E20.10)') 'zlnd   [m]    ', zlnd   ! roughness length for soil [m]
         write(*,'(A,E20.10)') 'zsno   [m]    ', zsno   ! roughness length for snow [m]
         write(*,'(A,E20.10)') 'csoilc [-]    ', csoilc ! drag coefficient for soil under canopy [-]
         write(*,'(A,E20.10)') 'dewmx  [mm]   ', dewmx  ! maximum dew
         write(*,'(A,E20.10)') 'wtfact [-]    ', wtfact ! fraction of model area with high water table
         write(*,'(A,E20.10)') 'capr   [-]    ', capr   ! tuning factor to turn first layer T into surface T
         write(*,'(A,E20.10)') 'cnfac  [-]    ', cnfac  ! Crank Nicholson factor between 0 and 1
         write(*,'(A,E20.10)') 'ssi    [-]    ', ssi    ! irreducible water saturation of snow
         write(*,'(A,E20.10)') 'wimp   [m3/m3]', wimp   ! water impremeable IF porosity less than wimp
         write(*,'(A,E20.10)') 'pondmx [mm]   ', pondmx ! ponding depth (mm)
         write(*,'(A,E20.10)') 'smpmax [mm]   ', smpmax ! wilting point potential in mm
         write(*,'(A,E20.10)') 'smpmin [mm]   ', smpmin ! restriction for min of soil poten. (mm)
         write(*,'(A,E20.10)') 'trsmx0 [mm/s] ', trsmx0 ! max transpiration for moist soil+100% veg.  [mm/s]
         write(*,'(A,E20.10)') 'tcrit  [K]    ', tcrit  ! critical temp. to determine rain or snow
         write(*,'(A,E20.10)') 'wetwatmax [mm]', wetwatmax ! maximum wetland water (mm)
      ENDIF

#if (defined LULC_IGBP_PFT || defined LULC_IGBP_PC)
      CALL check_PFTimeInvariants
#endif

#ifdef BGC
      CALL check_BGCTimeInvariants
#endif

   END SUBROUTINE check_TimeInvariants
#endif

END MODULE MOD_Vars_TimeInvariants
! ---------- EOP ------------<|MERGE_RESOLUTION|>--- conflicted
+++ resolved
@@ -548,7 +548,6 @@
       CALL ncio_write_vector (file_restart, 'bsw       ', 'soil', nl_soil, 'patch', landpatch, bsw       , compress) ! clapp and hornbereger "b" parameter [-]
 
 #ifdef vanGenuchten_Mualem_SOIL_MODEL
-<<<<<<< HEAD
       CALL ncio_write_vector (file_restart, 'theta_r  ' , 'soil', nl_soil, 'patch', landpatch, theta_r   , compress) ! residual moisture content [-]
       CALL ncio_write_vector (file_restart, 'alpha_vgm' , 'soil', nl_soil, 'patch', landpatch, alpha_vgm , compress) ! a parameter corresponding approximately to the inverse of the air-entry value
       CALL ncio_write_vector (file_restart, 'L_vgm    ' , 'soil', nl_soil, 'patch', landpatch, L_vgm     , compress) ! pore-connectivity parameter [dimensionless]
@@ -573,52 +572,6 @@
          CALL ncio_write_vector (file_restart, 'ibedrock' , 'patch', landpatch, ibedrock)                            !
       ENDIF
 
-      IF (p_is_master) THEN
-
-         CALL ncio_create_file (file_restart)
-
-         CALL ncio_write_serial (file_restart, 'zlnd  ', zlnd  ) ! roughness length for soil [m]
-         CALL ncio_write_serial (file_restart, 'zsno  ', zsno  ) ! roughness length for snow [m]
-         CALL ncio_write_serial (file_restart, 'csoilc', csoilc) ! drag coefficient for soil under canopy [-]
-         CALL ncio_write_serial (file_restart, 'dewmx ', dewmx ) ! maximum dew
-         CALL ncio_write_serial (file_restart, 'wtfact', wtfact) ! fraction of model area with high water table
-         CALL ncio_write_serial (file_restart, 'capr  ', capr  ) ! tuning factor to turn first layer T into surface T
-         CALL ncio_write_serial (file_restart, 'cnfac ', cnfac ) ! Crank Nicholson factor between 0 and 1
-         CALL ncio_write_serial (file_restart, 'ssi   ', ssi   ) ! irreducible water saturation of snow
-         CALL ncio_write_serial (file_restart, 'wimp  ', wimp  ) ! water impremeable IF porosity less than wimp
-         CALL ncio_write_serial (file_restart, 'pondmx', pondmx) ! ponding depth (mm)
-         CALL ncio_write_serial (file_restart, 'smpmax', smpmax) ! wilting point potential in mm
-         CALL ncio_write_serial (file_restart, 'smpmin', smpmin) ! restriction for min of soil poten. (mm)
-         CALL ncio_write_serial (file_restart, 'trsmx0', trsmx0) ! max transpiration for moist soil+100% veg.  [mm/s]
-         CALL ncio_write_serial (file_restart, 'tcrit ', tcrit ) ! critical temp. to determine rain or snow
-         CALL ncio_write_serial (file_restart, 'wetwatmax', wetwatmax) ! maximum wetland water (mm)
-
-      ENDIF
-=======
-     call ncio_write_vector (file_restart, 'theta_r  ' , 'soil', nl_soil, 'patch', landpatch, theta_r   , compress) ! residual moisture content [-]
-     call ncio_write_vector (file_restart, 'alpha_vgm' , 'soil', nl_soil, 'patch', landpatch, alpha_vgm , compress) ! a parameter corresponding approximately to the inverse of the air-entry value
-     call ncio_write_vector (file_restart, 'L_vgm    ' , 'soil', nl_soil, 'patch', landpatch, L_vgm     , compress) ! pore-connectivity parameter [dimensionless]
-     call ncio_write_vector (file_restart, 'n_vgm    ' , 'soil', nl_soil, 'patch', landpatch, n_vgm     , compress) ! a shape parameter [dimensionless]
-     call ncio_write_vector (file_restart, 'sc_vgm   ' , 'soil', nl_soil, 'patch', landpatch, sc_vgm    , compress) ! saturation at the air entry value in the classical vanGenuchten model [-]
-     call ncio_write_vector (file_restart, 'fc_vgm   ' , 'soil', nl_soil, 'patch', landpatch, fc_vgm    , compress) ! a scaling factor by using air entry value in the Mualem model [-]
-#endif
-     call ncio_write_vector (file_restart, 'hksati   ' , 'soil', nl_soil, 'patch', landpatch, hksati    , compress) ! hydraulic conductivity at saturation [mm h2o/s]
-     call ncio_write_vector (file_restart, 'csol     ' , 'soil', nl_soil, 'patch', landpatch, csol      , compress) ! heat capacity of soil solids [J/(m3 K)]
-     call ncio_write_vector (file_restart, 'k_solids ' , 'soil', nl_soil, 'patch', landpatch, k_solids  , compress) ! thermal conductivity of soil solids [W/m-K]
-     call ncio_write_vector (file_restart, 'dksatu   ' , 'soil', nl_soil, 'patch', landpatch, dksatu    , compress) ! thermal conductivity of saturated soil [W/m-K]
-     call ncio_write_vector (file_restart, 'dksatf   ' , 'soil', nl_soil, 'patch', landpatch, dksatf    , compress) ! thermal conductivity of saturated soil [W/m-K]
-     call ncio_write_vector (file_restart, 'dkdry    ' , 'soil', nl_soil, 'patch', landpatch, dkdry     , compress) ! thermal conductivity for dry soil  [W/(m-K)]
-     call ncio_write_vector (file_restart, 'BA_alpha ' , 'soil', nl_soil, 'patch', landpatch, BA_alpha  , compress) ! alpha in Balland and Arp(2005) thermal conductivity scheme
-     call ncio_write_vector (file_restart, 'BA_beta  ' , 'soil', nl_soil, 'patch', landpatch, BA_beta   , compress) ! beta in Balland and Arp(2005) thermal conductivity scheme
-
-     call ncio_write_vector (file_restart, 'htop' , 'patch', landpatch, htop)                                       !
-     call ncio_write_vector (file_restart, 'hbot' , 'patch', landpatch, hbot)                                       !
-
-     IF(DEF_USE_BEDROCK)THEN
-        call ncio_write_vector (file_restart, 'debdrock' , 'patch', landpatch, dbedrock)                            !
-        call ncio_write_vector (file_restart, 'ibedrock' , 'patch', landpatch, ibedrock)                            !
-     ENDIF
-
 #ifdef USEMPI
      CALL mpi_barrier (p_comm_glb, p_err)
 #endif
@@ -626,27 +579,26 @@
      if (p_is_master) then
 
 #ifndef VectorInOneFile
-        call ncio_create_file (file_restart)
-#endif
-
-        call ncio_write_serial (file_restart, 'zlnd  ', zlnd  ) ! roughness length for soil [m]
-        call ncio_write_serial (file_restart, 'zsno  ', zsno  ) ! roughness length for snow [m]
-        call ncio_write_serial (file_restart, 'csoilc', csoilc) ! drag coefficient for soil under canopy [-]
-        call ncio_write_serial (file_restart, 'dewmx ', dewmx ) ! maximum dew
-        call ncio_write_serial (file_restart, 'wtfact', wtfact) ! fraction of model area with high water table
-        call ncio_write_serial (file_restart, 'capr  ', capr  ) ! tuning factor to turn first layer T into surface T
-        call ncio_write_serial (file_restart, 'cnfac ', cnfac ) ! Crank Nicholson factor between 0 and 1
-        call ncio_write_serial (file_restart, 'ssi   ', ssi   ) ! irreducible water saturation of snow
-        call ncio_write_serial (file_restart, 'wimp  ', wimp  ) ! water impremeable if porosity less than wimp
-        call ncio_write_serial (file_restart, 'pondmx', pondmx) ! ponding depth (mm)
-        call ncio_write_serial (file_restart, 'smpmax', smpmax) ! wilting point potential in mm
-        call ncio_write_serial (file_restart, 'smpmin', smpmin) ! restriction for min of soil poten. (mm)
-        call ncio_write_serial (file_restart, 'trsmx0', trsmx0) ! max transpiration for moist soil+100% veg.  [mm/s]
-        call ncio_write_serial (file_restart, 'tcrit ', tcrit ) ! critical temp. to determine rain or snow
-        call ncio_write_serial (file_restart, 'wetwatmax', wetwatmax) ! maximum wetland water (mm)
-
-     end if
->>>>>>> 6f7e141d
+        CALL ncio_create_file (file_restart)
+#endif
+
+        CALL ncio_write_serial (file_restart, 'zlnd  ', zlnd  ) ! roughness length for soil [m]
+        CALL ncio_write_serial (file_restart, 'zsno  ', zsno  ) ! roughness length for snow [m]
+        CALL ncio_write_serial (file_restart, 'csoilc', csoilc) ! drag coefficient for soil under canopy [-]
+        CALL ncio_write_serial (file_restart, 'dewmx ', dewmx ) ! maximum dew
+        CALL ncio_write_serial (file_restart, 'wtfact', wtfact) ! fraction of model area with high water table
+        CALL ncio_write_serial (file_restart, 'capr  ', capr  ) ! tuning factor to turn first layer T into surface T
+        CALL ncio_write_serial (file_restart, 'cnfac ', cnfac ) ! Crank Nicholson factor between 0 and 1
+        CALL ncio_write_serial (file_restart, 'ssi   ', ssi   ) ! irreducible water saturation of snow
+        CALL ncio_write_serial (file_restart, 'wimp  ', wimp  ) ! water impremeable if porosity less than wimp
+        CALL ncio_write_serial (file_restart, 'pondmx', pondmx) ! ponding depth (mm)
+        CALL ncio_write_serial (file_restart, 'smpmax', smpmax) ! wilting point potential in mm
+        CALL ncio_write_serial (file_restart, 'smpmin', smpmin) ! restriction for min of soil poten. (mm)
+        CALL ncio_write_serial (file_restart, 'trsmx0', trsmx0) ! max transpiration for moist soil+100% veg.  [mm/s]
+        CALL ncio_write_serial (file_restart, 'tcrit ', tcrit ) ! critical temp. to determine rain or snow
+        CALL ncio_write_serial (file_restart, 'wetwatmax', wetwatmax) ! maximum wetland water (mm)
+
+     END if
 
 #ifdef USEMPI
      CALL mpi_barrier (p_comm_glb, p_err)
