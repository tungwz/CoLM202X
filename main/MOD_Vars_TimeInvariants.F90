#include <define.h>

MODULE MOD_Vars_TimeInvariants
! -------------------------------
! Created by Yongjiu Dai, 03/2014
! -------------------------------

use MOD_Precision
#ifdef PFT_CLASSIFICATION
USE MOD_Vars_PFTimeInvars
#endif
#ifdef PC_CLASSIFICATION
USE MOD_Vars_PCTimeInvars
#endif
#ifdef BGC
USE MOD_BGC_Vars_TimeInvars
#endif
#ifdef URBAN_MODEL
USE MOD_Urban_Vars_TimeInvars
#endif
IMPLICIT NONE
SAVE
! -----------------------------------------------------------------
! surface classification and soil information
  INTEGER,  allocatable :: patchclass     (:)  !index of land cover type of the patches at the fraction > 0
  INTEGER,  allocatable :: patchtype      (:)  !land water type

  REAL(r8), allocatable :: patchlatr      (:)  !latitude in radians
  REAL(r8), allocatable :: patchlonr      (:)  !longitude in radians

  REAL(r8), allocatable :: lakedepth      (:)  !lake depth
  REAL(r8), allocatable :: dz_lake      (:,:)  !new lake scheme

  REAL(r8), allocatable :: soil_s_v_alb   (:)  !albedo of visible of the saturated soil
  REAL(r8), allocatable :: soil_d_v_alb   (:)  !albedo of visible of the dry soil
  REAL(r8), allocatable :: soil_s_n_alb   (:)  !albedo of near infrared of the saturated soil
  REAL(r8), allocatable :: soil_d_n_alb   (:)  !albedo of near infrared of the dry soil

  REAL(r8), allocatable :: vf_quartz (:,:)     ! volumetric fraction of quartz within mineral soil
  REAL(r8), allocatable :: vf_gravels(:,:)     ! volumetric fraction of gravels
  REAL(r8), allocatable :: vf_om     (:,:)     ! volumetric fraction of organic matter
  REAL(r8), allocatable :: vf_sand   (:,:)     ! volumetric fraction of sand
  REAL(r8), allocatable :: wf_gravels(:,:)     ! gravimetric fraction of gravels
  REAL(r8), allocatable :: wf_sand   (:,:)     ! gravimetric fraction of sand
  REAL(r8), allocatable :: OM_density(:,:)     ! OM density (kg/m3)
  REAL(r8), allocatable :: BD_all    (:,:)     ! bulk density of soil (GRAVELS + ORGANIC MATTER + Mineral Soils,kg/m3)

  REAL(r8), allocatable :: wfc          (:,:)  !field capacity
  REAL(r8), allocatable :: porsl        (:,:)  !fraction of soil that is voids [-]
  REAL(r8), allocatable :: psi0         (:,:)  !minimum soil suction [mm] (NOTE: "-" valued)
  REAL(r8), allocatable :: bsw          (:,:)  !clapp and hornbereger "b" parameter [-]
#ifdef vanGenuchten_Mualem_SOIL_MODEL
  REAL(r8), allocatable :: theta_r      (:,:)
  REAL(r8), allocatable :: alpha_vgm    (:,:)
  REAL(r8), allocatable :: L_vgm        (:,:)
  REAL(r8), allocatable :: n_vgm        (:,:)
  REAL(r8), allocatable :: sc_vgm       (:,:)
  REAL(r8), allocatable :: fc_vgm       (:,:)
#endif
  REAL(r8), allocatable :: hksati       (:,:)  !hydraulic conductivity at saturation [mm h2o/s]
  REAL(r8), allocatable :: csol         (:,:)  !heat capacity of soil solids [J/(m3 K)]
  REAL(r8), allocatable :: k_solids     (:,:)  !thermal conductivity of soil solids [W/m-K]
  REAL(r8), allocatable :: dksatu       (:,:)  !thermal conductivity of saturated soil [W/m-K]
  real(r8), allocatable :: dksatf       (:,:)  !thermal conductivity of saturated frozen soil [W/m-K]
  REAL(r8), allocatable :: dkdry        (:,:)  !thermal conductivity for dry soil  [W/(m-K)]
#ifdef THERMAL_CONDUCTIVITY_SCHEME_4
  REAL(r8), allocatable :: BA_alpha     (:,:)  !alpha in Balland and Arp(2005) thermal conductivity scheme
  REAL(r8), allocatable :: BA_beta      (:,:)  !beta in Balland and Arp(2005) thermal conductivity scheme
#endif
  REAL(r8), allocatable :: htop           (:)  !canopy top height [m]
  REAL(r8), allocatable :: hbot           (:)  !canopy bottom height [m]

#ifdef USE_DEPTH_TO_BEDROCK
  real(r8), allocatable :: dbedrock       (:)  ! depth to bedrock
  integer , allocatable :: ibedrock       (:)  ! bedrock level
#endif


  REAL(r8) :: zlnd         ! roughness length for soil [m]
  REAL(r8) :: zsno         ! roughness length for snow [m]
  REAL(r8) :: csoilc       ! drag coefficient for soil under canopy [-]
  REAL(r8) :: dewmx        ! maximum dew
  REAL(r8) :: wtfact       ! fraction of model area with high water table
  REAL(r8) :: capr         ! tuning factor to turn first layer T into surface T
  REAL(r8) :: cnfac        ! Crank Nicholson factor between 0 and 1
  REAL(r8) :: ssi          ! irreducible water saturation of snow
  REAL(r8) :: wimp         ! water impremeable if porosity less than wimp
  REAL(r8) :: pondmx       ! ponding depth (mm)
  REAL(r8) :: smpmax       ! wilting point potential in mm
  REAL(r8) :: smpmin       ! restriction for min of soil poten. (mm)
  REAL(r8) :: trsmx0       ! max transpiration for moist soil+100% veg.  [mm/s]
  REAL(r8) :: tcrit        ! critical temp. to determine rain or snow

! PUBLIC MEMBER FUNCTIONS:
  public :: allocate_TimeInvariants
  public :: deallocate_TimeInvariants
  public :: READ_TimeInvariants
  public :: WRITE_TimeInvariants

! PRIVATE MEMBER FUNCTIONS:

!-----------------------------------------------------------------------

  CONTAINS

!-----------------------------------------------------------------------

  SUBROUTINE allocate_TimeInvariants ()
  ! --------------------------------------------------------------------
  ! Allocates memory for CoLM 1d [numpatch] variables
  ! --------------------------------------------------------------------

<<<<<<< HEAD
     use MOD_Precision
     USE GlobalVars
     use MOD_SPMD_Task
=======
     use precision
     USE MOD_Vars_Global
     use spmd_task
>>>>>>> 3e1016d9
     use mod_landpatch, only : numpatch
     IMPLICIT NONE

  if (p_is_worker) then

     if (numpatch > 0) then

        allocate (patchclass           (numpatch))
        allocate (patchtype            (numpatch))

        allocate (patchlonr            (numpatch))
        allocate (patchlatr            (numpatch))

        allocate (lakedepth            (numpatch))
        allocate (dz_lake      (nl_lake,numpatch))

        allocate (soil_s_v_alb         (numpatch))
        allocate (soil_d_v_alb         (numpatch))
        allocate (soil_s_n_alb         (numpatch))
        allocate (soil_d_n_alb         (numpatch))

        allocate (vf_quartz    (nl_soil,numpatch))
        allocate (vf_gravels   (nl_soil,numpatch))
        allocate (vf_om        (nl_soil,numpatch))
        allocate (vf_sand      (nl_soil,numpatch))
        allocate (wf_gravels   (nl_soil,numpatch))
        allocate (wf_sand      (nl_soil,numpatch))
        allocate (OM_density   (nl_soil,numpatch))
        allocate (BD_all       (nl_soil,numpatch))
        allocate (wfc          (nl_soil,numpatch))
        allocate (porsl        (nl_soil,numpatch))
        allocate (psi0         (nl_soil,numpatch))
        allocate (bsw          (nl_soil,numpatch))
#ifdef vanGenuchten_Mualem_SOIL_MODEL
        allocate (theta_r      (nl_soil,numpatch))
        allocate (alpha_vgm    (nl_soil,numpatch))
        allocate (L_vgm        (nl_soil,numpatch))
        allocate (n_vgm        (nl_soil,numpatch))
        allocate (sc_vgm       (nl_soil,numpatch))
        allocate (fc_vgm       (nl_soil,numpatch))
#endif
        allocate (hksati       (nl_soil,numpatch))
        allocate (csol         (nl_soil,numpatch))
        allocate (k_solids     (nl_soil,numpatch))
        allocate (dksatu       (nl_soil,numpatch))
        allocate (dksatf       (nl_soil,numpatch))
        allocate (dkdry        (nl_soil,numpatch))
#ifdef THERMAL_CONDUCTIVITY_SCHEME_4
        allocate (BA_alpha     (nl_soil,numpatch))
        allocate (BA_beta      (nl_soil,numpatch))
#endif
        allocate (htop                 (numpatch))
        allocate (hbot                 (numpatch))

#ifdef USE_DEPTH_TO_BEDROCK
        allocate (dbedrock             (numpatch))
        allocate (ibedrock             (numpatch))
#endif
     end if

#ifdef PFT_CLASSIFICATION
     CALL allocate_PFTimeInvars
#endif

#ifdef PC_CLASSIFICATION
     CALL allocate_PCTimeInvars
#endif

#ifdef BGC
     CALL allocate_BGCTimeInvars
#endif

#ifdef URBAN_MODEL
     CALL allocate_UrbanTimeInvars
#endif

  end if

  END SUBROUTINE allocate_TimeInvariants

  !---------------------------------------
  SUBROUTINE READ_TimeInvariants (casename, dir_restart)

     !=======================================================================
     ! Original version: Yongjiu Dai, September 15, 1999, 03/2014
     !=======================================================================

     use MOD_Namelist
     use MOD_SPMD_Task
     use MOD_NetCDFVector
     use MOD_NetCDFSerial
#ifdef CoLMDEBUG
     USE MOD_CoLMDebug
#endif
     USE mod_landpatch
     USE MOD_Vars_Global

     IMPLICIT NONE

     character(LEN=*), intent(in) :: casename
     character(LEN=*), intent(in) :: dir_restart

     ! Local variables
     character(LEN=256) :: file_restart

     file_restart = trim(dir_restart) // '/' // trim(casename) //'_restart_const.nc'

     call ncio_read_vector (file_restart, 'patchclass',   landpatch, patchclass) !
     call ncio_read_vector (file_restart, 'patchtype' ,   landpatch, patchtype ) !

     call ncio_read_vector (file_restart, 'patchlonr' ,   landpatch, patchlonr ) !
     call ncio_read_vector (file_restart, 'patchlatr' ,   landpatch, patchlatr ) !

     call ncio_read_vector (file_restart, 'lakedepth',    landpatch, lakedepth) !
     call ncio_read_vector (file_restart, 'dz_lake' ,     nl_lake, landpatch, dz_lake) !

     call ncio_read_vector (file_restart, 'soil_s_v_alb', landpatch, soil_s_v_alb) ! albedo of visible of the saturated soil
     call ncio_read_vector (file_restart, 'soil_d_v_alb', landpatch, soil_d_v_alb) ! albedo of visible of the dry soil
     call ncio_read_vector (file_restart, 'soil_s_n_alb', landpatch, soil_s_n_alb) ! albedo of near infrared of the saturated soil
     call ncio_read_vector (file_restart, 'soil_d_n_alb', landpatch, soil_d_n_alb) ! albedo of near infrared of the dry soil

     call ncio_read_vector (file_restart, 'vf_quartz ',   nl_soil, landpatch, vf_quartz ) ! volumetric fraction of quartz within mineral soil
     call ncio_read_vector (file_restart, 'vf_gravels',   nl_soil, landpatch, vf_gravels) ! volumetric fraction of gravels
     call ncio_read_vector (file_restart, 'vf_om     ',   nl_soil, landpatch, vf_om     ) ! volumetric fraction of organic matter
     call ncio_read_vector (file_restart, 'vf_sand   ',   nl_soil, landpatch, vf_sand   ) ! volumetric fraction of sand
     call ncio_read_vector (file_restart, 'wf_gravels',   nl_soil, landpatch, wf_gravels) ! gravimetric fraction of gravels
     call ncio_read_vector (file_restart, 'wf_sand   ',   nl_soil, landpatch, wf_sand   ) ! gravimetric fraction of sand
     call ncio_read_vector (file_restart, 'OM_density',   nl_soil, landpatch, OM_density) ! OM density
     call ncio_read_vector (file_restart, 'BD_all    ',   nl_soil, landpatch, BD_all    ) ! bulk density of soil
     call ncio_read_vector (file_restart, 'wfc       ',   nl_soil, landpatch, wfc       ) ! field capacity
     call ncio_read_vector (file_restart, 'porsl  ' ,     nl_soil, landpatch, porsl     ) ! fraction of soil that is voids [-]
     call ncio_read_vector (file_restart, 'psi0   ' ,     nl_soil, landpatch, psi0      ) ! minimum soil suction [mm] (NOTE: "-" valued)
     call ncio_read_vector (file_restart, 'bsw    ' ,     nl_soil, landpatch, bsw       ) ! clapp and hornbereger "b" parameter [-]
#ifdef vanGenuchten_Mualem_SOIL_MODEL
     call ncio_read_vector (file_restart, 'theta_r  ' ,   nl_soil, landpatch, theta_r   )
     call ncio_read_vector (file_restart, 'alpha_vgm' ,   nl_soil, landpatch, alpha_vgm )
     call ncio_read_vector (file_restart, 'L_vgm    ' ,   nl_soil, landpatch, L_vgm     )
     call ncio_read_vector (file_restart, 'n_vgm    ' ,   nl_soil, landpatch, n_vgm     )
     call ncio_read_vector (file_restart, 'sc_vgm   ' ,   nl_soil, landpatch, sc_vgm    )
     call ncio_read_vector (file_restart, 'fc_vgm   ' ,   nl_soil, landpatch, fc_vgm    )
#endif
     call ncio_read_vector (file_restart, 'hksati ' ,     nl_soil, landpatch, hksati ) ! hydraulic conductivity at saturation [mm h2o/s]
     call ncio_read_vector (file_restart, 'csol   ' ,     nl_soil, landpatch, csol   ) ! heat capacity of soil solids [J/(m3 K)]
     call ncio_read_vector (file_restart, 'k_solids',     nl_soil, landpatch, k_solids)! thermal conductivity of soil solids [W/m-K]
     call ncio_read_vector (file_restart, 'dksatu ' ,     nl_soil, landpatch, dksatu ) ! thermal conductivity of unfrozen saturated soil [W/m-K]
     call ncio_read_vector (file_restart, 'dksatf ' ,     nl_soil, landpatch, dksatf ) ! thermal conductivity of frozen saturated soil [W/m-K]
     call ncio_read_vector (file_restart, 'dkdry  ' ,     nl_soil, landpatch, dkdry  ) ! thermal conductivity for dry soil  [W/(m-K)]
#ifdef THERMAL_CONDUCTIVITY_SCHEME_4
     call ncio_read_vector (file_restart, 'BA_alpha',     nl_soil, landpatch, BA_alpha)! alpha in Balland and Arp(2005) thermal conductivity scheme
     call ncio_read_vector (file_restart, 'BA_beta' ,     nl_soil, landpatch, BA_beta )! beta in Balland and Arp(2005) thermal conductivity scheme
#endif
     call ncio_read_vector (file_restart, 'htop' ,    landpatch, htop) !
     call ncio_read_vector (file_restart, 'hbot' ,    landpatch, hbot) !

#ifdef USE_DEPTH_TO_BEDROCK
     call ncio_read_vector (file_restart, 'debdrock' ,    landpatch, dbedrock) !
     call ncio_read_vector (file_restart, 'ibedrock' ,    landpatch, ibedrock) !
#endif

     call ncio_read_bcast_serial (file_restart, 'zlnd  ', zlnd  ) ! roughness length for soil [m]
     call ncio_read_bcast_serial (file_restart, 'zsno  ', zsno  ) ! roughness length for snow [m]
     call ncio_read_bcast_serial (file_restart, 'csoilc', csoilc) ! drag coefficient for soil under canopy [-]
     call ncio_read_bcast_serial (file_restart, 'dewmx ', dewmx ) ! maximum dew
     call ncio_read_bcast_serial (file_restart, 'wtfact', wtfact) ! fraction of model area with high water table
     call ncio_read_bcast_serial (file_restart, 'capr  ', capr  ) ! tuning factor to turn first layer T into surface T
     call ncio_read_bcast_serial (file_restart, 'cnfac ', cnfac ) ! Crank Nicholson factor between 0 and 1
     call ncio_read_bcast_serial (file_restart, 'ssi   ', ssi   ) ! irreducible water saturation of snow
     call ncio_read_bcast_serial (file_restart, 'wimp  ', wimp  ) ! water impremeable if porosity less than wimp
     call ncio_read_bcast_serial (file_restart, 'pondmx', pondmx) ! ponding depth (mm)
     call ncio_read_bcast_serial (file_restart, 'smpmax', smpmax) ! wilting point potential in mm
     call ncio_read_bcast_serial (file_restart, 'smpmin', smpmin) ! restriction for min of soil poten. (mm)
     call ncio_read_bcast_serial (file_restart, 'trsmx0', trsmx0) ! max transpiration for moist soil+100% veg.  [mm/s]
     call ncio_read_bcast_serial (file_restart, 'tcrit ', tcrit ) ! critical temp. to determine rain or snow

#if (defined PFT_CLASSIFICATION)
     file_restart = trim(dir_restart) // '/' // trim(casename) //'_restart_pft_const.nc'
     CALL READ_PFTimeInvars (file_restart)
#endif

#if (defined PC_CLASSIFICATION)
     file_restart = trim(dir_restart) // '/' // trim(casename) //'_restart_pc_const.nc'
     CALL READ_PCTimeInvars (file_restart)
#endif

#if (defined BGC)
     file_restart = trim(dir_restart) // '/' // trim(casename) //'_restart_bgc_const.nc'
     CALL READ_BGCTimeInvars (file_restart)
#endif

#if (defined URBAN_MODEL)
     file_restart = trim(dir_restart) // '/' // trim(casename) //'_restart_urban_const.nc'
     CALL READ_UrbanTimeInvars (file_restart)
#endif

#ifdef CoLMDEBUG
     call check_TimeInvariants ()
#endif

#ifdef USEMPI
     call mpi_barrier (p_comm_glb, p_err)
#endif

     if (p_is_master) then
        write(*,'(A29)') 'Loading Time Invariants done.'
     end if

  end subroutine READ_TimeInvariants

  !---------------------------------------
  SUBROUTINE WRITE_TimeInvariants (casename, dir_restart)

     !=======================================================================
     ! Original version: Yongjiu Dai, September 15, 1999, 03/2014
     !=======================================================================

     use MOD_Namelist, only : DEF_REST_COMPRESS_LEVEL
     use MOD_SPMD_Task
     use MOD_NetCDFSerial
     use MOD_NetCDFVector
     use mod_landpatch
     USE MOD_Vars_Global

     IMPLICIT NONE

     character(len=*), intent(in) :: casename
     character(len=*), intent(in) :: dir_restart

     ! Local Variables
     character(len=256) :: file_restart
     integer :: compress

     compress = DEF_REST_COMPRESS_LEVEL

     file_restart = trim(dir_restart) // '/' // trim(casename) //'_restart_const.nc'

     call ncio_create_file_vector (file_restart, landpatch)

     CALL ncio_define_dimension_vector (file_restart, landpatch, 'patch')
     CALL ncio_define_dimension_vector (file_restart, landpatch, 'soil', nl_soil)
     CALL ncio_define_dimension_vector (file_restart, landpatch, 'lake', nl_lake)
     CALL ncio_define_dimension_vector (file_restart, landpatch, 'band', 2)
     CALL ncio_define_dimension_vector (file_restart, landpatch, 'rtyp', 2)
     CALL ncio_define_dimension_vector (file_restart, landpatch, 'snow',     -maxsnl       )
     CALL ncio_define_dimension_vector (file_restart, landpatch, 'snowp1',   -maxsnl+1     )
     CALL ncio_define_dimension_vector (file_restart, landpatch, 'soilsnow', nl_soil-maxsnl)
     CALL ncio_define_dimension_vector (file_restart, landpatch, 'soil',     nl_soil)
     CALL ncio_define_dimension_vector (file_restart, landpatch, 'lake',     nl_lake)

     call ncio_write_vector (file_restart, 'patchclass', 'patch', landpatch, patchclass) !
     call ncio_write_vector (file_restart, 'patchtype' , 'patch', landpatch, patchtype ) !

     call ncio_write_vector (file_restart, 'patchlonr' , 'patch', landpatch, patchlonr ) !
     call ncio_write_vector (file_restart, 'patchlatr' , 'patch', landpatch, patchlatr ) !

     call ncio_write_vector (file_restart, 'lakedepth', 'patch', landpatch, lakedepth ,      compress) !
     call ncio_write_vector (file_restart, 'dz_lake' ,  'lake', nl_lake, 'patch', landpatch, dz_lake, compress) !

     call ncio_write_vector (file_restart, 'soil_s_v_alb', 'patch', landpatch, soil_s_v_alb, compress) ! albedo of visible of the saturated soil
     call ncio_write_vector (file_restart, 'soil_d_v_alb', 'patch', landpatch, soil_d_v_alb, compress) ! albedo of visible of the dry soil
     call ncio_write_vector (file_restart, 'soil_s_n_alb', 'patch', landpatch, soil_s_n_alb, compress) ! albedo of near infrared of the saturated soil
     call ncio_write_vector (file_restart, 'soil_d_n_alb', 'patch', landpatch, soil_d_n_alb, compress) ! albedo of near infrared of the dry soil

     call ncio_write_vector (file_restart, 'vf_quartz ', 'soil', nl_soil, 'patch', landpatch, vf_quartz , compress) ! volumetric fraction of quartz within mineral soil
     call ncio_write_vector (file_restart, 'vf_gravels', 'soil', nl_soil, 'patch', landpatch, vf_gravels, compress) ! volumetric fraction of gravels
     call ncio_write_vector (file_restart, 'vf_om     ', 'soil', nl_soil, 'patch', landpatch, vf_om     , compress) ! volumetric fraction of organic matter
     call ncio_write_vector (file_restart, 'vf_sand   ', 'soil', nl_soil, 'patch', landpatch, vf_sand   , compress) ! volumetric fraction of sand
     call ncio_write_vector (file_restart, 'wf_gravels', 'soil', nl_soil, 'patch', landpatch, wf_gravels, compress) ! gravimetric fraction of gravels
     call ncio_write_vector (file_restart, 'wf_sand   ', 'soil', nl_soil, 'patch', landpatch, wf_sand   , compress) ! gravimetric fraction of sand
     call ncio_write_vector (file_restart, 'OM_density', 'soil', nl_soil, 'patch', landpatch, OM_density, compress) ! OM_density
     call ncio_write_vector (file_restart, 'BD_all    ', 'soil', nl_soil, 'patch', landpatch, BD_all    , compress) ! bulk density of soil
     call ncio_write_vector (file_restart, 'wfc       ', 'soil', nl_soil, 'patch', landpatch, wfc       , compress) ! field capacity
     call ncio_write_vector (file_restart, 'porsl     ', 'soil', nl_soil, 'patch', landpatch, porsl     , compress) ! fraction of soil that is voids [-]
     call ncio_write_vector (file_restart, 'psi0      ', 'soil', nl_soil, 'patch', landpatch, psi0      , compress) ! minimum soil suction [mm] (NOTE: "-" valued)
     call ncio_write_vector (file_restart, 'bsw       ', 'soil', nl_soil, 'patch', landpatch, bsw       , compress) ! clapp and hornbereger "b" parameter [-]

#ifdef vanGenuchten_Mualem_SOIL_MODEL
     call ncio_write_vector (file_restart, 'theta_r  ' , 'soil', nl_soil, 'patch', landpatch, theta_r   , compress)
     call ncio_write_vector (file_restart, 'alpha_vgm' , 'soil', nl_soil, 'patch', landpatch, alpha_vgm , compress)
     call ncio_write_vector (file_restart, 'L_vgm    ' , 'soil', nl_soil, 'patch', landpatch, L_vgm     , compress)
     call ncio_write_vector (file_restart, 'n_vgm    ' , 'soil', nl_soil, 'patch', landpatch, n_vgm     , compress)
     call ncio_write_vector (file_restart, 'sc_vgm   ' , 'soil', nl_soil, 'patch', landpatch, sc_vgm    , compress)
     call ncio_write_vector (file_restart, 'fc_vgm   ' , 'soil', nl_soil, 'patch', landpatch, fc_vgm    , compress)
#endif
     call ncio_write_vector (file_restart, 'hksati   ' , 'soil', nl_soil, 'patch', landpatch, hksati    , compress) ! hydraulic conductivity at saturation [mm h2o/s]
     call ncio_write_vector (file_restart, 'csol     ' , 'soil', nl_soil, 'patch', landpatch, csol      , compress) ! heat capacity of soil solids [J/(m3 K)]
     call ncio_write_vector (file_restart, 'k_solids ' , 'soil', nl_soil, 'patch', landpatch, k_solids  , compress) ! thermal conductivity of soil solids [W/m-K]
     call ncio_write_vector (file_restart, 'dksatu   ' , 'soil', nl_soil, 'patch', landpatch, dksatu    , compress) ! thermal conductivity of saturated soil [W/m-K]
     call ncio_write_vector (file_restart, 'dksatf   ' , 'soil', nl_soil, 'patch', landpatch, dksatf    , compress) ! thermal conductivity of saturated soil [W/m-K]
     call ncio_write_vector (file_restart, 'dkdry    ' , 'soil', nl_soil, 'patch', landpatch, dkdry     , compress) ! thermal conductivity for dry soil  [W/(m-K)]
#ifdef THERMAL_CONDUCTIVITY_SCHEME_4
     call ncio_write_vector (file_restart, 'BA_alpha ' , 'soil', nl_soil, 'patch', landpatch, BA_alpha  , compress) ! alpha in Balland and Arp(2005) thermal conductivity scheme
     call ncio_write_vector (file_restart, 'BA_beta  ' , 'soil', nl_soil, 'patch', landpatch, BA_beta   , compress) ! beta in Balland and Arp(2005) thermal conductivity scheme
#endif

     call ncio_write_vector (file_restart, 'htop' , 'patch', landpatch, htop) !
     call ncio_write_vector (file_restart, 'hbot' , 'patch', landpatch, hbot) !

#ifdef USE_DEPTH_TO_BEDROCK
     call ncio_write_vector (file_restart, 'debdrock' , 'patch', landpatch, dbedrock) !
     call ncio_write_vector (file_restart, 'ibedrock' , 'patch', landpatch, ibedrock) !
#endif

     if (p_is_master) then

        call ncio_create_file (file_restart)

        call ncio_write_serial (file_restart, 'zlnd  ', zlnd  ) ! roughness length for soil [m]
        call ncio_write_serial (file_restart, 'zsno  ', zsno  ) ! roughness length for snow [m]
        call ncio_write_serial (file_restart, 'csoilc', csoilc) ! drag coefficient for soil under canopy [-]
        call ncio_write_serial (file_restart, 'dewmx ', dewmx ) ! maximum dew
        call ncio_write_serial (file_restart, 'wtfact', wtfact) ! fraction of model area with high water table
        call ncio_write_serial (file_restart, 'capr  ', capr  ) ! tuning factor to turn first layer T into surface T
        call ncio_write_serial (file_restart, 'cnfac ', cnfac ) ! Crank Nicholson factor between 0 and 1
        call ncio_write_serial (file_restart, 'ssi   ', ssi   ) ! irreducible water saturation of snow
        call ncio_write_serial (file_restart, 'wimp  ', wimp  ) ! water impremeable if porosity less than wimp
        call ncio_write_serial (file_restart, 'pondmx', pondmx) ! ponding depth (mm)
        call ncio_write_serial (file_restart, 'smpmax', smpmax) ! wilting point potential in mm
        call ncio_write_serial (file_restart, 'smpmin', smpmin) ! restriction for min of soil poten. (mm)
        call ncio_write_serial (file_restart, 'trsmx0', trsmx0) ! max transpiration for moist soil+100% veg.  [mm/s]
        call ncio_write_serial (file_restart, 'tcrit ', tcrit ) ! critical temp. to determine rain or snow

     end if

#if (defined PFT_CLASSIFICATION)
     file_restart = trim(dir_restart) // '/' // trim(casename) //'_restart_pft_const.nc'
     CALL WRITE_PFTimeInvars (file_restart)
#endif

#if (defined PC_CLASSIFICATION)
     file_restart = trim(dir_restart) // '/' // trim(casename) //'_restart_pc_const.nc'
     CALL WRITE_PCTimeInvars (file_restart)
#endif

#if (defined BGC)
     file_restart = trim(dir_restart) // '/' // trim(casename) //'_restart_bgc_const.nc'
     CALL WRITE_BGCTimeInvars (file_restart)
#endif

#if (defined URBAN_MODEL)
     file_restart = trim(dir_restart) // '/' // trim(casename) //'_restart_urban_const.nc'
     CALL WRITE_UrbanTimeInvars (file_restart)
#endif

   end subroutine WRITE_TimeInvariants

  SUBROUTINE deallocate_TimeInvariants ()

     use MOD_SPMD_Task
     use mod_landpatch, only : numpatch
     implicit none

     ! --------------------------------------------------
     ! Deallocates memory for CoLM 1d [numpatch] variables
     ! --------------------------------------------------

     if (p_is_worker) then

        if (numpatch > 0) then

           deallocate (patchclass)
           deallocate (patchtype )

           deallocate (patchlonr )
           deallocate (patchlatr )

           deallocate (lakedepth)
           deallocate (dz_lake  )

           deallocate (soil_s_v_alb)
           deallocate (soil_d_v_alb)
           deallocate (soil_s_n_alb)
           deallocate (soil_d_n_alb)

           deallocate (vf_quartz )
           deallocate (vf_gravels)
           deallocate (vf_om     )
           deallocate (vf_sand   )
           deallocate (wf_gravels)
           deallocate (wf_sand   )
           deallocate (OM_density)
           deallocate (BD_all    )
           deallocate (wfc    )
           deallocate (porsl  )
           deallocate (psi0   )
           deallocate (bsw    )
#ifdef vanGenuchten_Mualem_SOIL_MODEL
           deallocate (theta_r  )
           deallocate (alpha_vgm)
           deallocate (L_vgm    )
           deallocate (n_vgm    )
           deallocate (sc_vgm   )
           deallocate (fc_vgm   )
#endif
           deallocate (hksati )
           deallocate (csol   )
           deallocate (k_solids)
           deallocate (dksatu )
           deallocate (dksatf )
           deallocate (dkdry  )
#ifdef THERMAL_CONDUCTIVITY_SCHEME_4
           deallocate (BA_alpha )
           deallocate (BA_beta  )
#endif

           deallocate (htop)
           deallocate (hbot)

#ifdef USE_DEPTH_TO_BEDROCK
           deallocate (dbedrock)
           deallocate (ibedrock)
#endif

        end if
     end if

#ifdef PFT_CLASSIFICATION
     CALL deallocate_PFTimeInvars
#endif

#ifdef PC_CLASSIFICATION
     CALL deallocate_PCTimeInvars
#endif

#ifdef BGC
     CALL deallocate_BGCTimeInvars
#endif

#ifdef URBAN_MODEL
     CALL deallocate_UrbanTimeInvars
#endif
  END SUBROUTINE deallocate_TimeInvariants

#ifdef CoLMDEBUG
   !---------------------------------------
   SUBROUTINE check_TimeInvariants ()

      use MOD_SPMD_Task
      use MOD_CoLMDebug

      IMPLICIT NONE

      if (p_is_master) then
         write(*,'(/,A29)') 'Checking Time Invariants ...'
      end if

#ifdef USEMPI
     call mpi_barrier (p_comm_glb, p_err)
#endif

      call check_vector_data ('lakedepth   ', lakedepth   ) !
      call check_vector_data ('dz_lake     ', dz_lake     ) ! new lake scheme

      call check_vector_data ('soil_s_v_alb', soil_s_v_alb) ! albedo of visible of the saturated soil
      call check_vector_data ('soil_d_v_alb', soil_d_v_alb) ! albedo of visible of the dry soil
      call check_vector_data ('soil_s_n_alb', soil_s_n_alb) ! albedo of near infrared of the saturated soil
      call check_vector_data ('soil_d_n_alb', soil_d_n_alb) ! albedo of near infrared of the dry soil
      call check_vector_data ('vf_quartz   ', vf_quartz   ) ! volumetric fraction of quartz within mineral soil
      call check_vector_data ('vf_gravels  ', vf_gravels  ) ! volumetric fraction of gravels
      call check_vector_data ('vf_om       ', vf_om       ) ! volumetric fraction of organic matter
      call check_vector_data ('vf_sand     ', vf_sand     ) ! volumetric fraction of sand
      call check_vector_data ('wf_gravels  ', wf_gravels  ) ! gravimetric fraction of gravels
      call check_vector_data ('wf_sand     ', wf_sand     ) ! gravimetric fraction of sand
      call check_vector_data ('OM_density  ', OM_density  ) ! OM density
      call check_vector_data ('BD_all      ', BD_all      ) ! bulk density of soils
      call check_vector_data ('wfc         ', wfc         ) ! field capacity
      call check_vector_data ('porsl       ', porsl       ) ! fraction of soil that is voids [-]
      call check_vector_data ('psi0        ', psi0        ) ! minimum soil suction [mm] (NOTE: "-" valued)
      call check_vector_data ('bsw         ', bsw         ) ! clapp and hornbereger "b" parameter [-]
#ifdef vanGenuchten_Mualem_SOIL_MODEL
      call check_vector_data ('theta_r     ', theta_r     )
      call check_vector_data ('alpha_vgm   ', alpha_vgm   )
      call check_vector_data ('L_vgm       ', L_vgm       )
      call check_vector_data ('n_vgm       ', n_vgm       )
      call check_vector_data ('sc_vgm      ', sc_vgm      )
      call check_vector_data ('fc_vgm      ', fc_vgm      )
#endif
      call check_vector_data ('hksati      ', hksati      ) ! hydraulic conductivity at saturation [mm h2o/s]
      call check_vector_data ('csol        ', csol        ) ! heat capacity of soil solids [J/(m3 K)]
      call check_vector_data ('k_solids    ', k_solids    ) ! thermal conductivity of soil solids [W/m-K]
      call check_vector_data ('dksatu      ', dksatu      ) ! thermal conductivity of unfrozen saturated soil [W/m-K]
      call check_vector_data ('dksatf      ', dksatf      ) ! thermal conductivity of frozen saturated soil [W/m-K]
      call check_vector_data ('dkdry       ', dkdry       ) ! thermal conductivity for dry soil  [W/(m-K)]
#ifdef THERMAL_CONDUCTIVITY_SCHEME_4
      call check_vector_data ('BA_alpha    ', BA_alpha    ) ! alpha in Balland and Arp(2005) thermal conductivity scheme
      call check_vector_data ('BA_beta     ', BA_beta     ) ! beta in Balland and Arp(2005) thermal conductivity scheme
#endif

      call check_vector_data ('htop        ', htop        )
      call check_vector_data ('hbot        ', hbot        )

#ifdef USE_DEPTH_TO_BEDROCK
      call check_vector_data ('dbedrock    ', dbedrock    ) !
#endif

#ifdef USEMPI
     call mpi_barrier (p_comm_glb, p_err)
#endif

      if (p_is_master) then
         write(*,'(A7,E20.10)') 'zlnd  ', zlnd   ! roughness length for soil [m]
         write(*,'(A7,E20.10)') 'zsno  ', zsno   ! roughness length for snow [m]
         write(*,'(A7,E20.10)') 'csoilc', csoilc ! drag coefficient for soil under canopy [-]
         write(*,'(A7,E20.10)') 'dewmx ', dewmx  ! maximum dew
         write(*,'(A7,E20.10)') 'wtfact', wtfact ! fraction of model area with high water table
         write(*,'(A7,E20.10)') 'capr  ', capr   ! tuning factor to turn first layer T into surface T
         write(*,'(A7,E20.10)') 'cnfac ', cnfac  ! Crank Nicholson factor between 0 and 1
         write(*,'(A7,E20.10)') 'ssi   ', ssi    ! irreducible water saturation of snow
         write(*,'(A7,E20.10)') 'wimp  ', wimp   ! water impremeable if porosity less than wimp
         write(*,'(A7,E20.10)') 'pondmx', pondmx ! ponding depth (mm)
         write(*,'(A7,E20.10)') 'smpmax', smpmax ! wilting point potential in mm
         write(*,'(A7,E20.10)') 'smpmin', smpmin ! restriction for min of soil poten. (mm)
         write(*,'(A7,E20.10)') 'trsmx0', trsmx0 ! max transpiration for moist soil+100% veg.  [mm/s]
         write(*,'(A7,E20.10)') 'tcrit ', tcrit  ! critical temp. to determine rain or snow
      end if

#ifdef PFT_CLASSIFICATION
     CALL check_PFTimeInvars
#endif

#ifdef PC_CLASSIFICATION
     CALL check_PCTimeInvars
#endif

#ifdef BGC
     CALL check_BGCTimeInvars
#endif

   end subroutine check_TimeInvariants
#endif

END MODULE MOD_Vars_TimeInvariants<|MERGE_RESOLUTION|>--- conflicted
+++ resolved
@@ -110,15 +110,9 @@
   ! Allocates memory for CoLM 1d [numpatch] variables
   ! --------------------------------------------------------------------
 
-<<<<<<< HEAD
      use MOD_Precision
-     USE GlobalVars
+     USE MOD_Vars_Global
      use MOD_SPMD_Task
-=======
-     use precision
-     USE MOD_Vars_Global
-     use spmd_task
->>>>>>> 3e1016d9
      use mod_landpatch, only : numpatch
      IMPLICIT NONE
 
