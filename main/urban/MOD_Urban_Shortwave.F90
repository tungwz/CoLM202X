#include <define.h>

MODULE MOD_Urban_Shortwave

<<<<<<< HEAD
  USE MOD_Precision
=======
  USE precision
  USE MOD_LandUrban
>>>>>>> a2981ab1
  USE MOD_Vars_Global
  USE MOD_ThreeDCanopy, only: tee, phi

  IMPLICIT NONE
  SAVE
  PRIVATE

  PUBLIC :: UrbanOnlyShortwave      !Radiation transfer for shortwave radiation without trees
  PUBLIC :: UrbanVegShortwave       !Radiation transfer for shortwave radiation with trees

  PUBLIC :: MatrixInverse           !Inverse of radiation transfer matrix for multiple reflections
  PUBLIC :: ShadowWall_dir          !Shadow of wall for direct radiation
  PUBLIC :: ShadowWall_dif          !Shadow of wall for diffuse radiation
  PUBLIC :: ShadowTree              !Shadow of trees

CONTAINS

  !-------------------------------------------------
  SUBROUTINE UrbanOnlyShortwave ( theta, HW, fb, fgper, H, &
        aroof, awall, agimp, agper, fwsun, sroof, swsun, swsha, sgimp, sgper, albu)

     IMPLICIT NONE

     REAL(r8), intent(in) :: &
        theta,      &! Sun zenith angle [radian]
        HW,         &! Ratio of building height to ground width [-]
        fb,         &! Fraction of building area [-]
        fgper,      &! Fraction of impervious ground [-]
        H            ! Building average height [m]

     REAL(r8), intent(in) :: &
        aroof,      &! albedo of roof [-]
        awall,      &! albedo of walls [-]
        agimp,      &! albedo of impervious road [-]
        agper        ! albedo of pervious road [-]

     REAL(r8), intent(out) :: &
        fwsun,      &! Fraction of sunlit wall [-]
        sroof(2),   &! Urban building roof absorption [-]
        swsun(2),   &! Urban sunlit wall absorption [-]
        swsha(2),   &! Urban shaded wall absorption [-]
        sgimp(2),   &! Urban impervious ground absorption [-]
        sgper(2),   &! Urban pervious gournd absorption [-]
        albu(2)      ! Urban overall albedo [-]

     ! Local variables
     !-------------------------------------------------
     REAL(r8) ::    &
        W,          &! Urban ground average width [m]
        L,          &! Urban building average length [m]
        HL,         &! Ratio of H to L, H/L [-]
        fg,         &! Fraction of ground [-]
        fgimp,      &! Weight of pervious ground [-]

        Fsw,        &! View factor from sky to wall [-]
        Fsg,        &! View factor from sky to ground [-]
        Fgw,        &! View factor from ground to wall [-]
        Fgs,        &! View factor from ground to sky [-]
        Fww,        &! View factor from wall to wall [-]
        Fwg,        &! View factor from wall to ground [-]
        Fws,        &! View factor from wall to sky [-]

        Sw,         &! Shadow of wall [-]
        fwsha,      &! Fraction of shaded wall [-]
        Ewsun,      &! Incident radiation on sunlit wall [-]
        Ewsha,      &! Incident radiation on shaded wall [-]
        Eg,         &! Incident radiation on ground [-]
        Egimp,      &! Incident radiation on impervious ground [-]
        Egper,      &! Incident radiation on pervious ground [-]

        A(4,4),     &! Radiation transfer matrix
        Ainv(4,4),  &! Inverse of Radiation transfer matrix
        B(4),       &! Vectors of incident radition on each surface
        X(4)         ! Radiation emit from each surface in balance condition

     ! Temporal
     REAL(r8) :: fac1, fac2, eb

     ! Claculate urban structure parameters
     !-------------------------------------------------
     W  = H/HW
     L  = W*sqrt(fb)/(1-sqrt(fb))
     HL = H/L !NOTE: Same as: HL = HW*(1-sqrt(fb))/sqrt(fb)
     fg = 1. - fb

     fgimp = 1. - fgper

     ! Calculate view factors
     !-------------------------------------------------

     ! View factor from sky to wall(sunlit+shaded) and ground
     Fsw = ShadowWall_dif(fb/fg, HL)
     Fsg = 1 - Fsw

     ! View factor from ground to walls and sky
     Fgw = Fsw
     Fgs = Fsg

     ! View factor from wall to wall, sky and ground
     !   Fws*4*H*L/L/L = Fws*4H/L*fb = Fsw*fg
     !   Fws*4HL*fb = Fsw*fg
     !   Fws = Fsw*fg/(4HL*fb)
     ! Adjusted as below:
     Fws = Fsw*fg/fb/(2*HL)*0.75
     Fwg = Fsw*fg/fb/(2*HL)*0.25
     Fww = 1 - Fws - Fwg

     ! Calculate sunlit wall fraction
     !-------------------------------------------------

     ! Building wall shadow on the ground
     Sw = ShadowWall_dir(fb/fg, HL, theta)

     ! Sunlit/shaded wall fraction
     fwsun = 0.5 * (Sw*fg + fb) / (4/PI*fb*HL*tan(theta) + fb)
     fwsha = 1. - fwsun

     ! Calculate radiation transfer matrix
     !   AX = B
     ! o A: radiation transfer matrix
     ! o B: incident radiation on each surface
     ! o X: radiation emit from each surface
     !-------------------------------------------------
     A(1,:) = (/1-Fww*fwsun*awall,  -Fww*fwsun*awall, -Fgw*fwsun*awall, -Fgw*fwsun*awall/)
     A(2,:) = (/ -Fww*fwsha*awall, 1-Fww*fwsha*awall, -Fgw*fwsha*awall, -Fgw*fwsha*awall/)
     A(3,:) = (/ -Fwg*fgimp*agimp,  -Fwg*fgimp*agimp,            1._r8,            0._r8/)
     A(4,:) = (/ -Fwg*fgper*agper,  -Fwg*fgper*agper,            0._r8,            1._r8/)

     ! Inverse of matrix A
     Ainv = MatrixInverse(A)

     ! Radiation transfer for incident direct case
     !-------------------------------------------------

     ! Incident radiation on sunlit/shaded wall and
     ! impervious/pervious ground
     Ewsun = Sw
     Ewsha = 0.
     Eg    = 1.-Ewsun
     Egimp = Eg*fgimp
     Egper = Eg*fgper

     ! Vector of first scattering radiatioin on each surface
     B(:) = (/Ewsun*awall, Ewsha*awall, Egimp*agimp, Egper*agper/)

     ! Matrix computing to revole multiple reflections
     X = matmul(Ainv, B)

     !-------------------------------------------------
     ! SAVE results for output
     !-------------------------------------------------

     ! Radiation absorption by each surface
     !NOTE: for 3D, 单位面积辐射吸收: 4*HL*fb/fg
     !      for canyon: 单位面积辐射吸收: 2*HW
     swsun(1) = X(1)/awall*(1-awall)!/(4*fwsun*HL*fb/fg)
     swsha(1) = X(2)/awall*(1-awall)!/(4*fwsha*HL*fb/fg)
     sgimp(1) = X(3)/agimp*(1-agimp)!/fgimp
     sgper(1) = X(4)/agper*(1-agper)!/fgper

     ! albedo of urban canopy
     albu(1) = X(1)*Fws + X(2)*Fws + X(3)*Fgs + X(4)*Fgs

     ! Energy balance check
     eb = swsun(1) + swsha(1) + sgimp(1) + sgper(1) + albu(1)
     IF (abs(eb-1) > 1e-6) THEN
        print *, "Direct - Energy Balance Check error!", eb-1
     ENDIF

     ! Radiation transfer for incident diffuse case
     !-------------------------------------------------

     ! Incident radiation on sunlit/shaded wall and
     ! impervious/pervious ground
     Ewsun = Fsw*fwsun
     Ewsha = Fsw*fwsha
     Eg    = Fsg
     Egimp = Eg*fgimp
     Egper = Eg*fgper

     ! Vector of first scattering radiatioin on each surface
     B(:) = (/Ewsun*awall, Ewsha*awall, Egimp*agimp, Egper*agper/)

     ! Equation solve
     X = matmul(Ainv, B)

     ! Radiation absorption by each surface
     !NOTE: for 3D, 单位面积辐射吸收: 4*HL*fb/fg
     !      for canyon: 单位面积辐射吸收: 2*HW
     swsun(2) = X(1)/awall*(1-awall)!/(4*fwsun*HL*fb/fg)
     swsha(2) = X(2)/awall*(1-awall)!/(4*fwsha*HL*fb/fg)
     sgimp(2) = X(3)/agimp*(1-agimp)!/fgimp
     sgper(2) = X(4)/agper*(1-agper)!/fgper

     !albedo of urban canopy
     albu(2) = X(1)*Fws + X(2)*Fws + X(3)*Fgs + X(4)*Fgs

     ! energy balance check
     eb = swsun(2) + swsha(2) + sgimp(2) + sgper(2) + albu(2)
     IF (abs(eb-1) > 1e-6) THEN
        print *, "Diffuse - Energy Balance Check error!", eb-1
     ENDIF

     ! 转成单位面积吸收
     IF (fb > 0.) THEN
        swsun = swsun/(4*fwsun*HL*fb)*fg
        swsha = swsha/(4*fwsha*HL*fb)*fg
     ENDIF
     IF (fgimp > 0.) sgimp = sgimp/fgimp
     IF (fgper > 0.) sgper = sgper/fgper

     ! 屋顶吸收
     sroof = 1. - aroof

     ! 计算考虑屋顶的总体反照率
     albu = aroof*fb + albu*fg

  END SUBROUTINE UrbanOnlyShortwave

  !-------------------------------------------------
  SUBROUTINE UrbanVegShortwave ( theta, HW, fb, fgper, H, &
        aroof, awall, agimp, agper, lai, sai, fv, hv, rho, tau, &
        fwsun, sroof, swsun, swsha, sgimp, sgper, sveg, albu )

     IMPLICIT NONE

     REAL(r8), intent(in) :: &
        theta,      &! Sun zenith angle [radian]
        HW,         &! Ratio of building height to ground width [-]
        fb,         &! Fraction of building area [-]
        fgper,      &! Fraction of impervious ground [-]
        H            ! Building average height [m]

     REAL(r8), intent(in) :: &
        aroof,      &! albedo of roof [-]
        awall,      &! albedo of walls [-]
        agimp,      &! albedo of impervious road [-]
        agper        ! albedo of pervious road [-]

     REAL(r8), intent(in) :: &
        lai,        &! leaf area index
        sai,        &! stem area index
        fv,         &! Fraction of tree cover [-]
        hv,         &! Central height of vegetation crown
        rho,        &! effective rho (lai + sai)
        tau          ! effective tau (lai + sai)

     REAL(r8), intent(out) :: &
        fwsun,      &! Fraction of sunlit wall [-]
        sroof(2),   &! Urban building roof absorption [-]
        swsun(2),   &! Urban sunlit wall absorption [-]
        swsha(2),   &! Urban shaded wall absorption [-]
        sgimp(2),   &! Urban impervious ground absorption [-]
        sgper(2),   &! Urban pervious gournd absorption [-]
        sveg(2),    &! Urban building tree absorption [-]
        albu(2)      ! Urban overall albedo [-]

     ! Local variables
     !-------------------------------------------------
     REAL(r16),parameter:: DD1=1.0_r16 !quad accuracy REAL number

     REAL(r8) ::    &
        W,          &! Urban ground average width
        L,          &! Urban building average length
        HL,         &! Ratio of H to L, H/L [-]
        fg,         &! Fraction of ground [-]
        fgimp,      &! Weight of pervious ground [-]

        Fsw,        &! View factor from sky to wall [-]
        Fsg,        &! View factor from sky to ground [-]
        Fgw,        &! View factor from ground to wall [-]
        Fgs,        &! View factor from ground to sky [-]
        Fww,        &! View factor from wall to wall [-]
        Fwg,        &! View factor from wall to ground [-]
        Fws,        &! View factor from wall to sky [-]

        Fvg,        &! View factor from tree to ground [-]
        Fvs,        &! View factor from tree to sky [-]
        Fvw,        &! View factor from tree to walls (sunlit+shaded) [-]
        Fwv,        &! View factor from wall to tree [-]
        Fgv,        &! View factor from ground to tree [-]
        Fsv,        &! View factor from sky to tree [-]

        Fgvs,       &! View factor from ground->|tree|-> to sky [-]
        Fgvw,       &! View factor from ground->|tree|-> to walls [-]
        Fsvg,       &! View factor from sky->|tree|-> to ground [-]
        Fsvw,       &! View factor from sky->|tree|-> to walls [-]
        Fwvw,       &! View factor from walls->|tree|-> to walls [-]
        Fwvs,       &! View factor from walls->|tree|-> to sky [-]
        Fwvg,       &! View factor from walls->|tree|-> to ground [-]

        Fsw_,       &! Fsw - Fsvw + Fsvw*Td [-]
        Fsg_,       &! Fsg - Fsvg + Fsvg*Td [-]
        Fgw_,       &! Fgw - Fgvw + Fgvw*Td [-]
        Fgs_,       &! Fgs - Fgvs + Fgvs*Td [-]
        Fwg_,       &! Fwg - Fwvg + Fwvg*Td [-]
        Fww_,       &! Fww - Fwvw + Fwvw*Td [-]
        Fws_,       &! Fws - Fwvs + Fwvs*Td [-]

        Sw,         &! Shadow of wall [-]
        Sw_,        &! Shadow of wall [-]
        Sv,         &! Shadow of trees [-]
        Svw,        &! Overlapped shadow between wall and trees [-]
        fv_,        &! Fraction of trees [-]
        Td,         &! Transmission of tree [-]
        av,         &! albedo of tree [-]
        fwsha,      &! Fraction of shaded wall [-]
        Ewsun,      &! Incident radiation on sunlit wall [-]
        Ewsha,      &! Incident radiation on shaded wall [-]
        Eg,         &! Incident radiation on ground [-]
        Egimp,      &! Incident radiation on impervious ground [-]
        Egper,      &! Incident radiation on pervious ground [-]
        Ev           ! Incident radiation on trees [-]

     ! Radiation transfer matrix and vectors
     !-------------------------------------------------
     REAL(r8) :: A(5,5)     !Radiation transfer matrix
     REAL(r8) :: Ainv(5,5)  !Inverse of Radiation transfer matrix
     REAL(r8) :: B(5)       !Vectors of incident radition on each surface
     REAL(r8) :: X(5)       !Radiation emit from each surface in balance condition

     ! Temporal
     REAL(r8) :: fac1, fac2, eb, sumw, ws, wg, ww

     REAL(r8) :: phi_tot    !albedo of a single tree
     REAL(r8) :: phi_dif    !Temporal
     REAL(r8) :: pa2        !Temporal
     REAL(r8) :: lsai       !lai+sai

     ! Claculate urban structure parameters
     !-------------------------------------------------
     W  = H/HW
     L  = W*sqrt(fb)/(1-sqrt(fb))
     HL = H/L !NOTE: Same as: HL = HW*(1-sqrt(fb))/sqrt(fb)
     fg = 1. - fb

     fgimp = 1. - fgper

     ! Calculate transmittion and albedo of tree
     !-------------------------------------------------
     lsai = (lai+sai)*fv/cos(PI/3)/ShadowTree(fv, PI/3)
     Td = tee(DD1*3/8.*lsai)
     CALL phi(.true., 3/8.*lsai, tau+rho, tau, rho, phi_tot, phi_dif, pa2)
     av = phi_tot

     ! Calculate view factors
     !-------------------------------------------------

     ! View factor from sky to wall(sunlit+shaded) and ground
     Fsw = ShadowWall_dif(fb/fg, HL)
     Fsg = 1 - Fsw

     ! View factor from ground to walls and sky
     Fgw = Fsw
     Fgs = Fsg

     ! View factor from wall to wall, sky and ground
     ! Fws*4*H*L*L/L = Fws*4H/L*fb = Fsw*fg
     ! Fws*4HL*fb = Fsw*fg
     ! Fws = Fsw*fg/(4HL*fb)
     ! adjusted as below:
     Fws = Fsw*fg/fb/(2*HL)*0.75
     Fwg = Fsw*fg/fb/(2*HL)*0.25
     Fww = 1 - Fws - Fwg

     ! View factor from tree to walls, ground and sky
     !-------------------------------------------------

     Sw  = ShadowWall_dif(fb/fg, HL)
     Sw_ = ShadowWall_dif(fb/fg, (H-hv)/L)

     !NOTE: fg*(fv/fg - fv/fg * Sw_)
     fv_ = fv - fv*Sw_
     Sv  = ShadowTree(fv_, PI/3)

     ! Overlapped shadow between tree and building
     ! (to groud only)
     Svw = Sv * (Sw-Sw_)

     ! convert Sv to ground ratio
     Sv  = min(1., Sv/fg)

     ! robust check
     IF (Sv+Sw-Svw > 1) THEN
        Svw = Sv+Sw-1
     ENDIF

     ! Calibrated building ground shadow
     Fsv  = Sv
     Fsvw = Svw
     Fsvg = Fsv - Fsvw

     ! View factor from veg to sky and walls above canopy
     Fvs = 0.5*(1-Sw_)
     Fvw = 0.5*Sw_

     Sw_ = ShadowWall_dif(fb/fg, hv/L)
     fv_ = fv - fv*Sw_
     Sv  = ShadowTree(fv_, PI/3)

     ! Overlapped shadow between tree and building
     ! (to groud only)
     Svw = Sv * (Sw-Sw_)

     ! convert Sv to ground ratio
     Sv  = min(1., Sv/fg)

     ! robust check
     IF (Sv+Sw-Svw > 1) THEN
        Svw = Sv+Sw-1
     ENDIF

     ! Calibrated building ground shadow
     Fgv  = Sv
     Fgvw = Svw
     Fgvs = Fgv - Fgvw

     ! View factor from veg to sky and walls below+above canopy
     Fvg = 0.5*(1-Sw_)
     Fvw = 0.5*Sw_ + Fvw

     Fvw = 1 - Fvs - Fvg

     !Fvs = Fsv*fg/min(4*fv,2*fg)
     !Fvg = Fgv*fg/min(4*fv,2*fg)
     !Fvw = 1 - Fvs - Fvg

     !ws  = (phi_tot - phi_dif)/2
     !wg  = (phi_tot + phi_dif)/2
     !ww  = (phi_tot + phi_dif)/2
     !sumw = Fvs*ws + Fvg*wg + Fvw*ww
     !Fvs = Fvs*ws/sumw
     !Fvg = Fvg*wg/sumw
     !Fvw = Fvw*ww/sumw

     ! Canopy mode:
     Fwv = max(fv,0.5*(Fsv+Fgv))*2*fg*Fvw/(4*HL*fb)
     Fwv = min(0.8, Fwv)

     fac1 = 1.*hv/H
     fac2 = 1.*(H-hv)/H
     Fwvw = Fwv/(1 + Fws*fac1/Fww + Fwg*fac2/Fww)
     Fwvs = Fws*fac1/Fww*Fwvw
     Fwvg = Fwg*fac2/Fww*Fwvw

     ! set upper limit
     Fwvw = min(Fww, Fwvw)
     Fwvs = min(Fws, Fwvs)
     Fwvg = min(Fwg, Fwvg)

     Fwv = Fwvw + Fwvs + Fwvg

     ! View factors with trees
     !---------------------------------------------------------
     Fsw_ = Fsw - Fsvw + Fsvw*Td
     Fsg_ = Fsg - Fsvg + Fsvg*Td
     Fgw_ = Fgw - Fgvw + Fgvw*Td
     Fgs_ = Fgs - Fgvs + Fgvs*Td
     Fwg_ = Fwg - Fwvg + Fwvg*Td
     Fww_ = Fww - Fwvw + Fwvw*Td
     Fws_ = Fws - Fwvs + Fwvs*Td

     ! Calculate sunlit wall fraction
     !-------------------------------------------------

     ! Builing wall shadow
     Sw = ShadowWall_dir(fb/fg, HL, theta)

     Sw_ = Sw; fv_ = fv;

     Sw_ = ShadowWall_dir(fb/fg, (H-hv)/L, theta)
     fv_ = fv - fv*Sw_

     ! Tree shadow (to all area)
     Sv = ShadowTree(fv_, theta)

     ! Overlapped shadow between tree and building
     ! (to groud only)
     Svw = (Sw-Sw_) * Sv

     ! convert Sv to ground ratio
     Sv = min(1., Sv/fg)

     ! robust check
     IF (Sv+Sw-Svw > 1) THEN
        Svw = Sv+Sw-1
     ENDIF

     ! Calibrated building ground shadow
     Sw = Sw - Svw

     ! Sunlit/shaded wall fraction
     fwsun = 0.5 * (Sw*fg + fb) / (4/PI*fb*HL*tan(theta) + fb)
     fwsha = 1. - fwsun

     ! Calculate radiation transfer matrix
     !   AX = B
     !-------------------------------------------------
     A(1,:) = (/1-Fww_*fwsun*awall,  -Fww_*fwsun*awall, -Fgw_*fwsun*awall, -Fgw_*fwsun*awall, -Fvw*fwsun*awall/)
     A(2,:) = (/ -Fww_*fwsha*awall, 1-Fww_*fwsha*awall, -Fgw_*fwsha*awall, -Fgw_*fwsha*awall, -Fvw*fwsha*awall/)
     A(3,:) = (/ -Fwg_*fgimp*agimp,  -Fwg_*fgimp*agimp,             1._r8,             0._r8, -Fvg*fgimp*agimp/)
     A(4,:) = (/ -Fwg_*fgper*agper,  -Fwg_*fgper*agper,             0._r8,             1._r8, -Fvg*fgper*agper/)
     A(5,:) = (/ -Fwv*av          ,  -Fwv*av          , -Fgv*av          , -Fgv*av          ,            1._r8/)

     ! Inverse of matrix A
     Ainv = MatrixInverse(A)

     ! Radiation transfer for incident direct case
     !-------------------------------------------------

     ! Incident radiation on sunlit/shaded wall and
     ! impervious/pervious ground
     Ewsun = Sw
     Ewsha = Svw*Td
     Eg    = 1-Sw-Sv+(Sv-Svw)*Td
     Egimp = Eg*fgimp
     Egper = Eg*fgper
     Ev    = Sv

     ! Vector of first scattering radiatioin on each surface
     B(:) = (/Ewsun*awall, Ewsha*awall, Egimp*agimp, Egper*agper, Ev*av/)

     ! Matrix computing to revole multiple reflections
     X = matmul(Ainv, B)

     !-------------------------------------------------
     ! SAVE results for output
     !-------------------------------------------------

     ! Radiation absorption by each surface
     !NOTE: for 3D, 单位面积辐射吸收: 4*HL*fb/fg
     !      for canyon: 单位面积辐射吸收: 2*HW
     swsun(1) = X(1)/awall*(1-awall)!/(4*fwsun*HL*fb/fg)
     swsha(1) = X(2)/awall*(1-awall)!/(4*fwsha*HL*fb/fg)
     sgimp(1) = X(3)/agimp*(1-agimp)!/fgimp
     sgper(1) = X(4)/agper*(1-agper)!/fgper
     sveg (1) = X(5)/av   *(1-av-Td)!/(fv/fg)

     ! albedo of urban canopy
     albu(1) = X(1)*Fws_ + X(2)*Fws_ + X(3)*Fgs_ + X(4)*Fgs_ + X(5)*Fvs

     ! Energy balance check
     eb = swsun(1) + swsha(1) + sgimp(1) + sgper(1) + sveg(1) + albu(1)
     IF (abs(eb-1) > 1e-6) THEN
        print *, "Direct tree - Energy Balance Check error!", eb-1
     ENDIF

     ! Radiation transfer for incident diffuse case
     !-------------------------------------------------

     ! Incident radiation on sunlit/shaded wall and
     ! impervious/pervious ground
     Ewsun = Fsw_*fwsun
     Ewsha = Fsw_*fwsha
     Eg    = Fsg_
     Egimp = Eg*fgimp
     Egper = Eg*fgper
     Ev    = Fsv

     ! Vector of first scattering radiatioin on each surface
     B(:) = (/Ewsun*awall, Ewsha*awall, Egimp*agimp, Egper*agper, Ev*av/)

     ! Equation solve
     X = matmul(Ainv, B)

     ! Radiation absorption by each surface
     !NOTE: for 3D, 单位面积辐射吸收: 4*HL*fb/fg
     !      for canyon: 单位面积辐射吸收: 2*HW
     swsun(2) = X(1)/awall*(1-awall)!/(4*fwsun*HL*fb/fg)
     swsha(2) = X(2)/awall*(1-awall)!/(4*fwsha*HL*fb/fg)
     sgimp(2) = X(3)/agimp*(1-agimp)!/fgimp
     sgper(2) = X(4)/agper*(1-agper)!/fgper
     sveg (2) = X(5)/   av*(1-av-Td)!/(fv/fg)

     ! albedo of urban canopy
     albu(2) = X(1)*Fws_ + X(2)*Fws_ + X(3)*Fgs_ + X(4)*Fgs_ + X(5)*Fvs

     ! Energy balance check
     eb = swsun(2) + swsha(2) + sgimp(2) + sgper(2) + sveg(2) + albu(2)
     IF (abs(eb-1) > 1e-6) THEN
        print *, "Diffuse tree - Energy Balance Check error!", eb-1
     ENDIF

     ! 转成单位面积吸收
     IF (fb > 0.) THEN
        swsun = swsun/(4*fwsun*HL*fb)*fg
        swsha = swsha/(4*fwsha*HL*fb)*fg
     ENDIF
     IF (fgimp > 0.) sgimp = sgimp/fgimp
     IF (fgper > 0.) sgper = sgper/fgper
     IF (   fv > 0.) sveg  =  sveg/fv*fg

     ! 屋顶吸收
     sroof = 1. - aroof

     ! 计算考虑屋顶的总体反照率
     albu = aroof*fb + albu*fg

  END SUBROUTINE UrbanVegShortwave

  !-------------------------------------------------
  ! claculate shadow of wall for incident direct radiation
  FUNCTION ShadowWall_dir(f, HL, theta) result(Sw)

     IMPLICIT NONE

     REAL(r8), intent(IN) :: f
     REAL(r8), intent(IN) :: HL
     REAL(r8), intent(IN) :: theta

     REAL(r8) :: Sw

     Sw = 1 - exp( -4/PI*f*HL*tan(theta) )

  END FUNCTION ShadowWall_dir

  !-------------------------------------------------
  ! claculate shadow of wall for incident diffuse radiation
  FUNCTION ShadowWall_dif(f, HL) result(Sw)

     IMPLICIT NONE

     REAL(r8), intent(IN) :: f
     REAL(r8), intent(IN) :: HL

     REAL(r8) :: Sw

     Sw = 1 - exp( -4/PI*f*HL*tan( (53-sqrt(f*HL*100))/180*PI ) )

  END FUNCTION ShadowWall_dif

  !-------------------------------------------------
  ! claculate shadow of tree
  FUNCTION ShadowTree(f, theta) result(Sv)

     IMPLICIT NONE

     REAL(r8), intent(IN) :: f
     REAL(r8), intent(IN) :: theta

     REAL(r8) :: mu
     REAL(r8) :: Sv

     mu = cos(theta)
     Sv = max( f, (1.-exp(-f/mu))/(1.-f*exp(-1./mu)) )

  END FUNCTION ShadowTree


  !-------------------------------------------------
  ! Returns the inverse of a matrix calculated by finding the LU
  ! decomposition. Depends on LAPACK.
  FUNCTION MatrixInverse(A) result(Ainv)

     IMPLICIT NONE

     REAL(r8), dimension(:,:), intent(in) :: A
     REAL(r8), dimension(size(A,1),size(A,2)) :: Ainv
     REAL(r8), dimension(size(A,1)) :: work !work array for LAPACK
     INTEGER,  dimension(size(A,1)) :: ipiv !pivot indices
     INTEGER :: n, info

     ! External procedures defined in LAPACK
     external DGETRF
     external DGETRI

     ! Store A in Ainv to prevent it from being overwritten by LAPACK
     Ainv = A
     n = size(A,1)

     ! DGETRF computes an LU factorization of a general M-by-N matrix A
     ! using partial pivoting with row interchanges.
     CALL DGETRF(n, n, Ainv, n, ipiv, info)
     IF (info /= 0) THEN
        stop 'Matrix is numerically singular!'
     ENDIF

     ! DGETRI computes the inverse of a matrix using the LU factorization
     ! computed by DGETRF.
     CALL DGETRI(n, Ainv, n, ipiv, work, n, info)
     IF (info /= 0) THEN
        stop 'Matrix inversion failed!'
     ENDIF
  END FUNCTION MatrixInverse

END MODULE MOD_Urban_Shortwave<|MERGE_RESOLUTION|>--- conflicted
+++ resolved
@@ -2,12 +2,8 @@
 
 MODULE MOD_Urban_Shortwave
 
-<<<<<<< HEAD
   USE MOD_Precision
-=======
-  USE precision
   USE MOD_LandUrban
->>>>>>> a2981ab1
   USE MOD_Vars_Global
   USE MOD_ThreeDCanopy, only: tee, phi
 
