#include <define.h>

MODULE MOD_LightningData
#ifdef Fire
   USE MOD_Grid
   USE MOD_DataType
   USE MOD_Mapping_Grid2Pset
   use MOD_BGC_Vars_TimeVars, only: lnfm
   IMPLICIT NONE

   CHARACTER(len=256) :: file_lightning
   TYPE(grid_type) :: grid_lightning

   TYPE(block_data_real8_2d) :: f_lnfm

   type (mapping_grid2pset_type) :: mg2p_lnfm

CONTAINS

   ! ----------
   SUBROUTINE init_lightning_data (time, idate)

<<<<<<< HEAD
      USE MOD_SPMD_Task
      USE MOD_Namelist
      USE MOD_TimeManager
      USE MOD_Grid
      USE MOD_NetCDFSerial
      USE MOD_NetCDFBlock
      USE mod_landpatch
      USE MOD_CoLMDebug
=======
      USE spmd_task
      USE mod_namelist
      USE timemanager
      USE mod_grid
      USE ncio_serial
      USE ncio_block
      USE MOD_LandPatch
      USE mod_colm_debug
>>>>>>> a2981ab1
      IMPLICIT NONE

      type(timestamp), intent(in) :: time
      integer,         intent(in) :: idate(3)

      ! Local Variables
      REAL(r8), allocatable :: lat(:), lon(:)
      INTEGER :: itime

      file_lightning = trim(DEF_dir_rawdata) // '/fire/clmforc.Li_2012_climo1995-2011.T62.lnfm_Total_c140423.nc'

      CALL ncio_read_bcast_serial (file_lightning, 'lat', lat)
      CALL ncio_read_bcast_serial (file_lightning, 'lon', lon)

      CALL grid_lightning%define_by_center (lat, lon)

      CALL allocate_block_data (grid_lightning, f_lnfm)

      call mg2p_lnfm%build (grid_lightning, landpatch)

      itime = (idate(2)-1)*8 + min(idate(3)/10800+1,8)

      CALL ncio_read_block_time (file_lightning, 'lnfm', grid_lightning, itime, f_lnfm)
#ifdef CoLMDEBUG
      CALL check_block_data ('lightning', f_lnfm)
#endif

!      IF (p_is_worker) THEN
!         IF (numpatch > 0) THEN
!            allocate (lnfm (numpatch))
!         ENDIF
!      ENDIF

   END SUBROUTINE init_lightning_data

   ! ----------
   SUBROUTINE update_lightning_data (time, deltim)

      USE MOD_TimeManager
      USE MOD_NetCDFBlock
      USE MOD_CoLMDebug
      IMPLICIT NONE

      type(timestamp), intent(in) :: time
      REAL(r8), intent(in) :: deltim

      ! Local Variables
      type(timestamp) :: time_next
      INTEGER :: itime, itime_next

      itime = (time%day-1)*8 + min(time%sec/10800+1,8)
      IF (mod(time%sec,10800) == 0) itime = itime - 1

      time_next = time + int(deltim)
      itime_next = (time_next%day-1)*8 + max(0,time_next%sec-1)/10800+1

      IF (itime_next /= itime) THEN
         itime_next = min(itime_next,2920)
         CALL ncio_read_block_time (file_lightning, 'lnfm', grid_lightning, itime_next, f_lnfm)
#ifdef CoLMDEBUG
         CALL check_block_data ('lightning', f_lnfm)
#endif

         call mg2p_lnfm%map_aweighted (f_lnfm, lnfm)
#ifdef CoLMDEBUG
         call check_vector_data ('lightning', lnfm)
#endif
      ENDIF

   END SUBROUTINE update_lightning_data

#endif
END MODULE MOD_LightningData<|MERGE_RESOLUTION|>--- conflicted
+++ resolved
@@ -20,25 +20,14 @@
    ! ----------
    SUBROUTINE init_lightning_data (time, idate)
 
-<<<<<<< HEAD
       USE MOD_SPMD_Task
       USE MOD_Namelist
       USE MOD_TimeManager
       USE MOD_Grid
       USE MOD_NetCDFSerial
       USE MOD_NetCDFBlock
-      USE mod_landpatch
+      USE MOD_LandPatch
       USE MOD_CoLMDebug
-=======
-      USE spmd_task
-      USE mod_namelist
-      USE timemanager
-      USE mod_grid
-      USE ncio_serial
-      USE ncio_block
-      USE MOD_LandPatch
-      USE mod_colm_debug
->>>>>>> a2981ab1
       IMPLICIT NONE
 
       type(timestamp), intent(in) :: time
