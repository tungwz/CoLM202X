#include <define.h>

SUBROUTINE CoLMDRIVER (idate,deltim,dolai,doalb,dosst,oro)


!=======================================================================
!
! CoLM MODEL DRIVER
!
! Original author : Yongjiu Dai, 09/30/1999; 08/30/2002, 03/2014
!
!=======================================================================

 use MOD_Precision
 use MOD_Const_Physical, only: tfrz, rgas, vonkar
 USE MOD_Const_LC
 USE MOD_Vars_Global
 use MOD_Vars_TimeInvariants
 use MOD_Vars_TimeVariables
 use MOD_Vars_1DForcing
 use MOD_Vars_1DFluxes
 USE MOD_LandPatch, only: numpatch
 USE MOD_LandUrban, only: patch2urban
 USE MOD_Namelist, only : DEF_forcing, DEF_URBAN_RUN
 USE MOD_Forcing, only : forcmask
 use omp_lib
#ifdef CaMa_Flood
 ! get flood variables: inundation depth[mm], inundation fraction [0-1],
 ! inundation evaporation [mm/s], inundation re-infiltration[mm/s]
 use MOD_CaMa_Vars, only : flddepth_cama,fldfrc_cama,fevpg_fld,finfg_fld
#endif
 IMPLICIT NONE

  integer,  INTENT(in) :: idate(3) ! model calendar for next time step (year, julian day, seconds)
  real(r8), INTENT(in) :: deltim   ! seconds in a time-step

  logical,  INTENT(in) :: dolai    ! true if time for time-varying vegetation paramter
  logical,  INTENT(in) :: doalb    ! true if time for surface albedo calculation
  logical,  INTENT(in) :: dosst    ! true if time for update sst/ice/snow

  real(r8), INTENT(inout) :: oro(numpatch)  ! ocean(0)/seaice(2)/ flag

  integer :: i, m, u

! ======================================================================

#ifdef OPENMP
!$OMP PARALLEL DO NUM_THREADS(OPENMP) &
!$OMP PRIVATE(i, m, u) &
!$OMP SCHEDULE(STATIC, 1)
#endif
  DO i = 1, numpatch

     IF (DEF_forcing%has_missing_value) THEN
        IF (.not. forcmask(i)) cycle
     ENDIF

     m = patchclass(i)

     IF (.not.DEF_URBAN_RUN .or. m.ne.URBAN) THEN

        !IF (DEF_URBAN_RUN) CYCLE  !fortest only

      ! For non urban patches or slab urban
        CALL CoLMMAIN (i,idate,           coszen(i),       deltim,          &
        patchlonr(i),    patchlatr(i),    patchclass(i),   patchtype(i),    &
        doalb,           dolai,           dosst,           oro(i),          &

      ! SOIL INFORMATION AND LAKE DEPTH
        soil_s_v_alb(i), soil_d_v_alb(i), soil_s_n_alb(i), soil_d_n_alb(i), &
        vf_quartz(1:,i), vf_gravels(1:,i),vf_om(1:,i),     vf_sand(1:,i),   &
        wf_gravels(1:,i),wf_sand(1:,i),   porsl(1:,i),     psi0(1:,i),      &
        bsw(1:,i),                                                          &

#ifdef vanGenuchten_Mualem_SOIL_MODEL
        theta_r(1:,i),   alpha_vgm(1:,i), n_vgm(1:,i),     L_vgm(1:,i),     &
        sc_vgm (1:,i),   fc_vgm   (1:,i),                                   &
#endif
        hksati(1:,i),    csol(1:,i),      k_solids(1:,i),  dksatu(1:,i),    &
        dksatf(1:,i),    dkdry(1:,i),                                       &
        BA_alpha(1:,i),  BA_beta(1:,i),                                     &
        rootfr(1:,m),    lakedepth(i),    dz_lake(1:,i),                    &
#if(defined CaMa_Flood)
      ! flood variables [mm, m2/m2, mm/s, mm/s]
        flddepth_cama(i),fldfrc_cama(i),fevpg_fld(i),  finfg_fld(i),        &
#endif

      ! VEGETATION INFORMATION
        htop(i),         hbot(i),         sqrtdi(m),                        &
        effcon(m),       vmax25(m),                                         &
        kmax_sun(m),     kmax_sha(m),     kmax_xyl(m),     kmax_root(m),    &
        psi50_sun(m),    psi50_sha(m),    psi50_xyl(m),    psi50_root(m),   &
        ck(m),                                                              &
        slti(m),         hlti(m),                                           &
        shti(m),         hhti(m),         trda(m),         trdm(m),         &
        trop(m),         gradm(m),        binter(m),       extkn(m),        &
        chil(m),         rho(1:,1:,m),    tau(1:,1:,m),                     &

      ! ATMOSPHERIC FORCING
        forc_pco2m(i),   forc_po2m(i),    forc_us(i),      forc_vs(i),      &
        forc_t(i),       forc_q(i),       forc_prc(i),     forc_prl(i),     &
        forc_rain(i), forc_snow(i), forc_psrf(i), forc_pbot(i), &
        forc_sols(i),    forc_soll(i),    forc_solsd(i),   forc_solld(i),   &
        forc_frl(i),     forc_hgt_u(i),   forc_hgt_t(i),   forc_hgt_q(i),   &
        forc_rhoair(i),                                                     &
      ! CBL height forcing
        forc_hpbl(i),                                                       &

      ! LAND SURFACE VARIABLES REQUIRED FOR RESTART
        z_sno(maxsnl+1:,i),               dz_sno(maxsnl+1:,i),              &
        t_soisno(maxsnl+1:,i),            wliq_soisno(maxsnl+1:,i),         &
        wice_soisno(maxsnl+1:,i),         smp(1:,i),          hk(1:,i),     &
        t_grnd(i),       tleaf(i),        ldew(i),ldew_rain(i),ldew_snow(i),&
        sag(i),          scv(i),          snowdp(i),       fveg(i),         &
        fsno(i),         sigf(i),         green(i),        lai(i),          &
        sai(i),          alb(1:,1:,i),    ssun(1:,1:,i),   ssha(1:,1:,i),   &
        thermk(i),       extkb(i),        extkd(i),                         &
        vegwp(1:,i),     gs0sun(i),       gs0sha(i),                        &
      ! Ozone Stress Variables
        lai_old(i),      o3uptakesun(i),  o3uptakesha(i)  ,forc_ozone(i),   &
<<<<<<< HEAD
      ! End ozone stress variables
        zwt(i),          dpond(i),        wa(i),                            &
=======
       ! End ozone stress variables
        zwt(i),          wdsrf(i),        wa(i),                            &
>>>>>>> 05499f06
        t_lake(1:,i),    lake_icefrac(1:,i),               savedtke1(i),    &

      ! SNICAR snow model related
        snw_rds(:,i),    ssno(:,:,:,i),                                     &
        mss_bcpho(:,i),  mss_bcphi(:,i),  mss_ocpho(:,i),  mss_ocphi(:,i),  &
        mss_dst1(:,i),   mss_dst2(:,i),   mss_dst3(:,i),   mss_dst4(:,i),   &

      ! additional diagnostic variables for output
        laisun(i),       laisha(i),       rootr(1:,i),                      &
        rstfacsun_out(i),rstfacsha_out(i),gssun_out(i),    gssha_out(i),    &
#ifdef WUEdiag
        assimsun_out(i), etrsun_out(i),   assim_RuBP_sun_out(i),            &
        assim_Rubisco_sun_out(i)      ,   cisun_out(i)    ,Dsun_out(i),     &
        gammasun_out(i)               ,   lambdasun_out(i),                 &
        assimsha_out(i), etrsha_out(i),   assim_RuBP_sha_out(i),            &
        assim_Rubisco_sha_out(i)      ,   cisha_out(i)    ,Dsha_out(i),     &
        gammasha_out(i), lambdasha_out(i),lambda_out(i),                    &
#endif
        h2osoi(1:,i),    wat(i),          &

      ! FLUXES
        taux(i),         tauy(i),         fsena(i),        fevpa(i),        &
        lfevpa(i),       fsenl(i),        fevpl(i),        etr(i),          &
        fseng(i),        fevpg(i),        olrg(i),         fgrnd(i),        &
        trad(i),         tref(i),         qref(i),         rsur(i),         &
        rnof(i),         qintr(i),        qinfl(i),        qdrip(i),        &
        rst(i),          assim(i),        respc(i),        sabvsun(i),      &
        sabvsha(i),      sabg(i),         sr(i),           solvd(i),        &
        solvi(i),        solnd(i),        solni(i),        srvd(i),         &
        srvi(i),         srnd(i),         srni(i),         solvdln(i),      &
        solviln(i),      solndln(i),      solniln(i),      srvdln(i),       &
        srviln(i),       srndln(i),       srniln(i),       qcharge(i),      &
        xerr(i),         zerr(i),                                           &

      ! TUNABLE modle constants
        zlnd,            zsno,            csoilc,          dewmx,           &
        wtfact,          capr,            cnfac,           ssi,             &
        wimp,            pondmx,          smpmax,          smpmin,          &
        trsmx0,          tcrit,                                             &

      ! additional variables required by coupling with WRF model
        emis(i),         z0m(i),          zol(i),          rib(i),          &
        ustar(i),        qstar(i),        tstar(i),                         &
        fm(i),           fh(i),           fq(i)                             )
     ENDIF

#if(defined BGC)
     if(patchtype(i) .eq. 0)then
        CALL bgc_driver (i,idate(1:3),deltim, patchlatr(i)*180/PI,patchlonr(i)*180/PI)
     end if
#endif

#ifdef URBAN_MODEL
     ! For urban model and urban patches
     IF (DEF_URBAN_RUN .and. m.eq.URBAN) THEN

        u = patch2urban(i)
        !print *, "patch:", i, "urban:", u  !fortest only

        CALL UrbanCoLMMAIN ( &
      ! MODEL RUNNING PARAMETERS
        i               ,idate           ,coszen(i)       ,deltim          ,&
        patchlonr(i)    ,patchlatr(i)    ,patchclass(i)   ,patchtype(i)    ,&

      ! URBAN PARAMETERS
        froof(u)        ,flake(u)        ,hroof(u)        ,hwr(u)          ,&
        fgper(u)        ,em_roof(u)      ,em_wall(u)      ,em_gimp(u)      ,&
        em_gper(u)      ,cv_roof(:,u)    ,cv_wall(:,u)    ,cv_gimp(:,u)    ,&
        tk_roof(:,u)    ,tk_wall(:,u)    ,tk_gimp(:,u)    ,z_roof(:,u)     ,&
        z_wall(:,u)     ,dz_roof(:,u)    ,dz_wall(:,u)                     ,&
        lakedepth(i)    ,dz_lake(1:,i)                                     ,&

      ! LUCY INPUT PARAMETERS
        fix_holiday(:,u),week_holiday(:,u),hum_prof(:,u)  ,pop_den(u)      ,&
        vehicle(:,u)    ,weh_prof(:,u)   ,wdh_prof(:,u)                    ,&

      ! SOIL INFORMATION AND LAKE DEPTH
        vf_quartz(1:,i) ,vf_gravels(1:,i),vf_om(1:,i)     ,vf_sand(1:,i)   ,&
        wf_gravels(1:,i),wf_sand(1:,i)   ,porsl(1:,i)     ,psi0(1:,i)      ,&
        bsw(1:,i)       ,&
#ifdef vanGenuchten_Mualem_SOIL_MODEL
        theta_r(1:,i)   ,alpha_vgm(1:,i) ,n_vgm(1:,i)     ,L_vgm(1:,i)     ,&
        sc_vgm (1:,i)   ,fc_vgm   (1:,i) ,&
#endif
        hksati(1:,i)    ,csol(1:,i)      ,k_solids(1:,i),  dksatu(1:,i)    ,&
        dksatf(1:,i)    ,dkdry(1:,i)     ,&
        BA_alpha(1:,i)  ,BA_beta(1:,i)   ,&
        alb_roof(:,:,u) ,alb_wall(:,:,u) ,alb_gimp(:,:,u) ,alb_gper(:,:,u) ,&

      ! VEGETATION INFORMATION
        htop(i)         ,hbot(i)         ,sqrtdi(m)       ,chil(m)         ,&
        effcon(m)       ,vmax25(m)       ,slti(m)         ,hlti(m)         ,&
        shti(m)         ,hhti(m)         ,trda(m)         ,trdm(m)         ,&
        trop(m)         ,gradm(m)        ,binter(m)       ,extkn(m)        ,&
        rho(1:,1:,m)    ,tau(1:,1:,m)    ,rootfr(1:,m)                     ,&

      ! ATMOSPHERIC FORCING
        forc_pco2m(i)   ,forc_po2m(i)    ,forc_us(i)      ,forc_vs(i)      ,&
        forc_t(i)       ,forc_q(i)       ,forc_prc(i)     ,forc_prl(i)     ,&
        forc_rain(i)    ,forc_snow(i)    ,forc_psrf(i)    ,forc_pbot(i)    ,&
        forc_sols(i)    ,forc_soll(i)    ,forc_solsd(i)   ,forc_solld(i)   ,&
        forc_frl(i)     ,forc_hgt_u(i)   ,forc_hgt_t(i)   ,forc_hgt_q(i)   ,&
        forc_rhoair(i)  ,Fhac(u)         ,Fwst(u)         ,Fach(u)         ,&
        Fahe(u)         ,Fhah(u)         ,vehc(u)         ,meta(u)         ,&
      ! LAND SURFACE VARIABLES REQUIRED FOR RESTART
        z_sno_roof  (maxsnl+1:,u)        ,z_sno_gimp  (maxsnl+1:,u)        ,&
        z_sno_gper  (maxsnl+1:,u)        ,z_sno_lake  (maxsnl+1:,u)        ,&
        dz_sno_roof (maxsnl+1:,u)        ,dz_sno_gimp (maxsnl+1:,u)        ,&
        dz_sno_gper (maxsnl+1:,u)        ,dz_sno_lake (maxsnl+1:,u)        ,&
        t_roofsno   (maxsnl+1:,u)        ,t_gimpsno   (maxsnl+1:,u)        ,&
        t_gpersno   (maxsnl+1:,u)        ,t_lakesno   (maxsnl+1:,u)        ,&
        wliq_roofsno(maxsnl+1:,u)        ,wliq_gimpsno(maxsnl+1:,u)        ,&
        wliq_gpersno(maxsnl+1:,u)        ,wliq_lakesno(maxsnl+1:,u)        ,&
        wice_roofsno(maxsnl+1:,u)        ,wice_gimpsno(maxsnl+1:,u)        ,&
        wice_gpersno(maxsnl+1:,u)        ,wice_lakesno(maxsnl+1:,u)        ,&
        z_sno       (maxsnl+1:,i)        ,dz_sno      (maxsnl+1:,i)        ,&
        wliq_soisno (maxsnl+1:,i)        ,wice_soisno (maxsnl+1:,i)        ,&
        t_soisno    (maxsnl+1:,i)        ,&
        smp         (1:,i)               ,hk          (1:,i)               ,&
        t_wallsha   (1:,u)               ,t_wallsun   (1:,u)               ,&

        lai(i)          ,sai(i)          ,fveg(i)         ,sigf(i)         ,&
        green(i)        ,tleaf(i)        ,ldew(i)         ,t_grnd(i)       ,&

        sag_roof(u)     ,sag_gimp(u)     ,sag_gper(u)     ,sag_lake(u)     ,&
        scv_roof(u)     ,scv_gimp(u)     ,scv_gper(u)     ,scv_lake(u)     ,&
        snowdp_roof(u)  ,snowdp_gimp(u)  ,snowdp_gper(u)  ,snowdp_lake(u)  ,&
        fsno_roof(u)    ,fsno_gimp(u)    ,fsno_gper(u)    ,fsno_lake(u)    ,&
        sag(i)          ,scv(i)          ,snowdp(i)       ,fsno(i)         ,&
        extkd(i)        ,alb(1:,1:,i)    ,ssun(1:,1:,i)   ,ssha(1:,1:,i)   ,&
        sroof(1:,1:,u)  ,swsun(1:,1:,u)  ,swsha(1:,1:,u)  ,sgimp(1:,1:,u)  ,&
        sgper(1:,1:,u)  ,slake(1:,1:,u)  ,lwsun(u)        ,lwsha(u)        ,&
        lgimp(u)        ,lgper(u)        ,lveg(u)         ,fwsun(u)        ,&
        dfwsun(u)       ,t_room(u)       ,troof_inner(u)  ,twsun_inner(u)  ,&
        twsha_inner(u)  ,t_roommax(u)    ,t_roommin(u)    ,tafu(u)         ,&

        zwt(i)          ,wa(i)                                             ,&
        t_lake(1:,i)    ,lake_icefrac(1:,i),               savedtke1(i)    ,&

      ! SNICAR snow model related
        snw_rds(:,i)    ,ssno(:,:,:,i)   ,&
        mss_bcpho(:,i)  ,mss_bcphi(:,i)  ,mss_ocpho(:,i)  ,mss_ocphi(:,i)  ,&
        mss_dst1(:,i)   ,mss_dst2(:,i)   ,mss_dst3(:,i)   ,mss_dst4(:,i)   ,&

#if(defined CaMa_Flood)
      ! flood variables [mm, m2/m2, mm/s, mm/s]
        flddepth_cama(i),fldfrc_cama(i)  ,fevpg_fld(i)    ,finfg_fld(i)    ,&
#endif

      ! additional diagnostic variables for output
        laisun(i)       ,laisha(i)                                         ,&
        rstfacsun_out(i),h2osoi(1:,i)    ,wat(i)                           ,&

      ! FLUXES
        taux(i)         ,tauy(i)         ,fsena(i)        ,fevpa(i)        ,&
        lfevpa(i)       ,fsenl(i)        ,fevpl(i)        ,etr(i)          ,&
        fseng(i)        ,fevpg(i)        ,olrg(i)         ,fgrnd(i)        ,&
        fsen_roof(u)    ,fsen_wsun(u)    ,fsen_wsha(u)    ,fsen_gimp(u)    ,&
        fsen_gper(u)    ,fsen_urbl(u)    ,t_roof(u)       ,t_wall(u)       ,&
        lfevp_roof(u)   ,lfevp_gimp(u)   ,lfevp_gper(u)   ,lfevp_urbl(u)   ,&
        trad(i)         ,tref(i)         ,&!tmax(i)       ,tmin(i)         ,&
        qref(i)         ,rsur(i)         ,rnof(i)         ,qintr(i)        ,&
        qinfl(i)        ,qdrip(i)        ,rst(i)          ,assim(i)        ,&
        respc(i)        ,sabvsun(i)      ,sabvsha(i)      ,sabg(i)         ,&
        sr(i)           ,solvd(i)        ,solvi(i)        ,solnd(i)        ,&
        solni(i)        ,srvd(i)         ,srvi(i)         ,srnd(i)         ,&
        srni(i)         ,solvdln(i)      ,solviln(i)      ,solndln(i)      ,&
        solniln(i)      ,srvdln(i)       ,srviln(i)       ,srndln(i)       ,&
        srniln(i)       ,qcharge(i)      ,xerr(i)         ,zerr(i)         ,&

      ! TUNABLE modle constants
        zlnd            ,zsno            ,csoilc          ,dewmx           ,&
        wtfact          ,capr            ,cnfac           ,ssi             ,&
        wimp            ,pondmx          ,smpmax          ,smpmin          ,&
        trsmx0          ,tcrit                                             ,&

      ! additional variables required by coupling with WRF model
        emis(i)         ,z0m(i)          ,zol(i)          ,rib(i)          ,&
        ustar(i)        ,qstar(i)        ,tstar(i)        ,fm(i)           ,&
        fh(i)           ,fq(i)           ,forc_hpbl(i)                      )
     ENDIF

#endif
  ENDDO
#ifdef OPENMP
!$OMP END PARALLEL DO
#endif


END SUBROUTINE CoLMDRIVER
! ---------- EOP ------------<|MERGE_RESOLUTION|>--- conflicted
+++ resolved
@@ -118,13 +118,8 @@
         vegwp(1:,i),     gs0sun(i),       gs0sha(i),                        &
       ! Ozone Stress Variables
         lai_old(i),      o3uptakesun(i),  o3uptakesha(i)  ,forc_ozone(i),   &
-<<<<<<< HEAD
       ! End ozone stress variables
-        zwt(i),          dpond(i),        wa(i),                            &
-=======
-       ! End ozone stress variables
         zwt(i),          wdsrf(i),        wa(i),                            &
->>>>>>> 05499f06
         t_lake(1:,i),    lake_icefrac(1:,i),               savedtke1(i),    &
 
       ! SNICAR snow model related
