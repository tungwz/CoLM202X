#include <define.h>

SUBROUTINE CoLMDRIVER (idate,deltim,dolai,doalb,dosst,oro)


!=======================================================================
!
! CoLM MODEL DRIVER
!
! Original author : Yongjiu Dai, 09/30/1999; 08/30/2002, 03/2014
!
!=======================================================================

 USE MOD_Precision
 USE MOD_Const_Physical, only: tfrz, rgas, vonkar
 USE MOD_Const_LC
 USE MOD_Vars_Global
 USE MOD_Vars_TimeInvariants
 USE MOD_Vars_TimeVariables
 USE MOD_Vars_1DForcing
 USE MOD_Vars_1DFluxes
 USE MOD_LandPatch, only: numpatch
 USE MOD_LandUrban, only: patch2urban
 USE MOD_Namelist, only: DEF_forcing, DEF_URBAN_RUN
 USE MOD_Forcing, only: forcmask
 USE omp_lib
#ifdef CaMa_Flood
 ! get flood variables: inundation depth[mm], inundation fraction [0-1],
 ! inundation evaporation [mm/s], inundation re-infiltration[mm/s]
 USE MOD_CaMa_Vars, only : flddepth_cama,fldfrc_cama,fevpg_fld,finfg_fld
#endif
 IMPLICIT NONE

  integer,  intent(in) :: idate(3) ! model calendar for next time step (year, julian day, seconds)
  real(r8), intent(in) :: deltim   ! seconds in a time-step

  logical,  intent(in) :: dolai    ! true if time for time-varying vegetation paramter
  logical,  intent(in) :: doalb    ! true if time for surface albedo calculation
  logical,  intent(in) :: dosst    ! true if time for update sst/ice/snow

  real(r8), intent(inout) :: oro(numpatch)  ! ocean(0)/seaice(2)/ flag

  integer :: i, m, u

! ======================================================================

#ifdef OPENMP
!$OMP PARALLEL DO NUM_THREADS(OPENMP) &
!$OMP PRIVATE(i, m, u) &
!$OMP SCHEDULE(STATIC, 1)
#endif
  DO i = 1, numpatch

     IF (DEF_forcing%has_missing_value) THEN
        IF (.not. forcmask(i)) CYCLE
     ENDIF

     m = patchclass(i)

     ! For non urban patch or slab urban
     IF (.not.DEF_URBAN_RUN .or. m.ne.URBAN) THEN

        !                ***** Call CoLM main program *****
        !
        CALL CoLMMAIN (i,idate,           coszen(i),       deltim,          &
        patchlonr(i),    patchlatr(i),    patchclass(i),   patchtype(i),    &
        doalb,           dolai,           dosst,           oro(i),          &

      ! SOIL INFORMATION AND LAKE DEPTH
        soil_s_v_alb(i), soil_d_v_alb(i), soil_s_n_alb(i), soil_d_n_alb(i), &
        vf_quartz(1:,i), vf_gravels(1:,i),vf_om(1:,i),     vf_sand(1:,i),   &
        wf_gravels(1:,i),wf_sand(1:,i),   porsl(1:,i),     psi0(1:,i),      &
        bsw(1:,i),                                                          &

#ifdef vanGenuchten_Mualem_SOIL_MODEL
        theta_r(1:,i),   alpha_vgm(1:,i), n_vgm(1:,i),     L_vgm(1:,i),     &
        sc_vgm (1:,i),   fc_vgm   (1:,i),                                   &
#endif
        hksati(1:,i),    csol(1:,i),      k_solids(1:,i),  dksatu(1:,i),    &
        dksatf(1:,i),    dkdry(1:,i),                                       &
        BA_alpha(1:,i),  BA_beta(1:,i),                                     &
        rootfr(1:,m),    lakedepth(i),    dz_lake(1:,i),                    &
#if(defined CaMa_Flood)
      ! flood variables [mm, m2/m2, mm/s, mm/s]
        flddepth_cama(i),fldfrc_cama(i),fevpg_fld(i),  finfg_fld(i),        &
#endif

      ! VEGETATION INFORMATION
        htop(i),         hbot(i),         sqrtdi(m),                        &
        effcon(m),       vmax25(m),                                         &
        kmax_sun(m),     kmax_sha(m),     kmax_xyl(m),     kmax_root(m),    &
        psi50_sun(m),    psi50_sha(m),    psi50_xyl(m),    psi50_root(m),   &
        ck(m),                                                              &
        slti(m),         hlti(m),                                           &
        shti(m),         hhti(m),         trda(m),         trdm(m),         &
        trop(m),         gradm(m),        binter(m),       extkn(m),        &
        chil(m),         rho(1:,1:,m),    tau(1:,1:,m),                     &

      ! ATMOSPHERIC FORCING
        forc_pco2m(i),   forc_po2m(i),    forc_us(i),      forc_vs(i),      &
        forc_t(i),       forc_q(i),       forc_prc(i),     forc_prl(i),     &
        forc_rain(i),    forc_snow(i),    forc_psrf(i),    forc_pbot(i),    &
        forc_sols(i),    forc_soll(i),    forc_solsd(i),   forc_solld(i),   &
        forc_frl(i),     forc_hgt_u(i),   forc_hgt_t(i),   forc_hgt_q(i),   &
        forc_rhoair(i),                                                     &
      ! CBL height forcing
        forc_hpbl(i),                                                       &
      ! Aerosol deposition
        forc_aerdep(:,i),                                                   &

      ! LAND SURFACE VARIABLES REQUIRED FOR RESTART
        z_sno(maxsnl+1:,i),               dz_sno(maxsnl+1:,i),              &
        t_soisno(maxsnl+1:,i),            wliq_soisno(maxsnl+1:,i),         &
        wice_soisno(maxsnl+1:,i),         smp(1:,i),          hk(1:,i),     &
        t_grnd(i),       tleaf(i),        ldew(i),ldew_rain(i),ldew_snow(i),&
        sag(i),          scv(i),          snowdp(i),       fveg(i),         &
        fsno(i),         sigf(i),         green(i),        lai(i),          &
        sai(i),          alb(1:,1:,i),    ssun(1:,1:,i),   ssha(1:,1:,i),   &
        thermk(i),       extkb(i),        extkd(i),                         &
        vegwp(1:,i),     gs0sun(i),       gs0sha(i),                        &
      ! Ozone Stress Variables
        lai_old(i),      o3uptakesun(i),  o3uptakesha(i)  ,forc_ozone(i),   &
      ! End ozone stress variables
        zwt(i),          wdsrf(i),        wa(i),                            &
        t_lake(1:,i),    lake_icefrac(1:,i),               savedtke1(i),    &

      ! SNICAR snow model related
        snw_rds(:,i),    ssno(:,:,:,i),                                     &
        mss_bcpho(:,i),  mss_bcphi(:,i),  mss_ocpho(:,i),  mss_ocphi(:,i),  &
        mss_dst1(:,i),   mss_dst2(:,i),   mss_dst3(:,i),   mss_dst4(:,i),   &

      ! additional diagnostic variables for output
        laisun(i),       laisha(i),       rootr(1:,i),                      &
        rstfacsun_out(i),rstfacsha_out(i),gssun_out(i),    gssha_out(i),    &
        assimsun_out(i), etrsun_out(i),   assimsha_out(i), etrsha_out(i),   &
<<<<<<< HEAD
      ! -------------------------------
        h2osoi(1:,i),    cvsoil(1:,i) ,   wat(i),          &
=======
        h2osoi(1:,i),    wat(i),          &
>>>>>>> 501c9d91

      ! FLUXES
        taux(i),         tauy(i),         fsena(i),        fevpa(i),        &
        lfevpa(i),       fsenl(i),        fevpl(i),        etr(i),          &
        fseng(i),        fevpg(i),        olrg(i),         fgrnd(i),        &
        trad(i),         tref(i),         qref(i),         rsur(i),         &
        rnof(i),         qintr(i),        qinfl(i),        qdrip(i),        &
        rst(i),          assim(i),        respc(i),        sabvsun(i),      &
        sabvsha(i),      sabg(i),         sr(i),           solvd(i),        &
        solvi(i),        solnd(i),        solni(i),        srvd(i),         &
        srvi(i),         srnd(i),         srni(i),         solvdln(i),      &
        solviln(i),      solndln(i),      solniln(i),      srvdln(i),       &
        srviln(i),       srndln(i),       srniln(i),       qcharge(i),      &
        xerr(i),         zerr(i),                                           &

      ! TUNABLE modle constants
        zlnd,            zsno,            csoilc,          dewmx,           &
        wtfact,          capr,            cnfac,           ssi,             &
        wimp,            pondmx,          smpmax,          smpmin,          &
        trsmx0,          tcrit,                                             &

      ! additional variables required by coupling with WRF model
        emis(i),         z0m(i),          zol(i),          rib(i),          &
        ustar(i),        qstar(i),        tstar(i),                         &
        fm(i),           fh(i),           fq(i)                             )
     ENDIF


#if(defined BGC)
     IF(patchtype(i) .eq. 0)THEN

        !                ***** Call CoLM BGC model *****
        !
        CALL bgc_driver (i,idate(1:3),deltim, patchlatr(i)*180/PI,patchlonr(i)*180/PI)
     END IF
#endif


#ifdef URBAN_MODEL
     ! For urban model and urban patches
     IF (DEF_URBAN_RUN .and. m.eq.URBAN) THEN

        u = patch2urban(i)
        !print *, "patch:", i, "urban:", u  !fortest only

        !              ***** Call CoLM urban model *****
        !
        CALL UrbanCoLMMAIN ( &
      ! MODEL RUNNING PARAMETERS
        i               ,idate           ,coszen(i)       ,deltim          ,&
        patchlonr(i)    ,patchlatr(i)    ,patchclass(i)   ,patchtype(i)    ,&

      ! URBAN PARAMETERS
        froof(u)        ,flake(u)        ,hroof(u)        ,hwr(u)          ,&
        fgper(u)        ,em_roof(u)      ,em_wall(u)      ,em_gimp(u)      ,&
        em_gper(u)      ,cv_roof(:,u)    ,cv_wall(:,u)    ,cv_gimp(:,u)    ,&
        tk_roof(:,u)    ,tk_wall(:,u)    ,tk_gimp(:,u)    ,z_roof(:,u)     ,&
        z_wall(:,u)     ,dz_roof(:,u)    ,dz_wall(:,u)                     ,&
        lakedepth(i)    ,dz_lake(1:,i)                                     ,&

      ! LUCY INPUT PARAMETERS
        fix_holiday(:,u),week_holiday(:,u),hum_prof(:,u)  ,pop_den(u)      ,&
        vehicle(:,u)    ,weh_prof(:,u)   ,wdh_prof(:,u)                    ,&

      ! SOIL INFORMATION AND LAKE DEPTH
        vf_quartz(1:,i) ,vf_gravels(1:,i),vf_om(1:,i)     ,vf_sand(1:,i)   ,&
        wf_gravels(1:,i),wf_sand(1:,i)   ,porsl(1:,i)     ,psi0(1:,i)      ,&
        bsw(1:,i)       ,&
#ifdef vanGenuchten_Mualem_SOIL_MODEL
        theta_r(1:,i)   ,alpha_vgm(1:,i) ,n_vgm(1:,i)     ,L_vgm(1:,i)     ,&
        sc_vgm (1:,i)   ,fc_vgm   (1:,i) ,&
#endif
        hksati(1:,i)    ,csol(1:,i)      ,k_solids(1:,i),  dksatu(1:,i)    ,&
        dksatf(1:,i)    ,dkdry(1:,i)     ,&
        BA_alpha(1:,i)  ,BA_beta(1:,i)   ,&
        alb_roof(:,:,u) ,alb_wall(:,:,u) ,alb_gimp(:,:,u) ,alb_gper(:,:,u) ,&

      ! VEGETATION INFORMATION
        htop(i)         ,hbot(i)         ,sqrtdi(m)       ,chil(m)         ,&
        effcon(m)       ,vmax25(m)       ,slti(m)         ,hlti(m)         ,&
        shti(m)         ,hhti(m)         ,trda(m)         ,trdm(m)         ,&
        trop(m)         ,gradm(m)        ,binter(m)       ,extkn(m)        ,&
        rho(1:,1:,m)    ,tau(1:,1:,m)    ,rootfr(1:,m)                     ,&

      ! ATMOSPHERIC FORCING
        forc_pco2m(i)   ,forc_po2m(i)    ,forc_us(i)      ,forc_vs(i)      ,&
        forc_t(i)       ,forc_q(i)       ,forc_prc(i)     ,forc_prl(i)     ,&
        forc_rain(i)    ,forc_snow(i)    ,forc_psrf(i)    ,forc_pbot(i)    ,&
        forc_sols(i)    ,forc_soll(i)    ,forc_solsd(i)   ,forc_solld(i)   ,&
        forc_frl(i)     ,forc_hgt_u(i)   ,forc_hgt_t(i)   ,forc_hgt_q(i)   ,&
        forc_rhoair(i)  ,Fhac(u)         ,Fwst(u)         ,Fach(u)         ,&
        Fahe(u)         ,Fhah(u)         ,vehc(u)         ,meta(u)         ,&

      ! LAND SURFACE VARIABLES REQUIRED FOR RESTART
        z_sno_roof  (maxsnl+1:,u)        ,z_sno_gimp  (maxsnl+1:,u)        ,&
        z_sno_gper  (maxsnl+1:,u)        ,z_sno_lake  (maxsnl+1:,u)        ,&
        dz_sno_roof (maxsnl+1:,u)        ,dz_sno_gimp (maxsnl+1:,u)        ,&
        dz_sno_gper (maxsnl+1:,u)        ,dz_sno_lake (maxsnl+1:,u)        ,&
        t_roofsno   (maxsnl+1:,u)        ,t_gimpsno   (maxsnl+1:,u)        ,&
        t_gpersno   (maxsnl+1:,u)        ,t_lakesno   (maxsnl+1:,u)        ,&
        wliq_roofsno(maxsnl+1:,u)        ,wliq_gimpsno(maxsnl+1:,u)        ,&
        wliq_gpersno(maxsnl+1:,u)        ,wliq_lakesno(maxsnl+1:,u)        ,&
        wice_roofsno(maxsnl+1:,u)        ,wice_gimpsno(maxsnl+1:,u)        ,&
        wice_gpersno(maxsnl+1:,u)        ,wice_lakesno(maxsnl+1:,u)        ,&
        z_sno       (maxsnl+1:,i)        ,dz_sno      (maxsnl+1:,i)        ,&
        wliq_soisno (maxsnl+1:,i)        ,wice_soisno (maxsnl+1:,i)        ,&
        t_soisno    (maxsnl+1:,i)        ,&
        smp         (1:,i)               ,hk          (1:,i)               ,&
        t_wallsha   (1:,u)               ,t_wallsun   (1:,u)               ,&

        lai(i)          ,sai(i)          ,fveg(i)         ,sigf(i)         ,&
        green(i)        ,tleaf(i)        ,ldew(i)         ,t_grnd(i)       ,&

        sag_roof(u)     ,sag_gimp(u)     ,sag_gper(u)     ,sag_lake(u)     ,&
        scv_roof(u)     ,scv_gimp(u)     ,scv_gper(u)     ,scv_lake(u)     ,&
        snowdp_roof(u)  ,snowdp_gimp(u)  ,snowdp_gper(u)  ,snowdp_lake(u)  ,&
        fsno_roof(u)    ,fsno_gimp(u)    ,fsno_gper(u)    ,fsno_lake(u)    ,&
        sag(i)          ,scv(i)          ,snowdp(i)       ,fsno(i)         ,&
        extkd(i)        ,alb(1:,1:,i)    ,ssun(1:,1:,i)   ,ssha(1:,1:,i)   ,&
        sroof(1:,1:,u)  ,swsun(1:,1:,u)  ,swsha(1:,1:,u)  ,sgimp(1:,1:,u)  ,&
        sgper(1:,1:,u)  ,slake(1:,1:,u)  ,lwsun(u)        ,lwsha(u)        ,&
        lgimp(u)        ,lgper(u)        ,lveg(u)         ,fwsun(u)        ,&
        dfwsun(u)       ,t_room(u)       ,troof_inner(u)  ,twsun_inner(u)  ,&
        twsha_inner(u)  ,t_roommax(u)    ,t_roommin(u)    ,tafu(u)         ,&

        zwt(i)          ,wa(i)                                             ,&
        t_lake(1:,i)    ,lake_icefrac(1:,i),               savedtke1(i)    ,&

      ! SNICAR snow model related
        snw_rds(:,i)    ,ssno(:,:,:,i)   ,&
        mss_bcpho(:,i)  ,mss_bcphi(:,i)  ,mss_ocpho(:,i)  ,mss_ocphi(:,i)  ,&
        mss_dst1(:,i)   ,mss_dst2(:,i)   ,mss_dst3(:,i)   ,mss_dst4(:,i)   ,&

#if(defined CaMa_Flood)
      ! flood variables [mm, m2/m2, mm/s, mm/s]
        flddepth_cama(i),fldfrc_cama(i)  ,fevpg_fld(i)    ,finfg_fld(i)    ,&
#endif

      ! additional diagnostic variables for output
        laisun(i)       ,laisha(i)                                         ,&
        rstfacsun_out(i),h2osoi(1:,i)    ,wat(i)                           ,&

      ! FLUXES
        taux(i)         ,tauy(i)         ,fsena(i)        ,fevpa(i)        ,&
        lfevpa(i)       ,fsenl(i)        ,fevpl(i)        ,etr(i)          ,&
        fseng(i)        ,fevpg(i)        ,olrg(i)         ,fgrnd(i)        ,&
        fsen_roof(u)    ,fsen_wsun(u)    ,fsen_wsha(u)    ,fsen_gimp(u)    ,&
        fsen_gper(u)    ,fsen_urbl(u)    ,t_roof(u)       ,t_wall(u)       ,&
        lfevp_roof(u)   ,lfevp_gimp(u)   ,lfevp_gper(u)   ,lfevp_urbl(u)   ,&
        trad(i)         ,tref(i)         ,&!tmax(i)       ,tmin(i)         ,&
        qref(i)         ,rsur(i)         ,rnof(i)         ,qintr(i)        ,&
        qinfl(i)        ,qdrip(i)        ,rst(i)          ,assim(i)        ,&
        respc(i)        ,sabvsun(i)      ,sabvsha(i)      ,sabg(i)         ,&
        sr(i)           ,solvd(i)        ,solvi(i)        ,solnd(i)        ,&
        solni(i)        ,srvd(i)         ,srvi(i)         ,srnd(i)         ,&
        srni(i)         ,solvdln(i)      ,solviln(i)      ,solndln(i)      ,&
        solniln(i)      ,srvdln(i)       ,srviln(i)       ,srndln(i)       ,&
        srniln(i)       ,qcharge(i)      ,xerr(i)         ,zerr(i)         ,&

      ! TUNABLE modle constants
        zlnd            ,zsno            ,csoilc          ,dewmx           ,&
        wtfact          ,capr            ,cnfac           ,ssi             ,&
        wimp            ,pondmx          ,smpmax          ,smpmin          ,&
        trsmx0          ,tcrit                                             ,&

      ! additional variables required by coupling with WRF model
        emis(i)         ,z0m(i)          ,zol(i)          ,rib(i)          ,&
        ustar(i)        ,qstar(i)        ,tstar(i)        ,fm(i)           ,&
        fh(i)           ,fq(i)           ,forc_hpbl(i)                      )
     ENDIF

#endif
  ENDDO
#ifdef OPENMP
!$OMP END PARALLEL DO
#endif


END SUBROUTINE CoLMDRIVER
! ---------- EOP ------------<|MERGE_RESOLUTION|>--- conflicted
+++ resolved
@@ -133,12 +133,7 @@
         laisun(i),       laisha(i),       rootr(1:,i),                      &
         rstfacsun_out(i),rstfacsha_out(i),gssun_out(i),    gssha_out(i),    &
         assimsun_out(i), etrsun_out(i),   assimsha_out(i), etrsha_out(i),   &
-<<<<<<< HEAD
-      ! -------------------------------
         h2osoi(1:,i),    cvsoil(1:,i) ,   wat(i),          &
-=======
-        h2osoi(1:,i),    wat(i),          &
->>>>>>> 501c9d91
 
       ! FLUXES
         taux(i),         tauy(i),         fsena(i),        fevpa(i),        &
