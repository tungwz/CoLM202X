#include <define.h>

SUBROUTINE CoLMDRIVER (idate,deltim,dolai,doalb,dosst,oro)


!=======================================================================
!
! CoLM MODEL DRIVER
!
! Original author : Yongjiu Dai, 09/30/1999; 08/30/2002, 03/2014
!
!=======================================================================

 use precision
 use MOD_Const_Physical, only: tfrz, rgas, vonkar
 USE MOD_Const_LC
 USE MOD_Vars_Global
 use MOD_Vars_TimeInvariants
 use MOD_Vars_TimeVariables
 use MOD_Vars_1DForcing
 use MOD_Vars_1DFluxes
<<<<<<< HEAD
 USE MOD_LandPatch, only : numpatch
 USE MOD_LandUrban, only: patch2urban
=======
 USE mod_landpatch, only: numpatch
 USE mod_landurban, only: patch2urban
>>>>>>> af895674
 USE mod_namelist, only : DEF_forcing
 USE MOD_Forcing, only : forcmask
 use omp_lib
#ifdef CaMa_Flood
 !get flood variables: inundation depth[mm], inundation fraction [0-1], inundation evaporation [mm/s], inundation re-infiltration[mm/s]
 use MOD_CaMa_Vars, only : flddepth_cama,fldfrc_cama,fevpg_fld,finfg_fld
#endif
 IMPLICIT NONE

  integer,  INTENT(in) :: idate(3) ! model calendar for next time step (year, julian day, seconds)
  real(r8), INTENT(in) :: deltim   ! seconds in a time-step

  logical,  INTENT(in) :: dolai    ! true if time for time-varying vegetation paramter
  logical,  INTENT(in) :: doalb    ! true if time for surface albedo calculation
  logical,  INTENT(in) :: dosst    ! true if time for update sst/ice/snow

  real(r8), INTENT(inout) :: oro(numpatch)  ! ocean(0)/seaice(2)/ flag

  integer :: i, m, u
  logical :: run_urban_model = .false.

! ======================================================================

#ifdef URBAN_MODEL
  run_urban_model = .true.
#endif

#ifdef OPENMP
!$OMP PARALLEL DO NUM_THREADS(OPENMP) &
!$OMP PRIVATE(i, m, u) &
!$OMP SCHEDULE(STATIC, 1)
#endif
      DO i = 1, numpatch

         IF (DEF_forcing%has_missing_value) THEN
            IF (.not. forcmask(i)) cycle
         ENDIF

         m = patchclass(i)

         IF (.not.run_urban_model .or. m.ne.URBAN) THEN

            IF (run_urban_model) CYCLE  !fortest only

        ! For non urban patches or slab urban
            CALL CoLMMAIN (i, idate,           coszen(i),       deltim,      &
            patchlonr(i),    patchlatr(i),    patchclass(i),   patchtype(i), &
            doalb,           dolai,           dosst,           oro(i),       &

      ! SOIL INFORMATION AND LAKE DEPTH
            soil_s_v_alb(i), soil_d_v_alb(i), soil_s_n_alb(i), soil_d_n_alb(i), &
            vf_quartz(1:,i), vf_gravels(1:,i),vf_om(1:,i),     vf_sand(1:,i),   &
            wf_gravels(1:,i),wf_sand(1:,i),   porsl(1:,i),     psi0(1:,i),      &
            bsw(1:,i),                                                          &

#ifdef vanGenuchten_Mualem_SOIL_MODEL
        theta_r(1:,i),   alpha_vgm(1:,i), n_vgm(1:,i),     L_vgm(1:,i),     &
        sc_vgm (1:,i),   fc_vgm   (1:,i),                                   &
#endif
        hksati(1:,i),    csol(1:,i),      k_solids(1:,i),  dksatu(1:,i),    &
        dksatf(1:,i),    dkdry(1:,i),                                       &
#ifdef THERMAL_CONDUCTIVITY_SCHEME_4
        BA_alpha(1:,i),  BA_beta(1:,i),                                     &
#endif
        rootfr(1:,m),    lakedepth(i),    dz_lake(1:,i),                    &
#if(defined CaMa_Flood)
      ! flood variables [mm, m2/m2, mm/s, mm/s]
        flddepth_cama(i),fldfrc_cama(i),fevpg_fld(i),  finfg_fld(i),        &
#endif

      ! VEGETATION INFORMATION
        htop(i),         hbot(i),         sqrtdi(m),                        &
        effcon(m),       vmax25(m),                                         &
#ifdef PLANT_HYDRAULIC_STRESS
        kmax_sun(m),     kmax_sha(m),     kmax_xyl(m),     kmax_root(m),    &
        psi50_sun(m),    psi50_sha(m),    psi50_xyl(m),    psi50_root(m),   &
        ck(m),                                                              &
#endif
         slti(m),         hlti(m),                                           &
         shti(m),         hhti(m),         trda(m),         trdm(m),         &
         trop(m),         gradm(m),        binter(m),       extkn(m),        &
         chil(m),         rho(1:,1:,m),    tau(1:,1:,m),                     &

       ! ATMOSPHERIC FORCING
         forc_pco2m(i),   forc_po2m(i),    forc_us(i),      forc_vs(i),      &
         forc_t(i),       forc_q(i),       forc_prc(i),     forc_prl(i),     &
         forc_rain(i), forc_snow(i), forc_psrf(i), forc_pbot(i), &
         forc_sols(i),    forc_soll(i),    forc_solsd(i),   forc_solld(i),   &
         forc_frl(i),     forc_hgt_u(i),   forc_hgt_t(i),   forc_hgt_q(i),   &
         forc_rhoair(i),                                                     &
       ! CBL height forcing 
         forc_hpbl(i),                                                       &

       ! LAND SURFACE VARIABLES REQUIRED FOR RESTART
         z_sno(maxsnl+1:,i),               dz_sno(maxsnl+1:,i),              &
         t_soisno(maxsnl+1:,i),            wliq_soisno(maxsnl+1:,i),         &
         wice_soisno(maxsnl+1:,i),         smp(1:,i),          hk(1:,i),     &
         t_grnd(i),       tleaf(i),        ldew(i),     ldew_rain(i),      ldew_snow(i),             &
         sag(i),          scv(i),          snowdp(i),       fveg(i),         &
         fsno(i),         sigf(i),         green(i),        lai(i),          &
         sai(i),          alb(1:,1:,i),    ssun(1:,1:,i),   ssha(1:,1:,i),   &
         thermk(i),       extkb(i),        extkd(i),                         &
#ifdef PLANT_HYDRAULIC_STRESS
        vegwp(1:,i),     gs0sun(i),       gs0sha(i),                        &
#endif
#ifdef OzoneStress
        lai_old(i),      o3uptakesun(i),  o3uptakesha(i)  ,forc_ozone(i),   &
#endif
        zwt(i),          dpond(i),        wa(i),                            &
        t_lake(1:,i),    lake_icefrac(1:,i),               savedtke1(i),    &

      ! SNICAR snow model related
        snw_rds(:,i),    ssno(:,:,:,i),                                     &
        mss_bcpho(:,i),  mss_bcphi(:,i),  mss_ocpho(:,i),  mss_ocphi(:,i),  &
        mss_dst1(:,i),   mss_dst2(:,i),   mss_dst3(:,i),   mss_dst4(:,i),   &

      ! additional diagnostic variables for output
        laisun(i),       laisha(i),       rootr(1:,i),                      &
        rstfacsun_out(i),rstfacsha_out(i),gssun_out(i),    gssha_out(i),    &
#ifdef WUEdiag
        assimsun_out(i), etrsun_out(i),   assim_RuBP_sun_out(i)          ,&
        assim_Rubisco_sun_out(i)      ,   cisun_out(i)    ,Dsun_out(i)   ,&
        gammasun_out(i)               ,   lambdasun_out(i)               ,&
        assimsha_out(i), etrsha_out(i),   assim_RuBP_sha_out(i)          ,&
        assim_Rubisco_sha_out(i)      ,   cisha_out(i)    ,Dsha_out(i)   ,&
        gammasha_out(i), lambdasha_out(i),lambda_out(i)                  ,&
#endif
        h2osoi(1:,i),    wat(i),          &

      ! FLUXES
        taux(i),         tauy(i),         fsena(i),        fevpa(i),        &
        lfevpa(i),       fsenl(i),        fevpl(i),        etr(i),          &
        fseng(i),        fevpg(i),        olrg(i),         fgrnd(i),        &
        trad(i),         tref(i),         qref(i),         rsur(i),         &
        rnof(i),         qintr(i),        qinfl(i),        qdrip(i),        &
        rst(i),          assim(i),        respc(i),        sabvsun(i),      &
        sabvsha(i),      sabg(i),         sr(i),           solvd(i),        &
        solvi(i),        solnd(i),        solni(i),        srvd(i),         &
        srvi(i),         srnd(i),         srni(i),         solvdln(i),      &
        solviln(i),      solndln(i),      solniln(i),      srvdln(i),       &
        srviln(i),       srndln(i),       srniln(i),       qcharge(i),      &
        xerr(i),         zerr(i),                                           &

      ! TUNABLE modle constants
        zlnd,            zsno,            csoilc,          dewmx,           &
        wtfact,          capr,            cnfac,           ssi,             &
        wimp,            pondmx,          smpmax,          smpmin,          &
        trsmx0,          tcrit,                                             &

      ! additional variables required by coupling with WRF model
        emis(i),         z0m(i),          zol(i),          rib(i),          &
        ustar(i),        qstar(i),        tstar(i),                         &
        fm(i),           fh(i),           fq(i) )
     ENDIF

#if(defined BGC)
     if(patchtype(i) .eq. 0)then
        CALL bgc_driver (i,idate(1:3),deltim, patchlatr(i)*180/PI,patchlonr(i)*180/PI)
     end if
#endif

#ifdef URBAN_MODEL
     ! For urban model and urban patches
     IF (run_urban_model .and. m.eq.URBAN) THEN

        u = patch2urban(i)
        !print *, "patch:", i, "urban:", u  !fortest only

        CALL UrbanCoLMMAIN ( &
      ! MODEL RUNNING PARAMETERS
        i               ,idate           ,coszen(i)       ,deltim          ,&
        patchlonr(i)    ,patchlatr(i)    ,patchclass(i)   ,patchtype(i)    ,&

      ! URBAN PARAMETERS
        froof(u)        ,flake(u)        ,hroof(u)        ,hwr(u)          ,&
        fgper(u)        ,em_roof(u)      ,em_wall(u)      ,em_gimp(u)      ,&
        em_gper(u)      ,cv_roof(:,u)    ,cv_wall(:,u)    ,cv_gimp(:,u)    ,&
        tk_roof(:,u)    ,tk_wall(:,u)    ,tk_gimp(:,u)    ,z_roof(:,u)     ,&
        z_wall(:,u)     ,dz_roof(:,u)    ,dz_wall(:,u)                     ,&
        lakedepth(i)    ,dz_lake(1:,i)                                     ,&

      ! LUCY INPUT PARAMETERS
        fix_holiday(u,:),week_holiday(u,:),hum_prof(u,:)  ,pop_den(u)      ,&
        vehicle(u,:)    ,weh_prof(u,:)   ,wdh_prof(u,:)                    ,&

      ! SOIL INFORMATION AND LAKE DEPTH
        vf_quartz(1:,i) ,vf_gravels(1:,i),vf_om(1:,i)     ,vf_sand(1:,i)   ,&
        wf_gravels(1:,i),wf_sand(1:,i)   ,porsl(1:,i)     ,psi0(1:,i)      ,&
        bsw(1:,i)       ,&
#ifdef vanGenuchten_Mualem_SOIL_MODEL
        theta_r(1:,i),   alpha_vgm(1:,i), n_vgm(1:,i)     ,L_vgm(1:,i),     &
        sc_vgm (1:,i),   fc_vgm   (1:,i),                                   &
#endif
        hksati(1:,i),    csol(1:,i),      k_solids(1:,i),  dksatu(1:,i),    &
        dksatf(1:,i),    dkdry(1:,i),                                       &
#ifdef THERMAL_CONDUCTIVITY_SCHEME_4
        BA_alpha(1:,i),  BA_beta(1:,i),                                     &
#endif
        alb_roof(:,:,u) ,alb_wall(:,:,u) ,alb_gimp(:,:,u) ,alb_gper(:,:,u) ,&

      ! VEGETATION INFORMATION
        htop(i)         ,hbot(i)         ,sqrtdi(m)       ,chil(m)         ,&
        effcon(m)       ,vmax25(m)       ,slti(m)         ,hlti(m)         ,&
        shti(m)         ,hhti(m)         ,trda(m)         ,trdm(m)         ,&
        trop(m)         ,gradm(m)        ,binter(m)       ,extkn(m)        ,&
        rho(1:,1:,m)    ,tau(1:,1:,m)    ,rootfr(1:,m)                     ,&

      ! ATMOSPHERIC FORCING
        forc_pco2m(i)   ,forc_po2m(i)    ,forc_us(i)      ,forc_vs(i)      ,&
        forc_t(i)       ,forc_q(i)       ,forc_prc(i)     ,forc_prl(i)     ,&
        forc_rain(i)    ,forc_snow(i)    ,forc_psrf(i)    ,forc_pbot(i)    ,&
        forc_sols(i)    ,forc_soll(i)    ,forc_solsd(i)   ,forc_solld(i)   ,&
        forc_frl(i)     ,forc_hgt_u(i)   ,forc_hgt_t(i)   ,forc_hgt_q(i)   ,&
        forc_rhoair(i)  ,Fhac(u)         ,Fwst(u)         ,Fach(u)         ,&
        Fahe(u)         ,Fhah(u)         ,vehc(u)         ,meta(u)         ,&
      ! LAND SURFACE VARIABLES REQUIRED FOR RESTART
        z_sno_roof  (maxsnl+1:,u)        ,z_sno_gimp  (maxsnl+1:,u)        ,&
        z_sno_gper  (maxsnl+1:,u)        ,z_sno_lake  (maxsnl+1:,u)        ,&
        dz_sno_roof (maxsnl+1:,u)        ,dz_sno_gimp (maxsnl+1:,u)        ,&
        dz_sno_gper (maxsnl+1:,u)        ,dz_sno_lake (maxsnl+1:,u)        ,&
        t_roofsno   (maxsnl+1:,u)        ,t_gimpsno   (maxsnl+1:,u)        ,&
        t_gpersno   (maxsnl+1:,u)        ,t_lakesno   (maxsnl+1:,u)        ,&
        wliq_roofsno(maxsnl+1:,u)        ,wliq_gimpsno(maxsnl+1:,u)        ,&
        wliq_gpersno(maxsnl+1:,u)        ,wliq_lakesno(maxsnl+1:,u)        ,&
        wice_roofsno(maxsnl+1:,u)        ,wice_gimpsno(maxsnl+1:,u)        ,&
        wice_gpersno(maxsnl+1:,u)        ,wice_lakesno(maxsnl+1:,u)        ,&
        z_sno       (maxsnl+1:,i)        ,dz_sno      (maxsnl+1:,i)        ,&
        wliq_soisno (maxsnl+1:,i)        ,wice_soisno (maxsnl+1:,i)        ,&
        t_soisno    (maxsnl+1:,i)        ,&
        smp         (1:,i)               ,hk          (1:,i)               ,&
        t_wallsha   (1:,u)               ,t_wallsun   (1:,u)               ,&

        lai(i)          ,sai(i)          ,fveg(i)         ,sigf(i)         ,&
        green(i)        ,tleaf(i)        ,ldew(i)         ,t_grnd(i)       ,&

        sag_roof(u)     ,sag_gimp(u)     ,sag_gper(u)     ,sag_lake(u)     ,&
        scv_roof(u)     ,scv_gimp(u)     ,scv_gper(u)     ,scv_lake(u)     ,&
        snowdp_roof(u)  ,snowdp_gimp(u)  ,snowdp_gper(u)  ,snowdp_lake(u)  ,&
        fsno_roof(u)    ,fsno_gimp(u)    ,fsno_gper(u)    ,fsno_lake(u)    ,&
        sag(i)          ,scv(i)          ,snowdp(i)       ,fsno(i)         ,&
        extkd(i)        ,alb(1:,1:,i)    ,ssun(1:,1:,i)   ,ssha(1:,1:,i)   ,&
        sroof(1:,1:,u)  ,swsun(1:,1:,u)  ,swsha(1:,1:,u)  ,sgimp(1:,1:,u)  ,&
        sgper(1:,1:,u)  ,slake(1:,1:,u)  ,lwsun(u)        ,lwsha(u)        ,&
        lgimp(u)        ,lgper(u)        ,lveg(u)         ,fwsun(u)        ,&
        dfwsun(u)       ,t_room(u)       ,troof_inner(u)  ,twsun_inner(u)  ,&
        twsha_inner(u)  ,t_roommax(u)    ,t_roommin(u)    ,tafu(u)         ,&

        zwt(i)          ,wa(i)                                             ,&
        t_lake(1:,i)    ,lake_icefrac(1:,i),               savedtke1(i)    ,&

      ! SNICAR snow model related
        snw_rds(:,i),    ssno(:,:,:,i),                                     &
        mss_bcpho(:,i),  mss_bcphi(:,i),  mss_ocpho(:,i),  mss_ocphi(:,i),  &
        mss_dst1(:,i),   mss_dst2(:,i),   mss_dst3(:,i),   mss_dst4(:,i),   &

#if(defined CaMa_Flood)
      ! flood variables [mm, m2/m2, mm/s, mm/s]
        flddepth_cama(i),fldfrc_cama(i),fevpg_fld(i),  finfg_fld(i),        &
#endif

      ! additional diagnostic variables for output
        laisun(i)       ,laisha(i)                                         ,&
        rstfacsun_out(i),h2osoi(1:,i)    ,wat(i)                           ,&

      ! FLUXES
        taux(i)         ,tauy(i)         ,fsena(i)        ,fevpa(i)        ,&
        lfevpa(i)       ,fsenl(i)        ,fevpl(i)        ,etr(i)          ,&
        fseng(i)        ,fevpg(i)        ,olrg(i)         ,fgrnd(i)        ,&
        fsen_roof(u)    ,fsen_wsun(u)    ,fsen_wsha(u)    ,fsen_gimp(u)    ,&
        fsen_gper(u)    ,fsen_urbl(u)    ,t_roof(u)       ,t_wall(u)       ,&
        lfevp_roof(u)   ,lfevp_gimp(u)   ,lfevp_gper(u)   ,lfevp_urbl(u)   ,&
        trad(i)         ,tref(i)         ,&!tmax(i)       ,tmin(i)         ,&
        qref(i)         ,rsur(i)         ,rnof(i)         ,qintr(i)        ,&
        qinfl(i)        ,qdrip(i)        ,rst(i)          ,assim(i)        ,&
        respc(i)        ,sabvsun(i)      ,sabvsha(i)      ,sabg(i)         ,&
        sr(i)           ,solvd(i)        ,solvi(i)        ,solnd(i)        ,&
        solni(i)        ,srvd(i)         ,srvi(i)         ,srnd(i)         ,&
        srni(i)         ,solvdln(i)      ,solviln(i)      ,solndln(i)      ,&
        solniln(i)      ,srvdln(i)       ,srviln(i)       ,srndln(i)       ,&
        srniln(i)       ,qcharge(i)      ,xerr(i)         ,zerr(i)         ,&

      ! TUNABLE modle constants
        zlnd            ,zsno            ,csoilc          ,dewmx           ,&
        wtfact          ,capr            ,cnfac           ,ssi             ,&
        wimp            ,pondmx          ,smpmax          ,smpmin          ,&
        trsmx0          ,tcrit                                             ,&

      ! additional variables required by coupling with WRF model
        emis(i)         ,z0m(i)          ,zol(i)          ,rib(i)          ,&
        ustar(i)        ,qstar(i)        ,tstar(i)        ,fm(i)           ,&
        fh(i)           ,fq(i)                                              )
     ENDIF

#endif
  ENDDO
#ifdef OPENMP
!$OMP END PARALLEL DO
#endif


END SUBROUTINE CoLMDRIVER
! ---------- EOP ------------<|MERGE_RESOLUTION|>--- conflicted
+++ resolved
@@ -19,13 +19,8 @@
  use MOD_Vars_TimeVariables
  use MOD_Vars_1DForcing
  use MOD_Vars_1DFluxes
-<<<<<<< HEAD
- USE MOD_LandPatch, only : numpatch
+ USE MOD_LandPatch, only: numpatch
  USE MOD_LandUrban, only: patch2urban
-=======
- USE mod_landpatch, only: numpatch
- USE mod_landurban, only: patch2urban
->>>>>>> af895674
  USE mod_namelist, only : DEF_forcing
  USE MOD_Forcing, only : forcmask
  use omp_lib
@@ -116,7 +111,7 @@
          forc_sols(i),    forc_soll(i),    forc_solsd(i),   forc_solld(i),   &
          forc_frl(i),     forc_hgt_u(i),   forc_hgt_t(i),   forc_hgt_q(i),   &
          forc_rhoair(i),                                                     &
-       ! CBL height forcing 
+       ! CBL height forcing
          forc_hpbl(i),                                                       &
 
        ! LAND SURFACE VARIABLES REQUIRED FOR RESTART
