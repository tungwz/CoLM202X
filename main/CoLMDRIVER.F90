#include <define.h>

SUBROUTINE CoLMDRIVER (idate,deltim,dolai,doalb,dosst,oro)


!=======================================================================
!
! CoLM MODEL DRIVER
!
! Initial : Yongjiu Dai, 1999-2014
! Revised : Hua Yuan, Shupeng Zhang, Nan Wei, Xingjie Lu, Zhongwang Wei, Yongjiu Dai
!           2014-2024
!
!=======================================================================

   USE MOD_Precision
   USE MOD_Const_Physical, only: tfrz, rgas, vonkar
   USE MOD_Const_LC
   USE MOD_Vars_Global
   USE MOD_Vars_TimeInvariants
   USE MOD_Vars_TimeVariables
   USE MOD_Vars_1DForcing
   USE MOD_Vars_1DFluxes
   USE MOD_LandPatch, only: numpatch
   USE MOD_LandUrban, only: patch2urban
   USE MOD_Namelist, only: DEF_forcing, DEF_URBAN_RUN
   USE MOD_Forcing, only: forcmask_pch
   USE omp_lib
#ifdef CaMa_Flood
 ! get flood variables: inundation depth[mm], inundation fraction [0-1],
 ! inundation evaporation [mm/s], inundation re-infiltration[mm/s]
   USE MOD_CaMa_Vars, only : flddepth_cama,fldfrc_cama,fevpg_fld,finfg_fld
#endif

   IMPLICIT NONE

   integer,  intent(in) :: idate(3) ! model calendar for next time step (year, julian day, seconds)
   real(r8), intent(in) :: deltim   ! seconds in a time-step

   logical,  intent(in) :: dolai    ! true if time for time-varying vegetation paramter
   logical,  intent(in) :: doalb    ! true if time for surface albedo calculation
   logical,  intent(in) :: dosst    ! true if time for update sst/ice/snow

   real(r8), intent(inout) :: oro(numpatch)  ! ocean(0)/seaice(2)/ flag

   real(r8) :: deltim_phy
   integer  :: steps_in_one_deltim
   integer  :: i, m, u, k

! ======================================================================

#ifdef OPENMP
!$OMP PARALLEL DO NUM_THREADS(OPENMP) &
!$OMP PRIVATE(i, m, u, k, steps_in_one_deltim, deltim_phy) &
!$OMP SCHEDULE(STATIC, 1)
#endif

      DO i = 1, numpatch

         ! Apply forcing mask
         IF (DEF_forcing%has_missing_value) THEN
            IF (.not. forcmask_pch(i)) CYCLE
         ENDIF

         ! Apply patch mask
         IF (.not. patchmask(i)) CYCLE

         m = patchclass(i)

         steps_in_one_deltim = 1
         ! deltim need to be within 1800s for waterbody with snow in order to avoid large
         ! temperature fluctuations due to rapid snow heat conductance
         IF(m == WATERBODY .and. snowdp(i) > 0.0) steps_in_one_deltim = ceiling(deltim/1800.)
         deltim_phy = deltim/steps_in_one_deltim

         ! For non urban patch or slab urban
         IF (.not.DEF_URBAN_RUN .or. m.ne.URBAN) THEN

            DO k = 1, steps_in_one_deltim
               !                ***** Call CoLM main program *****
               !
               CALL CoLMMAIN (i,idate,           coszen(i),       deltim_phy,      &
               patchlonr(i),    patchlatr(i),    patchclass(i),   patchtype(i),    &
               doalb,           dolai,           dosst,           oro(i),          &

             ! SOIL INFORMATION AND LAKE DEPTH
               soil_s_v_alb(i), soil_d_v_alb(i), soil_s_n_alb(i), soil_d_n_alb(i), &
               vf_quartz(1:,i), vf_gravels(1:,i),vf_om(1:,i),     vf_sand(1:,i),   &
               wf_gravels(1:,i),wf_sand(1:,i),   porsl(1:,i),     psi0(1:,i),      &
               bsw(1:,i),       theta_r(1:,i),   fsatmax(i),      fsatdcf(:),      &
#ifdef vanGenuchten_Mualem_SOIL_MODEL
               alpha_vgm(1:,i), n_vgm(1:,i),     L_vgm(1:,i),                      &
               sc_vgm(1:,i),    fc_vgm(1:,i),                                      &
#endif
               hksati(1:,i),    csol(1:,i),      k_solids(1:,i),  dksatu(1:,i),    &
               dksatf(1:,i),    dkdry(1:,i),     BA_alpha(1:,i),  BA_beta(1:,i),   &
               rootfr(1:,m),    lakedepth(i),    dz_lake(1:,i),   topostd(i),      &
               BVIC(1,i),                                                          &
#if(defined CaMa_Flood)
             ! flood variables [mm, m2/m2, mm/s, mm/s]
               flddepth_cama(i),fldfrc_cama(i),fevpg_fld(i),  finfg_fld(i),        &
#endif

             ! VEGETATION INFORMATION
               htop(i),         hbot(i),         sqrtdi(m),                        &
               effcon(m),       vmax25(m),                                         &
               kmax_sun(m),     kmax_sha(m),     kmax_xyl(m),     kmax_root(m),    &
               psi50_sun(m),    psi50_sha(m),    psi50_xyl(m),    psi50_root(m),   &
               ck(m),                                                              &
               slti(m),         hlti(m),                                           &
               shti(m),         hhti(m),         trda(m),         trdm(m),         &
               trop(m),         g1(m),           g0(m),gradm(m),  binter(m),       &
               extkn(m),        chil(m),         rho(1:,1:,m),    tau(1:,1:,m),    &

             ! ATMOSPHERIC FORCING
               forc_pco2m(i),   forc_po2m(i),    forc_us(i),      forc_vs(i),      &
               forc_t(i),       forc_q(i),       forc_prc(i),     forc_prl(i),     &
               forc_rain(i),    forc_snow(i),    forc_psrf(i),    forc_pbot(i),    &
               forc_sols(i),    forc_soll(i),    forc_solsd(i),   forc_solld(i),   &
               forc_frl(i),     forc_hgt_u(i),   forc_hgt_t(i),   forc_hgt_q(i),   &
               forc_rhoair(i),                                                     &
             ! CBL height forcing
               forc_hpbl(i),                                                       &
             ! Aerosol deposition
               forc_aerdep(:,i),                                                   &

             ! LAND SURFACE VARIABLES REQUIRED FOR RESTART
               z_sno(maxsnl+1:,i),               dz_sno(maxsnl+1:,i),              &
               t_soisno(maxsnl+1:,i),            wliq_soisno(maxsnl+1:,i),         &
               wice_soisno(maxsnl+1:,i),         smp(1:,i),       hk(1:,i),        &
               t_grnd(i),       tleaf(i),        ldew(i),         ldew_rain(i),    &
               ldew_snow(i),    fwet_snow(i),    sag(i),          scv(i),          &
               snowdp(i),       fveg(i),         fsno(i),         sigf(i),         &
               green(i),        lai(i),          sai(i),          alb(1:,1:,i),    &
               ssun(1:,1:,i),   ssha(1:,1:,i),   ssoi(:,:,i),     ssno(:,:,i),     &
               thermk(i),       extkb(i),        extkd(i),        vegwp(1:,i),     &
               gs0sun(i),       gs0sha(i),       &
             ! Ozone Stress Variables
               lai_old(i),      o3uptakesun(i),  o3uptakesha(i)  ,forc_ozone(i),   &
             ! End ozone stress variables
             ! WUE stomata model parameter
               lambda(m),                                                          &
             ! End WUE model parameter 
               zwt(i),          wdsrf(i),        wa(i),           wetwat(i),       &
               t_lake(1:,i),    lake_icefrac(1:,i),               savedtke1(i),    &

             ! SNICAR snow model related
               snw_rds(:,i),    ssno_lyr(:,:,:,i),                                 &
               mss_bcpho(:,i),  mss_bcphi(:,i),  mss_ocpho(:,i),  mss_ocphi(:,i),  &
               mss_dst1(:,i),   mss_dst2(:,i),   mss_dst3(:,i),   mss_dst4(:,i),   &

             ! additional diagnostic variables for output
               laisun(i),       laisha(i),       rootr(1:,i),rootflux(1:,i),rss(i),&
               rstfacsun_out(i),rstfacsha_out(i),gssun_out(i),    gssha_out(i),    &
               assimsun_out(i), etrsun_out(i),   assimsha_out(i), etrsha_out(i),   &
               h2osoi(1:,i),    wat(i),          &

             ! FLUXES
               taux(i),         tauy(i),         fsena(i),        fevpa(i),        &
               lfevpa(i),       fsenl(i),        fevpl(i),        etr(i),          &
               fseng(i),        fevpg(i),        olrg(i),         fgrnd(i),        &
               trad(i),         tref(i),         qref(i),                          &
               rsur(i),         rsur_se(i),      rsur_ie(i),      rnof(i),         &
               qintr(i),        qinfl(i),        qdrip(i),                         &
               rst(i),          assim(i),        respc(i),        sabvsun(i),      &
               sabvsha(i),      sabg(i),         sr(i),           solvd(i),        &
               solvi(i),        solnd(i),        solni(i),        srvd(i),         &
               srvi(i),         srnd(i),         srni(i),         solvdln(i),      &
               solviln(i),      solndln(i),      solniln(i),      srvdln(i),       &
               srviln(i),       srndln(i),       srniln(i),       qcharge(i),      &
               xerr(i),         zerr(i),                                           &

             ! TUNABLE modle constants
               zlnd,            zsno,            csoilc,          dewmx,           &
               ! 'wtfact' is updated to gridded 'fsatmax' data. 
               capr,            cnfac,           ssi,             &
               wimp,            pondmx,          smpmax,          smpmin,          &
               trsmx0,          tcrit,                                             &

             ! additional variables required by coupling with WRF model
               emis(i),         z0m(i),          zol(i),          rib(i),          &
               ustar(i),        qstar(i),        tstar(i),                         &
               fm(i),           fh(i),           fq(i)                             )

            ENDDO
         ENDIF


#if(defined BGC)
         IF(patchtype(i) .eq. 0)THEN
            !
            !                ***** Call CoLM BGC model *****
            !
            CALL bgc_driver (i,idate(1:3),deltim, patchlatr(i)*180/PI,patchlonr(i)*180/PI)
         ENDIF
#endif


#ifdef URBAN_MODEL
         ! For urban model and urban patches
         IF (DEF_URBAN_RUN .and. m.eq.URBAN) THEN

            u = patch2urban(i)
            !print *, "patch:", i, "urban:", u  !fortest only

            !              ***** Call CoLM urban model *****
            !
            CALL CoLMMAIN_Urban ( &
          ! MODEL RUNNING PARAMETERS
            i               ,idate           ,coszen(i)       ,deltim          ,&
            patchlonr(i)    ,patchlatr(i)    ,patchclass(i)   ,patchtype(i)    ,&

          ! URBAN PARAMETERS
            froof(u)        ,flake(u)        ,hroof(u)        ,hwr(u)          ,&
            fgper(u)        ,em_roof(u)      ,em_wall(u)      ,em_gimp(u)      ,&
            em_gper(u)      ,cv_roof(:,u)    ,cv_wall(:,u)    ,cv_gimp(:,u)    ,&
            tk_roof(:,u)    ,tk_wall(:,u)    ,tk_gimp(:,u)    ,z_roof(:,u)     ,&
            z_wall(:,u)     ,dz_roof(:,u)    ,dz_wall(:,u)                     ,&
            lakedepth(i)    ,dz_lake(1:,i)   ,topostd(i)      ,BVIC(1,i)       ,&

          ! LUCY INPUT PARAMETERS
            fix_holiday(:,u),week_holiday(:,u),hum_prof(:,u)  ,pop_den(u)      ,&
            vehicle(:,u)    ,weh_prof(:,u)   ,wdh_prof(:,u)                    ,&

          ! SOIL INFORMATION AND LAKE DEPTH
            vf_quartz(1:,i) ,vf_gravels(1:,i),vf_om(1:,i)     ,vf_sand(1:,i)   ,&
            wf_gravels(1:,i),wf_sand(1:,i)   ,porsl(1:,i)     ,psi0(1:,i)      ,&
<<<<<<< HEAD
            bsw(1:,i)       ,theta_r(1:,i)   ,fsatmax(i)      ,fsatdcf(i)      ,&
=======
            bsw(1:,i)       ,theta_r(1:,i)                                     ,&
>>>>>>> 927bd0b0
#ifdef vanGenuchten_Mualem_SOIL_MODEL
            alpha_vgm(1:,i) ,n_vgm(1:,i)     ,L_vgm(1:,i)                      ,&
            sc_vgm (1:,i)   ,fc_vgm   (1:,i)                                   ,&
#endif
            hksati(1:,i)    ,csol(1:,i)      ,k_solids(1:,i),  dksatu(1:,i)    ,&
            dksatf(1:,i)    ,dkdry(1:,i)     ,BA_alpha(1:,i)  ,BA_beta(1:,i)   ,&
            alb_roof(:,:,u) ,alb_wall(:,:,u) ,alb_gimp(:,:,u) ,alb_gper(:,:,u) ,&

          ! VEGETATION INFORMATION
            htop(i)         ,hbot(i)         ,sqrtdi(m)       ,chil(m)         ,&
            effcon(m)       ,vmax25(m)       ,slti(m)         ,hlti(m)         ,&
            shti(m)         ,hhti(m)         ,trda(m)         ,trdm(m)         ,&
            trop(m)         ,g1(m)           ,g0(m),gradm(m)  ,binter(m)       ,&
            extkn(m)        ,rho(1:,1:,m)    ,tau(1:,1:,m)    ,rootfr(1:,m)    ,&
          ! WUE model parameter
            lambda(m)                                                          ,&
          ! END WUE model parameter

          ! ATMOSPHERIC FORCING
            forc_pco2m(i)   ,forc_po2m(i)    ,forc_us(i)      ,forc_vs(i)      ,&
            forc_t(i)       ,forc_q(i)       ,forc_prc(i)     ,forc_prl(i)     ,&
            forc_rain(i)    ,forc_snow(i)    ,forc_psrf(i)    ,forc_pbot(i)    ,&
            forc_sols(i)    ,forc_soll(i)    ,forc_solsd(i)   ,forc_solld(i)   ,&
            forc_frl(i)     ,forc_hgt_u(i)   ,forc_hgt_t(i)   ,forc_hgt_q(i)   ,&
            forc_rhoair(i)  ,Fhac(u)         ,Fwst(u)         ,Fach(u)         ,&
            Fahe(u)         ,Fhah(u)         ,vehc(u)         ,meta(u)         ,&

          ! LAND SURFACE VARIABLES REQUIRED FOR RESTART
            z_sno_roof  (maxsnl+1:,u)        ,z_sno_gimp  (maxsnl+1:,u)        ,&
            z_sno_gper  (maxsnl+1:,u)        ,z_sno_lake  (maxsnl+1:,u)        ,&
            dz_sno_roof (maxsnl+1:,u)        ,dz_sno_gimp (maxsnl+1:,u)        ,&
            dz_sno_gper (maxsnl+1:,u)        ,dz_sno_lake (maxsnl+1:,u)        ,&
            t_roofsno   (maxsnl+1:,u)        ,t_gimpsno   (maxsnl+1:,u)        ,&
            t_gpersno   (maxsnl+1:,u)        ,t_lakesno   (maxsnl+1:,u)        ,&
            wliq_roofsno(maxsnl+1:,u)        ,wliq_gimpsno(maxsnl+1:,u)        ,&
            wliq_gpersno(maxsnl+1:,u)        ,wliq_lakesno(maxsnl+1:,u)        ,&
            wice_roofsno(maxsnl+1:,u)        ,wice_gimpsno(maxsnl+1:,u)        ,&
            wice_gpersno(maxsnl+1:,u)        ,wice_lakesno(maxsnl+1:,u)        ,&
            z_sno       (maxsnl+1:,i)        ,dz_sno      (maxsnl+1:,i)        ,&
            wliq_soisno (maxsnl+1:,i)        ,wice_soisno (maxsnl+1:,i)        ,&
            t_soisno    (maxsnl+1:,i)        ,&
            smp         (1:,i)               ,hk          (1:,i)               ,&
            t_wallsun   (1:,u)               ,t_wallsha   (1:,u)               ,&

            lai(i)          ,sai(i)          ,fveg(i)         ,sigf(i)         ,&
            green(i)        ,tleaf(i)        ,ldew(i)         ,ldew_rain(i)    ,&
            ldew_snow(i)    ,fwet_snow(i)    ,t_grnd(i)                        ,&

            sag_roof(u)     ,sag_gimp(u)     ,sag_gper(u)     ,sag_lake(u)     ,&
            scv_roof(u)     ,scv_gimp(u)     ,scv_gper(u)     ,scv_lake(u)     ,&
            snowdp_roof(u)  ,snowdp_gimp(u)  ,snowdp_gper(u)  ,snowdp_lake(u)  ,&
            fsno_roof(u)    ,fsno_gimp(u)    ,fsno_gper(u)    ,fsno_lake(u)    ,&
            sag(i)          ,scv(i)          ,snowdp(i)       ,fsno(i)         ,&
            extkd(i)        ,alb(1:,1:,i)    ,ssun(1:,1:,i)   ,ssha(1:,1:,i)   ,&
            sroof(1:,1:,u)  ,swsun(1:,1:,u)  ,swsha(1:,1:,u)  ,sgimp(1:,1:,u)  ,&
            sgper(1:,1:,u)  ,slake(1:,1:,u)  ,lwsun(u)        ,lwsha(u)        ,&
            lgimp(u)        ,lgper(u)        ,lveg(u)         ,fwsun(u)        ,&
            dfwsun(u)       ,t_room(u)       ,troof_inner(u)  ,twsun_inner(u)  ,&
            twsha_inner(u)  ,t_roommax(u)    ,t_roommin(u)    ,tafu(u)         ,&

            zwt(i)          ,wa(i)                                             ,&
            t_lake(1:,i)    ,lake_icefrac(1:,i),               savedtke1(i)    ,&

          ! SNICAR snow model related
            snw_rds(:,i)    ,ssno_lyr(:,:,:,i),&
            mss_bcpho(:,i)  ,mss_bcphi(:,i)  ,mss_ocpho(:,i)  ,mss_ocphi(:,i)  ,&
            mss_dst1(:,i)   ,mss_dst2(:,i)   ,mss_dst3(:,i)   ,mss_dst4(:,i)   ,&

#if(defined CaMa_Flood)
          ! flood variables [mm, m2/m2, mm/s, mm/s]
            flddepth_cama(i),fldfrc_cama(i)  ,fevpg_fld(i)    ,finfg_fld(i)    ,&
#endif

          ! additional diagnostic variables for output
            laisun(i)       ,laisha(i)       ,rss(i)                           ,&
            rstfacsun_out(i),h2osoi(1:,i)    ,wat(i)                           ,&

          ! FLUXES
            taux(i)         ,tauy(i)         ,fsena(i)        ,fevpa(i)        ,&
            lfevpa(i)       ,fsenl(i)        ,fevpl(i)        ,etr(i)          ,&
            fseng(i)        ,fevpg(i)        ,olrg(i)         ,fgrnd(i)        ,&
            fsen_roof(u)    ,fsen_wsun(u)    ,fsen_wsha(u)    ,fsen_gimp(u)    ,&
            fsen_gper(u)    ,fsen_urbl(u)    ,t_roof(u)       ,t_wall(u)       ,&
            lfevp_roof(u)   ,lfevp_gimp(u)   ,lfevp_gper(u)   ,lfevp_urbl(u)   ,&
            trad(i)         ,tref(i)         ,&
            qref(i)         ,rsur(i)         ,rnof(i)         ,qintr(i)        ,&
            qinfl(i)        ,qdrip(i)        ,rst(i)          ,assim(i)        ,&
            respc(i)        ,sabvsun(i)      ,sabvsha(i)      ,sabg(i)         ,&
            sr(i)           ,solvd(i)        ,solvi(i)        ,solnd(i)        ,&
            solni(i)        ,srvd(i)         ,srvi(i)         ,srnd(i)         ,&
            srni(i)         ,solvdln(i)      ,solviln(i)      ,solndln(i)      ,&
            solniln(i)      ,srvdln(i)       ,srviln(i)       ,srndln(i)       ,&
            srniln(i)       ,qcharge(i)      ,xerr(i)         ,zerr(i)         ,&

          ! TUNABLE modle constants
            zlnd            ,zsno            ,csoilc          ,dewmx           ,&
            ! 'wtfact' is updated to gridded 'fsatmax' data. 
            capr            ,cnfac           ,ssi             ,&
            wimp            ,pondmx          ,smpmax          ,smpmin          ,&
            trsmx0          ,tcrit                                             ,&

          ! additional variables required by coupling with WRF model
            emis(i)         ,z0m(i)          ,zol(i)          ,rib(i)          ,&
            ustar(i)        ,qstar(i)        ,tstar(i)        ,fm(i)           ,&
            fh(i)           ,fq(i)           ,forc_hpbl(i)                      )
         ENDIF

#endif
      ENDDO
#ifdef OPENMP
!$OMP END PARALLEL DO
#endif

END SUBROUTINE CoLMDRIVER
! ---------- EOP ------------<|MERGE_RESOLUTION|>--- conflicted
+++ resolved
@@ -225,11 +225,7 @@
           ! SOIL INFORMATION AND LAKE DEPTH
             vf_quartz(1:,i) ,vf_gravels(1:,i),vf_om(1:,i)     ,vf_sand(1:,i)   ,&
             wf_gravels(1:,i),wf_sand(1:,i)   ,porsl(1:,i)     ,psi0(1:,i)      ,&
-<<<<<<< HEAD
             bsw(1:,i)       ,theta_r(1:,i)   ,fsatmax(i)      ,fsatdcf(i)      ,&
-=======
-            bsw(1:,i)       ,theta_r(1:,i)                                     ,&
->>>>>>> 927bd0b0
 #ifdef vanGenuchten_Mualem_SOIL_MODEL
             alpha_vgm(1:,i) ,n_vgm(1:,i)     ,L_vgm(1:,i)                      ,&
             sc_vgm (1:,i)   ,fc_vgm   (1:,i)                                   ,&
