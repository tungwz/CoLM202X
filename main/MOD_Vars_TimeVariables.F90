--- conflicted
+++ resolved
@@ -753,11 +753,7 @@
      real(r8), allocatable :: wa           (:) ! water storage in aquifer [mm]
      real(r8), allocatable :: wat          (:) ! total water storage [mm]
      real(r8), allocatable :: wdsrf        (:) ! depth of surface water [mm]
-<<<<<<< HEAD
      real(r8), allocatable :: rss          (:) ! soil surface resistance [s/m]
-=======
-     real(r8), allocatable :: rss          (:) ! soil surface resistance [m/s]
->>>>>>> 112a36b4
 
      real(r8), allocatable :: t_lake     (:,:) ! lake layer teperature [K]
      real(r8), allocatable :: lake_icefrac(:,:)! lake mass fraction of lake layer that is frozen
@@ -1205,11 +1201,7 @@
      call ncio_write_vector (file_restart, 'zwt     '   , 'patch', landpatch, zwt       , compress)                    ! the depth to water table [m]
      call ncio_write_vector (file_restart, 'wa      '   , 'patch', landpatch, wa        , compress)                    ! water storage in aquifer [mm]
      call ncio_write_vector (file_restart, 'wdsrf   '   , 'patch', landpatch, wdsrf     , compress)                    ! depth of surface water [mm]
-<<<<<<< HEAD
      call ncio_write_vector (file_restart, 'rss     '   , 'patch', landpatch, rss       , compress)                    ! soil surface resistance [s/m]
-=======
-     call ncio_write_vector (file_restart, 'rss     '   , 'patch', landpatch, rss       , compress)                    ! soil surface resistance [m/s]
->>>>>>> 112a36b4
 
      call ncio_write_vector (file_restart, 't_lake  '   , 'lake', nl_lake, 'patch', landpatch, t_lake      , compress) !
      call ncio_write_vector (file_restart, 'lake_icefrc', 'lake', nl_lake, 'patch', landpatch, lake_icefrac, compress) !
