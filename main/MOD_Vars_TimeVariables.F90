#include <define.h>

! -------------------------------
! Created by Yongjiu Dai, 03/2014
! -------------------------------

#if (defined LULC_IGBP_PFT)
MODULE MOD_Vars_PFTimeVariables
! -----------------------------------------------------------------
! !DESCRIPTION:
! Define PFT time variables
!
! Added by Hua Yuan, 08/2019
! -----------------------------------------------------------------

  USE MOD_Precision
  USE MOD_TimeManager
#ifdef BGC
  USE MOD_BGC_Vars_PFTimeVariables
#endif

  IMPLICIT NONE
  SAVE
! -----------------------------------------------------------------
! Time-varying state variables which reaquired by restart run

  ! for LULC_IGBP_PFT
  REAL(r8), allocatable :: tleaf_p      (:) !shaded leaf temperature [K]
  REAL(r8), allocatable :: ldew_p       (:) !depth of water on foliage [mm]
  real(r8), allocatable :: ldew_rain_p  (:)!depth of rain on foliage [mm]
  real(r8), allocatable :: ldew_snow_p  (:)!depth of snow on foliage [mm]
  REAL(r8), allocatable :: sigf_p       (:) !fraction of veg cover, excluding snow-covered veg [-]
  REAL(r8), allocatable :: tlai_p       (:) !leaf area index
  REAL(r8), allocatable :: lai_p        (:) !leaf area index
  REAL(r8), allocatable :: laisun_p     (:) !sunlit leaf area index
  REAL(r8), allocatable :: laisha_p     (:) !shaded leaf area index
  REAL(r8), allocatable :: tsai_p       (:) !stem area index
  REAL(r8), allocatable :: sai_p        (:) !stem area index
  REAL(r8), allocatable :: ssun_p   (:,:,:) !sunlit canopy absorption for solar radiation (0-1)
  REAL(r8), allocatable :: ssha_p   (:,:,:) !shaded canopy absorption for solar radiation (0-1)
  REAL(r8), allocatable :: thermk_p     (:) !canopy gap fraction for tir radiation
  REAL(r8), allocatable :: extkb_p      (:) !(k, g(mu)/mu) direct solar extinction coefficient
  REAL(r8), allocatable :: extkd_p      (:) !diffuse and scattered diffuse PAR extinction coefficient
  REAL(r8), allocatable :: tref_p       (:) !2 m height air temperature [kelvin]
  REAL(r8), allocatable :: qref_p       (:) !2 m height air specific humidity
  REAL(r8), allocatable :: rst_p        (:) !canopy stomatal resistance (s/m)
  REAL(r8), allocatable :: z0m_p        (:) !effective roughness [m]
! Plant Hydraulic variables
  real(r8), allocatable :: vegwp_p    (:,:) ! vegetation water potential [mm]
  real(r8), allocatable :: gs0sun_p     (:) ! working copy of sunlit stomata conductance
  real(r8), allocatable :: gs0sha_p     (:) ! working copy of shalit stomata conductance
! end plant hydraulic variables
!Ozone Stress Variables
  real(r8), allocatable :: o3coefv_sun_p(:) !Ozone stress factor for photosynthesis on sunlit leaf
  real(r8), allocatable :: o3coefv_sha_p(:) !Ozone stress factor for photosynthesis on shaded leaf
  real(r8), allocatable :: o3coefg_sun_p(:) !Ozone stress factor for stomata on sunlit leaf
  real(r8), allocatable :: o3coefg_sha_p(:) !Ozone stress factor for stomata on shaded leaf
  real(r8), allocatable :: lai_old_p    (:) !lai in last time step
  real(r8), allocatable :: o3uptakesun_p(:) !Ozone does, sunlit leaf (mmol O3/m^2)
  real(r8), allocatable :: o3uptakesha_p(:) !Ozone does, shaded leaf (mmol O3/m^2)
!End Ozone Stress Variables

! PUBLIC MEMBER FUNCTIONS:
  PUBLIC :: allocate_PFTimeVariables
  PUBLIC :: deallocate_PFTimeVariables
  PUBLIC :: READ_PFTimeVariables
  PUBLIC :: WRITE_PFTimeVariables
#ifdef RangeCheck
  PUBLIC :: check_PFTimeVariables
#endif

! PRIVATE MEMBER FUNCTIONS:

!-----------------------------------------------------------------------

CONTAINS

!-----------------------------------------------------------------------

   SUBROUTINE allocate_PFTimeVariables ()
! ------------------------------------------------------
! Allocates memory for CoLM 1d [numpft] variables
! ------------------------------------------------------
      USE MOD_Precision
      USE MOD_SPMD_Task
      USE MOD_LandPFT
      USE MOD_Vars_Global
      IMPLICIT NONE

      IF (p_is_worker) THEN
         IF (numpft > 0) THEN
            allocate (tleaf_p      (numpft)) ; tleaf_p      (:) = spval !leaf temperature [K]
            allocate (ldew_p       (numpft)) ; ldew_p       (:) = spval !depth of water on foliage [mm]
            allocate (ldew_rain_p  (numpft)) ; ldew_rain_p  (:) = spval !depth of rain on foliage [mm]
            allocate (ldew_snow_p  (numpft)) ; ldew_snow_p  (:) = spval !depth of snow on foliage [mm]
            allocate (sigf_p       (numpft)) ; sigf_p       (:) = spval !fraction of veg cover, excluding snow-covered veg [-]
            allocate (tlai_p       (numpft)) ; tlai_p       (:) = spval !leaf area index
            allocate (lai_p        (numpft)) ; lai_p        (:) = spval !leaf area index
            allocate (laisun_p     (numpft)) ; laisun_p     (:) = spval !leaf area index
            allocate (laisha_p     (numpft)) ; laisha_p     (:) = spval !leaf area index
            allocate (tsai_p       (numpft)) ; tsai_p       (:) = spval !stem area index
            allocate (sai_p        (numpft)) ; sai_p        (:) = spval !stem area index
            allocate (ssun_p   (2,2,numpft)) ; ssun_p   (:,:,:) = spval !sunlit canopy absorption for solar radiation (0-1)
            allocate (ssha_p   (2,2,numpft)) ; ssha_p   (:,:,:) = spval !shaded canopy absorption for solar radiation (0-1)
            allocate (thermk_p     (numpft)) ; thermk_p     (:) = spval !canopy gap fraction for tir radiation
            allocate (extkb_p      (numpft)) ; extkb_p      (:) = spval !(k, g(mu)/mu) direct solar extinction coefficient
            allocate (extkd_p      (numpft)) ; extkd_p      (:) = spval !diffuse and scattered diffuse PAR extinction coefficient
            allocate (tref_p       (numpft)) ; tref_p       (:) = spval !2 m height air temperature [kelvin]
            allocate (qref_p       (numpft)) ; qref_p       (:) = spval !2 m height air specific humidity
            allocate (rst_p        (numpft)) ; rst_p        (:) = spval !canopy stomatal resistance (s/m)
            allocate (z0m_p        (numpft)) ; z0m_p        (:) = spval !effective roughness [m]
! Plant Hydraulic variables; draulic variables
            allocate (vegwp_p(1:nvegwcs,numpft)); vegwp_p (:,:) = spval
            allocate (gs0sun_p     (numpft)); gs0sun_p      (:) = spval
            allocate (gs0sha_p     (numpft)); gs0sha_p      (:) = spval
! end plant hydraulic variables
! Allocate Ozone Stress Variables
            allocate (o3coefv_sun_p(numpft)) ; o3coefv_sun_p(:) = spval !Ozone stress factor for photosynthesis on sunlit leaf
            allocate (o3coefv_sha_p(numpft)) ; o3coefv_sha_p(:) = spval !Ozone stress factor for photosynthesis on shaded leaf
            allocate (o3coefg_sun_p(numpft)) ; o3coefg_sun_p(:) = spval !Ozone stress factor for stomata on sunlit leaf
            allocate (o3coefg_sha_p(numpft)) ; o3coefg_sha_p(:) = spval !Ozone stress factor for stomata on shaded leaf
            allocate (lai_old_p    (numpft)) ; lai_old_p    (:) = spval !lai in last time step
            allocate (o3uptakesun_p(numpft)) ; o3uptakesun_p(:) = spval !Ozone does, sunlit leaf (mmol O3/m^2)
            allocate (o3uptakesha_p(numpft)) ; o3uptakesha_p(:) = spval !Ozone does, shaded leaf (mmol O3/m^2)
! End allocate Ozone Stress Variables
         ENDIF
      ENDIF

#ifdef BGC
      CALL allocate_BGCPFTimeVariables
#endif

   END SUBROUTINE allocate_PFTimeVariables

   SUBROUTINE READ_PFTimeVariables (file_restart)

      USE MOD_Namelist, only: DEF_USE_PLANTHYDRAULICS, DEF_USE_OZONESTRESS
      use MOD_NetCDFVector
      USE MOD_LandPFT
      USE MOD_Vars_Global

      IMPLICIT NONE

      character(LEN=*), intent(in) :: file_restart

      call ncio_read_vector (file_restart, 'tleaf_p  ', landpft, tleaf_p    ) !
      call ncio_read_vector (file_restart, 'ldew_p   ', landpft, ldew_p     ) !
      call ncio_read_vector (file_restart, 'ldew_rain_p', landpft, ldew_rain_p) !depth of rain on foliage [mm]
      call ncio_read_vector (file_restart, 'ldew_snow_p', landpft, ldew_snow_p) !depth of snow on foliage [mm]
      call ncio_read_vector (file_restart, 'sigf_p   ', landpft, sigf_p     ) !
      call ncio_read_vector (file_restart, 'tlai_p   ', landpft, tlai_p     ) !
      call ncio_read_vector (file_restart, 'lai_p    ', landpft, lai_p      ) !
!      call ncio_read_vector (file_restart, 'laisun_p ', landpft, laisun_p   ) !
!      call ncio_read_vector (file_restart, 'laisha_p ', landpft, laisha_p   ) !
      call ncio_read_vector (file_restart, 'tsai_p   ', landpft, tsai_p     ) !
      call ncio_read_vector (file_restart, 'sai_p    ', landpft, sai_p      ) !
      call ncio_read_vector (file_restart, 'ssun_p   ', 2,2, landpft, ssun_p) !
      call ncio_read_vector (file_restart, 'ssha_p   ', 2,2, landpft, ssha_p) !
      call ncio_read_vector (file_restart, 'thermk_p ', landpft, thermk_p   ) !
      call ncio_read_vector (file_restart, 'extkb_p  ', landpft, extkb_p    ) !
      call ncio_read_vector (file_restart, 'extkd_p  ', landpft, extkd_p    ) !
      call ncio_read_vector (file_restart, 'tref_p   ', landpft, tref_p     ) !
      call ncio_read_vector (file_restart, 'qref_p   ', landpft, qref_p     ) !
      call ncio_read_vector (file_restart, 'rst_p    ', landpft, rst_p      ) !
      call ncio_read_vector (file_restart, 'z0m_p    ', landpft, z0m_p      ) !
      IF(DEF_USE_PLANTHYDRAULICS)THEN
         call ncio_read_vector (file_restart, 'vegwp_p  ', nvegwcs, landpft, vegwp_p ) !
         call ncio_read_vector (file_restart, 'gs0sun_p ', landpft, gs0sun_p   ) !
         call ncio_read_vector (file_restart, 'gs0sha_p ', landpft, gs0sha_p   ) !
      END IF
      IF(DEF_USE_OZONESTRESS)THEN
         call ncio_read_vector (file_restart, 'lai_old_p    ', landpft, lai_old_p    , defval = 0._r8)
         call ncio_read_vector (file_restart, 'o3uptakesun_p', landpft, o3uptakesun_p, defval = 0._r8)
         call ncio_read_vector (file_restart, 'o3uptakesha_p', landpft, o3uptakesha_p, defval = 0._r8)
      ENDIF

#ifdef BGC
      CALL read_BGCPFTimeVariables (file_restart)
#endif

   END SUBROUTINE READ_PFTimeVariables

   SUBROUTINE WRITE_PFTimeVariables (file_restart)

     use MOD_Namelist, only : DEF_REST_COMPRESS_LEVEL, DEF_USE_PLANTHYDRAULICS, DEF_USE_OZONESTRESS
     USE MOD_LandPFT
     use MOD_NetCDFVector
     USE MOD_Vars_Global
     IMPLICIT NONE

     character(LEN=*), intent(in) :: file_restart

     ! Local variables
     integer :: compress

     compress = DEF_REST_COMPRESS_LEVEL

     call ncio_create_file_vector (file_restart, landpft)
     CALL ncio_define_dimension_vector (file_restart, landpft, 'pft')
     CALL ncio_define_dimension_vector (file_restart, landpft, 'band', 2)
     CALL ncio_define_dimension_vector (file_restart, landpft, 'rtyp', 2)
     if(DEF_USE_PLANTHYDRAULICS)then
        CALL ncio_define_dimension_vector (file_restart, landpft, 'vegnodes', nvegwcs)
     end if

     call ncio_write_vector (file_restart, 'tleaf_p  ', 'pft', landpft, tleaf_p  , compress) !
     call ncio_write_vector (file_restart, 'ldew_p   ', 'pft', landpft, ldew_p   , compress) !
     call ncio_write_vector (file_restart, 'ldew_rain_p', 'pft', landpft, ldew_rain_p, compress) !depth of rain on foliage [mm]
     call ncio_write_vector (file_restart, 'ldew_snow_p', 'pft', landpft, ldew_snow_p, compress) !depth of snow on foliage [mm]
     call ncio_write_vector (file_restart, 'sigf_p   ', 'pft', landpft, sigf_p   , compress) !
     call ncio_write_vector (file_restart, 'tlai_p   ', 'pft', landpft, tlai_p   , compress) !
     call ncio_write_vector (file_restart, 'lai_p    ', 'pft', landpft, lai_p    , compress) !
!     call ncio_write_vector (file_restart, 'laisun_p ', 'pft', landpft, laisun_p , compress) !
!     call ncio_write_vector (file_restart, 'laisha_p ', 'pft', landpft, laisha_p , compress) !
     call ncio_write_vector (file_restart, 'tsai_p   ', 'pft', landpft, tsai_p   , compress) !
     call ncio_write_vector (file_restart, 'sai_p    ', 'pft', landpft, sai_p    , compress) !
     call ncio_write_vector (file_restart, 'ssun_p   ', 'band', 2, 'rtyp', 2, 'pft', landpft, ssun_p, compress) !
     call ncio_write_vector (file_restart, 'ssha_p   ', 'band', 2, 'rtyp', 2, 'pft', landpft, ssha_p, compress) !
     call ncio_write_vector (file_restart, 'thermk_p ', 'pft', landpft, thermk_p , compress) !
     call ncio_write_vector (file_restart, 'extkb_p  ', 'pft', landpft, extkb_p  , compress) !
     call ncio_write_vector (file_restart, 'extkd_p  ', 'pft', landpft, extkd_p  , compress) !
     call ncio_write_vector (file_restart, 'tref_p   ', 'pft', landpft, tref_p   , compress) !
     call ncio_write_vector (file_restart, 'qref_p   ', 'pft', landpft, qref_p   , compress) !
     call ncio_write_vector (file_restart, 'rst_p    ', 'pft', landpft, rst_p    , compress) !
     call ncio_write_vector (file_restart, 'z0m_p    ', 'pft', landpft, z0m_p    , compress) !
     IF(DEF_USE_PLANTHYDRAULICS)then
        call ncio_write_vector (file_restart, 'vegwp_p  '  , 'vegnodes', nvegwcs, 'pft',   landpft, vegwp_p, compress)
        call ncio_write_vector (file_restart, 'gs0sun_p '  , 'pft', landpft, gs0sun_p   , compress) !
        call ncio_write_vector (file_restart, 'gs0sha_p '  , 'pft', landpft, gs0sha_p   , compress) !
     END IF
     IF(DEF_USE_OZONESTRESS)THEN
        call ncio_write_vector (file_restart, 'lai_old_p    ', 'pft', landpft, lai_old_p    , compress)
        call ncio_write_vector (file_restart, 'o3uptakesun_p', 'pft', landpft, o3uptakesun_p, compress)
        call ncio_write_vector (file_restart, 'o3uptakesha_p', 'pft', landpft, o3uptakesha_p, compress)
     ENDIF

#ifdef BGC
      CALL WRITE_BGCPFTimeVariables (file_restart)
#endif

   END SUBROUTINE WRITE_PFTimeVariables


   SUBROUTINE deallocate_PFTimeVariables
! --------------------------------------------------
! Deallocates memory for CoLM 1d [numpft/numpc] variables
! --------------------------------------------------
      USE MOD_SPMD_Task
      USE MOD_LandPFT

      IF (p_is_worker) THEN
         IF (numpft > 0) THEN
            deallocate (tleaf_p  ) !leaf temperature [K]
            deallocate (ldew_p   ) !depth of water on foliage [mm]
            deallocate (ldew_rain_p)
            deallocate (ldew_snow_p)
            deallocate (sigf_p   ) !fraction of veg cover, excluding snow-covered veg [-]
            deallocate (tlai_p   ) !leaf area index
            deallocate (lai_p    ) !leaf area index
            deallocate (laisun_p ) !leaf area index
            deallocate (laisha_p ) !leaf area index
            deallocate (tsai_p   ) !stem area index
            deallocate (sai_p    ) !stem area index
            deallocate (ssun_p   ) !sunlit canopy absorption for solar radiation (0-1)
            deallocate (ssha_p   ) !shaded canopy absorption for solar radiation (0-1)
            deallocate (thermk_p ) !canopy gap fraction for tir radiation
            deallocate (extkb_p  ) !(k, g(mu)/mu) direct solar extinction coefficient
            deallocate (extkd_p  ) !diffuse and scattered diffuse PAR extinction coefficient
            deallocate (tref_p   ) !2 m height air temperature [kelvin]
            deallocate (qref_p   ) !2 m height air specific humidity
            deallocate (rst_p    ) !canopy stomatal resistance (s/m)
            deallocate (z0m_p    ) !effective roughness [m]
! Plant Hydraulic variables
            deallocate (vegwp_p  ) !vegetation water potential [mm]
            deallocate (gs0sun_p ) !working copy of sunlit stomata conductance
            deallocate (gs0sha_p ) !working copy of shalit stomata conductance
! end plant hydraulic variables
! Ozone Stress variables
            deallocate (o3coefv_sun_p ) !Ozone stress factor for photosynthesis on sunlit leaf
            deallocate (o3coefv_sha_p ) !Ozone stress factor for photosynthesis on shaded leaf
            deallocate (o3coefg_sun_p ) !Ozone stress factor for stomata on sunlit leaf
            deallocate (o3coefg_sha_p ) !Ozone stress factor for stomata on shaded leaf
            deallocate (lai_old_p     ) !lai in last time step
            deallocate (o3uptakesun_p ) !Ozone does, sunlit leaf (mmol O3/m^2)
            deallocate (o3uptakesha_p ) !Ozone does, shaded leaf (mmol O3/m^2)
! Ozone Stress variables
         ENDIF
      ENDIF

#ifdef BGC
      CALL deallocate_BGCPFTimeVariables
#endif

   END SUBROUTINE deallocate_PFTimeVariables

#ifdef RangeCheck
   SUBROUTINE check_PFTimeVariables

      use MOD_RangeCheck
      use MOD_Namelist, only : DEF_USE_PLANTHYDRAULICS, DEF_USE_OZONESTRESS

      IMPLICIT NONE

      call check_vector_data ('tleaf_p  ', tleaf_p  )      !
      call check_vector_data ('ldew_p   ', ldew_p   )      !
      call check_vector_data ('ldew_rain_p', ldew_rain_p ) !depth of rain on foliage [mm]
      call check_vector_data ('ldew_snow_p', ldew_snow_p ) !depth of snow on foliage [mm]
      call check_vector_data ('sigf_p   ', sigf_p   )      !
      call check_vector_data ('tlai_p   ', tlai_p   )      !
      call check_vector_data ('lai_p    ', lai_p    )      !
      call check_vector_data ('laisun_p ', lai_p    )      !
      call check_vector_data ('laisha_p ', lai_p    )      !
      call check_vector_data ('tsai_p   ', tsai_p   )      !
      call check_vector_data ('sai_p    ', sai_p    )      !
      call check_vector_data ('ssun_p   ', ssun_p   )      !
      call check_vector_data ('ssha_p   ', ssha_p   )      !
      call check_vector_data ('thermk_p ', thermk_p )      !
      call check_vector_data ('extkb_p  ', extkb_p  )      !
      call check_vector_data ('extkd_p  ', extkd_p  )      !
      call check_vector_data ('tref_p   ', tref_p   )      !
      call check_vector_data ('qref_p   ', qref_p   )      !
      call check_vector_data ('rst_p    ', rst_p    )      !
      call check_vector_data ('z0m_p    ', z0m_p    )      !
      IF(DEF_USE_PLANTHYDRAULICS)THEN
         call check_vector_data ('vegwp_p  ', vegwp_p  )      !
         call check_vector_data ('gs0sun_p ', gs0sun_p )      !
         call check_vector_data ('gs0sha_p ', gs0sha_p )      !
      ENDIF
      IF(DEF_USE_OZONESTRESS)THEN
         call check_vector_data ('o3coefv_sun_p', o3coefv_sun_p)
         call check_vector_data ('o3coefv_sha_p', o3coefv_sha_p)
         call check_vector_data ('o3coefg_sun_p', o3coefg_sun_p)
         call check_vector_data ('o3coefg_sha_p', o3coefg_sha_p)
         call check_vector_data ('lai_old_p    ', lai_old_p    )
         call check_vector_data ('o3uptakesun_p', o3uptakesun_p)
         call check_vector_data ('o3uptakesha_p', o3uptakesha_p)
      ENDIF

#ifdef BGC
      CALL check_BGCPFTimeVariables
#endif

   END SUBROUTINE check_PFTimeVariables
#endif

END MODULE MOD_Vars_PFTimeVariables
#endif



#if (defined LULC_IGBP_PC)
MODULE MOD_Vars_PCTimeVariables
! -----------------------------------------------------------------
! !DESCRIPTION:
! Define Plant Community time variables
!
! Added by Hua Yuan, 08/2019
! -----------------------------------------------------------------

  USE MOD_Precision
  USE MOD_TimeManager
  IMPLICIT NONE
  SAVE
! -----------------------------------------------------------------
! Time-varying state variables which reaquired by restart run

  ! for LULC_IGBP_PC
  REAL(r8), allocatable :: tleaf_c    (:,:) !leaf temperature [K]
  REAL(r8), allocatable :: ldew_c     (:,:) !depth of water on foliage [mm]
!#ifdef CLM5_INTERCEPTION
  real(r8), allocatable :: ldew_rain_c(:,:) !depth of rain on foliage [mm]
  real(r8), allocatable :: ldew_snow_c(:,:) !depth of rain on foliage [mm]
!#endif
  REAL(r8), allocatable :: sigf_c     (:,:) !fraction of veg cover, excluding snow-covered veg [-]
  REAL(r8), allocatable :: tlai_c     (:,:) !leaf area index
  REAL(r8), allocatable :: lai_c      (:,:) !leaf area index
  REAL(r8), allocatable :: tsai_c     (:,:) !stem area index
  REAL(r8), allocatable :: sai_c      (:,:) !stem area index
  REAL(r8), allocatable :: ssun_c (:,:,:,:) !sunlit canopy absorption for solar radiation (0-1)
  REAL(r8), allocatable :: ssha_c (:,:,:,:) !shaded canopy absorption for solar radiation (0-1)
  REAL(r8), allocatable :: thermk_c   (:,:) !canopy gap fraction for tir radiation
  REAL(r8), allocatable :: fshade_c   (:,:) !canopy gap fraction for tir radiation
  REAL(r8), allocatable :: extkb_c    (:,:) !(k, g(mu)/mu) direct solar extinction coefficient
  REAL(r8), allocatable :: extkd_c    (:,:) !diffuse and scattered diffuse PAR extinction coefficient
  REAL(r8), allocatable :: rst_c      (:,:) !canopy stomatal resistance (s/m)
  REAL(r8), allocatable :: z0m_c      (:,:) !effective roughness [m]
!Plant Hydraulic parameters
  real(r8), allocatable :: vegwp_c  (:,:,:) !vegetation water potential [mm]
  real(r8), allocatable :: gs0sun_c   (:,:) !working copy of sunlit stomata conductance
  real(r8), allocatable :: gs0sha_c   (:,:) !working copy of shalit stomata conductance
!end plant hydraulic parameters
!Ozone Stress Variables
  real(r8), allocatable :: o3coefv_sun_c(:,:) !Ozone stress factor for photosynthesis on sunlit leaf
  real(r8), allocatable :: o3coefv_sha_c(:,:) !Ozone stress factor for photosynthesis on shaded leaf
  real(r8), allocatable :: o3coefg_sun_c(:,:) !Ozone stress factor for stomata on sunlit leaf
  real(r8), allocatable :: o3coefg_sha_c(:,:) !Ozone stress factor for stomata on shaded leaf
  real(r8), allocatable :: lai_old_c    (:,:) !lai in last time step
  real(r8), allocatable :: o3uptakesun_c(:,:) !Ozone does, sunlit leaf (mmol O3/m^2)
  real(r8), allocatable :: o3uptakesha_c(:,:) !Ozone does, shaded leaf (mmol O3/m^2)
!End Ozone Stress Variables

! PUBLIC MEMBER FUNCTIONS:
  PUBLIC :: allocate_PCTimeVariables
  PUBLIC :: deallocate_PCTimeVariables
  PUBLIC :: READ_PCTimeVariables
  PUBLIC :: WRITE_PCTimeVariables
#ifdef RangeCheck
  PUBLIC :: check_PCTimeVariables
#endif

! PRIVATE MEMBER FUNCTIONS:

!-----------------------------------------------------------------------

CONTAINS

!-----------------------------------------------------------------------

   SUBROUTINE allocate_PCTimeVariables ()
! ------------------------------------------------------
! Allocates memory for CoLM Plant Community (PC) 1D [numpc] variables
! ------------------------------------------------------
      USE MOD_Precision
      USE MOD_Vars_Global
      USE MOD_SPMD_Task
      USE MOD_LandPC
      IMPLICIT NONE

      IF (p_is_worker) THEN
         IF (numpc > 0) THEN
            allocate (tleaf_c    (0:N_PFT-1,numpc))   ; tleaf_c      (:,:) = spval      !leaf temperature [K]
            allocate (ldew_c     (0:N_PFT-1,numpc))   ; ldew_c       (:,:) = spval      !depth of water on foliage [mm]
            allocate (ldew_rain_c(0:N_PFT-1,numpc))   ; ldew_rain_c  (:,:) = spval      !depth of rain on foliage [mm]
            allocate (ldew_snow_c(0:N_PFT-1,numpc))   ; ldew_snow_c  (:,:) = spval      !depth of snow on foliage [mm]
            allocate (sigf_c     (0:N_PFT-1,numpc))   ; sigf_c       (:,:) = spval      !fraction of veg cover, excluding snow-covered veg [-]
            allocate (tlai_c     (0:N_PFT-1,numpc))   ; tlai_c       (:,:) = spval      !leaf area index
            allocate (lai_c      (0:N_PFT-1,numpc))   ; lai_c        (:,:) = spval      !leaf area index
            allocate (tsai_c     (0:N_PFT-1,numpc))   ; tsai_c       (:,:) = spval      !stem area index
            allocate (sai_c      (0:N_PFT-1,numpc))   ; sai_c        (:,:) = spval      !stem area index
            allocate (ssun_c (2,2,0:N_PFT-1,numpc))   ; ssun_c   (:,:,:,:) = spval      !sunlit canopy absorption for solar radiation (0-1)
            allocate (ssha_c (2,2,0:N_PFT-1,numpc))   ; ssha_c   (:,:,:,:) = spval      !shaded canopy absorption for solar radiation (0-1)
            allocate (thermk_c   (0:N_PFT-1,numpc))   ; thermk_c     (:,:) = spval      !canopy gap fraction for tir radiation
            allocate (fshade_c   (0:N_PFT-1,numpc))   ; fshade_c     (:,:) = spval      !canopy gap fraction for tir radiation
            allocate (extkb_c    (0:N_PFT-1,numpc))   ; extkb_c      (:,:) = spval      !(k, g(mu)/mu) direct solar extinction coefficient
            allocate (extkd_c    (0:N_PFT-1,numpc))   ; extkd_c      (:,:) = spval      !diffuse and scattered diffuse PAR extinction coefficient
            allocate (rst_c      (0:N_PFT-1,numpc))   ; rst_c        (:,:) = spval      !canopy stomatal resistance (s/m)
            allocate (z0m_c      (0:N_PFT-1,numpc))   ; z0m_c        (:,:) = spval      !effective roughness [m]
!Plant Hydraulic parameters; raulic parameters
            allocate (vegwp_c(1:nvegwcs,0:N_PFT-1,numpc)); vegwp_c (:,:,:) = spval
            allocate (gs0sun_c   (0:N_PFT-1,numpc))   ; gs0sun_c     (:,:) = spval      
            allocate (gs0sha_c   (0:N_PFT-1,numpc))   ; gs0sha_c     (:,:) = spval      
!end plant hydraulic parameters
!Ozone Stress Variables
            allocate (o3coefv_sun_c(0:N_PFT-1,numpc)) ; o3coefv_sun_c(:,:) = spval      !Ozone stress factor for photosynthesis on sunlit leaf
            allocate (o3coefv_sha_c(0:N_PFT-1,numpc)) ; o3coefv_sha_c(:,:) = spval      !Ozone stress factor for photosynthesis on shaded leaf
            allocate (o3coefg_sun_c(0:N_PFT-1,numpc)) ; o3coefg_sun_c(:,:) = spval      !Ozone stress factor for stomata on sunlit leaf
            allocate (o3coefg_sha_c(0:N_PFT-1,numpc)) ; o3coefg_sha_c(:,:) = spval      !Ozone stress factor for stomata on shaded leaf
            allocate (lai_old_c    (0:N_PFT-1,numpc)) ; lai_old_c    (:,:) = spval      !lai in last time step
            allocate (o3uptakesun_c(0:N_PFT-1,numpc)) ; o3uptakesun_c(:,:) = spval      !Ozone does, sunlit leaf (mmol O3/m^2)
            allocate (o3uptakesha_c(0:N_PFT-1,numpc)) ; o3uptakesha_c(:,:) = spval      !Ozone does, shaded leaf (mmol O3/m^2)
!End Ozone Stress Variables
         ENDIF
      ENDIF

   END SUBROUTINE allocate_PCTimeVariables

   SUBROUTINE READ_PCTimeVariables (file_restart)

      USE MOD_Vars_Global
      use MOD_Namelist, only: DEF_USE_PLANTHYDRAULICS, DEF_USE_OZONESTRESS
      use MOD_NetCDFVector
      USE MOD_LandPC
      IMPLICIT NONE

      character(LEN=*), intent(in) :: file_restart

      call ncio_read_vector (file_restart, 'tleaf_c  ', N_PFT,     landpc, tleaf_c  ) !
      call ncio_read_vector (file_restart, 'ldew_c   ', N_PFT,     landpc, ldew_c   ) !
      call ncio_read_vector (file_restart, 'ldew_rain_c', N_PFT,   landpc, ldew_rain_c) !depth of rain on foliage [mm]
      call ncio_read_vector (file_restart, 'ldew_snow_c', N_PFT,   landpc, ldew_snow_c) !depth of snow on foliage [mm]
      call ncio_read_vector (file_restart, 'sigf_c   ', N_PFT,     landpc, sigf_c   ) !
      call ncio_read_vector (file_restart, 'tlai_c   ', N_PFT,     landpc, tlai_c   ) !
      call ncio_read_vector (file_restart, 'lai_c    ', N_PFT,     landpc, lai_c    ) !
      call ncio_read_vector (file_restart, 'tsai_c   ', N_PFT,     landpc, tsai_c   ) !
      call ncio_read_vector (file_restart, 'sai_c    ', N_PFT,     landpc, sai_c    ) !
      call ncio_read_vector (file_restart, 'ssun_c   ', 2,2,N_PFT, landpc, ssun_c   ) !
      call ncio_read_vector (file_restart, 'ssha_c   ', 2,2,N_PFT, landpc, ssha_c   ) !
      call ncio_read_vector (file_restart, 'thermk_c ', N_PFT,     landpc, thermk_c ) !
      call ncio_read_vector (file_restart, 'fshade_c ', N_PFT,     landpc, fshade_c ) !
      call ncio_read_vector (file_restart, 'extkb_c  ', N_PFT,     landpc, extkb_c  ) !
      call ncio_read_vector (file_restart, 'extkd_c  ', N_PFT,     landpc, extkd_c  ) !
      call ncio_read_vector (file_restart, 'rst_c    ', N_PFT,     landpc, rst_c    ) !
      call ncio_read_vector (file_restart, 'z0m_c    ', N_PFT,     landpc, z0m_c    ) !
      if(DEF_USE_PLANTHYDRAULICS)then
         call ncio_read_vector (file_restart, 'vegwp_c  ', nvegwcs,   N_PFT,  landpc, vegwp_c ) !
         call ncio_read_vector (file_restart, 'gs0sun_c ', N_PFT,     landpc, gs0sun_c ) !
         call ncio_read_vector (file_restart, 'gs0sha_c ', N_PFT,     landpc, gs0sha_c ) !
      end if
      IF(DEF_USE_OZONESTRESS)THEN
!Ozone Stress Variables
         call ncio_read_vector (file_restart, 'o3coefv_sun_c', N_PFT, landpc, o3coefv_sun_c)!Ozone stress factor for photosynthesis on sunlit leaf
         call ncio_read_vector (file_restart, 'o3coefv_sha_c', N_PFT, landpc, o3coefv_sha_c) !Ozone stress factor for photosynthesis on shaded leaf
         call ncio_read_vector (file_restart, 'o3coefg_sun_c', N_PFT, landpc, o3coefg_sun_c) !Ozone stress factor for stomata on sunlit leaf
         call ncio_read_vector (file_restart, 'o3coefg_sha_c', N_PFT, landpc, o3coefg_sha_c) !Ozone stress factor for stomata on shaded leaf
         call ncio_read_vector (file_restart, 'lai_old_c    ', N_PFT, landpc, lai_old_c    ) !lai in last time step
         call ncio_read_vector (file_restart, 'o3uptakesun_c', N_PFT, landpc, o3uptakesun_c) !Ozone does, sunlit leaf (mmol O3/m^2)
         call ncio_read_vector (file_restart, 'o3uptakesha_c', N_PFT, landpc, o3uptakesha_c) !Ozone does, shaded leaf (mmol O3/m^2)
!End Ozone Stress Variables
      ENDIF

   END SUBROUTINE READ_PCTimeVariables

   SUBROUTINE WRITE_PCTimeVariables (file_restart)

      USE MOD_Vars_Global
      use MOD_Namelist, only : DEF_REST_COMPRESS_LEVEL, DEF_USE_PLANTHYDRAULICS, DEF_USE_OZONESTRESS
      USE MOD_LandPC
      use MOD_NetCDFVector
      IMPLICIT NONE

      character(LEN=*), intent(in) :: file_restart

      ! Local variables
      integer :: compress

      compress = DEF_REST_COMPRESS_LEVEL

      call ncio_create_file_vector      (file_restart, landpc               )
      CALL ncio_define_dimension_vector (file_restart, landpc, 'pc'         )
      CALL ncio_define_dimension_vector (file_restart, landpc, 'pft' , N_PFT)
      CALL ncio_define_dimension_vector (file_restart, landpc, 'band', 2    )
      CALL ncio_define_dimension_vector (file_restart, landpc, 'rtyp', 2    )
      if(DEF_USE_PLANTHYDRAULICS)then
         CALL ncio_define_dimension_vector (file_restart, landpc, 'vegnodes', nvegwcs)
      end if

      call ncio_write_vector (file_restart, 'tleaf_c  ', 'pft', N_PFT, 'pc', landpc, tleaf_c  , compress) !
      call ncio_write_vector (file_restart, 'ldew_c   ', 'pft', N_PFT, 'pc', landpc, ldew_c   , compress) !
      call ncio_write_vector (file_restart, 'ldew_rain_c', 'pft', N_PFT, 'pc', landpc, ldew_rain_c, compress) ! depth of rain on foliage [mm]
      call ncio_write_vector (file_restart, 'ldew_snow_c', 'pft', N_PFT, 'pc', landpc, ldew_snow_c, compress) ! depth of snow on foliage [mm]

      call ncio_write_vector (file_restart, 'sigf_c   ', 'pft', N_PFT, 'pc', landpc, sigf_c   , compress) !
      call ncio_write_vector (file_restart, 'tlai_c   ', 'pft', N_PFT, 'pc', landpc, tlai_c   , compress) !
      call ncio_write_vector (file_restart, 'lai_c    ', 'pft', N_PFT, 'pc', landpc, lai_c    , compress) !
      call ncio_write_vector (file_restart, 'tsai_c   ', 'pft', N_PFT, 'pc', landpc, tsai_c   , compress) !
      call ncio_write_vector (file_restart, 'sai_c    ', 'pft', N_PFT, 'pc', landpc, sai_c    , compress) !
      call ncio_write_vector (file_restart, 'ssun_c   ', 'band', 2, 'rtyp', 2, 'pft', N_PFT, 'pc', landpc, ssun_c, compress) !
      call ncio_write_vector (file_restart, 'ssha_c   ', 'band', 2, 'rtyp', 2, 'pft', N_PFT, 'pc', landpc, ssha_c, compress) !
      call ncio_write_vector (file_restart, 'thermk_c ', 'pft', N_PFT, 'pc', landpc, thermk_c , compress) !
      call ncio_write_vector (file_restart, 'fshade_c ', 'pft', N_PFT, 'pc', landpc, fshade_c , compress) !
      call ncio_write_vector (file_restart, 'extkb_c  ', 'pft', N_PFT, 'pc', landpc, extkb_c  , compress) !
      call ncio_write_vector (file_restart, 'extkd_c  ', 'pft', N_PFT, 'pc', landpc, extkd_c  , compress) !
      call ncio_write_vector (file_restart, 'rst_c    ', 'pft', N_PFT, 'pc', landpc, rst_c    , compress) !
      call ncio_write_vector (file_restart, 'z0m_c    ', 'pft', N_PFT, 'pc', landpc, z0m_c    , compress) !
      if(DEF_USE_PLANTHYDRAULICS)then
         call ncio_write_vector (file_restart, 'vegwp_c  ', 'vegnodes', nvegwcs, 'pft', N_PFT , 'pc'    , landpc, vegwp_c, compress)
         call ncio_write_vector (file_restart, 'gs0sun_c ', 'pft'     , N_PFT  , 'pc' , landpc, gs0sun_c, compress) !
         call ncio_write_vector (file_restart, 'gs0sha_c ', 'pft'     , N_PFT  , 'pc' , landpc, gs0sha_c, compress) !
      end if
      IF(DEF_USE_OZONESTRESS)THEN
!Ozone Stress Variables
         call ncio_write_vector (file_restart, 'o3coefv_sun_c', 'pft' , N_PFT  , 'pc' , landpc, o3coefv_sun_c, compress)!Ozone stress factor for photosynthesis on sunlit leaf
         call ncio_write_vector (file_restart, 'o3coefv_sha_c', 'pft' , N_PFT  , 'pc' , landpc, o3coefv_sha_c, compress) !Ozone stress factor for photosynthesis on shaded leaf
         call ncio_write_vector (file_restart, 'o3coefg_sun_c', 'pft' , N_PFT  , 'pc' , landpc, o3coefg_sun_c, compress) !Ozone stress factor for stomata on sunlit leaf
         call ncio_write_vector (file_restart, 'o3coefg_sha_c', 'pft' , N_PFT  , 'pc' , landpc, o3coefg_sha_c, compress) !Ozone stress factor for stomata on shaded leaf
         call ncio_write_vector (file_restart, 'lai_old_c    ', 'pft' , N_PFT  , 'pc' , landpc, lai_old_c    , compress) !lai in last time step
         call ncio_write_vector (file_restart, 'o3uptakesun_c', 'pft' , N_PFT  , 'pc' , landpc, o3uptakesun_c, compress) !Ozone does, sunlit leaf (mmol O3/m^2)
         call ncio_write_vector (file_restart, 'o3uptakesha_c', 'pft' , N_PFT  , 'pc' , landpc, o3uptakesha_c, compress) !Ozone does, shaded leaf (mmol O3/m^2)
      ENDIF

   END SUBROUTINE WRITE_PCTimeVariables


   SUBROUTINE deallocate_PCTimeVariables
! --------------------------------------------------
! Deallocates memory for CoLM Plant Community (PC) 1D [numpc] variables
! --------------------------------------------------

      USE MOD_SPMD_Task
      USE MOD_LandPC

      IF (p_is_worker) THEN
         IF (numpc > 0) THEN
            deallocate (tleaf_c  ) !leaf temperature [K]
            deallocate (ldew_c   ) !depth of water on foliage [mm]
            deallocate (ldew_rain_c ) !depth of water on foliage [mm]
            deallocate (ldew_snow_c ) !depth of water on foliage [mm]
            deallocate (sigf_c   ) !fraction of veg cover, excluding snow-covered veg [-]
            deallocate (tlai_c   ) !leaf area index
            deallocate (lai_c    ) !leaf area index
            deallocate (tsai_c   ) !stem area index
            deallocate (sai_c    ) !stem area index
            deallocate (ssun_c   ) !sunlit canopy absorption for solar radiation (0-1)
            deallocate (ssha_c   ) !shaded canopy absorption for solar radiation (0-1)
            deallocate (thermk_c ) !canopy gap fraction for tir radiation
            deallocate (fshade_c ) !canopy gap fraction for tir radiation
            deallocate (extkb_c  ) !(k, g(mu)/mu) direct solar extinction coefficient
            deallocate (extkd_c  ) !diffuse and scattered diffuse PAR extinction coefficient
            deallocate (rst_c    ) !canopy stomatal resistance (s/m)
            deallocate (z0m_c    ) !effective roughness [m]
!Plant Hydraulic parameters
            deallocate (vegwp_c  ) !vegetation water potential [mm]
            deallocate (gs0sun_c ) !working copy of sunlit stomata conductance
            deallocate (gs0sha_c ) !working copy of shalit stomata conductance
!end plant hydraulic parameters
!Ozone Stress Variables
            deallocate (o3coefv_sun_c) !Ozone stress factor for photosynthesis on sunlit leaf
            deallocate (o3coefv_sha_c) !Ozone stress factor for photosynthesis on shaded leaf
            deallocate (o3coefg_sun_c) !Ozone stress factor for stomata on sunlit leaf
            deallocate (o3coefg_sha_c) !Ozone stress factor for stomata on shaded leaf
            deallocate (lai_old_c    ) !lai in last time step
            deallocate (o3uptakesun_c) !Ozone does, sunlit leaf (mmol O3/m^2)
            deallocate (o3uptakesha_c) !Ozone does, shaded leaf (mmol O3/m^2)
!End Ozone Stress Variables
         ENDIF
      ENDIF

   END SUBROUTINE deallocate_PCTimeVariables

#ifdef RangeCheck
   SUBROUTINE check_PCTimeVariables

      use MOD_RangeCheck
      use MOD_Namelist, only: DEF_USE_PLANTHYDRAULICS, DEF_USE_OZONESTRESS
      IMPLICIT NONE

      call check_vector_data ('tleaf_c  ', tleaf_c  )      !
      call check_vector_data ('ldew_c   ', ldew_c   )      !
      call check_vector_data ('ldew_rain_c', ldew_rain_c)  !  depth of rain on foliage [mm]
      call check_vector_data ('ldew_snow_c', ldew_snow_c)  !  depth of snow on foliage [mm]
      call check_vector_data ('sigf_c   ', sigf_c   )      !
      call check_vector_data ('tlai_c   ', tlai_c   )      !
      call check_vector_data ('lai_c    ', lai_c    )      !
      call check_vector_data ('tsai_c   ', tsai_c   )      !
      call check_vector_data ('sai_c    ', sai_c    )      !
      call check_vector_data ('ssun_c   ', ssun_c   )      !
      call check_vector_data ('ssha_c   ', ssha_c   )      !
      call check_vector_data ('thermk_c ', thermk_c )      !
      call check_vector_data ('fshade_c ', fshade_c )      !
      call check_vector_data ('extkb_c  ', extkb_c  )      !
      call check_vector_data ('extkd_c  ', extkd_c  )      !
      call check_vector_data ('rst_c    ', rst_c    )      !
      call check_vector_data ('z0m_c    ', z0m_c    )      !
      if(DEF_USE_PLANTHYDRAULICS)then
         call check_vector_data ('vegwp_c  ', vegwp_c  )      !
         call check_vector_data ('gs0sun_c ', gs0sun_c )      !
         call check_vector_data ('gs0sha_c ', gs0sha_c )      !
      end if
      IF(DEF_USE_OZONESTRESS)THEN
         call check_vector_data ('o3coefv_sun_c', o3coefv_sun_c) !Ozone stress factor for photosynthesis on sunlit leaf
         call check_vector_data ('o3coefv_sha_c', o3coefv_sha_c) !Ozone stress factor for photosynthesis on shaded leaf
         call check_vector_data ('o3coefg_sun_c', o3coefg_sun_c) !Ozone stress factor for stomata on sunlit leaf
         call check_vector_data ('o3coefg_sha_c', o3coefg_sha_c) !Ozone stress factor for stomata on shaded leaf
         call check_vector_data ('lai_old_c    ', lai_old_c    ) !lai in last time step
         call check_vector_data ('o3uptakesun_c', o3uptakesun_c) !Ozone does, sunlit leaf (mmol O3/m^2)
         call check_vector_data ('o3uptakesha_c', o3uptakesha_c) !Ozone does, shaded leaf (mmol O3/m^2)
      END IF

   END SUBROUTINE check_PCTimeVariables
#endif

END MODULE MOD_Vars_PCTimeVariables
#endif



MODULE MOD_Vars_TimeVariables
! -------------------------------
! Created by Yongjiu Dai, 03/2014
! -------------------------------

  use MOD_Precision
  use MOD_TimeManager
#ifdef LULC_IGBP_PFT
  USE MOD_Vars_PFTimeVariables
#endif
#ifdef LULC_IGBP_PC
  USE MOD_Vars_PCTimeVariables
#endif
#ifdef BGC
  USE MOD_BGC_Vars_TimeVariables
#endif
#ifdef LATERAL_FLOW
  USE MOD_Hydro_Vars_TimeVariables
#endif
#ifdef URBAN_MODEL
  USE MOD_Urban_Vars_TimeVariables
#endif

  IMPLICIT NONE
  SAVE
! -----------------------------------------------------------------
! Time-varying state variables which reaquired by restart run
     real(r8), allocatable :: z_sno      (:,:) ! node depth [m]
     real(r8), allocatable :: dz_sno     (:,:) ! interface depth [m]
     real(r8), allocatable :: t_soisno   (:,:) ! soil temperature [K]
     real(r8), allocatable :: wliq_soisno(:,:) ! liquid water in layers [kg/m2]
     real(r8), allocatable :: wice_soisno(:,:) ! ice lens in layers [kg/m2]
     real(r8), allocatable :: h2osoi     (:,:) ! volumetric soil water in layers [m3/m3]
     real(r8), allocatable :: cvsoil     (:,:) !heat capacity [J/(m2 K)]
     real(r8), allocatable :: smp        (:,:) ! soil matrix potential [mm]
     real(r8), allocatable :: hk         (:,:) ! hydraulic conductivity [mm h2o/s]
     real(r8), allocatable :: rootr(:,:)       ! water exchange between soil and root. Positive: soil->root [?]
!Plant Hydraulic variables
     real(r8), allocatable :: vegwp(:,:)       ! vegetation water potential [mm]
     real(r8), allocatable :: gs0sun       (:) ! working copy of sunlit stomata conductance
     real(r8), allocatable :: gs0sha       (:) ! working copy of shalit stomata conductance
!end plant hydraulic variables
!Ozone stress variables
     real(r8), allocatable :: o3coefv_sun  (:) ! Ozone stress factor for photosynthesis on sunlit leaf
     real(r8), allocatable :: o3coefv_sha  (:) ! Ozone stress factor for photosynthesis on shaded leaf
     real(r8), allocatable :: o3coefg_sun  (:) ! Ozone stress factor for stomata on sunlit leaf
     real(r8), allocatable :: o3coefg_sha  (:) ! Ozone stress factor for stomata on shaded leaf
     real(r8), allocatable :: lai_old      (:) ! lai in last time step
     real(r8), allocatable :: o3uptakesun  (:) ! Ozone does, sunlit leaf (mmol O3/m^2)
     real(r8), allocatable :: o3uptakesha  (:) ! Ozone does, shaded leaf (mmol O3/m^2)
!End ozone stress variables
     real(r8), allocatable :: rstfacsun_out(:) ! factor of soil water stress on sunlit leaf
     real(r8), allocatable :: rstfacsha_out(:) ! factor of soil water stress on shaded leaf
     real(r8), allocatable :: gssun_out    (:) ! stomata conductance on sunlit leaf
     real(r8), allocatable :: gssha_out    (:) ! stomata conductance on shaded leaf
     real(r8), allocatable :: t_grnd       (:) ! ground surface temperature [K]

     real(r8), allocatable :: assimsun_out         (:) !1
     real(r8), allocatable :: assimsha_out         (:) !1
     real(r8), allocatable :: etrsun_out           (:) !1
     real(r8), allocatable :: etrsha_out           (:) !1

     real(r8), allocatable :: tleaf        (:) ! leaf temperature [K]
     real(r8), allocatable :: ldew         (:) ! depth of water on foliage [mm]
     real(r8), allocatable :: ldew_rain    (:) ! depth of rain on foliage [mm]
     real(r8), allocatable :: ldew_snow    (:) ! depth of rain on foliage [mm]
     real(r8), allocatable :: sag          (:) ! non dimensional snow age [-]
     real(r8), allocatable :: scv          (:) ! snow cover, water equivalent [mm]
     real(r8), allocatable :: snowdp       (:) ! snow depth [meter]
     real(r8), allocatable :: fveg         (:) ! fraction of vegetation cover
     real(r8), allocatable :: fsno         (:) ! fraction of snow cover on ground
     real(r8), allocatable :: sigf         (:) ! fraction of veg cover, excluding snow-covered veg [-]
     real(r8), allocatable :: green        (:) ! leaf greenness
     real(r8), allocatable :: tlai         (:) ! leaf area index
     real(r8), allocatable :: lai          (:) ! leaf area index
     real(r8), allocatable :: laisun       (:) ! leaf area index for sunlit leaf
     real(r8), allocatable :: laisha       (:) ! leaf area index for shaded leaf
     real(r8), allocatable :: tsai         (:) ! stem area index
     real(r8), allocatable :: sai          (:) ! stem area index
     real(r8), allocatable :: coszen       (:) ! cosine of solar zenith angle
     real(r8), allocatable :: alb      (:,:,:) ! averaged albedo [-]
     real(r8), allocatable :: ssun     (:,:,:) ! sunlit canopy absorption for solar radiation (0-1)
     real(r8), allocatable :: ssha     (:,:,:) ! shaded canopy absorption for solar radiation (0-1)
     real(r8), allocatable :: thermk       (:) ! canopy gap fraction for tir radiation
     real(r8), allocatable :: extkb        (:) ! (k, g(mu)/mu) direct solar extinction coefficient
     real(r8), allocatable :: extkd        (:) ! diffuse and scattered diffuse PAR extinction coefficient
     real(r8), allocatable :: zwt          (:) ! the depth to water table [m]
     real(r8), allocatable :: wa           (:) ! water storage in aquifer [mm]
     real(r8), allocatable :: wat          (:) ! total water storage [mm]
     real(r8), allocatable :: wdsrf        (:) ! depth of surface water [mm]

     real(r8), allocatable :: t_lake     (:,:) ! lake layer teperature [K]
     real(r8), allocatable :: lake_icefrac(:,:)! lake mass fraction of lake layer that is frozen
     real(r8), allocatable :: savedtke1    (:) ! top level eddy conductivity (W/m K)

     REAL(r8), allocatable :: snw_rds    (:,:) ! effective grain radius (col,lyr) [microns, m-6]
     REAL(r8), allocatable :: mss_bcpho  (:,:) ! mass of hydrophobic BC in snow  (col,lyr) [kg]
     REAL(r8), allocatable :: mss_bcphi  (:,:) ! mass of hydrophillic BC in snow (col,lyr) [kg]
     REAL(r8), allocatable :: mss_ocpho  (:,:) ! mass of hydrophobic OC in snow  (col,lyr) [kg]
     REAL(r8), allocatable :: mss_ocphi  (:,:) ! mass of hydrophillic OC in snow (col,lyr) [kg]
     REAL(r8), allocatable :: mss_dst1   (:,:) ! mass of dust species 1 in snow  (col,lyr) [kg]
     REAL(r8), allocatable :: mss_dst2   (:,:) ! mass of dust species 2 in snow  (col,lyr) [kg]
     REAL(r8), allocatable :: mss_dst3   (:,:) ! mass of dust species 3 in snow  (col,lyr) [kg]
     REAL(r8), allocatable :: mss_dst4   (:,:) ! mass of dust species 4 in snow  (col,lyr) [kg]
     REAL(r8), allocatable :: ssno   (:,:,:,:) ! snow layer absorption [-]

     real(r8), allocatable :: trad         (:) ! radiative temperature of surface [K]
     real(r8), allocatable :: tref         (:) ! 2 m height air temperature [kelvin]
     real(r8), allocatable :: qref         (:) ! 2 m height air specific humidity
     real(r8), allocatable :: rst          (:) ! canopy stomatal resistance (s/m)
     real(r8), allocatable :: emis         (:) ! averaged bulk surface emissivity
     real(r8), allocatable :: z0m          (:) ! effective roughness [m]
     real(r8), allocatable :: displa       (:) ! zero displacement height [m]
     real(r8), allocatable :: zol          (:) ! dimensionless height (z/L) used in Monin-Obukhov theory
     real(r8), allocatable :: rib          (:) ! bulk Richardson number in surface layer
     real(r8), allocatable :: ustar        (:) ! u* in similarity theory [m/s]
     real(r8), allocatable :: qstar        (:) ! q* in similarity theory [kg/kg]
     real(r8), allocatable :: tstar        (:) ! t* in similarity theory [K]
     real(r8), allocatable :: fm           (:) ! integral of profile function for momentum
     real(r8), allocatable :: fh           (:) ! integral of profile function for heat
     real(r8), allocatable :: fq           (:) ! integral of profile function for moisture

     ! PUBLIC MEMBER FUNCTIONS:
     public :: allocate_TimeVariables
     public :: deallocate_TimeVariables
     public :: READ_TimeVariables
     public :: WRITE_TimeVariables
#ifdef RangeCheck
     public :: check_TimeVariables
#endif


!-----------------------------------------------------------------------

  CONTAINS

!-----------------------------------------------------------------------

  SUBROUTINE allocate_TimeVariables
! --------------------------------------------------------------------
! Allocates memory for CoLM 1d [numpatch] variables
! ------------------------------------------------------

     use MOD_Precision
     USE MOD_Vars_Global
     use MOD_SPMD_Task
     use MOD_LandPatch, only: numpatch
     IMPLICIT NONE


     if (p_is_worker) then

        if (numpatch > 0) then

<<<<<<< HEAD
           allocate (z_sno      (maxsnl+1:0,      numpatch))
           allocate (dz_sno     (maxsnl+1:0,      numpatch))
           allocate (t_soisno   (maxsnl+1:nl_soil,numpatch))
           allocate (wliq_soisno(maxsnl+1:nl_soil,numpatch))
           allocate (wice_soisno(maxsnl+1:nl_soil,numpatch))
           allocate (smp               (1:nl_soil,numpatch))
           allocate (hk                (1:nl_soil,numpatch))
           allocate (h2osoi            (1:nl_soil,numpatch))
           allocate (cvsoil            (1:nl_soil,numpatch))
           allocate (rootr             (1:nl_soil,numpatch))
=======
           allocate (z_sno      (maxsnl+1:0,      numpatch)); z_sno       (:,:) = spval
           allocate (dz_sno     (maxsnl+1:0,      numpatch)); dz_sno      (:,:) = spval
           allocate (t_soisno   (maxsnl+1:nl_soil,numpatch)); t_soisno    (:,:) = spval
           allocate (wliq_soisno(maxsnl+1:nl_soil,numpatch)); wliq_soisno (:,:) = spval
           allocate (wice_soisno(maxsnl+1:nl_soil,numpatch)); wice_soisno (:,:) = spval
           allocate (smp               (1:nl_soil,numpatch)); smp         (:,:) = spval
           allocate (hk                (1:nl_soil,numpatch)); hk          (:,:) = spval
           allocate (h2osoi            (1:nl_soil,numpatch)); h2osoi      (:,:) = spval
           allocate (rootr             (1:nl_soil,numpatch)); rootr       (:,:) = spval
>>>>>>> 501c9d91
!Plant Hydraulic variables
           allocate (vegwp             (1:nvegwcs,numpatch)); vegwp       (:,:) = spval
           allocate (gs0sun                      (numpatch)); gs0sun        (:) = spval
           allocate (gs0sha                      (numpatch)); gs0sha        (:) = spval
!end plant hydraulic variables
!Ozone Stress variables
           allocate (o3coefv_sun                 (numpatch)); o3coefv_sun   (:) = spval
           allocate (o3coefv_sha                 (numpatch)); o3coefv_sha   (:) = spval
           allocate (o3coefg_sun                 (numpatch)); o3coefg_sun   (:) = spval
           allocate (o3coefg_sha                 (numpatch)); o3coefg_sha   (:) = spval
           allocate (lai_old                     (numpatch)); lai_old       (:) = spval
           allocate (o3uptakesun                 (numpatch)); o3uptakesun   (:) = spval
           allocate (o3uptakesha                 (numpatch)); o3uptakesha   (:) = spval
!End ozone stress variables
           allocate (rstfacsun_out               (numpatch)); rstfacsun_out (:) = spval
           allocate (rstfacsha_out               (numpatch)); rstfacsha_out (:) = spval
           allocate (gssun_out                   (numpatch)); gssun_out     (:) = spval
           allocate (gssha_out                   (numpatch)); gssha_out     (:) = spval
           allocate (assimsun_out                (numpatch)); assimsun_out  (:) = spval
           allocate (assimsha_out                (numpatch)); assimsha_out  (:) = spval
           allocate (etrsun_out                  (numpatch)); etrsun_out    (:) = spval
           allocate (etrsha_out                  (numpatch)); etrsha_out    (:) = spval

           allocate (t_grnd                      (numpatch)); t_grnd        (:) = spval
           allocate (tleaf                       (numpatch)); tleaf         (:) = spval
           allocate (ldew                        (numpatch)); ldew          (:) = spval
           allocate (ldew_rain                   (numpatch)); ldew_rain     (:) = spval
           allocate (ldew_snow                   (numpatch)); ldew_snow     (:) = spval
           allocate (sag                         (numpatch)); sag           (:) = spval
           allocate (scv                         (numpatch)); scv           (:) = spval
           allocate (snowdp                      (numpatch)); snowdp        (:) = spval
           allocate (fveg                        (numpatch)); fveg          (:) = spval
           allocate (fsno                        (numpatch)); fsno          (:) = spval
           allocate (sigf                        (numpatch)); sigf          (:) = spval
           allocate (green                       (numpatch)); green         (:) = spval
           allocate (tlai                        (numpatch)); tlai          (:) = spval
           allocate (lai                         (numpatch)); lai           (:) = spval
           allocate (laisun                      (numpatch)); laisun        (:) = spval
           allocate (laisha                      (numpatch)); laisha        (:) = spval
           allocate (tsai                        (numpatch)); tsai          (:) = spval
           allocate (sai                         (numpatch)); sai           (:) = spval
           allocate (coszen                      (numpatch)); coszen        (:) = spval
           allocate (alb                     (2,2,numpatch)); alb       (:,:,:) = spval
           allocate (ssun                    (2,2,numpatch)); ssun      (:,:,:) = spval
           allocate (ssha                    (2,2,numpatch)); ssha      (:,:,:) = spval
           allocate (thermk                      (numpatch)); thermk        (:) = spval
           allocate (extkb                       (numpatch)); extkb         (:) = spval
           allocate (extkd                       (numpatch)); extkd         (:) = spval
           allocate (zwt                         (numpatch)); zwt           (:) = spval
           allocate (wa                          (numpatch)); wa            (:) = spval
           allocate (wat                         (numpatch)); wat           (:) = spval
           allocate (wdsrf                       (numpatch)); wdsrf         (:) = spval

           allocate (t_lake              (nl_lake,numpatch)); t_lake      (:,:) = spval
           allocate (lake_icefrac        (nl_lake,numpatch)); lake_icefrac(:,:) = spval
           allocate (savedtke1                   (numpatch)); savedtke1     (:) = spval

           allocate (snw_rds          (maxsnl+1:0,numpatch)); snw_rds     (:,:) = spval
           allocate (mss_bcpho        (maxsnl+1:0,numpatch)); mss_bcpho   (:,:) = spval
           allocate (mss_bcphi        (maxsnl+1:0,numpatch)); mss_bcphi   (:,:) = spval
           allocate (mss_ocpho        (maxsnl+1:0,numpatch)); mss_ocpho   (:,:) = spval
           allocate (mss_ocphi        (maxsnl+1:0,numpatch)); mss_ocphi   (:,:) = spval
           allocate (mss_dst1         (maxsnl+1:0,numpatch)); mss_dst1    (:,:) = spval
           allocate (mss_dst2         (maxsnl+1:0,numpatch)); mss_dst2    (:,:) = spval
           allocate (mss_dst3         (maxsnl+1:0,numpatch)); mss_dst3    (:,:) = spval
           allocate (mss_dst4         (maxsnl+1:0,numpatch)); mss_dst4    (:,:) = spval
           allocate (ssno         (2,2,maxsnl+1:1,numpatch)); ssno    (:,:,:,:) = spval

           allocate (trad                        (numpatch)); trad          (:) = spval
           allocate (tref                        (numpatch)); tref          (:) = spval
           allocate (qref                        (numpatch)); qref          (:) = spval
           allocate (rst                         (numpatch)); rst           (:) = spval
           allocate (emis                        (numpatch)); emis          (:) = spval
           allocate (z0m                         (numpatch)); z0m           (:) = spval
           allocate (displa                      (numpatch)); displa        (:) = spval
           allocate (zol                         (numpatch)); zol           (:) = spval
           allocate (rib                         (numpatch)); rib           (:) = spval
           allocate (ustar                       (numpatch)); ustar         (:) = spval
           allocate (qstar                       (numpatch)); qstar         (:) = spval
           allocate (tstar                       (numpatch)); tstar         (:) = spval
           allocate (fm                          (numpatch)); fm            (:) = spval
           allocate (fh                          (numpatch)); fh            (:) = spval
           allocate (fq                          (numpatch)); fq            (:) = spval

        end if
  end if

#ifdef LULC_IGBP_PFT
     CALL allocate_PFTimeVariables
#endif

#ifdef LULC_IGBP_PC
     CALL allocate_PCTimeVariables
#endif

#ifdef BGC
     CALL allocate_BGCTimeVariables
#endif

#ifdef LATERAL_FLOW
     CALL allocate_HydroTimeVariables
#endif

#ifdef URBAN_MODEL
     CALL allocate_UrbanTimeVariables
#endif

  END SUBROUTINE allocate_TimeVariables



  SUBROUTINE deallocate_TimeVariables ()

     use MOD_SPMD_Task
     use MOD_LandPatch, only: numpatch
     implicit none

     ! --------------------------------------------------
     ! Deallocates memory for CoLM 1d [numpatch] variables
     ! --------------------------------------------------

     if (p_is_worker) then

        if (numpatch > 0) then

           deallocate (z_sno                  )
           deallocate (dz_sno                 )
           deallocate (t_soisno               )
           deallocate (wliq_soisno            )
           deallocate (wice_soisno            )
           deallocate (smp                    )
           deallocate (hk                     )
           deallocate (h2osoi                 )
           deallocate (cvsoil                 )
           deallocate (rootr                  )
!Plant Hydraulic variables
           deallocate (vegwp                  )
           deallocate (gs0sun                 )
           deallocate (gs0sha                 )
!End plant hydraulic variables
!Ozone stress variables
           deallocate (o3coefv_sun            ) ! Ozone stress factor for photosynthesis on sunlit leaf
           deallocate (o3coefv_sha            ) ! Ozone stress factor for photosynthesis on shaded leaf
           deallocate (o3coefg_sun            ) ! Ozone stress factor for stomata on sunlit leaf
           deallocate (o3coefg_sha            ) ! Ozone stress factor for stomata on shaded leaf
           deallocate (lai_old                ) ! lai in last time step
           deallocate (o3uptakesun            ) ! Ozone does, sunlit leaf (mmol O3/m^2)
           deallocate (o3uptakesha            ) ! Ozone does, shaded leaf (mmol O3/m^2)
!End Ozone stress variables
           deallocate (rstfacsun_out          )
           deallocate (rstfacsha_out          )
           deallocate (gssun_out              )
           deallocate (gssha_out              )
           deallocate ( assimsun_out          )
           deallocate ( assimsha_out          )
           deallocate ( etrsun_out            )
           deallocate ( etrsha_out            )

           deallocate (t_grnd                 )
           deallocate (tleaf                  )
           deallocate (ldew                   )
           deallocate (ldew_rain              )
           deallocate (ldew_snow              )
           deallocate (sag                    )
           deallocate (scv                    )
           deallocate (snowdp                 )
           deallocate (fveg                   )
           deallocate (fsno                   )
           deallocate (sigf                   )
           deallocate (green                  )
           deallocate (tlai                   )
           deallocate (lai                    )
           deallocate (laisun                 )
           deallocate (laisha                 )
           deallocate (tsai                   )
           deallocate (sai                    )
           deallocate (coszen                 )
           deallocate (alb                    )
           deallocate (ssun                   )
           deallocate (ssha                   )
           deallocate (thermk                 )
           deallocate (extkb                  )
           deallocate (extkd                  )
           deallocate (zwt                    )
           deallocate (wa                     )
           deallocate (wat                    )
           deallocate (wdsrf                  )

           deallocate (t_lake                 ) ! new lake scheme
           deallocate (lake_icefrac           ) ! new lake scheme
           deallocate (savedtke1              ) ! new lake scheme

           deallocate (snw_rds                )
           deallocate (mss_bcpho              )
           deallocate (mss_bcphi              )
           deallocate (mss_ocpho              )
           deallocate (mss_ocphi              )
           deallocate (mss_dst1               )
           deallocate (mss_dst2               )
           deallocate (mss_dst3               )
           deallocate (mss_dst4               )
           deallocate (ssno                   )

           deallocate (trad                   )
           deallocate (tref                   )
           deallocate (qref                   )
           deallocate (rst                    )
           deallocate (emis                   )
           deallocate (z0m                    )
           deallocate (displa                 )
           deallocate (zol                    )
           deallocate (rib                    )
           deallocate (ustar                  )
           deallocate (qstar                  )
           deallocate (tstar                  )
           deallocate (fm                     )
           deallocate (fh                     )
           deallocate (fq                     )

        end if
     end if

#if (defined LULC_IGBP_PFT)
     CALL deallocate_PFTimeVariables
#endif

#if (defined LULC_IGBP_PC)
     CALL deallocate_PCTimeVariables
#endif

#if (defined BGC)
     CALL deallocate_BGCTimeVariables
#endif

#ifdef LATERAL_FLOW
     CALL deallocate_HydroTimeVariables
#endif

#if (defined URBAN_MODEL)
     CALL deallocate_UrbanTimeVariables
#endif

  END SUBROUTINE deallocate_TimeVariables


  !---------------------------------------
  function save_to_restart (idate, deltim, itstamp, ptstamp) result(rwrite)

     use MOD_Namelist
     implicit none

     logical :: rwrite

     integer,  intent(in) :: idate(3)
     real(r8), intent(in) :: deltim
     type(timestamp), intent(in) :: itstamp, ptstamp


     ! added by yuan, 08/31/2014
     select case (trim(adjustl(DEF_WRST_FREQ)))
     case ('TIMESTEP')
        rwrite = .true.
     case ('HOURLY')
        rwrite = isendofhour (idate, deltim)
     case ('DAILY')
        rwrite = isendofday(idate, deltim)
     case ('MONTHLY')
        rwrite = isendofmonth(idate, deltim)
     case ('YEARLY')
        rwrite = isendofyear(idate, deltim)
     case default
        write(*,*) 'Warning: Please use one of TIMESTEP/HOURLY/DAILY/MONTHLY/YEARLY for restart frequency.'
     end select

     if (rwrite) then
        rwrite = (ptstamp < itstamp)
     end if

  end function save_to_restart

  !---------------------------------------
  SUBROUTINE WRITE_TimeVariables (idate, lc_year, site, dir_restart)

     !=======================================================================
     ! Original version: Yongjiu Dai, September 15, 1999, 03/2014
     !=======================================================================

     use MOD_Namelist, only : DEF_REST_COMPRESS_LEVEL, DEF_USE_PLANTHYDRAULICS, DEF_USE_OZONESTRESS
     USE MOD_LandPatch
     use MOD_NetCDFVector
     USE MOD_Vars_Global
     IMPLICIT NONE

     integer, INTENT(in) :: idate(3)
     INTEGER, intent(in) :: lc_year      !year of land cover TYPE data
     character(LEN=*), intent(in) :: site
     character(LEN=*), intent(in) :: dir_restart

     ! Local variables
     character(LEN=256) :: file_restart
     character(len=14)  :: cdate
     CHARACTER(len=256) :: cyear         !CHARACTER for lc_year
     integer :: compress

     compress = DEF_REST_COMPRESS_LEVEL

     ! land cover type year
     write(cyear,'(i4.4)') lc_year

     write(cdate,'(i4.4,"-",i3.3,"-",i5.5)') idate(1), idate(2), idate(3)
     file_restart = trim(dir_restart)// '/' // trim(site) //'_restart_'//trim(cdate)//'_lc'//trim(cyear)//'.nc'


     call ncio_create_file_vector (file_restart, landpatch)
     CALL ncio_define_dimension_vector (file_restart, landpatch, 'patch')

     CALL ncio_define_dimension_vector (file_restart, landpatch, 'snow',     -maxsnl       )
     CALL ncio_define_dimension_vector (file_restart, landpatch, 'snowp1',   -maxsnl+1     )
     CALL ncio_define_dimension_vector (file_restart, landpatch, 'soilsnow', nl_soil-maxsnl)
     CALL ncio_define_dimension_vector (file_restart, landpatch, 'soil',     nl_soil)
     CALL ncio_define_dimension_vector (file_restart, landpatch, 'lake',     nl_lake)

     if(DEF_USE_PLANTHYDRAULICS)then
        CALL ncio_define_dimension_vector (file_restart, landpatch, 'vegnodes', nvegwcs)
     end if

     CALL ncio_define_dimension_vector (file_restart, landpatch, 'band', 2)
     CALL ncio_define_dimension_vector (file_restart, landpatch, 'rtyp', 2)

     ! Time-varying state variables which reaquired by restart run
     call ncio_write_vector (file_restart, 'z_sno   '   , 'snow', -maxsnl, 'patch', landpatch, z_sno , compress)                 ! node depth [m]
     call ncio_write_vector (file_restart, 'dz_sno  '   , 'snow', -maxsnl, 'patch', landpatch, dz_sno, compress)                 ! interface depth [m]
     call ncio_write_vector (file_restart, 't_soisno'   , 'soilsnow', nl_soil-maxsnl, 'patch', landpatch, t_soisno   , compress) ! soil temperature [K]
     call ncio_write_vector (file_restart, 'wliq_soisno', 'soilsnow', nl_soil-maxsnl, 'patch', landpatch, wliq_soisno, compress) ! liquid water in layers [kg/m2]
     call ncio_write_vector (file_restart, 'wice_soisno', 'soilsnow', nl_soil-maxsnl, 'patch', landpatch, wice_soisno, compress) ! ice lens in layers [kg/m2]
     call ncio_write_vector (file_restart, 'smp',         'soil', nl_soil, 'patch', landpatch, smp, compress)                    ! soil matrix potential [mm]
     call ncio_write_vector (file_restart, 'hk',          'soil', nl_soil, 'patch', landpatch, hk, compress)                     ! hydraulic conductivity [mm h2o/s]
     IF(DEF_USE_PLANTHYDRAULICS)THEN
        call ncio_write_vector (file_restart, 'vegwp',   'vegnodes', nvegwcs, 'patch', landpatch, vegwp, compress)               ! vegetation water potential [mm]
        call ncio_write_vector (file_restart, 'gs0sun',    'patch', landpatch, gs0sun, compress)                                 ! working copy of sunlit stomata conductance
        call ncio_write_vector (file_restart, 'gs0sha',    'patch', landpatch, gs0sha, compress)                                 ! working copy of shalit stomata conductance
     ENDIF
     IF(DEF_USE_OZONESTRESS)THEN
        call ncio_write_vector (file_restart, 'lai_old    ', 'patch', landpatch, lai_old    , compress)
        call ncio_write_vector (file_restart, 'o3uptakesun', 'patch', landpatch, o3uptakesun, compress)
        call ncio_write_vector (file_restart, 'o3uptakesha', 'patch', landpatch, o3uptakesha, compress)
     ENDIF
     call ncio_write_vector (file_restart, 't_grnd  '   , 'patch', landpatch, t_grnd    , compress)                    ! ground surface temperature [K]
     call ncio_write_vector (file_restart, 'tleaf   '   , 'patch', landpatch, tleaf     , compress)                    ! leaf temperature [K]
     call ncio_write_vector (file_restart, 'ldew    '   , 'patch', landpatch, ldew      , compress)                    ! depth of water on foliage [mm]
     call ncio_write_vector (file_restart, 'ldew_rain'  , 'patch', landpatch, ldew_rain , compress)                    ! depth of water on foliage [mm]
     call ncio_write_vector (file_restart, 'ldew_snow'  , 'patch', landpatch, ldew_snow , compress)                    ! depth of water on foliage [mm]
     call ncio_write_vector (file_restart, 'sag     '   , 'patch', landpatch, sag       , compress)                    ! non dimensional snow age [-]
     call ncio_write_vector (file_restart, 'scv     '   , 'patch', landpatch, scv       , compress)                    ! snow cover, water equivalent [mm]
     call ncio_write_vector (file_restart, 'snowdp  '   , 'patch', landpatch, snowdp    , compress)                    ! snow depth [meter]
     call ncio_write_vector (file_restart, 'fveg    '   , 'patch', landpatch, fveg      , compress)                    ! fraction of vegetation cover
     call ncio_write_vector (file_restart, 'fsno    '   , 'patch', landpatch, fsno      , compress)                    ! fraction of snow cover on ground
     call ncio_write_vector (file_restart, 'sigf    '   , 'patch', landpatch, sigf      , compress)                    ! fraction of veg cover, excluding snow-covered veg [-]
     call ncio_write_vector (file_restart, 'green   '   , 'patch', landpatch, green     , compress)                    ! leaf greenness
     call ncio_write_vector (file_restart, 'lai     '   , 'patch', landpatch, lai       , compress)                    ! leaf area index
     call ncio_write_vector (file_restart, 'tlai    '   , 'patch', landpatch, tlai      , compress)                    ! leaf area index
     call ncio_write_vector (file_restart, 'sai     '   , 'patch', landpatch, sai       , compress)                    ! stem area index
     call ncio_write_vector (file_restart, 'tsai    '   , 'patch', landpatch, tsai      , compress)                    ! stem area index
     call ncio_write_vector (file_restart, 'coszen  '   , 'patch', landpatch, coszen    , compress)                    ! cosine of solar zenith angle
     call ncio_write_vector (file_restart, 'alb     '   , 'band', 2, 'rtyp', 2, 'patch', landpatch, alb , compress)    ! averaged albedo [-]
     call ncio_write_vector (file_restart, 'ssun    '   , 'band', 2, 'rtyp', 2, 'patch', landpatch, ssun, compress)    ! sunlit canopy absorption for solar radiation (0-1)
     call ncio_write_vector (file_restart, 'ssha    '   , 'band', 2, 'rtyp', 2, 'patch', landpatch, ssha, compress)    ! shaded canopy absorption for solar radiation (0-1)
     call ncio_write_vector (file_restart, 'thermk  '   , 'patch', landpatch, thermk    , compress)                    ! canopy gap fraction for tir radiation
     call ncio_write_vector (file_restart, 'extkb   '   , 'patch', landpatch, extkb     , compress)                    ! (k, g(mu)/mu) direct solar extinction coefficient
     call ncio_write_vector (file_restart, 'extkd   '   , 'patch', landpatch, extkd     , compress)                    ! diffuse and scattered diffuse PAR extinction coefficient
     call ncio_write_vector (file_restart, 'zwt     '   , 'patch', landpatch, zwt       , compress)                    ! the depth to water table [m]
     call ncio_write_vector (file_restart, 'wa      '   , 'patch', landpatch, wa        , compress)                    ! water storage in aquifer [mm]
     call ncio_write_vector (file_restart, 'wdsrf   '   , 'patch', landpatch, wdsrf     , compress)                    ! depth of surface water [mm]

     call ncio_write_vector (file_restart, 't_lake  '   , 'lake', nl_lake, 'patch', landpatch, t_lake      , compress) !
     call ncio_write_vector (file_restart, 'lake_icefrc', 'lake', nl_lake, 'patch', landpatch, lake_icefrac, compress) !
     call ncio_write_vector (file_restart, 'savedtke1  ', 'patch', landpatch, savedtke1   , compress)                  !
     call ncio_write_vector (file_restart, 'snw_rds  ', 'snow', -maxsnl, 'patch', landpatch, snw_rds  , compress)
     call ncio_write_vector (file_restart, 'mss_bcpho', 'snow', -maxsnl, 'patch', landpatch, mss_bcpho, compress)
     call ncio_write_vector (file_restart, 'mss_bcphi', 'snow', -maxsnl, 'patch', landpatch, mss_bcphi, compress)
     call ncio_write_vector (file_restart, 'mss_ocpho', 'snow', -maxsnl, 'patch', landpatch, mss_ocpho, compress)
     call ncio_write_vector (file_restart, 'mss_ocphi', 'snow', -maxsnl, 'patch', landpatch, mss_ocphi, compress)
     call ncio_write_vector (file_restart, 'mss_dst1 ', 'snow', -maxsnl, 'patch', landpatch, mss_dst1 , compress)
     call ncio_write_vector (file_restart, 'mss_dst2 ', 'snow', -maxsnl, 'patch', landpatch, mss_dst2 , compress)
     call ncio_write_vector (file_restart, 'mss_dst3 ', 'snow', -maxsnl, 'patch', landpatch, mss_dst3 , compress)
     call ncio_write_vector (file_restart, 'mss_dst4 ', 'snow', -maxsnl, 'patch', landpatch, mss_dst4 , compress)
     call ncio_write_vector (file_restart, 'ssno', 'band', 2, 'rtyp', 2, 'snowp1', -maxsnl+1, 'patch', landpatch, ssno, compress)

     ! Additional va_vectorriables required by reginal model (such as WRF ) RSM)
     call ncio_write_vector (file_restart, 'trad ', 'patch', landpatch, trad , compress) ! radiative temperature of surface [K]
     call ncio_write_vector (file_restart, 'tref ', 'patch', landpatch, tref , compress) ! 2 m height air temperature [kelvin]
     call ncio_write_vector (file_restart, 'qref ', 'patch', landpatch, qref , compress) ! 2 m height air specific humidity
     call ncio_write_vector (file_restart, 'rst  ', 'patch', landpatch, rst  , compress) ! canopy stomatal resistance (s/m)
     call ncio_write_vector (file_restart, 'emis ', 'patch', landpatch, emis , compress) ! averaged bulk surface emissivity
     call ncio_write_vector (file_restart, 'z0m  ', 'patch', landpatch, z0m  , compress) ! effective roughness [m]
     call ncio_write_vector (file_restart, 'zol  ', 'patch', landpatch, zol  , compress) ! dimensionless height (z/L) used in Monin-Obukhov theory
     call ncio_write_vector (file_restart, 'rib  ', 'patch', landpatch, rib  , compress) ! bulk Richardson number in surface layer
     call ncio_write_vector (file_restart, 'ustar', 'patch', landpatch, ustar, compress) ! u* in similarity theory [m/s]
     call ncio_write_vector (file_restart, 'qstar', 'patch', landpatch, qstar, compress) ! q* in similarity theory [kg/kg]
     call ncio_write_vector (file_restart, 'tstar', 'patch', landpatch, tstar, compress) ! t* in similarity theory [K]
     call ncio_write_vector (file_restart, 'fm   ', 'patch', landpatch, fm   , compress) ! integral of profile function for momentum
     call ncio_write_vector (file_restart, 'fh   ', 'patch', landpatch, fh   , compress) ! integral of profile function for heat
     call ncio_write_vector (file_restart, 'fq   ', 'patch', landpatch, fq   , compress) ! integral of profile function for moisture

#if (defined LULC_IGBP_PFT)
     file_restart = trim(dir_restart)// '/' // trim(site) //'_restart_pft_'//trim(cdate)//'_lc'//trim(cyear)//'.nc'
     CALL WRITE_PFTimeVariables (file_restart)
#endif

#if (defined LULC_IGBP_PC)
     file_restart = trim(dir_restart)// '/' // trim(site) //'_restart_pc_'//trim(cdate)//'_lc'//trim(cyear)//'.nc'
     CALL WRITE_PCTimeVariables (file_restart)
#endif

#if (defined BGC)
     file_restart = trim(dir_restart)// '/' // trim(site) //'_restart_bgc_'//trim(cdate)//'_lc'//trim(cyear)//'.nc'
     CALL WRITE_BGCTimeVariables (file_restart)
#endif

#if (defined LATERAL_FLOW)
     file_restart = trim(dir_restart)// '/' // trim(site) //'_restart_basin_'//trim(cdate)//'_lc'//trim(cyear)//'.nc'
     CALL WRITE_HydroTimeVariables (file_restart)
#endif

#if (defined URBAN_MODEL)
     file_restart = trim(dir_restart)// '/' // trim(site) //'_restart_urban_'//trim(cdate)//'_lc'//trim(cyear)//'.nc'
     CALL WRITE_UrbanTimeVariables (file_restart)
#endif
  end subroutine WRITE_TimeVariables

  !---------------------------------------
  SUBROUTINE READ_TimeVariables (idate, lc_year, site, dir_restart)

     !=======================================================================
     ! Original version: Yongjiu Dai, September 15, 1999, 03/2014
     !=======================================================================

     use MOD_Namelist
     use MOD_SPMD_Task
     use MOD_NetCDFVector
#ifdef RangeCheck
     USE MOD_RangeCheck
#endif
     USE MOD_LandPatch
     USE MOD_Vars_Global

     IMPLICIT NONE

     integer, INTENT(in) :: idate(3)
     INTEGER, intent(in) :: lc_year      !year of land cover type data
     character(LEN=*), intent(in) :: site
     character(LEN=*), intent(in) :: dir_restart

     ! Local variables
     character(LEN=256) :: file_restart
     character(len=14)  :: cdate, cyear

#ifdef USEMPI
     call mpi_barrier (p_comm_glb, p_err)
#endif

     if (p_is_master) then
        write(*,'(/,A26)') 'Loading Time Variables ...'
     end if

     ! land cover type year
     write(cyear,'(i4.4)') lc_year

     write(cdate,'(i4.4,"-",i3.3,"-",i5.5)') idate(1), idate(2), idate(3)
     file_restart = trim(dir_restart) // '/' // trim(site) //'_restart_'//trim(cdate)//'_lc'//trim(cyear)//'.nc'

     ! Time-varying state variables which reaquired by restart run
     call ncio_read_vector (file_restart, 'z_sno   '   , -maxsnl, landpatch, z_sno )             ! node depth [m]
     call ncio_read_vector (file_restart, 'dz_sno  '   , -maxsnl, landpatch, dz_sno)             ! interface depth [m]
     call ncio_read_vector (file_restart, 't_soisno'   , nl_soil-maxsnl, landpatch, t_soisno   ) ! soil temperature [K]
     call ncio_read_vector (file_restart, 'wliq_soisno', nl_soil-maxsnl, landpatch, wliq_soisno) ! liquid water in layers [kg/m2]
     call ncio_read_vector (file_restart, 'wice_soisno', nl_soil-maxsnl, landpatch, wice_soisno) ! ice lens in layers [kg/m2]
     call ncio_read_vector (file_restart, 'smp',         nl_soil,        landpatch, smp        ) ! soil matrix potential [mm]
     call ncio_read_vector (file_restart, 'hk',          nl_soil,        landpatch, hk         ) ! hydraulic conductivity [mm h2o/s]
     if(DEF_USE_PLANTHYDRAULICS)then
        call ncio_read_vector (file_restart, 'vegwp',       nvegwcs,        landpatch, vegwp      ) ! vegetation water potential [mm]
        call ncio_read_vector (file_restart, 'gs0sun  ',    landpatch, gs0sun     ) ! working copy of sunlit stomata conductance
        call ncio_read_vector (file_restart, 'gs0sha  ',    landpatch, gs0sha     ) ! working copy of shalit stomata conductance
     end if
     IF(DEF_USE_OZONESTRESS)THEN
        call ncio_read_vector (file_restart, 'lai_old    ', landpatch, lai_old    )
        call ncio_read_vector (file_restart, 'o3uptakesun', landpatch, o3uptakesun)
        call ncio_read_vector (file_restart, 'o3uptakesha', landpatch, o3uptakesha)
     ENDIF
     call ncio_read_vector (file_restart, 't_grnd  '   , landpatch, t_grnd     ) ! ground surface temperature [K]
     call ncio_read_vector (file_restart, 'tleaf   '   , landpatch, tleaf      ) ! leaf temperature [K]
     call ncio_read_vector (file_restart, 'ldew    '   , landpatch, ldew       ) ! depth of water on foliage [mm]
     call ncio_read_vector (file_restart, 'ldew_rain'  , landpatch, ldew_rain  ) ! depth of rain on foliage [mm]
     call ncio_read_vector (file_restart, 'ldew_snow'  , landpatch, ldew_snow  ) ! depth of snow on foliage [mm]
     call ncio_read_vector (file_restart, 'sag     '   , landpatch, sag        ) ! non dimensional snow age [-]
     call ncio_read_vector (file_restart, 'scv     '   , landpatch, scv        ) ! snow cover, water equivalent [mm]
     call ncio_read_vector (file_restart, 'snowdp  '   , landpatch, snowdp     ) ! snow depth [meter]
     call ncio_read_vector (file_restart, 'fveg    '   , landpatch, fveg       ) ! fraction of vegetation cover
     call ncio_read_vector (file_restart, 'fsno    '   , landpatch, fsno       ) ! fraction of snow cover on ground
     call ncio_read_vector (file_restart, 'sigf    '   , landpatch, sigf       ) ! fraction of veg cover, excluding snow-covered veg [-]
     call ncio_read_vector (file_restart, 'green   '   , landpatch, green      ) ! leaf greenness
     call ncio_read_vector (file_restart, 'lai     '   , landpatch, lai        ) ! leaf area index
     call ncio_read_vector (file_restart, 'tlai    '   , landpatch, tlai       ) ! leaf area index
     call ncio_read_vector (file_restart, 'sai     '   , landpatch, sai        ) ! stem area index
     call ncio_read_vector (file_restart, 'tsai    '   , landpatch, tsai       ) ! stem area index
     call ncio_read_vector (file_restart, 'coszen  '   , landpatch, coszen     ) ! cosine of solar zenith angle
     call ncio_read_vector (file_restart, 'alb     '   , 2, 2, landpatch, alb  ) ! averaged albedo [-]
     call ncio_read_vector (file_restart, 'ssun    '   , 2, 2, landpatch, ssun ) ! sunlit canopy absorption for solar radiation (0-1)
     call ncio_read_vector (file_restart, 'ssha    '   , 2, 2, landpatch, ssha ) ! shaded canopy absorption for solar radiation (0-1)
     call ncio_read_vector (file_restart, 'thermk  '   , landpatch, thermk     ) ! canopy gap fraction for tir radiation
     call ncio_read_vector (file_restart, 'extkb   '   , landpatch, extkb      ) ! (k, g(mu)/mu) direct solar extinction coefficient
     call ncio_read_vector (file_restart, 'extkd   '   , landpatch, extkd      ) ! diffuse and scattered diffuse PAR extinction coefficient
     call ncio_read_vector (file_restart, 'zwt     '   , landpatch, zwt        ) ! the depth to water table [m]
     call ncio_read_vector (file_restart, 'wa      '   , landpatch, wa         ) ! water storage in aquifer [mm]
     call ncio_read_vector (file_restart, 'wdsrf   '   , landpatch, wdsrf      ) ! depth of surface water [mm]

     call ncio_read_vector (file_restart, 't_lake  '   , nl_lake, landpatch, t_lake      ) !
     call ncio_read_vector (file_restart, 'lake_icefrc', nl_lake, landpatch, lake_icefrac) !
     call ncio_read_vector (file_restart, 'savedtke1', landpatch, savedtke1) !

     call ncio_read_vector (file_restart, 'snw_rds  ', -maxsnl, landpatch, snw_rds  ) !
     call ncio_read_vector (file_restart, 'mss_bcpho', -maxsnl, landpatch, mss_bcpho) !
     call ncio_read_vector (file_restart, 'mss_bcphi', -maxsnl, landpatch, mss_bcphi) !
     call ncio_read_vector (file_restart, 'mss_ocpho', -maxsnl, landpatch, mss_ocpho) !
     call ncio_read_vector (file_restart, 'mss_ocphi', -maxsnl, landpatch, mss_ocphi) !
     call ncio_read_vector (file_restart, 'mss_dst1 ', -maxsnl, landpatch, mss_dst1 ) !
     call ncio_read_vector (file_restart, 'mss_dst2 ', -maxsnl, landpatch, mss_dst2 ) !
     call ncio_read_vector (file_restart, 'mss_dst3 ', -maxsnl, landpatch, mss_dst3 ) !
     call ncio_read_vector (file_restart, 'mss_dst4 ', -maxsnl, landpatch, mss_dst4 ) !
     call ncio_read_vector (file_restart, 'ssno', 2,2, -maxsnl+1, landpatch, ssno) !

     ! Additional variables required by reginal model (such as WRF ) RSM)
     call ncio_read_vector (file_restart, 'trad ', landpatch, trad ) ! radiative temperature of surface [K]
     call ncio_read_vector (file_restart, 'tref ', landpatch, tref ) ! 2 m height air temperature [kelvin]
     call ncio_read_vector (file_restart, 'qref ', landpatch, qref ) ! 2 m height air specific humidity
     call ncio_read_vector (file_restart, 'rst  ', landpatch, rst  ) ! canopy stomatal resistance (s/m)
     call ncio_read_vector (file_restart, 'emis ', landpatch, emis ) ! averaged bulk surface emissivity
     call ncio_read_vector (file_restart, 'z0m  ', landpatch, z0m  ) ! effective roughness [m]
     call ncio_read_vector (file_restart, 'zol  ', landpatch, zol  ) ! dimensionless height (z/L) used in Monin-Obukhov theory
     call ncio_read_vector (file_restart, 'rib  ', landpatch, rib  ) ! bulk Richardson number in surface layer
     call ncio_read_vector (file_restart, 'ustar', landpatch, ustar) ! u* in similarity theory [m/s]
     call ncio_read_vector (file_restart, 'qstar', landpatch, qstar) ! q* in similarity theory [kg/kg]
     call ncio_read_vector (file_restart, 'tstar', landpatch, tstar) ! t* in similarity theory [K]
     call ncio_read_vector (file_restart, 'fm   ', landpatch, fm   ) ! integral of profile function for momentum
     call ncio_read_vector (file_restart, 'fh   ', landpatch, fh   ) ! integral of profile function for heat
     call ncio_read_vector (file_restart, 'fq   ', landpatch, fq   ) ! integral of profile function for moisture

#if (defined LULC_IGBP_PFT)
     file_restart = trim(dir_restart)// '/' // trim(site) //'_restart_pft_'//trim(cdate)//'_lc'//trim(cyear)//'.nc'
     CALL READ_PFTimeVariables (file_restart)
#endif

#if (defined LULC_IGBP_PC)
     file_restart = trim(dir_restart)// '/' // trim(site) //'_restart_pc_'//trim(cdate)//'_lc'//trim(cyear)//'.nc'
     CALL READ_PCTimeVariables (file_restart)
#endif

#if (defined BGC)
     file_restart = trim(dir_restart)// '/' // trim(site) //'_restart_bgc_'//trim(cdate)//'_lc'//trim(cyear)//'.nc'
     CALL READ_BGCTimeVariables (file_restart)
#endif

#if (defined LATERAL_FLOW)
     file_restart = trim(dir_restart)// '/' // trim(site) //'_restart_basin_'//trim(cdate)//'_lc'//trim(cyear)//'.nc'
     CALL READ_HydroTimeVariables (file_restart)
#endif

#if (defined URBAN_MODEL)
     file_restart = trim(dir_restart)// '/' // trim(site) //'_restart_urban_'//trim(cdate)//'_lc'//trim(cyear)//'.nc'
     CALL READ_UrbanTimeVariables (file_restart)
#endif

#ifdef RangeCheck
     call check_TimeVariables
#endif

     if (p_is_master) then
        write(*,*) 'Loading Time Variables done.'
     end if

  end subroutine READ_TimeVariables

  !---------------------------------------
#ifdef RangeCheck
  SUBROUTINE check_TimeVariables ()

     use MOD_SPMD_Task
     use MOD_RangeCheck
     use MOD_Namelist, only: DEF_USE_PLANTHYDRAULICS, DEF_USE_OZONESTRESS

     IMPLICIT NONE

#ifdef USEMPI
     call mpi_barrier (p_comm_glb, p_err)
#endif
     if (p_is_master) then
        write(*,'(/,A27)') 'Checking Time Variables ...'
     end if

     call check_vector_data ('z_sno       [m]    ', z_sno )      ! node depth [m]
     call check_vector_data ('dz_sno      [m]    ', dz_sno)      ! interface depth [m]
     call check_vector_data ('t_soisno    [K]    ', t_soisno   ) ! soil temperature [K]
     call check_vector_data ('wliq_soisno [kg/m2]', wliq_soisno) ! liquid water in layers [kg/m2]
     call check_vector_data ('wice_soisno [kg/m2]', wice_soisno) ! ice lens in layers [kg/m2]
     call check_vector_data ('smp         [mm]   ', smp        ) ! soil matrix potential [mm]
     call check_vector_data ('hk          [mm/s] ', hk         ) ! hydraulic conductivity [mm h2o/s]
     if(DEF_USE_PLANTHYDRAULICS)then
        call check_vector_data ('vegwp       [m]    ', vegwp      ) ! vegetation water potential [mm]
        call check_vector_data ('gs0sun      []     ', gs0sun     ) ! working copy of sunlit stomata conductance
        call check_vector_data ('gs0sha      []     ', gs0sha     ) ! working copy of shalit stomata conductance
     end if
     IF(DEF_USE_OZONESTRESS)THEN
        call check_vector_data ('o3coefv_sun', o3coefv_sun)
        call check_vector_data ('o3coefv_sha', o3coefv_sha)
        call check_vector_data ('o3coefg_sun', o3coefg_sun)
        call check_vector_data ('o3coefg_sha', o3coefg_sha)
        call check_vector_data ('lai_old    ', lai_old    )
        call check_vector_data ('o3uptakesun', o3uptakesun)
        call check_vector_data ('o3uptakesha', o3uptakesha)
     ENDIF
     call check_vector_data ('t_grnd      [K]    ', t_grnd     ) ! ground surface temperature [K]
     call check_vector_data ('tleaf       [K]    ', tleaf      ) ! leaf temperature [K]
     call check_vector_data ('ldew        [mm]   ', ldew       ) ! depth of water on foliage [mm]
     call check_vector_data ('ldew_rain   [mm]   ', ldew_rain  ) ! depth of rain on foliage [mm]
     call check_vector_data ('ldew_snow   [mm]   ', ldew_snow  ) ! depth of snow on foliage [mm]
     call check_vector_data ('sag         [-]    ', sag        ) ! non dimensional snow age [-]
     call check_vector_data ('scv         [mm]   ', scv        ) ! snow cover, water equivalent [mm]
     call check_vector_data ('snowdp      [m]    ', snowdp     ) ! snow depth [meter]
     call check_vector_data ('fveg        [-]    ', fveg       ) ! fraction of vegetation cover
     call check_vector_data ('fsno        [-]    ', fsno       ) ! fraction of snow cover on ground
     call check_vector_data ('sigf        [-]    ', sigf       ) ! fraction of veg cover, excluding snow-covered veg [-]
     call check_vector_data ('green       [-]    ', green      ) ! leaf greenness
     call check_vector_data ('lai         [-]    ', lai        ) ! leaf area index
     call check_vector_data ('tlai        [-]    ', tlai       ) ! leaf area index
     call check_vector_data ('sai         [-]    ', sai        ) ! stem area index
     call check_vector_data ('tsai        [-]    ', tsai       ) ! stem area index
     call check_vector_data ('coszen      [-]    ', coszen     ) ! cosine of solar zenith angle
     call check_vector_data ('alb         [-]    ', alb        ) ! averaged albedo [-]
     call check_vector_data ('ssun        [-]    ', ssun       ) ! sunlit canopy absorption for solar radiation (0-1)
     call check_vector_data ('ssha        [-]    ', ssha       ) ! shaded canopy absorption for solar radiation (0-1)
     call check_vector_data ('thermk      [-]    ', thermk     ) ! canopy gap fraction for tir radiation
     call check_vector_data ('extkb       [-]    ', extkb      ) ! (k, g(mu)/mu) direct solar extinction coefficient
     call check_vector_data ('extkd       [-]    ', extkd      ) ! diffuse and scattered diffuse PAR extinction coefficient
     call check_vector_data ('zwt         [m]    ', zwt        ) ! the depth to water table [m]
     call check_vector_data ('wa          [mm]   ', wa         ) ! water storage in aquifer [mm]
     call check_vector_data ('wdsrf       [mm]   ', wdsrf      ) ! depth of surface water [mm]

     call check_vector_data ('t_lake      [K]    ', t_lake      )!
     call check_vector_data ('lake_icefrc [-]    ', lake_icefrac)!
     call check_vector_data ('savedtke1   [W/m K]', savedtke1   )!

#if (defined LULC_IGBP_PFT)
     CALL check_PFTimeVariables
#endif

#if (defined LULC_IGBP_PC)
     CALL check_PCTimeVariables
#endif

#if (defined BGC)
     CALL check_BGCTimeVariables
#endif

#ifdef USEMPI
     call mpi_barrier (p_comm_glb, p_err)
#endif

  end subroutine check_TimeVariables
#endif


END MODULE MOD_Vars_TimeVariables
! ---------- EOP ------------<|MERGE_RESOLUTION|>--- conflicted
+++ resolved
@@ -447,8 +447,8 @@
             allocate (z0m_c      (0:N_PFT-1,numpc))   ; z0m_c        (:,:) = spval      !effective roughness [m]
 !Plant Hydraulic parameters; raulic parameters
             allocate (vegwp_c(1:nvegwcs,0:N_PFT-1,numpc)); vegwp_c (:,:,:) = spval
-            allocate (gs0sun_c   (0:N_PFT-1,numpc))   ; gs0sun_c     (:,:) = spval      
-            allocate (gs0sha_c   (0:N_PFT-1,numpc))   ; gs0sha_c     (:,:) = spval      
+            allocate (gs0sun_c   (0:N_PFT-1,numpc))   ; gs0sun_c     (:,:) = spval
+            allocate (gs0sha_c   (0:N_PFT-1,numpc))   ; gs0sha_c     (:,:) = spval
 !end plant hydraulic parameters
 !Ozone Stress Variables
             allocate (o3coefv_sun_c(0:N_PFT-1,numpc)) ; o3coefv_sun_c(:,:) = spval      !Ozone stress factor for photosynthesis on sunlit leaf
@@ -818,18 +818,6 @@
 
         if (numpatch > 0) then
 
-<<<<<<< HEAD
-           allocate (z_sno      (maxsnl+1:0,      numpatch))
-           allocate (dz_sno     (maxsnl+1:0,      numpatch))
-           allocate (t_soisno   (maxsnl+1:nl_soil,numpatch))
-           allocate (wliq_soisno(maxsnl+1:nl_soil,numpatch))
-           allocate (wice_soisno(maxsnl+1:nl_soil,numpatch))
-           allocate (smp               (1:nl_soil,numpatch))
-           allocate (hk                (1:nl_soil,numpatch))
-           allocate (h2osoi            (1:nl_soil,numpatch))
-           allocate (cvsoil            (1:nl_soil,numpatch))
-           allocate (rootr             (1:nl_soil,numpatch))
-=======
            allocate (z_sno      (maxsnl+1:0,      numpatch)); z_sno       (:,:) = spval
            allocate (dz_sno     (maxsnl+1:0,      numpatch)); dz_sno      (:,:) = spval
            allocate (t_soisno   (maxsnl+1:nl_soil,numpatch)); t_soisno    (:,:) = spval
@@ -838,8 +826,8 @@
            allocate (smp               (1:nl_soil,numpatch)); smp         (:,:) = spval
            allocate (hk                (1:nl_soil,numpatch)); hk          (:,:) = spval
            allocate (h2osoi            (1:nl_soil,numpatch)); h2osoi      (:,:) = spval
+           allocate (cvsoil            (1:nl_soil,numpatch)); cvsoil      (:,:) = spval
            allocate (rootr             (1:nl_soil,numpatch)); rootr       (:,:) = spval
->>>>>>> 501c9d91
 !Plant Hydraulic variables
            allocate (vegwp             (1:nvegwcs,numpatch)); vegwp       (:,:) = spval
            allocate (gs0sun                      (numpatch)); gs0sun        (:) = spval
