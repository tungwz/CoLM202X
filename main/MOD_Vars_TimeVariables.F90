#include <define.h>

! -------------------------------
! Created by Yongjiu Dai, 03/2014
! -------------------------------

#if (defined LULC_IGBP_PFT || defined LULC_IGBP_PC)
MODULE MOD_Vars_PFTimeVariables
! -----------------------------------------------------------------
! !DESCRIPTION:
! Define PFT time variables
!
! Added by Hua Yuan, 08/2019
! -----------------------------------------------------------------

   USE MOD_Precision
   USE MOD_TimeManager
#ifdef BGC
   USE MOD_BGC_Vars_PFTimeVariables
#endif

   IMPLICIT NONE
   SAVE
! -----------------------------------------------------------------
! Time-varying state variables which reaquired by restart run

   ! for LULC_IGBP_PFT or LULC_IGBP_PC
   real(r8), allocatable :: tleaf_p      (:) !shaded leaf temperature [K]
   real(r8), allocatable :: ldew_p       (:) !depth of water on foliage [mm]
   real(r8), allocatable :: ldew_rain_p  (:) !depth of rain on foliage [mm]
   real(r8), allocatable :: ldew_snow_p  (:) !depth of snow on foliage [mm]
   real(r8), allocatable :: sigf_p       (:) !fraction of veg cover, excluding snow-covered veg [-]
   real(r8), allocatable :: tlai_p       (:) !leaf area index
   real(r8), allocatable :: lai_p        (:) !leaf area index
   real(r8), allocatable :: laisun_p     (:) !sunlit leaf area index
   real(r8), allocatable :: laisha_p     (:) !shaded leaf area index
   real(r8), allocatable :: tsai_p       (:) !stem area index
   real(r8), allocatable :: sai_p        (:) !stem area index
   real(r8), allocatable :: ssun_p   (:,:,:) !sunlit canopy absorption for solar radiation (0-1)
   real(r8), allocatable :: ssha_p   (:,:,:) !shaded canopy absorption for solar radiation (0-1)
   real(r8), allocatable :: thermk_p     (:) !canopy gap fraction for tir radiation
   real(r8), allocatable :: fshade_p     (:) !canopy shade fraction for tir radiation
   real(r8), allocatable :: extkb_p      (:) !(k, g(mu)/mu) direct solar extinction coefficient
   real(r8), allocatable :: extkd_p      (:) !diffuse and scattered diffuse PAR extinction coefficient
   !TODO@yuan: to check the below for PC whether they are needed
   real(r8), allocatable :: tref_p       (:) !2 m height air temperature [kelvin]
   real(r8), allocatable :: qref_p       (:) !2 m height air specific humidity
   real(r8), allocatable :: rst_p        (:) !canopy stomatal resistance (s/m)
   real(r8), allocatable :: z0m_p        (:) !effective roughness [m]
! Plant Hydraulic variables
   real(r8), allocatable :: vegwp_p    (:,:) !vegetation water potential [mm]
   real(r8), allocatable :: gs0sun_p     (:) !working copy of sunlit stomata conductance
   real(r8), allocatable :: gs0sha_p     (:) !working copy of shalit stomata conductance
! END plant hydraulic variables
! Ozone Stress Variables
   real(r8), allocatable :: o3coefv_sun_p(:) !Ozone stress factor for photosynthesis on sunlit leaf
   real(r8), allocatable :: o3coefv_sha_p(:) !Ozone stress factor for photosynthesis on shaded leaf
   real(r8), allocatable :: o3coefg_sun_p(:) !Ozone stress factor for stomata on sunlit leaf
   real(r8), allocatable :: o3coefg_sha_p(:) !Ozone stress factor for stomata on shaded leaf
   real(r8), allocatable :: lai_old_p    (:) !lai in last time step
   real(r8), allocatable :: o3uptakesun_p(:) !Ozone does, sunlit leaf (mmol O3/m^2)
   real(r8), allocatable :: o3uptakesha_p(:) !Ozone does, shaded leaf (mmol O3/m^2)
! END Ozone Stress Variables
! irrigation variables
   integer , allocatable :: irrig_method_p(:)!irrigation method
! END irrigation variables

! PUBLIC MEMBER FUNCTIONS:
   PUBLIC :: allocate_PFTimeVariables
   PUBLIC :: deallocate_PFTimeVariables
   PUBLIC :: READ_PFTimeVariables
   PUBLIC :: WRITE_PFTimeVariables
#ifdef RangeCheck
   PUBLIC :: check_PFTimeVariables
#endif

! PRIVATE MEMBER FUNCTIONS:

!-----------------------------------------------------------------------

CONTAINS

!-----------------------------------------------------------------------

   SUBROUTINE allocate_PFTimeVariables ()
! ------------------------------------------------------
! Allocates memory for CoLM 1d [numpft] variables
! ------------------------------------------------------
   USE MOD_Precision
   USE MOD_SPMD_Task
   USE MOD_LandPFT
   USE MOD_Vars_Global
   IMPLICIT NONE

      IF (p_is_worker) THEN
         IF (numpft > 0) THEN
            allocate (tleaf_p      (numpft)) ; tleaf_p      (:) = spval !leaf temperature [K]
            allocate (ldew_p       (numpft)) ; ldew_p       (:) = spval !depth of water on foliage [mm]
            allocate (ldew_rain_p  (numpft)) ; ldew_rain_p  (:) = spval !depth of rain on foliage [mm]
            allocate (ldew_snow_p  (numpft)) ; ldew_snow_p  (:) = spval !depth of snow on foliage [mm]
            allocate (sigf_p       (numpft)) ; sigf_p       (:) = spval !fraction of veg cover, excluding snow-covered veg [-]
            allocate (tlai_p       (numpft)) ; tlai_p       (:) = spval !leaf area index
            allocate (lai_p        (numpft)) ; lai_p        (:) = spval !leaf area index
            allocate (laisun_p     (numpft)) ; laisun_p     (:) = spval !leaf area index
            allocate (laisha_p     (numpft)) ; laisha_p     (:) = spval !leaf area index
            allocate (tsai_p       (numpft)) ; tsai_p       (:) = spval !stem area index
            allocate (sai_p        (numpft)) ; sai_p        (:) = spval !stem area index
            allocate (ssun_p   (2,2,numpft)) ; ssun_p   (:,:,:) = spval !sunlit canopy absorption for solar radiation (0-1)
            allocate (ssha_p   (2,2,numpft)) ; ssha_p   (:,:,:) = spval !shaded canopy absorption for solar radiation (0-1)
            allocate (thermk_p     (numpft)) ; thermk_p     (:) = spval !canopy gap fraction for tir radiation
            allocate (fshade_p     (numpft)) ; fshade_p     (:) = spval !canopy shade fraction for tir radiation
            allocate (extkb_p      (numpft)) ; extkb_p      (:) = spval !(k, g(mu)/mu) direct solar extinction coefficient
            allocate (extkd_p      (numpft)) ; extkd_p      (:) = spval !diffuse and scattered diffuse PAR extinction coefficient
            allocate (tref_p       (numpft)) ; tref_p       (:) = spval !2 m height air temperature [kelvin]
            allocate (qref_p       (numpft)) ; qref_p       (:) = spval !2 m height air specific humidity
            allocate (rst_p        (numpft)) ; rst_p        (:) = spval !canopy stomatal resistance (s/m)
            allocate (z0m_p        (numpft)) ; z0m_p        (:) = spval !effective roughness [m]
! Plant Hydraulic variables; draulic variables
            allocate (vegwp_p(1:nvegwcs,numpft)); vegwp_p (:,:) = spval
            allocate (gs0sun_p     (numpft)); gs0sun_p      (:) = spval
            allocate (gs0sha_p     (numpft)); gs0sha_p      (:) = spval
! END plant hydraulic variables
! Allocate Ozone Stress Variables
            allocate (o3coefv_sun_p(numpft)) ; o3coefv_sun_p(:) = spval !Ozone stress factor for photosynthesis on sunlit leaf
            allocate (o3coefv_sha_p(numpft)) ; o3coefv_sha_p(:) = spval !Ozone stress factor for photosynthesis on shaded leaf
            allocate (o3coefg_sun_p(numpft)) ; o3coefg_sun_p(:) = spval !Ozone stress factor for stomata on sunlit leaf
            allocate (o3coefg_sha_p(numpft)) ; o3coefg_sha_p(:) = spval !Ozone stress factor for stomata on shaded leaf
            allocate (lai_old_p    (numpft)) ; lai_old_p    (:) = spval !lai in last time step
            allocate (o3uptakesun_p(numpft)) ; o3uptakesun_p(:) = spval !Ozone does, sunlit leaf (mmol O3/m^2)
            allocate (o3uptakesha_p(numpft)) ; o3uptakesha_p(:) = spval !Ozone does, shaded leaf (mmol O3/m^2)
! END allocate Ozone Stress Variables
            allocate (irrig_method_p(numpft))! irrigation method

         ENDIF
      ENDIF

#ifdef BGC
      CALL allocate_BGCPFTimeVariables
#endif

   END SUBROUTINE allocate_PFTimeVariables

   SUBROUTINE READ_PFTimeVariables (file_restart)

   USE MOD_Namelist, only: DEF_USE_PLANTHYDRAULICS, DEF_USE_OZONESTRESS, DEF_USE_IRRIGATION
   USE MOD_NetCDFVector
   USE MOD_LandPFT
   USE MOD_Vars_Global

   IMPLICIT NONE

      character(LEN=*), intent(in) :: file_restart

      CALL ncio_read_vector (file_restart, 'tleaf_p  ', landpft, tleaf_p    ) !
      CALL ncio_read_vector (file_restart, 'ldew_p   ', landpft, ldew_p     ) !
      CALL ncio_read_vector (file_restart, 'ldew_rain_p', landpft, ldew_rain_p) !depth of rain on foliage [mm]
      CALL ncio_read_vector (file_restart, 'ldew_snow_p', landpft, ldew_snow_p) !depth of snow on foliage [mm]
      CALL ncio_read_vector (file_restart, 'sigf_p   ', landpft, sigf_p     ) !
      CALL ncio_read_vector (file_restart, 'tlai_p   ', landpft, tlai_p     ) !
      CALL ncio_read_vector (file_restart, 'lai_p    ', landpft, lai_p      ) !
!     CALL ncio_read_vector (file_restart, 'laisun_p ', landpft, laisun_p   ) !
!     CALL ncio_read_vector (file_restart, 'laisha_p ', landpft, laisha_p   ) !
      CALL ncio_read_vector (file_restart, 'tsai_p   ', landpft, tsai_p     ) !
      CALL ncio_read_vector (file_restart, 'sai_p    ', landpft, sai_p      ) !
      CALL ncio_read_vector (file_restart, 'ssun_p   ', 2,2, landpft, ssun_p) !
      CALL ncio_read_vector (file_restart, 'ssha_p   ', 2,2, landpft, ssha_p) !
      CALL ncio_read_vector (file_restart, 'thermk_p ', landpft, thermk_p   ) !
      CALL ncio_read_vector (file_restart, 'fshade_p ', landpft, fshade_p   ) !
      CALL ncio_read_vector (file_restart, 'extkb_p  ', landpft, extkb_p    ) !
      CALL ncio_read_vector (file_restart, 'extkd_p  ', landpft, extkd_p    ) !
      CALL ncio_read_vector (file_restart, 'tref_p   ', landpft, tref_p     ) !
      CALL ncio_read_vector (file_restart, 'qref_p   ', landpft, qref_p     ) !
      CALL ncio_read_vector (file_restart, 'rst_p    ', landpft, rst_p      ) !
      CALL ncio_read_vector (file_restart, 'z0m_p    ', landpft, z0m_p      ) !
IF(DEF_USE_PLANTHYDRAULICS)THEN
      CALL ncio_read_vector (file_restart, 'vegwp_p  ', nvegwcs, landpft, vegwp_p ) !
      CALL ncio_read_vector (file_restart, 'gs0sun_p ', landpft, gs0sun_p   ) !
      CALL ncio_read_vector (file_restart, 'gs0sha_p ', landpft, gs0sha_p   ) !
ENDIF
IF(DEF_USE_OZONESTRESS)THEN
      CALL ncio_read_vector (file_restart, 'lai_old_p    ', landpft, lai_old_p    , defval = 0._r8)
      CALL ncio_read_vector (file_restart, 'o3uptakesun_p', landpft, o3uptakesun_p, defval = 0._r8)
      CALL ncio_read_vector (file_restart, 'o3uptakesha_p', landpft, o3uptakesha_p, defval = 0._r8)
ENDIF
IF(DEF_USE_IRRIGATION)THEN
      CALL ncio_read_vector (file_restart,'irrig_method_p', landpft,irrig_method_p, defval = 1)
ENDIF

#ifdef BGC
      CALL read_BGCPFTimeVariables (file_restart)
#endif

   END SUBROUTINE READ_PFTimeVariables

   SUBROUTINE WRITE_PFTimeVariables (file_restart)

   USE MOD_Namelist, only : DEF_REST_COMPRESS_LEVEL, DEF_USE_PLANTHYDRAULICS, DEF_USE_OZONESTRESS, &
                            DEF_USE_IRRIGATION
   USE MOD_LandPFT
   USE MOD_NetCDFVector
   USE MOD_Vars_Global
   IMPLICIT NONE

   character(LEN=*), intent(in) :: file_restart

   ! Local variables
   integer :: compress

      compress = DEF_REST_COMPRESS_LEVEL

      CALL ncio_create_file_vector (file_restart, landpft)
      CALL ncio_define_dimension_vector (file_restart, landpft, 'pft')
      CALL ncio_define_dimension_vector (file_restart, landpft, 'band', 2)
      CALL ncio_define_dimension_vector (file_restart, landpft, 'rtyp', 2)
IF(DEF_USE_PLANTHYDRAULICS)THEN
      CALL ncio_define_dimension_vector (file_restart, landpft, 'vegnodes', nvegwcs)
ENDIF

      CALL ncio_write_vector (file_restart, 'tleaf_p  ', 'pft', landpft, tleaf_p  , compress) !
      CALL ncio_write_vector (file_restart, 'ldew_p   ', 'pft', landpft, ldew_p   , compress) !
      CALL ncio_write_vector (file_restart, 'ldew_rain_p', 'pft', landpft, ldew_rain_p, compress) !depth of rain on foliage [mm]
      CALL ncio_write_vector (file_restart, 'ldew_snow_p', 'pft', landpft, ldew_snow_p, compress) !depth of snow on foliage [mm]
      CALL ncio_write_vector (file_restart, 'sigf_p   ', 'pft', landpft, sigf_p   , compress) !
      CALL ncio_write_vector (file_restart, 'tlai_p   ', 'pft', landpft, tlai_p   , compress) !
      CALL ncio_write_vector (file_restart, 'lai_p    ', 'pft', landpft, lai_p    , compress) !
!     CALL ncio_write_vector (file_restart, 'laisun_p ', 'pft', landpft, laisun_p , compress) !
!     CALL ncio_write_vector (file_restart, 'laisha_p ', 'pft', landpft, laisha_p , compress) !
      CALL ncio_write_vector (file_restart, 'tsai_p   ', 'pft', landpft, tsai_p   , compress) !
      CALL ncio_write_vector (file_restart, 'sai_p    ', 'pft', landpft, sai_p    , compress) !
      CALL ncio_write_vector (file_restart, 'ssun_p   ', 'band', 2, 'rtyp', 2, 'pft', landpft, ssun_p, compress) !
      CALL ncio_write_vector (file_restart, 'ssha_p   ', 'band', 2, 'rtyp', 2, 'pft', landpft, ssha_p, compress) !
      CALL ncio_write_vector (file_restart, 'thermk_p ', 'pft', landpft, thermk_p , compress) !
      CALL ncio_write_vector (file_restart, 'fshade_p ', 'pft', landpft, fshade_p , compress) !
      CALL ncio_write_vector (file_restart, 'extkb_p  ', 'pft', landpft, extkb_p  , compress) !
      CALL ncio_write_vector (file_restart, 'extkd_p  ', 'pft', landpft, extkd_p  , compress) !
      CALL ncio_write_vector (file_restart, 'tref_p   ', 'pft', landpft, tref_p   , compress) !
      CALL ncio_write_vector (file_restart, 'qref_p   ', 'pft', landpft, qref_p   , compress) !
      CALL ncio_write_vector (file_restart, 'rst_p    ', 'pft', landpft, rst_p    , compress) !
      CALL ncio_write_vector (file_restart, 'z0m_p    ', 'pft', landpft, z0m_p    , compress) !
IF(DEF_USE_PLANTHYDRAULICS)THEN
      CALL ncio_write_vector (file_restart, 'vegwp_p  '  , 'vegnodes', nvegwcs, 'pft',   landpft, vegwp_p, compress)
      CALL ncio_write_vector (file_restart, 'gs0sun_p '  , 'pft', landpft, gs0sun_p   , compress) !
      CALL ncio_write_vector (file_restart, 'gs0sha_p '  , 'pft', landpft, gs0sha_p   , compress) !
ENDIF
IF(DEF_USE_OZONESTRESS)THEN
      CALL ncio_write_vector (file_restart, 'lai_old_p    ', 'pft', landpft, lai_old_p    , compress)
      CALL ncio_write_vector (file_restart, 'o3uptakesun_p', 'pft', landpft, o3uptakesun_p, compress)
      CALL ncio_write_vector (file_restart, 'o3uptakesha_p', 'pft', landpft, o3uptakesha_p, compress)
ENDIF
IF(DEF_USE_IRRIGATION)THEN
      CALL ncio_write_vector (file_restart,'irrig_method_p','pft', landpft, irrig_method_p, compress)
ENDIF

#ifdef BGC
      CALL WRITE_BGCPFTimeVariables (file_restart)
#endif

   END SUBROUTINE WRITE_PFTimeVariables


   SUBROUTINE deallocate_PFTimeVariables
! --------------------------------------------------
! Deallocates memory for CoLM 1d [numpft/numpc] variables
! --------------------------------------------------
   USE MOD_SPMD_Task
   USE MOD_LandPFT

      IF (p_is_worker) THEN
         IF (numpft > 0) THEN
            deallocate (tleaf_p  ) !leaf temperature [K]
            deallocate (ldew_p   ) !depth of water on foliage [mm]
            deallocate (ldew_rain_p)
            deallocate (ldew_snow_p)
            deallocate (sigf_p   ) !fraction of veg cover, excluding snow-covered veg [-]
            deallocate (tlai_p   ) !leaf area index
            deallocate (lai_p    ) !leaf area index
            deallocate (laisun_p ) !leaf area index
            deallocate (laisha_p ) !leaf area index
            deallocate (tsai_p   ) !stem area index
            deallocate (sai_p    ) !stem area index
            deallocate (ssun_p   ) !sunlit canopy absorption for solar radiation (0-1)
            deallocate (ssha_p   ) !shaded canopy absorption for solar radiation (0-1)
            deallocate (thermk_p ) !canopy gap fraction for tir radiation
            deallocate (fshade_p ) !canopy gap fraction for tir radiation
            deallocate (extkb_p  ) !(k, g(mu)/mu) direct solar extinction coefficient
            deallocate (extkd_p  ) !diffuse and scattered diffuse PAR extinction coefficient
            deallocate (tref_p   ) !2 m height air temperature [kelvin]
            deallocate (qref_p   ) !2 m height air specific humidity
            deallocate (rst_p    ) !canopy stomatal resistance (s/m)
            deallocate (z0m_p    ) !effective roughness [m]
! Plant Hydraulic variables
            deallocate (vegwp_p  ) !vegetation water potential [mm]
            deallocate (gs0sun_p ) !working copy of sunlit stomata conductance
            deallocate (gs0sha_p ) !working copy of shalit stomata conductance
! END plant hydraulic variables
! Ozone Stress variables
            deallocate (o3coefv_sun_p ) !Ozone stress factor for photosynthesis on sunlit leaf
            deallocate (o3coefv_sha_p ) !Ozone stress factor for photosynthesis on shaded leaf
            deallocate (o3coefg_sun_p ) !Ozone stress factor for stomata on sunlit leaf
            deallocate (o3coefg_sha_p ) !Ozone stress factor for stomata on shaded leaf
            deallocate (lai_old_p     ) !lai in last time step
            deallocate (o3uptakesun_p ) !Ozone does, sunlit leaf (mmol O3/m^2)
            deallocate (o3uptakesha_p ) !Ozone does, shaded leaf (mmol O3/m^2)
            deallocate (irrig_method_p)
! Ozone Stress variables
         ENDIF
      ENDIF

#ifdef BGC
      CALL deallocate_BGCPFTimeVariables
#endif

   END SUBROUTINE deallocate_PFTimeVariables

#ifdef RangeCheck
   SUBROUTINE check_PFTimeVariables

   USE MOD_RangeCheck
   USE MOD_Namelist, only : DEF_USE_PLANTHYDRAULICS, DEF_USE_OZONESTRESS, DEF_USE_IRRIGATION

   IMPLICIT NONE

      CALL check_vector_data ('tleaf_p  ', tleaf_p  )      !
      CALL check_vector_data ('ldew_p   ', ldew_p   )      !
      CALL check_vector_data ('ldew_rain_p', ldew_rain_p ) !depth of rain on foliage [mm]
      CALL check_vector_data ('ldew_snow_p', ldew_snow_p ) !depth of snow on foliage [mm]
      CALL check_vector_data ('sigf_p   ', sigf_p   )      !
      CALL check_vector_data ('tlai_p   ', tlai_p   )      !
      CALL check_vector_data ('lai_p    ', lai_p    )      !
      CALL check_vector_data ('laisun_p ', lai_p    )      !
      CALL check_vector_data ('laisha_p ', lai_p    )      !
      CALL check_vector_data ('tsai_p   ', tsai_p   )      !
      CALL check_vector_data ('sai_p    ', sai_p    )      !
      CALL check_vector_data ('ssun_p   ', ssun_p   )      !
      CALL check_vector_data ('ssha_p   ', ssha_p   )      !
      CALL check_vector_data ('thermk_p ', thermk_p )      !
      CALL check_vector_data ('fshade_p ', fshade_p )      !
      CALL check_vector_data ('extkb_p  ', extkb_p  )      !
      CALL check_vector_data ('extkd_p  ', extkd_p  )      !
      CALL check_vector_data ('tref_p   ', tref_p   )      !
      CALL check_vector_data ('qref_p   ', qref_p   )      !
      CALL check_vector_data ('rst_p    ', rst_p    )      !
      CALL check_vector_data ('z0m_p    ', z0m_p    )      !
IF(DEF_USE_PLANTHYDRAULICS)THEN
      CALL check_vector_data ('vegwp_p  ', vegwp_p  )      !
      CALL check_vector_data ('gs0sun_p ', gs0sun_p )      !
      CALL check_vector_data ('gs0sha_p ', gs0sha_p )      !
ENDIF
IF(DEF_USE_OZONESTRESS)THEN
      CALL check_vector_data ('o3coefv_sun_p', o3coefv_sun_p)
      CALL check_vector_data ('o3coefv_sha_p', o3coefv_sha_p)
      CALL check_vector_data ('o3coefg_sun_p', o3coefg_sun_p)
      CALL check_vector_data ('o3coefg_sha_p', o3coefg_sha_p)
      CALL check_vector_data ('lai_old_p    ', lai_old_p    )
      CALL check_vector_data ('o3uptakesun_p', o3uptakesun_p)
      CALL check_vector_data ('o3uptakesha_p', o3uptakesha_p)
ENDIF
IF(DEF_USE_IRRIGATION)THEN
      CALL check_vector_data ('irrig_method_p', irrig_method_p)
ENDIF

#ifdef BGC
      CALL check_BGCPFTimeVariables
#endif

   END SUBROUTINE check_PFTimeVariables
#endif

END MODULE MOD_Vars_PFTimeVariables
#endif


MODULE MOD_Vars_TimeVariables
! -------------------------------
! Created by Yongjiu Dai, 03/2014
! -------------------------------

   USE MOD_Precision
   USE MOD_TimeManager
#if (defined LULC_IGBP_PFT || defined LULC_IGBP_PC)
   USE MOD_Vars_PFTimeVariables
#endif
#ifdef BGC
   USE MOD_BGC_Vars_TimeVariables
#endif
<<<<<<< HEAD
#ifdef LATERAL_FLOW
   USE MOD_Hydro_Vars_TimeVariables
=======
#ifdef CatchLateralFlow
  USE MOD_Hydro_Vars_TimeVariables
>>>>>>> 6f7e141d
#endif
#ifdef URBAN_MODEL
   USE MOD_Urban_Vars_TimeVariables
#endif

   IMPLICIT NONE
   SAVE
! -----------------------------------------------------------------
! Time-varying state variables which reaquired by restart run
   real(r8), allocatable :: z_sno       (:,:) ! node depth [m]
   real(r8), allocatable :: dz_sno      (:,:) ! interface depth [m]
   real(r8), allocatable :: t_soisno    (:,:) ! soil temperature [K]
   real(r8), allocatable :: wliq_soisno (:,:) ! liquid water in layers [kg/m2]
   real(r8), allocatable :: wice_soisno (:,:) ! ice lens in layers [kg/m2]
   real(r8), allocatable :: h2osoi      (:,:) ! volumetric soil water in layers [m3/m3]
   real(r8), allocatable :: smp         (:,:) ! soil matrix potential [mm]
   real(r8), allocatable :: hk          (:,:) ! hydraulic conductivity [mm h2o/s]
   real(r8), allocatable :: rootr       (:,:) ! transpiration contribution fraction from different layers
   real(r8), allocatable :: rootflux    (:,:) ! water exchange between soil and root. Positive: soil->root [?]
!Plant Hydraulic variables
   real(r8), allocatable :: vegwp       (:,:) ! vegetation water potential [mm]
   real(r8), allocatable :: gs0sun        (:) ! working copy of sunlit stomata conductance
   real(r8), allocatable :: gs0sha        (:) ! working copy of shalit stomata conductance
!END plant hydraulic variables
!Ozone stress variables
   real(r8), allocatable :: o3coefv_sun   (:) ! Ozone stress factor for photosynthesis on sunlit leaf
   real(r8), allocatable :: o3coefv_sha   (:) ! Ozone stress factor for photosynthesis on shaded leaf
   real(r8), allocatable :: o3coefg_sun   (:) ! Ozone stress factor for stomata on sunlit leaf
   real(r8), allocatable :: o3coefg_sha   (:) ! Ozone stress factor for stomata on shaded leaf
   real(r8), allocatable :: lai_old       (:) ! lai in last time step
   real(r8), allocatable :: o3uptakesun   (:) ! Ozone does, sunlit leaf (mmol O3/m^2)
   real(r8), allocatable :: o3uptakesha   (:) ! Ozone does, shaded leaf (mmol O3/m^2)
!END ozone stress variables
   real(r8), allocatable :: rstfacsun_out (:) ! factor of soil water stress on sunlit leaf
   real(r8), allocatable :: rstfacsha_out (:) ! factor of soil water stress on shaded leaf
   real(r8), allocatable :: gssun_out     (:) ! stomata conductance on sunlit leaf
   real(r8), allocatable :: gssha_out     (:) ! stomata conductance on shaded leaf
   real(r8), allocatable :: t_grnd        (:) ! ground surface temperature [K]

   real(r8), allocatable :: assimsun_out  (:) ! diagnostic sunlit leaf assim value for output
   real(r8), allocatable :: assimsha_out  (:) ! diagnostic sunlit leaf etr value for output
   real(r8), allocatable :: etrsun_out    (:) ! diagnostic shaded leaf assim for output
   real(r8), allocatable :: etrsha_out    (:) ! diagnostic shaded leaf etr for output

   real(r8), allocatable :: tleaf         (:) ! leaf temperature [K]
   real(r8), allocatable :: ldew          (:) ! depth of water on foliage [mm]
   real(r8), allocatable :: ldew_rain     (:) ! depth of rain on foliage [mm]
   real(r8), allocatable :: ldew_snow     (:) ! depth of rain on foliage [mm]
   real(r8), allocatable :: sag           (:) ! non dimensional snow age [-]
   real(r8), allocatable :: scv           (:) ! snow cover, water equivalent [mm]
   real(r8), allocatable :: snowdp        (:) ! snow depth [meter]
   real(r8), allocatable :: fveg          (:) ! fraction of vegetation cover
   real(r8), allocatable :: fsno          (:) ! fraction of snow cover on ground
   real(r8), allocatable :: sigf          (:) ! fraction of veg cover, excluding snow-covered veg [-]
   real(r8), allocatable :: green         (:) ! leaf greenness
   real(r8), allocatable :: tlai          (:) ! leaf area index
   real(r8), allocatable :: lai           (:) ! leaf area index
   real(r8), allocatable :: laisun        (:) ! leaf area index for sunlit leaf
   real(r8), allocatable :: laisha        (:) ! leaf area index for shaded leaf
   real(r8), allocatable :: tsai          (:) ! stem area index
   real(r8), allocatable :: sai           (:) ! stem area index
   real(r8), allocatable :: coszen        (:) ! cosine of solar zenith angle
   real(r8), allocatable :: alb       (:,:,:) ! averaged albedo [-]
   real(r8), allocatable :: ssun      (:,:,:) ! sunlit canopy absorption for solar radiation (0-1)
   real(r8), allocatable :: ssha      (:,:,:) ! shaded canopy absorption for solar radiation (0-1)
   real(r8), allocatable :: ssoi      (:,:,:) ! soil absorption for solar radiation (0-1)
   real(r8), allocatable :: ssno      (:,:,:) ! snow absorption for solar radiation (0-1)
   real(r8), allocatable :: thermk        (:) ! canopy gap fraction for tir radiation
   real(r8), allocatable :: extkb         (:) ! (k, g(mu)/mu) direct solar extinction coefficient
   real(r8), allocatable :: extkd         (:) ! diffuse and scattered diffuse PAR extinction coefficient
   real(r8), allocatable :: zwt           (:) ! the depth to water table [m]
   real(r8), allocatable :: wa            (:) ! water storage in aquifer [mm]
   real(r8), allocatable :: wetwat        (:) ! water storage in wetland [mm]
   real(r8), allocatable :: wat           (:) ! total water storage [mm]
   real(r8), allocatable :: wdsrf         (:) ! depth of surface water [mm]
   real(r8), allocatable :: rss           (:) ! soil surface resistance [s/m]

   real(r8), allocatable :: t_lake      (:,:) ! lake layer teperature [K]
   real(r8), allocatable :: lake_icefrac(:,:) ! lake mass fraction of lake layer that is frozen
   real(r8), allocatable :: savedtke1     (:) ! top level eddy conductivity (W/m K)

   real(r8), allocatable :: snw_rds     (:,:) ! effective grain radius (col,lyr) [microns, m-6]
   real(r8), allocatable :: mss_bcpho   (:,:) ! mass of hydrophobic BC in snow  (col,lyr) [kg]
   real(r8), allocatable :: mss_bcphi   (:,:) ! mass of hydrophillic BC in snow (col,lyr) [kg]
   real(r8), allocatable :: mss_ocpho   (:,:) ! mass of hydrophobic OC in snow  (col,lyr) [kg]
   real(r8), allocatable :: mss_ocphi   (:,:) ! mass of hydrophillic OC in snow (col,lyr) [kg]
   real(r8), allocatable :: mss_dst1    (:,:) ! mass of dust species 1 in snow  (col,lyr) [kg]
   real(r8), allocatable :: mss_dst2    (:,:) ! mass of dust species 2 in snow  (col,lyr) [kg]
   real(r8), allocatable :: mss_dst3    (:,:) ! mass of dust species 3 in snow  (col,lyr) [kg]
   real(r8), allocatable :: mss_dst4    (:,:) ! mass of dust species 4 in snow  (col,lyr) [kg]
   real(r8), allocatable :: ssno_lyr(:,:,:,:) ! snow layer absorption [-]

   real(r8), allocatable :: trad          (:) ! radiative temperature of surface [K]
   real(r8), allocatable :: tref          (:) ! 2 m height air temperature [kelvin]
   real(r8), allocatable :: qref          (:) ! 2 m height air specific humidity
   real(r8), allocatable :: rst           (:) ! canopy stomatal resistance (s/m)
   real(r8), allocatable :: emis          (:) ! averaged bulk surface emissivity
   real(r8), allocatable :: z0m           (:) ! effective roughness [m]
   real(r8), allocatable :: displa        (:) ! zero displacement height [m]
   real(r8), allocatable :: zol           (:) ! dimensionless height (z/L) used in Monin-Obukhov theory
   real(r8), allocatable :: rib           (:) ! bulk Richardson number in surface layer
   real(r8), allocatable :: ustar         (:) ! u* in similarity theory [m/s]
   real(r8), allocatable :: qstar         (:) ! q* in similarity theory [kg/kg]
   real(r8), allocatable :: tstar         (:) ! t* in similarity theory [K]
   real(r8), allocatable :: fm            (:) ! integral of profile FUNCTION for momentum
   real(r8), allocatable :: fh            (:) ! integral of profile FUNCTION for heat
   real(r8), allocatable :: fq            (:) ! integral of profile FUNCTION for moisture

   real(r8), allocatable :: irrig_rate          (:) ! irrigation rate [mm s-1]
   real(r8), allocatable :: deficit_irrig       (:) ! irrigation amount [kg/m2]
   real(r8), allocatable :: sum_irrig           (:) ! total irrigation amount [kg/m2]
   real(r8), allocatable :: sum_irrig_count     (:) ! total irrigation counts [-]
   integer , allocatable :: n_irrig_steps_left  (:) ! left steps for once irrigation [-]
   real(r8), allocatable :: tairday                       (:) ! daily mean temperature [degree C]
   real(r8), allocatable :: usday                         (:) ! daily mean wind component in eastward direction [m/s]
   real(r8), allocatable :: vsday                         (:) ! daily mean wind component in northward direction [m/s]
   real(r8), allocatable :: pairday                       (:) ! daily mean pressure [kPa]
   real(r8), allocatable :: rnetday                       (:) ! daily net radiation flux [MJ/m2/day]
   real(r8), allocatable :: fgrndday                      (:) ! daily ground heat flux [MJ/m2/day]
   real(r8), allocatable :: potential_evapotranspiration  (:) ! daily potential evapotranspiration [mm/day]

   integer , allocatable :: irrig_method_corn      (:) ! irrigation method for corn (0-3)
   integer , allocatable :: irrig_method_swheat    (:) ! irrigation method for spring wheat (0-3)
   integer , allocatable :: irrig_method_wwheat    (:) ! irrigation method for winter wheat (0-3)
   integer , allocatable :: irrig_method_soybean   (:) ! irrigation method for soybean (0-3)
   integer , allocatable :: irrig_method_cotton    (:) ! irrigation method for cotton (0-3)
   integer , allocatable :: irrig_method_rice1     (:) ! irrigation method for rice1 (0-3)
   integer , allocatable :: irrig_method_rice2     (:) ! irrigation method for rice2 (0-3)
   integer , allocatable :: irrig_method_sugarcane (:) ! irrigation method for sugarcane (0-3)
   ! PUBLIC MEMBER FUNCTIONS:
   PUBLIC :: allocate_TimeVariables
   PUBLIC :: deallocate_TimeVariables
   PUBLIC :: READ_TimeVariables
   PUBLIC :: WRITE_TimeVariables
#ifdef RangeCheck
   PUBLIC :: check_TimeVariables
#endif


!-----------------------------------------------------------------------

CONTAINS

!-----------------------------------------------------------------------

   SUBROUTINE allocate_TimeVariables
! --------------------------------------------------------------------
! Allocates memory for CoLM 1d [numpatch] variables
! ------------------------------------------------------

   USE MOD_Precision
   USE MOD_Vars_Global
   USE MOD_SPMD_Task
   USE MOD_LandPatch, only: numpatch
   IMPLICIT NONE


      IF (p_is_worker) THEN

         IF (numpatch > 0) THEN

            allocate (z_sno      (maxsnl+1:0,      numpatch)); z_sno       (:,:) = spval
            allocate (dz_sno     (maxsnl+1:0,      numpatch)); dz_sno      (:,:) = spval
            allocate (t_soisno   (maxsnl+1:nl_soil,numpatch)); t_soisno    (:,:) = spval
            allocate (wliq_soisno(maxsnl+1:nl_soil,numpatch)); wliq_soisno (:,:) = spval
            allocate (wice_soisno(maxsnl+1:nl_soil,numpatch)); wice_soisno (:,:) = spval
            allocate (smp               (1:nl_soil,numpatch)); smp         (:,:) = spval
            allocate (hk                (1:nl_soil,numpatch)); hk          (:,:) = spval
            allocate (h2osoi            (1:nl_soil,numpatch)); h2osoi      (:,:) = spval
            allocate (rootr             (1:nl_soil,numpatch)); rootr       (:,:) = spval
            allocate (rootflux          (1:nl_soil,numpatch)); rootflux    (:,:) = spval
!Plant Hydraulic variables
            allocate (vegwp             (1:nvegwcs,numpatch)); vegwp       (:,:) = spval
            allocate (gs0sun                      (numpatch)); gs0sun        (:) = spval
            allocate (gs0sha                      (numpatch)); gs0sha        (:) = spval
!END plant hydraulic variables
!Ozone Stress variables
            allocate (o3coefv_sun                 (numpatch)); o3coefv_sun   (:) = spval
            allocate (o3coefv_sha                 (numpatch)); o3coefv_sha   (:) = spval
            allocate (o3coefg_sun                 (numpatch)); o3coefg_sun   (:) = spval
            allocate (o3coefg_sha                 (numpatch)); o3coefg_sha   (:) = spval
            allocate (lai_old                     (numpatch)); lai_old       (:) = spval
            allocate (o3uptakesun                 (numpatch)); o3uptakesun   (:) = spval
            allocate (o3uptakesha                 (numpatch)); o3uptakesha   (:) = spval
!END ozone stress variables

            allocate (rstfacsun_out               (numpatch)); rstfacsun_out (:) = spval
            allocate (rstfacsha_out               (numpatch)); rstfacsha_out (:) = spval
            allocate (gssun_out                   (numpatch)); gssun_out     (:) = spval
            allocate (gssha_out                   (numpatch)); gssha_out     (:) = spval
            allocate (assimsun_out                (numpatch)); assimsun_out  (:) = spval
            allocate (assimsha_out                (numpatch)); assimsha_out  (:) = spval
            allocate (etrsun_out                  (numpatch)); etrsun_out    (:) = spval
            allocate (etrsha_out                  (numpatch)); etrsha_out    (:) = spval

            allocate (t_grnd                      (numpatch)); t_grnd        (:) = spval
            allocate (tleaf                       (numpatch)); tleaf         (:) = spval
            allocate (ldew                        (numpatch)); ldew          (:) = spval
            allocate (ldew_rain                   (numpatch)); ldew_rain     (:) = spval
            allocate (ldew_snow                   (numpatch)); ldew_snow     (:) = spval
            allocate (sag                         (numpatch)); sag           (:) = spval
            allocate (scv                         (numpatch)); scv           (:) = spval
            allocate (snowdp                      (numpatch)); snowdp        (:) = spval
            allocate (fveg                        (numpatch)); fveg          (:) = spval
            allocate (fsno                        (numpatch)); fsno          (:) = spval
            allocate (sigf                        (numpatch)); sigf          (:) = spval
            allocate (green                       (numpatch)); green         (:) = spval
            allocate (tlai                        (numpatch)); tlai          (:) = spval
            allocate (lai                         (numpatch)); lai           (:) = spval
            allocate (laisun                      (numpatch)); laisun        (:) = spval
            allocate (laisha                      (numpatch)); laisha        (:) = spval
            allocate (tsai                        (numpatch)); tsai          (:) = spval
            allocate (sai                         (numpatch)); sai           (:) = spval
            allocate (coszen                      (numpatch)); coszen        (:) = spval
            allocate (alb                     (2,2,numpatch)); alb       (:,:,:) = spval
            allocate (ssun                    (2,2,numpatch)); ssun      (:,:,:) = spval
            allocate (ssha                    (2,2,numpatch)); ssha      (:,:,:) = spval
            allocate (ssoi                    (2,2,numpatch)); ssoi      (:,:,:) = spval
            allocate (ssno                    (2,2,numpatch)); ssno      (:,:,:) = spval
            allocate (thermk                      (numpatch)); thermk        (:) = spval
            allocate (extkb                       (numpatch)); extkb         (:) = spval
            allocate (extkd                       (numpatch)); extkd         (:) = spval
            allocate (zwt                         (numpatch)); zwt           (:) = spval
            allocate (wa                          (numpatch)); wa            (:) = spval
            allocate (wetwat                      (numpatch)); wetwat        (:) = spval
            allocate (wat                         (numpatch)); wat           (:) = spval
            allocate (wdsrf                       (numpatch)); wdsrf         (:) = spval
            allocate (rss                         (numpatch)); rss           (:) = spval
            allocate (t_lake              (nl_lake,numpatch)); t_lake      (:,:) = spval
            allocate (lake_icefrac        (nl_lake,numpatch)); lake_icefrac(:,:) = spval
            allocate (savedtke1                   (numpatch)); savedtke1     (:) = spval

            allocate (snw_rds          (maxsnl+1:0,numpatch)); snw_rds     (:,:) = spval
            allocate (mss_bcpho        (maxsnl+1:0,numpatch)); mss_bcpho   (:,:) = spval
            allocate (mss_bcphi        (maxsnl+1:0,numpatch)); mss_bcphi   (:,:) = spval
            allocate (mss_ocpho        (maxsnl+1:0,numpatch)); mss_ocpho   (:,:) = spval
            allocate (mss_ocphi        (maxsnl+1:0,numpatch)); mss_ocphi   (:,:) = spval
            allocate (mss_dst1         (maxsnl+1:0,numpatch)); mss_dst1    (:,:) = spval
            allocate (mss_dst2         (maxsnl+1:0,numpatch)); mss_dst2    (:,:) = spval
            allocate (mss_dst3         (maxsnl+1:0,numpatch)); mss_dst3    (:,:) = spval
            allocate (mss_dst4         (maxsnl+1:0,numpatch)); mss_dst4    (:,:) = spval
            allocate (ssno_lyr     (2,2,maxsnl+1:1,numpatch)); ssno_lyr(:,:,:,:) = spval

            allocate (trad                        (numpatch)); trad          (:) = spval
            allocate (tref                        (numpatch)); tref          (:) = spval
            allocate (qref                        (numpatch)); qref          (:) = spval
            allocate (rst                         (numpatch)); rst           (:) = spval
            allocate (emis                        (numpatch)); emis          (:) = spval
            allocate (z0m                         (numpatch)); z0m           (:) = spval
            allocate (displa                      (numpatch)); displa        (:) = spval
            allocate (zol                         (numpatch)); zol           (:) = spval
            allocate (rib                         (numpatch)); rib           (:) = spval
            allocate (ustar                       (numpatch)); ustar         (:) = spval
            allocate (qstar                       (numpatch)); qstar         (:) = spval
            allocate (tstar                       (numpatch)); tstar         (:) = spval
            allocate (fm                          (numpatch)); fm            (:) = spval
            allocate (fh                          (numpatch)); fh            (:) = spval
            allocate (fq                          (numpatch)); fq            (:) = spval

            allocate ( irrig_rate                 (numpatch)); irrig_rate             (:) = spval
            allocate ( deficit_irrig              (numpatch)); deficit_irrig          (:) = spval
            allocate ( sum_irrig                  (numpatch)); sum_irrig              (:) = spval
            allocate ( sum_irrig_count            (numpatch)); sum_irrig_count        (:) = spval
            allocate ( n_irrig_steps_left         (numpatch)); n_irrig_steps_left     (:) = spval_i4
            allocate ( tairday                    (numpatch)); tairday                (:) = spval
            allocate ( usday                      (numpatch)); usday                  (:) = spval
            allocate ( vsday                      (numpatch)); vsday                  (:) = spval
            allocate ( pairday                    (numpatch)); pairday                (:) = spval
            allocate ( rnetday                    (numpatch)); rnetday                (:) = spval
            allocate ( fgrndday                   (numpatch)); fgrndday               (:) = spval
            allocate ( potential_evapotranspiration(numpatch)); potential_evapotranspiration(:) = spval

            allocate ( irrig_method_corn          (numpatch)); irrig_method_corn      (:) = spval_i4
            allocate ( irrig_method_swheat        (numpatch)); irrig_method_swheat    (:) = spval_i4
            allocate ( irrig_method_wwheat        (numpatch)); irrig_method_wwheat    (:) = spval_i4
            allocate ( irrig_method_soybean       (numpatch)); irrig_method_soybean   (:) = spval_i4
            allocate ( irrig_method_cotton        (numpatch)); irrig_method_cotton    (:) = spval_i4
            allocate ( irrig_method_rice1         (numpatch)); irrig_method_rice1     (:) = spval_i4
            allocate ( irrig_method_rice2         (numpatch)); irrig_method_rice2     (:) = spval_i4
            allocate ( irrig_method_sugarcane     (numpatch)); irrig_method_sugarcane (:) = spval_i4

         ENDIF
      ENDIF

#if (defined LULC_IGBP_PFT || defined LULC_IGBP_PC)
      CALL allocate_PFTimeVariables
#endif

#ifdef BGC
      CALL allocate_BGCTimeVariables
#endif

<<<<<<< HEAD
#ifdef LATERAL_FLOW
      CALL allocate_HydroTimeVariables
=======
#ifdef CatchLateralFlow
     CALL allocate_HydroTimeVariables
>>>>>>> 6f7e141d
#endif

#ifdef URBAN_MODEL
      CALL allocate_UrbanTimeVariables
#endif

   END SUBROUTINE allocate_TimeVariables



   SUBROUTINE deallocate_TimeVariables ()

   USE MOD_SPMD_Task
   USE MOD_LandPatch, only: numpatch
   IMPLICIT NONE

      ! --------------------------------------------------
      ! Deallocates memory for CoLM 1d [numpatch] variables
      ! --------------------------------------------------

      IF (p_is_worker) THEN

         IF (numpatch > 0) THEN

            deallocate (z_sno                  )
            deallocate (dz_sno                 )
            deallocate (t_soisno               )
            deallocate (wliq_soisno            )
            deallocate (wice_soisno            )
            deallocate (smp                    )
            deallocate (hk                     )
            deallocate (h2osoi                 )
            deallocate (rootr                  )
            deallocate (rootflux               )
!Plant Hydraulic variables
            deallocate (vegwp                  )
            deallocate (gs0sun                 )
            deallocate (gs0sha                 )
!END plant hydraulic variables
!Ozone stress variables
            deallocate (o3coefv_sun            ) ! Ozone stress factor for photosynthesis on sunlit leaf
            deallocate (o3coefv_sha            ) ! Ozone stress factor for photosynthesis on shaded leaf
            deallocate (o3coefg_sun            ) ! Ozone stress factor for stomata on sunlit leaf
            deallocate (o3coefg_sha            ) ! Ozone stress factor for stomata on shaded leaf
            deallocate (lai_old                ) ! lai in last time step
            deallocate (o3uptakesun            ) ! Ozone does, sunlit leaf (mmol O3/m^2)
            deallocate (o3uptakesha            ) ! Ozone does, shaded leaf (mmol O3/m^2)
!END Ozone stress variables
            deallocate (rstfacsun_out          )
            deallocate (rstfacsha_out          )
            deallocate (gssun_out              )
            deallocate (gssha_out              )
            deallocate (assimsun_out           )
            deallocate (assimsha_out           )
            deallocate (etrsun_out             )
            deallocate (etrsha_out             )

            deallocate (t_grnd                 )
            deallocate (tleaf                  )
            deallocate (ldew                   )
            deallocate (ldew_rain              )
            deallocate (ldew_snow              )
            deallocate (sag                    )
            deallocate (scv                    )
            deallocate (snowdp                 )
            deallocate (fveg                   )
            deallocate (fsno                   )
            deallocate (sigf                   )
            deallocate (green                  )
            deallocate (tlai                   )
            deallocate (lai                    )
            deallocate (laisun                 )
            deallocate (laisha                 )
            deallocate (tsai                   )
            deallocate (sai                    )
            deallocate (coszen                 )
            deallocate (alb                    )
            deallocate (ssun                   )
            deallocate (ssha                   )
            deallocate (ssoi                   )
            deallocate (ssno                   )
            deallocate (thermk                 )
            deallocate (extkb                  )
            deallocate (extkd                  )
            deallocate (zwt                    )
            deallocate (wa                     )
            deallocate (wetwat                 )
            deallocate (wat                    )
            deallocate (wdsrf                  )
            deallocate (rss                    )

            deallocate (t_lake                 ) ! new lake scheme
            deallocate (lake_icefrac           ) ! new lake scheme
            deallocate (savedtke1              ) ! new lake scheme

            deallocate (snw_rds                )
            deallocate (mss_bcpho              )
            deallocate (mss_bcphi              )
            deallocate (mss_ocpho              )
            deallocate (mss_ocphi              )
            deallocate (mss_dst1               )
            deallocate (mss_dst2               )
            deallocate (mss_dst3               )
            deallocate (mss_dst4               )
            deallocate (ssno_lyr               )

            deallocate (trad                   )
            deallocate (tref                   )
            deallocate (qref                   )
            deallocate (rst                    )
            deallocate (emis                   )
            deallocate (z0m                    )
            deallocate (displa                 )
            deallocate (zol                    )
            deallocate (rib                    )
            deallocate (ustar                  )
            deallocate (qstar                  )
            deallocate (tstar                  )
            deallocate (fm                     )
            deallocate (fh                     )
            deallocate (fq                     )

            deallocate (irrig_rate             )
            deallocate (deficit_irrig          )
            deallocate (sum_irrig              )
            deallocate (sum_irrig_count        )
            deallocate (n_irrig_steps_left     )

            deallocate (tairday                )
            deallocate (usday                  )
            deallocate (vsday                  )
            deallocate (pairday                )
            deallocate (rnetday                )
            deallocate (fgrndday               )
            deallocate (potential_evapotranspiration)

            deallocate ( irrig_method_corn     )
            deallocate ( irrig_method_swheat   )
            deallocate ( irrig_method_wwheat   )
            deallocate ( irrig_method_soybean  )
            deallocate ( irrig_method_cotton   )
            deallocate ( irrig_method_rice1    )
            deallocate ( irrig_method_rice2    )
            deallocate ( irrig_method_sugarcane)
         ENDIF
      ENDIF

#if (defined LULC_IGBP_PFT || defined LULC_IGBP_PC)
      CALL deallocate_PFTimeVariables
#endif

#if (defined BGC)
      CALL deallocate_BGCTimeVariables
#endif

<<<<<<< HEAD
#ifdef LATERAL_FLOW
      CALL deallocate_HydroTimeVariables
=======
#ifdef CatchLateralFlow
     CALL deallocate_HydroTimeVariables
>>>>>>> 6f7e141d
#endif

#if (defined URBAN_MODEL)
      CALL deallocate_UrbanTimeVariables
#endif

   END SUBROUTINE deallocate_TimeVariables


   !---------------------------------------
   FUNCTION save_to_restart (idate, deltim, itstamp, ptstamp) result(rwrite)

   USE MOD_Namelist
   IMPLICIT NONE

   logical :: rwrite

   integer,  intent(in) :: idate(3)
   real(r8), intent(in) :: deltim
   type(timestamp), intent(in) :: itstamp, ptstamp


      ! added by yuan, 08/31/2014
      SELECTCASE (trim(adjustl(DEF_WRST_FREQ)))
      CASE ('TIMESTEP')
         rwrite = .true.
      CASE ('HOURLY')
         rwrite = isendofhour (idate, deltim)
      CASE ('DAILY')
         rwrite = isendofday(idate, deltim)
      CASE ('MONTHLY')
         rwrite = isendofmonth(idate, deltim)
      CASE ('YEARLY')
         rwrite = isendofyear(idate, deltim)
      CASE default
         write(*,*) 'Warning: Please USE one of TIMESTEP/HOURLY/DAILY/MONTHLY/YEARLY for restart frequency.'
      ENDSELECT

      IF (rwrite) THEN
         rwrite = (ptstamp < itstamp)
      ENDIF

   END FUNCTION save_to_restart

   !---------------------------------------
   SUBROUTINE WRITE_TimeVariables (idate, lc_year, site, dir_restart)

   !=======================================================================
   ! Original version: Yongjiu Dai, September 15, 1999, 03/2014
   !=======================================================================

   USE MOD_SPMD_Task
   USE MOD_Namelist, only : DEF_REST_COMPRESS_LEVEL, DEF_USE_PLANTHYDRAULICS, DEF_USE_OZONESTRESS, &
                            DEF_USE_IRRIGATION
   USE MOD_LandPatch
   USE MOD_NetCDFVector
   USE MOD_Vars_Global
   IMPLICIT NONE

   integer, intent(in) :: idate(3)
   integer, intent(in) :: lc_year      !year of land cover type data
   character(LEN=*), intent(in) :: site
   character(LEN=*), intent(in) :: dir_restart

   ! Local variables
   character(LEN=256) :: file_restart
   character(len=14)  :: cdate
   character(len=256) :: cyear         !character for lc_year
   integer :: compress

      compress = DEF_REST_COMPRESS_LEVEL

      ! land cover type year
      write(cyear,'(i4.4)') lc_year
      write(cdate,'(i4.4,"-",i3.3,"-",i5.5)') idate(1), idate(2), idate(3)

      IF (p_is_master) THEN
         CALL system('mkdir -p ' // trim(dir_restart)//'/'//trim(cdate))
      ENDIF
#ifdef USEMPI
      CALL mpi_barrier (p_comm_glb, p_err)
#endif

      file_restart = trim(dir_restart)// '/'//trim(cdate)//'/' // trim(site) //'_restart_'//trim(cdate)//'_lc'//trim(cyear)//'.nc'


      CALL ncio_create_file_vector (file_restart, landpatch)
      CALL ncio_define_dimension_vector (file_restart, landpatch, 'patch')

      CALL ncio_define_dimension_vector (file_restart, landpatch, 'snow',     -maxsnl       )
      CALL ncio_define_dimension_vector (file_restart, landpatch, 'snowp1',   -maxsnl+1     )
      CALL ncio_define_dimension_vector (file_restart, landpatch, 'soilsnow', nl_soil-maxsnl)
      CALL ncio_define_dimension_vector (file_restart, landpatch, 'soil',     nl_soil)
      CALL ncio_define_dimension_vector (file_restart, landpatch, 'lake',     nl_lake)

IF(DEF_USE_PLANTHYDRAULICS)THEN
      CALL ncio_define_dimension_vector (file_restart, landpatch, 'vegnodes', nvegwcs)
ENDIF

      CALL ncio_define_dimension_vector (file_restart, landpatch, 'band', 2)
      CALL ncio_define_dimension_vector (file_restart, landpatch, 'rtyp', 2)

      ! Time-varying state variables which reaquired by restart run
      CALL ncio_write_vector (file_restart, 'z_sno   '   , 'snow', -maxsnl, 'patch', landpatch, z_sno , compress)                 ! node depth [m]
      CALL ncio_write_vector (file_restart, 'dz_sno  '   , 'snow', -maxsnl, 'patch', landpatch, dz_sno, compress)                 ! interface depth [m]
      CALL ncio_write_vector (file_restart, 't_soisno'   , 'soilsnow', nl_soil-maxsnl, 'patch', landpatch, t_soisno   , compress) ! soil temperature [K]
      CALL ncio_write_vector (file_restart, 'wliq_soisno', 'soilsnow', nl_soil-maxsnl, 'patch', landpatch, wliq_soisno, compress) ! liquid water in layers [kg/m2]
      CALL ncio_write_vector (file_restart, 'wice_soisno', 'soilsnow', nl_soil-maxsnl, 'patch', landpatch, wice_soisno, compress) ! ice lens in layers [kg/m2]
      CALL ncio_write_vector (file_restart, 'smp',         'soil', nl_soil, 'patch', landpatch, smp, compress)                    ! soil matrix potential [mm]
      CALL ncio_write_vector (file_restart, 'hk',          'soil', nl_soil, 'patch', landpatch, hk, compress)                     ! hydraulic conductivity [mm h2o/s]
IF(DEF_USE_PLANTHYDRAULICS)THEN
      CALL ncio_write_vector (file_restart, 'vegwp',  'vegnodes', nvegwcs,  'patch', landpatch, vegwp, compress)               ! vegetation water potential [mm]
      CALL ncio_write_vector (file_restart, 'gs0sun',    'patch', landpatch, gs0sun, compress)                                 ! working copy of sunlit stomata conductance
      CALL ncio_write_vector (file_restart, 'gs0sha',    'patch', landpatch, gs0sha, compress)                                 ! working copy of shalit stomata conductance
ENDIF
IF(DEF_USE_OZONESTRESS)THEN
      CALL ncio_write_vector (file_restart, 'lai_old    ', 'patch', landpatch, lai_old    , compress)
      CALL ncio_write_vector (file_restart, 'o3uptakesun', 'patch', landpatch, o3uptakesun, compress)
      CALL ncio_write_vector (file_restart, 'o3uptakesha', 'patch', landpatch, o3uptakesha, compress)
ENDIF
      CALL ncio_write_vector (file_restart, 't_grnd  '   , 'patch', landpatch, t_grnd    , compress)                    ! ground surface temperature [K]
      CALL ncio_write_vector (file_restart, 'tleaf   '   , 'patch', landpatch, tleaf     , compress)                    ! leaf temperature [K]
      CALL ncio_write_vector (file_restart, 'ldew    '   , 'patch', landpatch, ldew      , compress)                    ! depth of water on foliage [mm]
      CALL ncio_write_vector (file_restart, 'ldew_rain'  , 'patch', landpatch, ldew_rain , compress)                    ! depth of water on foliage [mm]
      CALL ncio_write_vector (file_restart, 'ldew_snow'  , 'patch', landpatch, ldew_snow , compress)                    ! depth of water on foliage [mm]
      CALL ncio_write_vector (file_restart, 'sag     '   , 'patch', landpatch, sag       , compress)                    ! non dimensional snow age [-]
      CALL ncio_write_vector (file_restart, 'scv     '   , 'patch', landpatch, scv       , compress)                    ! snow cover, water equivalent [mm]
      CALL ncio_write_vector (file_restart, 'snowdp  '   , 'patch', landpatch, snowdp    , compress)                    ! snow depth [meter]
      CALL ncio_write_vector (file_restart, 'fveg    '   , 'patch', landpatch, fveg      , compress)                    ! fraction of vegetation cover
      CALL ncio_write_vector (file_restart, 'fsno    '   , 'patch', landpatch, fsno      , compress)                    ! fraction of snow cover on ground
      CALL ncio_write_vector (file_restart, 'sigf    '   , 'patch', landpatch, sigf      , compress)                    ! fraction of veg cover, excluding snow-covered veg [-]
      CALL ncio_write_vector (file_restart, 'green   '   , 'patch', landpatch, green     , compress)                    ! leaf greenness
      CALL ncio_write_vector (file_restart, 'lai     '   , 'patch', landpatch, lai       , compress)                    ! leaf area index
      CALL ncio_write_vector (file_restart, 'tlai    '   , 'patch', landpatch, tlai      , compress)                    ! leaf area index
      CALL ncio_write_vector (file_restart, 'sai     '   , 'patch', landpatch, sai       , compress)                    ! stem area index
      CALL ncio_write_vector (file_restart, 'tsai    '   , 'patch', landpatch, tsai      , compress)                    ! stem area index
      CALL ncio_write_vector (file_restart, 'coszen  '   , 'patch', landpatch, coszen    , compress)                    ! cosine of solar zenith angle
      CALL ncio_write_vector (file_restart, 'alb     '   , 'band', 2, 'rtyp', 2, 'patch', landpatch, alb , compress)    ! averaged albedo [-]
      CALL ncio_write_vector (file_restart, 'ssun    '   , 'band', 2, 'rtyp', 2, 'patch', landpatch, ssun, compress)    ! sunlit canopy absorption for solar radiation (0-1)
      CALL ncio_write_vector (file_restart, 'ssha    '   , 'band', 2, 'rtyp', 2, 'patch', landpatch, ssha, compress)    ! shaded canopy absorption for solar radiation (0-1)
      CALL ncio_write_vector (file_restart, 'ssoi    '   , 'band', 2, 'rtyp', 2, 'patch', landpatch, ssoi, compress)    ! shaded canopy absorption for solar radiation (0-1)
      CALL ncio_write_vector (file_restart, 'ssno    '   , 'band', 2, 'rtyp', 2, 'patch', landpatch, ssno, compress)    ! shaded canopy absorption for solar radiation (0-1)
      CALL ncio_write_vector (file_restart, 'thermk  '   , 'patch', landpatch, thermk    , compress)                    ! canopy gap fraction for tir radiation
      CALL ncio_write_vector (file_restart, 'extkb   '   , 'patch', landpatch, extkb     , compress)                    ! (k, g(mu)/mu) direct solar extinction coefficient
      CALL ncio_write_vector (file_restart, 'extkd   '   , 'patch', landpatch, extkd     , compress)                    ! diffuse and scattered diffuse PAR extinction coefficient
      CALL ncio_write_vector (file_restart, 'zwt     '   , 'patch', landpatch, zwt       , compress)                    ! the depth to water table [m]
      CALL ncio_write_vector (file_restart, 'wa      '   , 'patch', landpatch, wa        , compress)                    ! water storage in aquifer [mm]
      CALL ncio_write_vector (file_restart, 'wetwat  '   , 'patch', landpatch, wetwat    , compress)                    ! water storage in wetland [mm]
      CALL ncio_write_vector (file_restart, 'wdsrf   '   , 'patch', landpatch, wdsrf     , compress)                    ! depth of surface water [mm]
      CALL ncio_write_vector (file_restart, 'rss     '   , 'patch', landpatch, rss       , compress)                    ! soil surface resistance [s/m]

      CALL ncio_write_vector (file_restart, 't_lake  '   , 'lake', nl_lake, 'patch', landpatch, t_lake      , compress) !
      CALL ncio_write_vector (file_restart, 'lake_icefrc', 'lake', nl_lake, 'patch', landpatch, lake_icefrac, compress) !
      CALL ncio_write_vector (file_restart, 'savedtke1  ', 'patch', landpatch, savedtke1   , compress)                  !
      CALL ncio_write_vector (file_restart, 'snw_rds  ', 'snow', -maxsnl, 'patch', landpatch, snw_rds  , compress)
      CALL ncio_write_vector (file_restart, 'mss_bcpho', 'snow', -maxsnl, 'patch', landpatch, mss_bcpho, compress)
      CALL ncio_write_vector (file_restart, 'mss_bcphi', 'snow', -maxsnl, 'patch', landpatch, mss_bcphi, compress)
      CALL ncio_write_vector (file_restart, 'mss_ocpho', 'snow', -maxsnl, 'patch', landpatch, mss_ocpho, compress)
      CALL ncio_write_vector (file_restart, 'mss_ocphi', 'snow', -maxsnl, 'patch', landpatch, mss_ocphi, compress)
      CALL ncio_write_vector (file_restart, 'mss_dst1 ', 'snow', -maxsnl, 'patch', landpatch, mss_dst1 , compress)
      CALL ncio_write_vector (file_restart, 'mss_dst2 ', 'snow', -maxsnl, 'patch', landpatch, mss_dst2 , compress)
      CALL ncio_write_vector (file_restart, 'mss_dst3 ', 'snow', -maxsnl, 'patch', landpatch, mss_dst3 , compress)
      CALL ncio_write_vector (file_restart, 'mss_dst4 ', 'snow', -maxsnl, 'patch', landpatch, mss_dst4 , compress)
      CALL ncio_write_vector (file_restart, 'ssno_lyr', 'band', 2, 'rtyp', 2, 'snowp1', -maxsnl+1, 'patch', landpatch, ssno_lyr, compress)

      ! Additional va_vectorriables required by reginal model (such as WRF ) RSM)
      CALL ncio_write_vector (file_restart, 'trad ', 'patch', landpatch, trad , compress) ! radiative temperature of surface [K]
      CALL ncio_write_vector (file_restart, 'tref ', 'patch', landpatch, tref , compress) ! 2 m height air temperature [kelvin]
      CALL ncio_write_vector (file_restart, 'qref ', 'patch', landpatch, qref , compress) ! 2 m height air specific humidity
      CALL ncio_write_vector (file_restart, 'rst  ', 'patch', landpatch, rst  , compress) ! canopy stomatal resistance (s/m)
      CALL ncio_write_vector (file_restart, 'emis ', 'patch', landpatch, emis , compress) ! averaged bulk surface emissivity
      CALL ncio_write_vector (file_restart, 'z0m  ', 'patch', landpatch, z0m  , compress) ! effective roughness [m]
      CALL ncio_write_vector (file_restart, 'zol  ', 'patch', landpatch, zol  , compress) ! dimensionless height (z/L) used in Monin-Obukhov theory
      CALL ncio_write_vector (file_restart, 'rib  ', 'patch', landpatch, rib  , compress) ! bulk Richardson number in surface layer
      CALL ncio_write_vector (file_restart, 'ustar', 'patch', landpatch, ustar, compress) ! u* in similarity theory [m/s]
      CALL ncio_write_vector (file_restart, 'qstar', 'patch', landpatch, qstar, compress) ! q* in similarity theory [kg/kg]
      CALL ncio_write_vector (file_restart, 'tstar', 'patch', landpatch, tstar, compress) ! t* in similarity theory [K]
      CALL ncio_write_vector (file_restart, 'fm   ', 'patch', landpatch, fm   , compress) ! integral of profile FUNCTION for momentum
      CALL ncio_write_vector (file_restart, 'fh   ', 'patch', landpatch, fh   , compress) ! integral of profile FUNCTION for heat
      CALL ncio_write_vector (file_restart, 'fq   ', 'patch', landpatch, fq   , compress) ! integral of profile FUNCTION for moisture

IF (DEF_USE_IRRIGATION) THEN
      CALL Ncio_write_vector (file_restart, 'irrig_rate            ' , 'patch',landpatch,irrig_rate            , compress)
      CALL Ncio_write_vector (file_restart, 'deficit_irrig         ' , 'patch',landpatch,deficit_irrig         , compress)
      CALL Ncio_write_vector (file_restart, 'sum_irrig             ' , 'patch',landpatch,sum_irrig             , compress)
      CALL Ncio_write_vector (file_restart, 'sum_irrig_count       ' , 'patch',landpatch,sum_irrig_count       , compress)
      CALL Ncio_write_vector (file_restart, 'n_irrig_steps_left    ' , 'patch',landpatch,n_irrig_steps_left    , compress)
      CALL Ncio_write_vector (file_restart, 'tairday               ' , 'patch',landpatch,tairday               , compress)
      CALL Ncio_write_vector (file_restart, 'usday                 ' , 'patch',landpatch,usday                 , compress)
      CALL Ncio_write_vector (file_restart, 'vsday                 ' , 'patch',landpatch,vsday                 , compress)
      CALL Ncio_write_vector (file_restart, 'pairday               ' , 'patch',landpatch,pairday               , compress)
      CALL Ncio_write_vector (file_restart, 'rnetday               ' , 'patch',landpatch,rnetday               , compress)
      CALL Ncio_write_vector (file_restart, 'fgrndday              ' , 'patch',landpatch,fgrndday              , compress)
      CALL Ncio_write_vector (file_restart, 'potential_evapotranspiration', 'patch',landpatch, potential_evapotranspiration, compress)
      CALL Ncio_write_vector (file_restart, 'irrig_method_corn     ' , 'patch',landpatch,irrig_method_corn     , compress)
      CALL Ncio_write_vector (file_restart, 'irrig_method_swheat   ' , 'patch',landpatch,irrig_method_swheat   , compress)
      CALL Ncio_write_vector (file_restart, 'irrig_method_wwheat   ' , 'patch',landpatch,irrig_method_wwheat   , compress)
      CALL Ncio_write_vector (file_restart, 'irrig_method_soybean  ' , 'patch',landpatch,irrig_method_soybean  , compress)
      CALL Ncio_write_vector (file_restart, 'irrig_method_cotton   ' , 'patch',landpatch,irrig_method_cotton   , compress)
      CALL Ncio_write_vector (file_restart, 'irrig_method_rice1    ' , 'patch',landpatch,irrig_method_rice1    , compress)
      CALL Ncio_write_vector (file_restart, 'irrig_method_rice2    ' , 'patch',landpatch,irrig_method_rice2    , compress)
      CALL Ncio_write_vector (file_restart, 'irrig_method_sugarcane' , 'patch',landpatch,irrig_method_sugarcane, compress)
ENDIF

#if (defined LULC_IGBP_PFT || defined LULC_IGBP_PC)
      file_restart = trim(dir_restart)// '/'//trim(cdate)//'/' // trim(site) //'_restart_pft_'//trim(cdate)//'_lc'//trim(cyear)//'.nc'
      CALL WRITE_PFTimeVariables (file_restart)
#endif

#if (defined BGC)
      file_restart = trim(dir_restart)// '/'//trim(cdate)//'/' // trim(site) //'_restart_bgc_'//trim(cdate)//'_lc'//trim(cyear)//'.nc'
      CALL WRITE_BGCTimeVariables (file_restart)
#endif

<<<<<<< HEAD
#if (defined LATERAL_FLOW)
      file_restart = trim(dir_restart)// '/'//trim(cdate)//'/' // trim(site) //'_restart_basin_'//trim(cdate)//'_lc'//trim(cyear)//'.nc'
      CALL WRITE_HydroTimeVariables (file_restart)
=======
#if (defined CatchLateralFlow)
     file_restart = trim(dir_restart)// '/'//trim(cdate)//'/' // trim(site) //'_restart_basin_'//trim(cdate)//'_lc'//trim(cyear)//'.nc'
     CALL WRITE_HydroTimeVariables (file_restart)
>>>>>>> 6f7e141d
#endif

#if (defined URBAN_MODEL)
      file_restart = trim(dir_restart)// '/'//trim(cdate)//'/' // trim(site) //'_restart_urban_'//trim(cdate)//'_lc'//trim(cyear)//'.nc'
      CALL WRITE_UrbanTimeVariables (file_restart)
#endif
   END SUBROUTINE WRITE_TimeVariables

   !---------------------------------------
   SUBROUTINE READ_TimeVariables (idate, lc_year, site, dir_restart)

   !=======================================================================
   ! Original version: Yongjiu Dai, September 15, 1999, 03/2014
   !=======================================================================

   USE MOD_Namelist
   USE MOD_SPMD_Task
   USE MOD_NetCDFVector
#ifdef RangeCheck
   USE MOD_RangeCheck
#endif
   USE MOD_LandPatch
   USE MOD_Vars_Global

   IMPLICIT NONE

   integer, intent(in) :: idate(3)
   integer, intent(in) :: lc_year      !year of land cover type data
   character(LEN=*), intent(in) :: site
   character(LEN=*), intent(in) :: dir_restart

   ! Local variables
   character(LEN=256) :: file_restart
   character(len=14)  :: cdate, cyear

#ifdef USEMPI
      CALL mpi_barrier (p_comm_glb, p_err)
#endif

      IF (p_is_master) THEN
         write(*,'(/,A26)') 'Loading Time Variables ...'
      ENDIF

      ! land cover type year
      write(cyear,'(i4.4)') lc_year

      write(cdate,'(i4.4,"-",i3.3,"-",i5.5)') idate(1), idate(2), idate(3)
      file_restart = trim(dir_restart)// '/'//trim(cdate)//'/' // trim(site) //'_restart_'//trim(cdate)//'_lc'//trim(cyear)//'.nc'

      ! Time-varying state variables which reaquired by restart run
      CALL ncio_read_vector (file_restart, 'z_sno   '   , -maxsnl, landpatch, z_sno )             ! node depth [m]
      CALL ncio_read_vector (file_restart, 'dz_sno  '   , -maxsnl, landpatch, dz_sno)             ! interface depth [m]
      CALL ncio_read_vector (file_restart, 't_soisno'   , nl_soil-maxsnl, landpatch, t_soisno   ) ! soil temperature [K]
      CALL ncio_read_vector (file_restart, 'wliq_soisno', nl_soil-maxsnl, landpatch, wliq_soisno) ! liquid water in layers [kg/m2]
      CALL ncio_read_vector (file_restart, 'wice_soisno', nl_soil-maxsnl, landpatch, wice_soisno) ! ice lens in layers [kg/m2]
      CALL ncio_read_vector (file_restart, 'smp',         nl_soil,        landpatch, smp        ) ! soil matrix potential [mm]
      CALL ncio_read_vector (file_restart, 'hk',          nl_soil,        landpatch, hk         ) ! hydraulic conductivity [mm h2o/s]
IF(DEF_USE_PLANTHYDRAULICS)THEN
      CALL ncio_read_vector (file_restart, 'vegwp',       nvegwcs,        landpatch, vegwp      ) ! vegetation water potential [mm]
      CALL ncio_read_vector (file_restart, 'gs0sun  ',    landpatch, gs0sun     ) ! working copy of sunlit stomata conductance
      CALL ncio_read_vector (file_restart, 'gs0sha  ',    landpatch, gs0sha     ) ! working copy of shalit stomata conductance
ENDIF
IF(DEF_USE_OZONESTRESS)THEN
      CALL ncio_read_vector (file_restart, 'lai_old    ', landpatch, lai_old    )
      CALL ncio_read_vector (file_restart, 'o3uptakesun', landpatch, o3uptakesun)
      CALL ncio_read_vector (file_restart, 'o3uptakesha', landpatch, o3uptakesha)
ENDIF
      CALL ncio_read_vector (file_restart, 't_grnd  '   , landpatch, t_grnd     ) ! ground surface temperature [K]
      CALL ncio_read_vector (file_restart, 'tleaf   '   , landpatch, tleaf      ) ! leaf temperature [K]
      CALL ncio_read_vector (file_restart, 'ldew    '   , landpatch, ldew       ) ! depth of water on foliage [mm]
      CALL ncio_read_vector (file_restart, 'ldew_rain'  , landpatch, ldew_rain  ) ! depth of rain on foliage [mm]
      CALL ncio_read_vector (file_restart, 'ldew_snow'  , landpatch, ldew_snow  ) ! depth of snow on foliage [mm]
      CALL ncio_read_vector (file_restart, 'sag     '   , landpatch, sag        ) ! non dimensional snow age [-]
      CALL ncio_read_vector (file_restart, 'scv     '   , landpatch, scv        ) ! snow cover, water equivalent [mm]
      CALL ncio_read_vector (file_restart, 'snowdp  '   , landpatch, snowdp     ) ! snow depth [meter]
      CALL ncio_read_vector (file_restart, 'fveg    '   , landpatch, fveg       ) ! fraction of vegetation cover
      CALL ncio_read_vector (file_restart, 'fsno    '   , landpatch, fsno       ) ! fraction of snow cover on ground
      CALL ncio_read_vector (file_restart, 'sigf    '   , landpatch, sigf       ) ! fraction of veg cover, excluding snow-covered veg [-]
      CALL ncio_read_vector (file_restart, 'green   '   , landpatch, green      ) ! leaf greenness
      CALL ncio_read_vector (file_restart, 'lai     '   , landpatch, lai        ) ! leaf area index
      CALL ncio_read_vector (file_restart, 'tlai    '   , landpatch, tlai       ) ! leaf area index
      CALL ncio_read_vector (file_restart, 'sai     '   , landpatch, sai        ) ! stem area index
      CALL ncio_read_vector (file_restart, 'tsai    '   , landpatch, tsai       ) ! stem area index
      CALL ncio_read_vector (file_restart, 'coszen  '   , landpatch, coszen     ) ! cosine of solar zenith angle
      CALL ncio_read_vector (file_restart, 'alb     '   , 2, 2, landpatch, alb  ) ! averaged albedo [-]
      CALL ncio_read_vector (file_restart, 'ssun    '   , 2, 2, landpatch, ssun ) ! sunlit canopy absorption for solar radiation (0-1)
      CALL ncio_read_vector (file_restart, 'ssha    '   , 2, 2, landpatch, ssha ) ! shaded canopy absorption for solar radiation (0-1)
      CALL ncio_read_vector (file_restart, 'ssoi    '   , 2, 2, landpatch, ssoi ) ! soil absorption for solar radiation (0-1)
      CALL ncio_read_vector (file_restart, 'ssno    '   , 2, 2, landpatch, ssno ) ! snow absorption for solar radiation (0-1)
      CALL ncio_read_vector (file_restart, 'thermk  '   , landpatch, thermk     ) ! canopy gap fraction for tir radiation
      CALL ncio_read_vector (file_restart, 'extkb   '   , landpatch, extkb      ) ! (k, g(mu)/mu) direct solar extinction coefficient
      CALL ncio_read_vector (file_restart, 'extkd   '   , landpatch, extkd      ) ! diffuse and scattered diffuse PAR extinction coefficient
      CALL ncio_read_vector (file_restart, 'zwt     '   , landpatch, zwt        ) ! the depth to water table [m]
      CALL ncio_read_vector (file_restart, 'wa      '   , landpatch, wa         ) ! water storage in aquifer [mm]
      CALL ncio_read_vector (file_restart, 'wetwat  '   , landpatch, wetwat     ) ! water storage in wetland [mm]
      CALL ncio_read_vector (file_restart, 'wdsrf   '   , landpatch, wdsrf      ) ! depth of surface water [mm]
      CALL ncio_read_vector (file_restart, 'rss     '   , landpatch, rss        ) ! soil surface resistance [s/m]

      CALL ncio_read_vector (file_restart, 't_lake  '   , nl_lake, landpatch, t_lake      ) !
      CALL ncio_read_vector (file_restart, 'lake_icefrc', nl_lake, landpatch, lake_icefrac) !
      CALL ncio_read_vector (file_restart, 'savedtke1', landpatch, savedtke1)     !

      CALL ncio_read_vector (file_restart, 'snw_rds  ', -maxsnl, landpatch, snw_rds  ) !
      CALL ncio_read_vector (file_restart, 'mss_bcpho', -maxsnl, landpatch, mss_bcpho) !
      CALL ncio_read_vector (file_restart, 'mss_bcphi', -maxsnl, landpatch, mss_bcphi) !
      CALL ncio_read_vector (file_restart, 'mss_ocpho', -maxsnl, landpatch, mss_ocpho) !
      CALL ncio_read_vector (file_restart, 'mss_ocphi', -maxsnl, landpatch, mss_ocphi) !
      CALL ncio_read_vector (file_restart, 'mss_dst1 ', -maxsnl, landpatch, mss_dst1 ) !
      CALL ncio_read_vector (file_restart, 'mss_dst2 ', -maxsnl, landpatch, mss_dst2 ) !
      CALL ncio_read_vector (file_restart, 'mss_dst3 ', -maxsnl, landpatch, mss_dst3 ) !
      CALL ncio_read_vector (file_restart, 'mss_dst4 ', -maxsnl, landpatch, mss_dst4 ) !
      CALL ncio_read_vector (file_restart, 'ssno_lyr', 2,2, -maxsnl+1, landpatch, ssno_lyr) !

      ! Additional variables required by reginal model (such as WRF ) RSM)
      CALL ncio_read_vector (file_restart, 'trad ', landpatch, trad ) ! radiative temperature of surface [K]
      CALL ncio_read_vector (file_restart, 'tref ', landpatch, tref ) ! 2 m height air temperature [kelvin]
      CALL ncio_read_vector (file_restart, 'qref ', landpatch, qref ) ! 2 m height air specific humidity
      CALL ncio_read_vector (file_restart, 'rst  ', landpatch, rst  ) ! canopy stomatal resistance (s/m)
      CALL ncio_read_vector (file_restart, 'emis ', landpatch, emis ) ! averaged bulk surface emissivity
      CALL ncio_read_vector (file_restart, 'z0m  ', landpatch, z0m  ) ! effective roughness [m]
      CALL ncio_read_vector (file_restart, 'zol  ', landpatch, zol  ) ! dimensionless height (z/L) used in Monin-Obukhov theory
      CALL ncio_read_vector (file_restart, 'rib  ', landpatch, rib  ) ! bulk Richardson number in surface layer
      CALL ncio_read_vector (file_restart, 'ustar', landpatch, ustar) ! u* in similarity theory [m/s]
      CALL ncio_read_vector (file_restart, 'qstar', landpatch, qstar) ! q* in similarity theory [kg/kg]
      CALL ncio_read_vector (file_restart, 'tstar', landpatch, tstar) ! t* in similarity theory [K]
      CALL ncio_read_vector (file_restart, 'fm   ', landpatch, fm   ) ! integral of profile FUNCTION for momentum
      CALL ncio_read_vector (file_restart, 'fh   ', landpatch, fh   ) ! integral of profile FUNCTION for heat
      CALL ncio_read_vector (file_restart, 'fq   ', landpatch, fq   ) ! integral of profile FUNCTION for moisture

IF (DEF_USE_IRRIGATION) THEN
      CALL ncio_read_vector (file_restart, 'irrig_rate            ' , landpatch, irrig_rate            )
      CALL ncio_read_vector (file_restart, 'deficit_irrig         ' , landpatch, deficit_irrig         )
      CALL ncio_read_vector (file_restart, 'sum_irrig             ' , landpatch, sum_irrig             )
      CALL ncio_read_vector (file_restart, 'sum_irrig_count       ' , landpatch, sum_irrig_count       )
      CALL ncio_read_vector (file_restart, 'n_irrig_steps_left    ' , landpatch, n_irrig_steps_left    )
      CALL ncio_read_vector (file_restart, 'tairday               ' , landpatch, tairday               )
      CALL ncio_read_vector (file_restart, 'usday                 ' , landpatch, usday                 )
      CALL ncio_read_vector (file_restart, 'vsday                 ' , landpatch, vsday                 )
      CALL ncio_read_vector (file_restart, 'pairday               ' , landpatch, pairday               )
      CALL ncio_read_vector (file_restart, 'rnetday               ' , landpatch, rnetday               )
      CALL ncio_read_vector (file_restart, 'fgrndday              ' , landpatch, fgrndday              )
      CALL ncio_read_vector (file_restart, 'potential_evapotranspiration' , landpatch, potential_evapotranspiration)
      CALL ncio_read_vector (file_restart, 'irrig_method_corn     ' , landpatch, irrig_method_corn     )
      CALL ncio_read_vector (file_restart, 'irrig_method_swheat   ' , landpatch, irrig_method_swheat   )
      CALL ncio_read_vector (file_restart, 'irrig_method_wwheat   ' , landpatch, irrig_method_wwheat   )
      CALL ncio_read_vector (file_restart, 'irrig_method_soybean  ' , landpatch, irrig_method_soybean  )
      CALL ncio_read_vector (file_restart, 'irrig_method_cotton   ' , landpatch, irrig_method_cotton   )
      CALL ncio_read_vector (file_restart, 'irrig_method_rice1    ' , landpatch, irrig_method_rice1    )
      CALL ncio_read_vector (file_restart, 'irrig_method_rice2    ' , landpatch, irrig_method_rice2    )
      CALL ncio_read_vector (file_restart, 'irrig_method_sugarcane' , landpatch, irrig_method_sugarcane)
ENDIF

#if (defined LULC_IGBP_PFT || defined LULC_IGBP_PC)
      file_restart = trim(dir_restart)// '/'//trim(cdate)//'/' // trim(site) //'_restart_pft_'//trim(cdate)//'_lc'//trim(cyear)//'.nc'
      CALL READ_PFTimeVariables (file_restart)
#endif

#if (defined BGC)
      file_restart = trim(dir_restart)// '/'//trim(cdate)//'/' // trim(site) //'_restart_bgc_'//trim(cdate)//'_lc'//trim(cyear)//'.nc'
      CALL READ_BGCTimeVariables (file_restart)
#endif

<<<<<<< HEAD
#if (defined LATERAL_FLOW)
      file_restart = trim(dir_restart)// '/'//trim(cdate)//'/' // trim(site) //'_restart_basin_'//trim(cdate)//'_lc'//trim(cyear)//'.nc'
      CALL READ_HydroTimeVariables (file_restart)
=======
#if (defined CatchLateralFlow)
     file_restart = trim(dir_restart)// '/'//trim(cdate)//'/' // trim(site) //'_restart_basin_'//trim(cdate)//'_lc'//trim(cyear)//'.nc'
     CALL READ_HydroTimeVariables (file_restart)
>>>>>>> 6f7e141d
#endif

#if (defined URBAN_MODEL)
      file_restart = trim(dir_restart)// '/'//trim(cdate)//'/' // trim(site) //'_restart_urban_'//trim(cdate)//'_lc'//trim(cyear)//'.nc'
      CALL READ_UrbanTimeVariables (file_restart)
#endif

#ifdef RangeCheck
      CALL check_TimeVariables
#endif

      IF (p_is_master) THEN
         write(*,*) 'Loading Time Variables done.'
      ENDIF

   END SUBROUTINE READ_TimeVariables

  !---------------------------------------
#ifdef RangeCheck
   SUBROUTINE check_TimeVariables ()

   USE MOD_SPMD_Task
   USE MOD_RangeCheck
   USE MOD_Namelist, only: DEF_USE_PLANTHYDRAULICS, DEF_USE_OZONESTRESS, DEF_USE_IRRIGATION, &
                           DEF_USE_SNICAR

   IMPLICIT NONE

#ifdef USEMPI
      CALL mpi_barrier (p_comm_glb, p_err)
#endif
      IF (p_is_master) THEN
         write(*,'(/,A27)') 'Checking Time Variables ...'
      ENDIF

      CALL check_vector_data ('t_grnd      [K]    ', t_grnd     ) ! ground surface temperature [K]
      CALL check_vector_data ('tleaf       [K]    ', tleaf      ) ! leaf temperature [K]
      CALL check_vector_data ('ldew        [mm]   ', ldew       ) ! depth of water on foliage [mm]
      CALL check_vector_data ('ldew_rain   [mm]   ', ldew_rain  ) ! depth of rain on foliage [mm]
      CALL check_vector_data ('ldew_snow   [mm]   ', ldew_snow  ) ! depth of snow on foliage [mm]
      CALL check_vector_data ('sag         [-]    ', sag        ) ! non dimensional snow age [-]
      CALL check_vector_data ('scv         [mm]   ', scv        ) ! snow cover, water equivalent [mm]
      CALL check_vector_data ('snowdp      [m]    ', snowdp     ) ! snow depth [meter]
      CALL check_vector_data ('fveg        [-]    ', fveg       ) ! fraction of vegetation cover
      CALL check_vector_data ('fsno        [-]    ', fsno       ) ! fraction of snow cover on ground
      CALL check_vector_data ('sigf        [-]    ', sigf       ) ! fraction of veg cover, excluding snow-covered veg [-]
      CALL check_vector_data ('green       [-]    ', green      ) ! leaf greenness
      CALL check_vector_data ('lai         [-]    ', lai        ) ! leaf area index
      CALL check_vector_data ('tlai        [-]    ', tlai       ) ! leaf area index
      CALL check_vector_data ('sai         [-]    ', sai        ) ! stem area index
      CALL check_vector_data ('tsai        [-]    ', tsai       ) ! stem area index
      CALL check_vector_data ('coszen      [-]    ', coszen     ) ! cosine of solar zenith angle
      CALL check_vector_data ('alb         [-]    ', alb        ) ! averaged albedo [-]
      CALL check_vector_data ('ssun        [-]    ', ssun       ) ! sunlit canopy absorption for solar radiation (0-1)
      CALL check_vector_data ('ssha        [-]    ', ssha       ) ! shaded canopy absorption for solar radiation (0-1)
      CALL check_vector_data ('ssoi        [-]    ', ssoi       ) ! soil absorption for solar radiation (0-1)
      CALL check_vector_data ('ssno        [-]    ', ssno       ) ! snow absorption for solar radiation (0-1)
      CALL check_vector_data ('thermk      [-]    ', thermk     ) ! canopy gap fraction for tir radiation
      CALL check_vector_data ('extkb       [-]    ', extkb      ) ! (k, g(mu)/mu) direct solar extinction coefficient
      CALL check_vector_data ('extkd       [-]    ', extkd      ) ! diffuse and scattered diffuse PAR extinction coefficient
      CALL check_vector_data ('zwt         [m]    ', zwt        ) ! the depth to water table [m]
      CALL check_vector_data ('wa          [mm]   ', wa         ) ! water storage in aquifer [mm]
      CALL check_vector_data ('wetwat      [mm]   ', wetwat     ) ! water storage in wetland [mm]
      CALL check_vector_data ('wdsrf       [mm]   ', wdsrf      ) ! depth of surface water [mm]
      CALL check_vector_data ('rss         [s/m]  ', rss        ) ! soil surface resistance [s/m]
      CALL check_vector_data ('t_lake      [K]    ', t_lake      )!
      CALL check_vector_data ('lake_icefrc [-]    ', lake_icefrac)!
      CALL check_vector_data ('savedtke1   [W/m K]', savedtke1   )!
      CALL check_vector_data ('z_sno       [m]    ', z_sno )      ! node depth [m]
      CALL check_vector_data ('dz_sno      [m]    ', dz_sno)      ! interface depth [m]
      CALL check_vector_data ('t_soisno    [K]    ', t_soisno   ) ! soil temperature [K]
      CALL check_vector_data ('wliq_soisno [kg/m2]', wliq_soisno) ! liquid water in layers [kg/m2]
      CALL check_vector_data ('wice_soisno [kg/m2]', wice_soisno) ! ice lens in layers [kg/m2]
      CALL check_vector_data ('smp         [mm]   ', smp        ) ! soil matrix potential [mm]
      CALL check_vector_data ('hk          [mm/s] ', hk         ) ! hydraulic conductivity [mm h2o/s]
IF(DEF_USE_PLANTHYDRAULICS)THEN
      CALL check_vector_data ('vegwp       [m]    ', vegwp      ) ! vegetation water potential [mm]
      CALL check_vector_data ('gs0sun      []     ', gs0sun     ) ! working copy of sunlit stomata conductance
      CALL check_vector_data ('gs0sha      []     ', gs0sha     ) ! working copy of shalit stomata conductance
ENDIF
IF(DEF_USE_OZONESTRESS)THEN
      CALL check_vector_data ('o3coefv_sun        ', o3coefv_sun)
      CALL check_vector_data ('o3coefv_sha        ', o3coefv_sha)
      CALL check_vector_data ('o3coefg_sun        ', o3coefg_sun)
      CALL check_vector_data ('o3coefg_sha        ', o3coefg_sha)
      CALL check_vector_data ('lai_old            ', lai_old    )
      CALL check_vector_data ('o3uptakesun        ', o3uptakesun)
      CALL check_vector_data ('o3uptakesha        ', o3uptakesha)
ENDIF

IF (DEF_USE_SNICAR) THEN
      CALL check_vector_data ('snw_rds     [m-6]  ',  snw_rds   ) !
      CALL check_vector_data ('mss_bcpho   [Kg]   ',  mss_bcpho ) !
      CALL check_vector_data ('mss_bcphi   [Kg]   ',  mss_bcphi ) !
      CALL check_vector_data ('mss_ocpho   [Kg]   ',  mss_ocpho ) !
      CALL check_vector_data ('mss_ocphi   [Kg]   ',  mss_ocphi ) !
      CALL check_vector_data ('mss_dst1    [Kg]   ',  mss_dst1  ) !
      CALL check_vector_data ('mss_dst2    [Kg]   ',  mss_dst2  ) !
      CALL check_vector_data ('mss_dst3    [Kg]   ',  mss_dst3  ) !
      CALL check_vector_data ('mss_dst4    [Kg]   ',  mss_dst4  ) !
      CALL check_vector_data ('ssno_lyr    [-]    ',  ssno_lyr  ) !
ENDIF

IF (DEF_USE_IRRIGATION) THEN
      CALL check_vector_data ('irrig_rate            ' , irrig_rate            )
      CALL check_vector_data ('deficit_irrig         ' , deficit_irrig         )
      CALL check_vector_data ('sum_irrig             ' , sum_irrig             )
      CALL check_vector_data ('sum_irrig_count       ' , sum_irrig_count       )
      CALL check_vector_data ('n_irrig_steps_left    ' , n_irrig_steps_left    )
      CALL check_vector_data ('tairday               ' , tairday               )
      CALL check_vector_data ('usday                 ' , usday                 )
      CALL check_vector_data ('vsday                 ' , vsday                 )
      CALL check_vector_data ('pairday               ' , pairday               )
      CALL check_vector_data ('rnetday               ' , rnetday               )
      CALL check_vector_data ('fgrndday              ' , fgrndday              )
      CALL check_vector_data ('potential_evapotranspiration' , potential_evapotranspiration)
      CALL check_vector_data ('irrig_method_corn     ' , irrig_method_corn     )
      CALL check_vector_data ('irrig_method_swheat   ' , irrig_method_swheat   )
      CALL check_vector_data ('irrig_method_wwheat   ' , irrig_method_wwheat   )
      CALL check_vector_data ('irrig_method_soybean  ' , irrig_method_soybean  )
      CALL check_vector_data ('irrig_method_cotton   ' , irrig_method_cotton   )
      CALL check_vector_data ('irrig_method_rice1    ' , irrig_method_rice1    )
      CALL check_vector_data ('irrig_method_rice2    ' , irrig_method_rice2    )
      CALL check_vector_data ('irrig_method_sugarcane' , irrig_method_sugarcane)
ENDIF

#if (defined LULC_IGBP_PFT || defined LULC_IGBP_PC)
      CALL check_PFTimeVariables
#endif

#if (defined BGC)
      CALL check_BGCTimeVariables
#endif

#ifdef USEMPI
      CALL mpi_barrier (p_comm_glb, p_err)
#endif

  END SUBROUTINE check_TimeVariables
#endif


END MODULE MOD_Vars_TimeVariables
! ---------- EOP ------------<|MERGE_RESOLUTION|>--- conflicted
+++ resolved
@@ -383,13 +383,8 @@
 #ifdef BGC
    USE MOD_BGC_Vars_TimeVariables
 #endif
-<<<<<<< HEAD
-#ifdef LATERAL_FLOW
+#ifdef CatchLateralFlow
    USE MOD_Hydro_Vars_TimeVariables
-=======
-#ifdef CatchLateralFlow
-  USE MOD_Hydro_Vars_TimeVariables
->>>>>>> 6f7e141d
 #endif
 #ifdef URBAN_MODEL
    USE MOD_Urban_Vars_TimeVariables
@@ -682,13 +677,8 @@
       CALL allocate_BGCTimeVariables
 #endif
 
-<<<<<<< HEAD
-#ifdef LATERAL_FLOW
+#ifdef CatchLateralFlow
       CALL allocate_HydroTimeVariables
-=======
-#ifdef CatchLateralFlow
-     CALL allocate_HydroTimeVariables
->>>>>>> 6f7e141d
 #endif
 
 #ifdef URBAN_MODEL
@@ -844,13 +834,8 @@
       CALL deallocate_BGCTimeVariables
 #endif
 
-<<<<<<< HEAD
-#ifdef LATERAL_FLOW
+#ifdef CatchLateralFlow
       CALL deallocate_HydroTimeVariables
-=======
-#ifdef CatchLateralFlow
-     CALL deallocate_HydroTimeVariables
->>>>>>> 6f7e141d
 #endif
 
 #if (defined URBAN_MODEL)
@@ -1065,15 +1050,9 @@
       CALL WRITE_BGCTimeVariables (file_restart)
 #endif
 
-<<<<<<< HEAD
-#if (defined LATERAL_FLOW)
+#if (defined CatchLateralFlow)
       file_restart = trim(dir_restart)// '/'//trim(cdate)//'/' // trim(site) //'_restart_basin_'//trim(cdate)//'_lc'//trim(cyear)//'.nc'
       CALL WRITE_HydroTimeVariables (file_restart)
-=======
-#if (defined CatchLateralFlow)
-     file_restart = trim(dir_restart)// '/'//trim(cdate)//'/' // trim(site) //'_restart_basin_'//trim(cdate)//'_lc'//trim(cyear)//'.nc'
-     CALL WRITE_HydroTimeVariables (file_restart)
->>>>>>> 6f7e141d
 #endif
 
 #if (defined URBAN_MODEL)
@@ -1236,15 +1215,9 @@
       CALL READ_BGCTimeVariables (file_restart)
 #endif
 
-<<<<<<< HEAD
-#if (defined LATERAL_FLOW)
+#if (defined CatchLateralFlow)
       file_restart = trim(dir_restart)// '/'//trim(cdate)//'/' // trim(site) //'_restart_basin_'//trim(cdate)//'_lc'//trim(cyear)//'.nc'
       CALL READ_HydroTimeVariables (file_restart)
-=======
-#if (defined CatchLateralFlow)
-     file_restart = trim(dir_restart)// '/'//trim(cdate)//'/' // trim(site) //'_restart_basin_'//trim(cdate)//'_lc'//trim(cyear)//'.nc'
-     CALL READ_HydroTimeVariables (file_restart)
->>>>>>> 6f7e141d
 #endif
 
 #if (defined URBAN_MODEL)
