--- conflicted
+++ resolved
@@ -159,15 +159,9 @@
 ! Allocates memory for CoLM 1d [numpatch] variables
 ! ------------------------------------------------------
 
-<<<<<<< HEAD
   use MOD_Precision
-  USE GlobalVars
+  USE MOD_Vars_Global
   use MOD_SPMD_Task
-=======
-  use precision
-  USE MOD_Vars_Global
-  use spmd_task
->>>>>>> 3e1016d9
   use mod_landpatch, only : numpatch
   IMPLICIT NONE
 
@@ -505,13 +499,8 @@
 
      use MOD_Namelist, only : DEF_REST_COMPRESS_LEVEL
      USE mod_landpatch
-<<<<<<< HEAD
      use MOD_NetCDFVector
-     USE GlobalVars
-=======
-     use ncio_vector
      USE MOD_Vars_Global
->>>>>>> 3e1016d9
      IMPLICIT NONE
 
      integer, INTENT(in) :: idate(3)
