#include <define.h>

! -------------------------------
! Created by Yongjiu Dai, 03/2014
! -------------------------------

#if (defined LULC_IGBP_PFT || defined LULC_IGBP_PC)
MODULE MOD_Vars_PFTimeVariables
! -----------------------------------------------------------------
! !DESCRIPTION:
! Define PFT time variables
!
! Added by Hua Yuan, 08/2019
! -----------------------------------------------------------------

  USE MOD_Precision
  USE MOD_TimeManager
#ifdef BGC
  USE MOD_BGC_Vars_PFTimeVariables
#endif

  IMPLICIT NONE
  SAVE
! -----------------------------------------------------------------
! Time-varying state variables which reaquired by restart run

  ! for LULC_IGBP_PFT or LULC_IGBP_PC
  real(r8), allocatable :: tleaf_p      (:) !shaded leaf temperature [K]
  real(r8), allocatable :: ldew_p       (:) !depth of water on foliage [mm]
  real(r8), allocatable :: ldew_rain_p  (:) !depth of rain on foliage [mm]
  real(r8), allocatable :: ldew_snow_p  (:) !depth of snow on foliage [mm]
  real(r8), allocatable :: sigf_p       (:) !fraction of veg cover, excluding snow-covered veg [-]
  real(r8), allocatable :: tlai_p       (:) !leaf area index
  real(r8), allocatable :: lai_p        (:) !leaf area index
  real(r8), allocatable :: laisun_p     (:) !sunlit leaf area index
  real(r8), allocatable :: laisha_p     (:) !shaded leaf area index
  real(r8), allocatable :: tsai_p       (:) !stem area index
  real(r8), allocatable :: sai_p        (:) !stem area index
  real(r8), allocatable :: ssun_p   (:,:,:) !sunlit canopy absorption for solar radiation (0-1)
  real(r8), allocatable :: ssha_p   (:,:,:) !shaded canopy absorption for solar radiation (0-1)
  real(r8), allocatable :: thermk_p     (:) !canopy gap fraction for tir radiation
  real(r8), allocatable :: fshade_p     (:) !canopy shade fraction for tir radiation
  real(r8), allocatable :: extkb_p      (:) !(k, g(mu)/mu) direct solar extinction coefficient
  real(r8), allocatable :: extkd_p      (:) !diffuse and scattered diffuse PAR extinction coefficient
  !TODO@yuan: to check the below for PC whether they are needed
  real(r8), allocatable :: tref_p       (:) !2 m height air temperature [kelvin]
  real(r8), allocatable :: qref_p       (:) !2 m height air specific humidity
  real(r8), allocatable :: rst_p        (:) !canopy stomatal resistance (s/m)
  real(r8), allocatable :: z0m_p        (:) !effective roughness [m]
! Plant Hydraulic variables
  real(r8), allocatable :: vegwp_p    (:,:) !vegetation water potential [mm]
  real(r8), allocatable :: gs0sun_p     (:) !working copy of sunlit stomata conductance
  real(r8), allocatable :: gs0sha_p     (:) !working copy of shalit stomata conductance
! end plant hydraulic variables
! Ozone Stress Variables
  real(r8), allocatable :: o3coefv_sun_p(:) !Ozone stress factor for photosynthesis on sunlit leaf
  real(r8), allocatable :: o3coefv_sha_p(:) !Ozone stress factor for photosynthesis on shaded leaf
  real(r8), allocatable :: o3coefg_sun_p(:) !Ozone stress factor for stomata on sunlit leaf
  real(r8), allocatable :: o3coefg_sha_p(:) !Ozone stress factor for stomata on shaded leaf
  real(r8), allocatable :: lai_old_p    (:) !lai in last time step
  real(r8), allocatable :: o3uptakesun_p(:) !Ozone does, sunlit leaf (mmol O3/m^2)
  real(r8), allocatable :: o3uptakesha_p(:) !Ozone does, shaded leaf (mmol O3/m^2)
! End Ozone Stress Variables
! irrigation variables
  integer , allocatable :: irrig_method_p(:)!irrigation method
! end irrigation variables

! PUBLIC MEMBER FUNCTIONS:
  PUBLIC :: allocate_PFTimeVariables
  PUBLIC :: deallocate_PFTimeVariables
  PUBLIC :: READ_PFTimeVariables
  PUBLIC :: WRITE_PFTimeVariables
#ifdef RangeCheck
  PUBLIC :: check_PFTimeVariables
#endif

! PRIVATE MEMBER FUNCTIONS:

!-----------------------------------------------------------------------

CONTAINS

!-----------------------------------------------------------------------

   SUBROUTINE allocate_PFTimeVariables ()
! ------------------------------------------------------
! Allocates memory for CoLM 1d [numpft] variables
! ------------------------------------------------------
      USE MOD_Precision
      USE MOD_SPMD_Task
      USE MOD_LandPFT
      USE MOD_Vars_Global
      IMPLICIT NONE

      IF (p_is_worker) THEN
         IF (numpft > 0) THEN
            allocate (tleaf_p      (numpft)) ; tleaf_p      (:) = spval !leaf temperature [K]
            allocate (ldew_p       (numpft)) ; ldew_p       (:) = spval !depth of water on foliage [mm]
            allocate (ldew_rain_p  (numpft)) ; ldew_rain_p  (:) = spval !depth of rain on foliage [mm]
            allocate (ldew_snow_p  (numpft)) ; ldew_snow_p  (:) = spval !depth of snow on foliage [mm]
            allocate (sigf_p       (numpft)) ; sigf_p       (:) = spval !fraction of veg cover, excluding snow-covered veg [-]
            allocate (tlai_p       (numpft)) ; tlai_p       (:) = spval !leaf area index
            allocate (lai_p        (numpft)) ; lai_p        (:) = spval !leaf area index
            allocate (laisun_p     (numpft)) ; laisun_p     (:) = spval !leaf area index
            allocate (laisha_p     (numpft)) ; laisha_p     (:) = spval !leaf area index
            allocate (tsai_p       (numpft)) ; tsai_p       (:) = spval !stem area index
            allocate (sai_p        (numpft)) ; sai_p        (:) = spval !stem area index
            allocate (ssun_p   (2,2,numpft)) ; ssun_p   (:,:,:) = spval !sunlit canopy absorption for solar radiation (0-1)
            allocate (ssha_p   (2,2,numpft)) ; ssha_p   (:,:,:) = spval !shaded canopy absorption for solar radiation (0-1)
            allocate (thermk_p     (numpft)) ; thermk_p     (:) = spval !canopy gap fraction for tir radiation
            allocate (fshade_p     (numpft)) ; fshade_p     (:) = spval !canopy shade fraction for tir radiation
            allocate (extkb_p      (numpft)) ; extkb_p      (:) = spval !(k, g(mu)/mu) direct solar extinction coefficient
            allocate (extkd_p      (numpft)) ; extkd_p      (:) = spval !diffuse and scattered diffuse PAR extinction coefficient
            allocate (tref_p       (numpft)) ; tref_p       (:) = spval !2 m height air temperature [kelvin]
            allocate (qref_p       (numpft)) ; qref_p       (:) = spval !2 m height air specific humidity
            allocate (rst_p        (numpft)) ; rst_p        (:) = spval !canopy stomatal resistance (s/m)
            allocate (z0m_p        (numpft)) ; z0m_p        (:) = spval !effective roughness [m]
! Plant Hydraulic variables; draulic variables
            allocate (vegwp_p(1:nvegwcs,numpft)); vegwp_p (:,:) = spval
            allocate (gs0sun_p     (numpft)); gs0sun_p      (:) = spval
            allocate (gs0sha_p     (numpft)); gs0sha_p      (:) = spval
! end plant hydraulic variables
! Allocate Ozone Stress Variables
            allocate (o3coefv_sun_p(numpft)) ; o3coefv_sun_p(:) = spval !Ozone stress factor for photosynthesis on sunlit leaf
            allocate (o3coefv_sha_p(numpft)) ; o3coefv_sha_p(:) = spval !Ozone stress factor for photosynthesis on shaded leaf
            allocate (o3coefg_sun_p(numpft)) ; o3coefg_sun_p(:) = spval !Ozone stress factor for stomata on sunlit leaf
            allocate (o3coefg_sha_p(numpft)) ; o3coefg_sha_p(:) = spval !Ozone stress factor for stomata on shaded leaf
            allocate (lai_old_p    (numpft)) ; lai_old_p    (:) = spval !lai in last time step
            allocate (o3uptakesun_p(numpft)) ; o3uptakesun_p(:) = spval !Ozone does, sunlit leaf (mmol O3/m^2)
            allocate (o3uptakesha_p(numpft)) ; o3uptakesha_p(:) = spval !Ozone does, shaded leaf (mmol O3/m^2)
! End allocate Ozone Stress Variables
            allocate (irrig_method_p(numpft))! irrigation method

         ENDIF
      ENDIF

#ifdef BGC
      CALL allocate_BGCPFTimeVariables
#endif

   END SUBROUTINE allocate_PFTimeVariables

   SUBROUTINE READ_PFTimeVariables (file_restart)

      USE MOD_Namelist, only: DEF_USE_PLANTHYDRAULICS, DEF_USE_OZONESTRESS, DEF_USE_IRRIGATION
      USE MOD_NetCDFVector
      USE MOD_LandPFT
      USE MOD_Vars_Global

      IMPLICIT NONE

      character(LEN=*), intent(in) :: file_restart

      CALL ncio_read_vector (file_restart, 'tleaf_p  ', landpft, tleaf_p    ) !
      CALL ncio_read_vector (file_restart, 'ldew_p   ', landpft, ldew_p     ) !
      CALL ncio_read_vector (file_restart, 'ldew_rain_p', landpft, ldew_rain_p) !depth of rain on foliage [mm]
      CALL ncio_read_vector (file_restart, 'ldew_snow_p', landpft, ldew_snow_p) !depth of snow on foliage [mm]
      CALL ncio_read_vector (file_restart, 'sigf_p   ', landpft, sigf_p     ) !
      CALL ncio_read_vector (file_restart, 'tlai_p   ', landpft, tlai_p     ) !
      CALL ncio_read_vector (file_restart, 'lai_p    ', landpft, lai_p      ) !
!     CALL ncio_read_vector (file_restart, 'laisun_p ', landpft, laisun_p   ) !
!     CALL ncio_read_vector (file_restart, 'laisha_p ', landpft, laisha_p   ) !
      CALL ncio_read_vector (file_restart, 'tsai_p   ', landpft, tsai_p     ) !
      CALL ncio_read_vector (file_restart, 'sai_p    ', landpft, sai_p      ) !
      CALL ncio_read_vector (file_restart, 'ssun_p   ', 2,2, landpft, ssun_p) !
      CALL ncio_read_vector (file_restart, 'ssha_p   ', 2,2, landpft, ssha_p) !
      CALL ncio_read_vector (file_restart, 'thermk_p ', landpft, thermk_p   ) !
      CALL ncio_read_vector (file_restart, 'fshade_p ', landpft, fshade_p   ) !
      CALL ncio_read_vector (file_restart, 'extkb_p  ', landpft, extkb_p    ) !
      CALL ncio_read_vector (file_restart, 'extkd_p  ', landpft, extkd_p    ) !
      CALL ncio_read_vector (file_restart, 'tref_p   ', landpft, tref_p     ) !
      CALL ncio_read_vector (file_restart, 'qref_p   ', landpft, qref_p     ) !
      CALL ncio_read_vector (file_restart, 'rst_p    ', landpft, rst_p      ) !
      CALL ncio_read_vector (file_restart, 'z0m_p    ', landpft, z0m_p      ) !
IF(DEF_USE_PLANTHYDRAULICS)THEN
      CALL ncio_read_vector (file_restart, 'vegwp_p  ', nvegwcs, landpft, vegwp_p ) !
      CALL ncio_read_vector (file_restart, 'gs0sun_p ', landpft, gs0sun_p   ) !
      CALL ncio_read_vector (file_restart, 'gs0sha_p ', landpft, gs0sha_p   ) !
ENDIF
IF(DEF_USE_OZONESTRESS)THEN
      CALL ncio_read_vector (file_restart, 'lai_old_p    ', landpft, lai_old_p    , defval = 0._r8)
      CALL ncio_read_vector (file_restart, 'o3uptakesun_p', landpft, o3uptakesun_p, defval = 0._r8)
      CALL ncio_read_vector (file_restart, 'o3uptakesha_p', landpft, o3uptakesha_p, defval = 0._r8)
ENDIF
IF(DEF_USE_IRRIGATION)THEN
      CALL ncio_read_vector (file_restart,'irrig_method_p', landpft,irrig_method_p, defval = 0)
ENDIF

#ifdef BGC
      CALL read_BGCPFTimeVariables (file_restart)
#endif

   END SUBROUTINE READ_PFTimeVariables

   SUBROUTINE WRITE_PFTimeVariables (file_restart)

      USE MOD_Namelist, only : DEF_REST_COMPRESS_LEVEL, DEF_USE_PLANTHYDRAULICS, DEF_USE_OZONESTRESS, DEF_USE_IRRIGATION
      USE MOD_LandPFT
      USE MOD_NetCDFVector
      USE MOD_Vars_Global
      IMPLICIT NONE

      character(LEN=*), intent(in) :: file_restart

      ! Local variables
      integer :: compress

      compress = DEF_REST_COMPRESS_LEVEL

      CALL ncio_create_file_vector (file_restart, landpft)
      CALL ncio_define_dimension_vector (file_restart, landpft, 'pft')
      CALL ncio_define_dimension_vector (file_restart, landpft, 'band', 2)
      CALL ncio_define_dimension_vector (file_restart, landpft, 'rtyp', 2)
IF(DEF_USE_PLANTHYDRAULICS)THEN
      CALL ncio_define_dimension_vector (file_restart, landpft, 'vegnodes', nvegwcs)
ENDIF

      CALL ncio_write_vector (file_restart, 'tleaf_p  ', 'pft', landpft, tleaf_p  , compress) !
      CALL ncio_write_vector (file_restart, 'ldew_p   ', 'pft', landpft, ldew_p   , compress) !
      CALL ncio_write_vector (file_restart, 'ldew_rain_p', 'pft', landpft, ldew_rain_p, compress) !depth of rain on foliage [mm]
      CALL ncio_write_vector (file_restart, 'ldew_snow_p', 'pft', landpft, ldew_snow_p, compress) !depth of snow on foliage [mm]
      CALL ncio_write_vector (file_restart, 'sigf_p   ', 'pft', landpft, sigf_p   , compress) !
      CALL ncio_write_vector (file_restart, 'tlai_p   ', 'pft', landpft, tlai_p   , compress) !
      CALL ncio_write_vector (file_restart, 'lai_p    ', 'pft', landpft, lai_p    , compress) !
!     CALL ncio_write_vector (file_restart, 'laisun_p ', 'pft', landpft, laisun_p , compress) !
!     CALL ncio_write_vector (file_restart, 'laisha_p ', 'pft', landpft, laisha_p , compress) !
      CALL ncio_write_vector (file_restart, 'tsai_p   ', 'pft', landpft, tsai_p   , compress) !
      CALL ncio_write_vector (file_restart, 'sai_p    ', 'pft', landpft, sai_p    , compress) !
      CALL ncio_write_vector (file_restart, 'ssun_p   ', 'band', 2, 'rtyp', 2, 'pft', landpft, ssun_p, compress) !
      CALL ncio_write_vector (file_restart, 'ssha_p   ', 'band', 2, 'rtyp', 2, 'pft', landpft, ssha_p, compress) !
      CALL ncio_write_vector (file_restart, 'thermk_p ', 'pft', landpft, thermk_p , compress) !
      CALL ncio_write_vector (file_restart, 'fshade_p ', 'pft', landpft, fshade_p , compress) !
      CALL ncio_write_vector (file_restart, 'extkb_p  ', 'pft', landpft, extkb_p  , compress) !
      CALL ncio_write_vector (file_restart, 'extkd_p  ', 'pft', landpft, extkd_p  , compress) !
      CALL ncio_write_vector (file_restart, 'tref_p   ', 'pft', landpft, tref_p   , compress) !
      CALL ncio_write_vector (file_restart, 'qref_p   ', 'pft', landpft, qref_p   , compress) !
      CALL ncio_write_vector (file_restart, 'rst_p    ', 'pft', landpft, rst_p    , compress) !
      CALL ncio_write_vector (file_restart, 'z0m_p    ', 'pft', landpft, z0m_p    , compress) !
IF(DEF_USE_PLANTHYDRAULICS)THEN
      CALL ncio_write_vector (file_restart, 'vegwp_p  '  , 'vegnodes', nvegwcs, 'pft',   landpft, vegwp_p, compress)
      CALL ncio_write_vector (file_restart, 'gs0sun_p '  , 'pft', landpft, gs0sun_p   , compress) !
      CALL ncio_write_vector (file_restart, 'gs0sha_p '  , 'pft', landpft, gs0sha_p   , compress) !
ENDIF
IF(DEF_USE_OZONESTRESS)THEN
      CALL ncio_write_vector (file_restart, 'lai_old_p    ', 'pft', landpft, lai_old_p    , compress)
      CALL ncio_write_vector (file_restart, 'o3uptakesun_p', 'pft', landpft, o3uptakesun_p, compress)
      CALL ncio_write_vector (file_restart, 'o3uptakesha_p', 'pft', landpft, o3uptakesha_p, compress)
ENDIF
IF(DEF_USE_IRRIGATION)THEN
      CALL ncio_write_vector (file_restart,'irrig_method_p','pft', landpft, irrig_method_p, compress)
ENDIF

#ifdef BGC
      CALL WRITE_BGCPFTimeVariables (file_restart)
#endif

   END SUBROUTINE WRITE_PFTimeVariables


   SUBROUTINE deallocate_PFTimeVariables
! --------------------------------------------------
! Deallocates memory for CoLM 1d [numpft/numpc] variables
! --------------------------------------------------
      USE MOD_SPMD_Task
      USE MOD_LandPFT

      IF (p_is_worker) THEN
         IF (numpft > 0) THEN
            deallocate (tleaf_p  ) !leaf temperature [K]
            deallocate (ldew_p   ) !depth of water on foliage [mm]
            deallocate (ldew_rain_p)
            deallocate (ldew_snow_p)
            deallocate (sigf_p   ) !fraction of veg cover, excluding snow-covered veg [-]
            deallocate (tlai_p   ) !leaf area index
            deallocate (lai_p    ) !leaf area index
            deallocate (laisun_p ) !leaf area index
            deallocate (laisha_p ) !leaf area index
            deallocate (tsai_p   ) !stem area index
            deallocate (sai_p    ) !stem area index
            deallocate (ssun_p   ) !sunlit canopy absorption for solar radiation (0-1)
            deallocate (ssha_p   ) !shaded canopy absorption for solar radiation (0-1)
            deallocate (thermk_p ) !canopy gap fraction for tir radiation
            deallocate (fshade_p ) !canopy gap fraction for tir radiation
            deallocate (extkb_p  ) !(k, g(mu)/mu) direct solar extinction coefficient
            deallocate (extkd_p  ) !diffuse and scattered diffuse PAR extinction coefficient
            deallocate (tref_p   ) !2 m height air temperature [kelvin]
            deallocate (qref_p   ) !2 m height air specific humidity
            deallocate (rst_p    ) !canopy stomatal resistance (s/m)
            deallocate (z0m_p    ) !effective roughness [m]
! Plant Hydraulic variables
            deallocate (vegwp_p  ) !vegetation water potential [mm]
            deallocate (gs0sun_p ) !working copy of sunlit stomata conductance
            deallocate (gs0sha_p ) !working copy of shalit stomata conductance
! END plant hydraulic variables
! Ozone Stress variables
            deallocate (o3coefv_sun_p ) !Ozone stress factor for photosynthesis on sunlit leaf
            deallocate (o3coefv_sha_p ) !Ozone stress factor for photosynthesis on shaded leaf
            deallocate (o3coefg_sun_p ) !Ozone stress factor for stomata on sunlit leaf
            deallocate (o3coefg_sha_p ) !Ozone stress factor for stomata on shaded leaf
            deallocate (lai_old_p     ) !lai in last time step
            deallocate (o3uptakesun_p ) !Ozone does, sunlit leaf (mmol O3/m^2)
            deallocate (o3uptakesha_p ) !Ozone does, shaded leaf (mmol O3/m^2)
            deallocate (irrig_method_p)
! Ozone Stress variables
         ENDIF
      ENDIF

#ifdef BGC
      CALL deallocate_BGCPFTimeVariables
#endif

   END SUBROUTINE deallocate_PFTimeVariables

#ifdef RangeCheck
   SUBROUTINE check_PFTimeVariables

      USE MOD_RangeCheck
      USE MOD_Namelist, only : DEF_USE_PLANTHYDRAULICS, DEF_USE_OZONESTRESS, DEF_USE_IRRIGATION

      IMPLICIT NONE

      CALL check_vector_data ('tleaf_p  ', tleaf_p  )      !
      CALL check_vector_data ('ldew_p   ', ldew_p   )      !
      CALL check_vector_data ('ldew_rain_p', ldew_rain_p ) !depth of rain on foliage [mm]
      CALL check_vector_data ('ldew_snow_p', ldew_snow_p ) !depth of snow on foliage [mm]
      CALL check_vector_data ('sigf_p   ', sigf_p   )      !
      CALL check_vector_data ('tlai_p   ', tlai_p   )      !
      CALL check_vector_data ('lai_p    ', lai_p    )      !
      CALL check_vector_data ('laisun_p ', lai_p    )      !
      CALL check_vector_data ('laisha_p ', lai_p    )      !
      CALL check_vector_data ('tsai_p   ', tsai_p   )      !
      CALL check_vector_data ('sai_p    ', sai_p    )      !
      CALL check_vector_data ('ssun_p   ', ssun_p   )      !
      CALL check_vector_data ('ssha_p   ', ssha_p   )      !
      CALL check_vector_data ('thermk_p ', thermk_p )      !
      CALL check_vector_data ('fshade_p ', fshade_p )      !
      CALL check_vector_data ('extkb_p  ', extkb_p  )      !
      CALL check_vector_data ('extkd_p  ', extkd_p  )      !
      CALL check_vector_data ('tref_p   ', tref_p   )      !
      CALL check_vector_data ('qref_p   ', qref_p   )      !
      CALL check_vector_data ('rst_p    ', rst_p    )      !
      CALL check_vector_data ('z0m_p    ', z0m_p    )      !
IF(DEF_USE_PLANTHYDRAULICS)THEN
      CALL check_vector_data ('vegwp_p  ', vegwp_p  )      !
      CALL check_vector_data ('gs0sun_p ', gs0sun_p )      !
      CALL check_vector_data ('gs0sha_p ', gs0sha_p )      !
ENDIF
IF(DEF_USE_OZONESTRESS)THEN
      CALL check_vector_data ('o3coefv_sun_p', o3coefv_sun_p)
      CALL check_vector_data ('o3coefv_sha_p', o3coefv_sha_p)
      CALL check_vector_data ('o3coefg_sun_p', o3coefg_sun_p)
      CALL check_vector_data ('o3coefg_sha_p', o3coefg_sha_p)
      CALL check_vector_data ('lai_old_p    ', lai_old_p    )
      CALL check_vector_data ('o3uptakesun_p', o3uptakesun_p)
      CALL check_vector_data ('o3uptakesha_p', o3uptakesha_p)
ENDIF
IF(DEF_USE_IRRIGATION)THEN
      CALL check_vector_data ('irrig_method_p', irrig_method_p)
ENDIF

#ifdef BGC
      CALL check_BGCPFTimeVariables
#endif

   END SUBROUTINE check_PFTimeVariables
#endif

END MODULE MOD_Vars_PFTimeVariables
#endif


<<<<<<< HEAD

#if (defined LULC_IGBP_PC)
MODULE MOD_Vars_PCTimeVariables
! -----------------------------------------------------------------
! !DESCRIPTION:
! Define Plant Community time variables
!
! Added by Hua Yuan, 08/2019
! -----------------------------------------------------------------

  USE MOD_Precision
  USE MOD_TimeManager
  IMPLICIT NONE
  SAVE
! -----------------------------------------------------------------
! Time-varying state variables which reaquired by restart run

  ! for LULC_IGBP_PC
  REAL(r8), allocatable :: tleaf_c    (:,:) !leaf temperature [K]
  REAL(r8), allocatable :: ldew_c     (:,:) !depth of water on foliage [mm]
!#ifdef CLM5_INTERCEPTION
  real(r8), allocatable :: ldew_rain_c(:,:) !depth of rain on foliage [mm]
  real(r8), allocatable :: ldew_snow_c(:,:) !depth of rain on foliage [mm]
!#endif
  REAL(r8), allocatable :: sigf_c     (:,:) !fraction of veg cover, excluding snow-covered veg [-]
  REAL(r8), allocatable :: tlai_c     (:,:) !leaf area index
  REAL(r8), allocatable :: lai_c      (:,:) !leaf area index
  REAL(r8), allocatable :: tsai_c     (:,:) !stem area index
  REAL(r8), allocatable :: sai_c      (:,:) !stem area index
  REAL(r8), allocatable :: ssun_c (:,:,:,:) !sunlit canopy absorption for solar radiation (0-1)
  REAL(r8), allocatable :: ssha_c (:,:,:,:) !shaded canopy absorption for solar radiation (0-1)
  REAL(r8), allocatable :: thermk_c   (:,:) !canopy gap fraction for tir radiation
  REAL(r8), allocatable :: fshade_c   (:,:) !canopy gap fraction for tir radiation
  REAL(r8), allocatable :: extkb_c    (:,:) !(k, g(mu)/mu) direct solar extinction coefficient
  REAL(r8), allocatable :: extkd_c    (:,:) !diffuse and scattered diffuse PAR extinction coefficient
  REAL(r8), allocatable :: rst_c      (:,:) !canopy stomatal resistance (s/m)
  REAL(r8), allocatable :: z0m_c      (:,:) !effective roughness [m]
!Plant Hydraulic parameters
  real(r8), allocatable :: vegwp_c  (:,:,:) !vegetation water potential [mm]
  real(r8), allocatable :: gs0sun_c   (:,:) !working copy of sunlit stomata conductance
  real(r8), allocatable :: gs0sha_c   (:,:) !working copy of shalit stomata conductance
!end plant hydraulic parameters
!Ozone Stress Variables
  real(r8), allocatable :: o3coefv_sun_c(:,:) !Ozone stress factor for photosynthesis on sunlit leaf
  real(r8), allocatable :: o3coefv_sha_c(:,:) !Ozone stress factor for photosynthesis on shaded leaf
  real(r8), allocatable :: o3coefg_sun_c(:,:) !Ozone stress factor for stomata on sunlit leaf
  real(r8), allocatable :: o3coefg_sha_c(:,:) !Ozone stress factor for stomata on shaded leaf
  real(r8), allocatable :: lai_old_c    (:,:) !lai in last time step
  real(r8), allocatable :: o3uptakesun_c(:,:) !Ozone does, sunlit leaf (mmol O3/m^2)
  real(r8), allocatable :: o3uptakesha_c(:,:) !Ozone does, shaded leaf (mmol O3/m^2)
!End Ozone Stress Variables

! PUBLIC MEMBER FUNCTIONS:
  PUBLIC :: allocate_PCTimeVariables
  PUBLIC :: deallocate_PCTimeVariables
  PUBLIC :: READ_PCTimeVariables
  PUBLIC :: WRITE_PCTimeVariables
#ifdef RangeCheck
  PUBLIC :: check_PCTimeVariables
#endif

! PRIVATE MEMBER FUNCTIONS:

!-----------------------------------------------------------------------

CONTAINS

!-----------------------------------------------------------------------

   SUBROUTINE allocate_PCTimeVariables ()
! ------------------------------------------------------
! Allocates memory for CoLM Plant Community (PC) 1D [numpc] variables
! ------------------------------------------------------
      USE MOD_Precision
      USE MOD_Vars_Global
      USE MOD_SPMD_Task
      USE MOD_LandPC
      IMPLICIT NONE

      IF (p_is_worker) THEN
         IF (numpc > 0) THEN
            allocate (tleaf_c    (0:N_PFT-1,numpc))   ; tleaf_c      (:,:) = spval      !leaf temperature [K]
            allocate (ldew_c     (0:N_PFT-1,numpc))   ; ldew_c       (:,:) = spval      !depth of water on foliage [mm]
            allocate (ldew_rain_c(0:N_PFT-1,numpc))   ; ldew_rain_c  (:,:) = spval      !depth of rain on foliage [mm]
            allocate (ldew_snow_c(0:N_PFT-1,numpc))   ; ldew_snow_c  (:,:) = spval      !depth of snow on foliage [mm]
            allocate (sigf_c     (0:N_PFT-1,numpc))   ; sigf_c       (:,:) = spval      !fraction of veg cover, excluding snow-covered veg [-]
            allocate (tlai_c     (0:N_PFT-1,numpc))   ; tlai_c       (:,:) = spval      !leaf area index
            allocate (lai_c      (0:N_PFT-1,numpc))   ; lai_c        (:,:) = spval      !leaf area index
            allocate (tsai_c     (0:N_PFT-1,numpc))   ; tsai_c       (:,:) = spval      !stem area index
            allocate (sai_c      (0:N_PFT-1,numpc))   ; sai_c        (:,:) = spval      !stem area index
            allocate (ssun_c (2,2,0:N_PFT-1,numpc))   ; ssun_c   (:,:,:,:) = spval      !sunlit canopy absorption for solar radiation (0-1)
            allocate (ssha_c (2,2,0:N_PFT-1,numpc))   ; ssha_c   (:,:,:,:) = spval      !shaded canopy absorption for solar radiation (0-1)
            allocate (thermk_c   (0:N_PFT-1,numpc))   ; thermk_c     (:,:) = spval      !canopy gap fraction for tir radiation
            allocate (fshade_c   (0:N_PFT-1,numpc))   ; fshade_c     (:,:) = spval      !canopy gap fraction for tir radiation
            allocate (extkb_c    (0:N_PFT-1,numpc))   ; extkb_c      (:,:) = spval      !(k, g(mu)/mu) direct solar extinction coefficient
            allocate (extkd_c    (0:N_PFT-1,numpc))   ; extkd_c      (:,:) = spval      !diffuse and scattered diffuse PAR extinction coefficient
            allocate (rst_c      (0:N_PFT-1,numpc))   ; rst_c        (:,:) = spval      !canopy stomatal resistance (s/m)
            allocate (z0m_c      (0:N_PFT-1,numpc))   ; z0m_c        (:,:) = spval      !effective roughness [m]
!Plant Hydraulic parameters; raulic parameters
            allocate (vegwp_c(1:nvegwcs,0:N_PFT-1,numpc)); vegwp_c (:,:,:) = spval
            allocate (gs0sun_c   (0:N_PFT-1,numpc))   ; gs0sun_c     (:,:) = spval
            allocate (gs0sha_c   (0:N_PFT-1,numpc))   ; gs0sha_c     (:,:) = spval
!end plant hydraulic parameters
!Ozone Stress Variables
            allocate (o3coefv_sun_c(0:N_PFT-1,numpc)) ; o3coefv_sun_c(:,:) = spval      !Ozone stress factor for photosynthesis on sunlit leaf
            allocate (o3coefv_sha_c(0:N_PFT-1,numpc)) ; o3coefv_sha_c(:,:) = spval      !Ozone stress factor for photosynthesis on shaded leaf
            allocate (o3coefg_sun_c(0:N_PFT-1,numpc)) ; o3coefg_sun_c(:,:) = spval      !Ozone stress factor for stomata on sunlit leaf
            allocate (o3coefg_sha_c(0:N_PFT-1,numpc)) ; o3coefg_sha_c(:,:) = spval      !Ozone stress factor for stomata on shaded leaf
            allocate (lai_old_c    (0:N_PFT-1,numpc)) ; lai_old_c    (:,:) = spval      !lai in last time step
            allocate (o3uptakesun_c(0:N_PFT-1,numpc)) ; o3uptakesun_c(:,:) = spval      !Ozone does, sunlit leaf (mmol O3/m^2)
            allocate (o3uptakesha_c(0:N_PFT-1,numpc)) ; o3uptakesha_c(:,:) = spval      !Ozone does, shaded leaf (mmol O3/m^2)
!End Ozone Stress Variables
         ENDIF
      ENDIF

   END SUBROUTINE allocate_PCTimeVariables

   SUBROUTINE READ_PCTimeVariables (file_restart)

      USE MOD_Vars_Global
      use MOD_Namelist, only: DEF_USE_PLANTHYDRAULICS, DEF_USE_OZONESTRESS
      use MOD_NetCDFVector
      USE MOD_LandPC
      IMPLICIT NONE

      character(LEN=*), intent(in) :: file_restart

      call ncio_read_vector (file_restart, 'tleaf_c  ', N_PFT,     landpc, tleaf_c  ) !
      call ncio_read_vector (file_restart, 'ldew_c   ', N_PFT,     landpc, ldew_c   ) !
      call ncio_read_vector (file_restart, 'ldew_rain_c', N_PFT,   landpc, ldew_rain_c) !depth of rain on foliage [mm]
      call ncio_read_vector (file_restart, 'ldew_snow_c', N_PFT,   landpc, ldew_snow_c) !depth of snow on foliage [mm]
      call ncio_read_vector (file_restart, 'sigf_c   ', N_PFT,     landpc, sigf_c   ) !
      call ncio_read_vector (file_restart, 'tlai_c   ', N_PFT,     landpc, tlai_c   ) !
      call ncio_read_vector (file_restart, 'lai_c    ', N_PFT,     landpc, lai_c    ) !
      call ncio_read_vector (file_restart, 'tsai_c   ', N_PFT,     landpc, tsai_c   ) !
      call ncio_read_vector (file_restart, 'sai_c    ', N_PFT,     landpc, sai_c    ) !
      call ncio_read_vector (file_restart, 'ssun_c   ', 2,2,N_PFT, landpc, ssun_c   ) !
      call ncio_read_vector (file_restart, 'ssha_c   ', 2,2,N_PFT, landpc, ssha_c   ) !
      call ncio_read_vector (file_restart, 'thermk_c ', N_PFT,     landpc, thermk_c ) !
      call ncio_read_vector (file_restart, 'fshade_c ', N_PFT,     landpc, fshade_c ) !
      call ncio_read_vector (file_restart, 'extkb_c  ', N_PFT,     landpc, extkb_c  ) !
      call ncio_read_vector (file_restart, 'extkd_c  ', N_PFT,     landpc, extkd_c  ) !
      call ncio_read_vector (file_restart, 'rst_c    ', N_PFT,     landpc, rst_c    ) !
      call ncio_read_vector (file_restart, 'z0m_c    ', N_PFT,     landpc, z0m_c    ) !
      if(DEF_USE_PLANTHYDRAULICS)then
         call ncio_read_vector (file_restart, 'vegwp_c  ', nvegwcs,   N_PFT,  landpc, vegwp_c ) !
         call ncio_read_vector (file_restart, 'gs0sun_c ', N_PFT,     landpc, gs0sun_c ) !
         call ncio_read_vector (file_restart, 'gs0sha_c ', N_PFT,     landpc, gs0sha_c ) !
      end if
      IF(DEF_USE_OZONESTRESS)THEN
!Ozone Stress Variables
         call ncio_read_vector (file_restart, 'o3coefv_sun_c', N_PFT, landpc, o3coefv_sun_c)!Ozone stress factor for photosynthesis on sunlit leaf
         call ncio_read_vector (file_restart, 'o3coefv_sha_c', N_PFT, landpc, o3coefv_sha_c) !Ozone stress factor for photosynthesis on shaded leaf
         call ncio_read_vector (file_restart, 'o3coefg_sun_c', N_PFT, landpc, o3coefg_sun_c) !Ozone stress factor for stomata on sunlit leaf
         call ncio_read_vector (file_restart, 'o3coefg_sha_c', N_PFT, landpc, o3coefg_sha_c) !Ozone stress factor for stomata on shaded leaf
         call ncio_read_vector (file_restart, 'lai_old_c    ', N_PFT, landpc, lai_old_c    ) !lai in last time step
         call ncio_read_vector (file_restart, 'o3uptakesun_c', N_PFT, landpc, o3uptakesun_c) !Ozone does, sunlit leaf (mmol O3/m^2)
         call ncio_read_vector (file_restart, 'o3uptakesha_c', N_PFT, landpc, o3uptakesha_c) !Ozone does, shaded leaf (mmol O3/m^2)
!End Ozone Stress Variables
      ENDIF

   END SUBROUTINE READ_PCTimeVariables

   SUBROUTINE WRITE_PCTimeVariables (file_restart)

      USE MOD_Vars_Global
      use MOD_Namelist, only : DEF_REST_COMPRESS_LEVEL, DEF_USE_PLANTHYDRAULICS, DEF_USE_OZONESTRESS
      USE MOD_LandPC
      use MOD_NetCDFVector
      IMPLICIT NONE

      character(LEN=*), intent(in) :: file_restart

      ! Local variables
      integer :: compress

      compress = DEF_REST_COMPRESS_LEVEL

      call ncio_create_file_vector      (file_restart, landpc               )
      CALL ncio_define_dimension_vector (file_restart, landpc, 'pc'         )
      CALL ncio_define_dimension_vector (file_restart, landpc, 'pft' , N_PFT)
      CALL ncio_define_dimension_vector (file_restart, landpc, 'band', 2    )
      CALL ncio_define_dimension_vector (file_restart, landpc, 'rtyp', 2    )
      if(DEF_USE_PLANTHYDRAULICS)then
         CALL ncio_define_dimension_vector (file_restart, landpc, 'vegnodes', nvegwcs)
      end if

      call ncio_write_vector (file_restart, 'tleaf_c  ', 'pft', N_PFT, 'pc', landpc, tleaf_c  , compress) !
      call ncio_write_vector (file_restart, 'ldew_c   ', 'pft', N_PFT, 'pc', landpc, ldew_c   , compress) !
      call ncio_write_vector (file_restart, 'ldew_rain_c', 'pft', N_PFT, 'pc', landpc, ldew_rain_c, compress) ! depth of rain on foliage [mm]
      call ncio_write_vector (file_restart, 'ldew_snow_c', 'pft', N_PFT, 'pc', landpc, ldew_snow_c, compress) ! depth of snow on foliage [mm]

      call ncio_write_vector (file_restart, 'sigf_c   ', 'pft', N_PFT, 'pc', landpc, sigf_c   , compress) !
      call ncio_write_vector (file_restart, 'tlai_c   ', 'pft', N_PFT, 'pc', landpc, tlai_c   , compress) !
      call ncio_write_vector (file_restart, 'lai_c    ', 'pft', N_PFT, 'pc', landpc, lai_c    , compress) !
      call ncio_write_vector (file_restart, 'tsai_c   ', 'pft', N_PFT, 'pc', landpc, tsai_c   , compress) !
      call ncio_write_vector (file_restart, 'sai_c    ', 'pft', N_PFT, 'pc', landpc, sai_c    , compress) !
      call ncio_write_vector (file_restart, 'ssun_c   ', 'band', 2, 'rtyp', 2, 'pft', N_PFT, 'pc', landpc, ssun_c, compress) !
      call ncio_write_vector (file_restart, 'ssha_c   ', 'band', 2, 'rtyp', 2, 'pft', N_PFT, 'pc', landpc, ssha_c, compress) !
      call ncio_write_vector (file_restart, 'thermk_c ', 'pft', N_PFT, 'pc', landpc, thermk_c , compress) !
      call ncio_write_vector (file_restart, 'fshade_c ', 'pft', N_PFT, 'pc', landpc, fshade_c , compress) !
      call ncio_write_vector (file_restart, 'extkb_c  ', 'pft', N_PFT, 'pc', landpc, extkb_c  , compress) !
      call ncio_write_vector (file_restart, 'extkd_c  ', 'pft', N_PFT, 'pc', landpc, extkd_c  , compress) !
      call ncio_write_vector (file_restart, 'rst_c    ', 'pft', N_PFT, 'pc', landpc, rst_c    , compress) !
      call ncio_write_vector (file_restart, 'z0m_c    ', 'pft', N_PFT, 'pc', landpc, z0m_c    , compress) !
      if(DEF_USE_PLANTHYDRAULICS)then
         call ncio_write_vector (file_restart, 'vegwp_c  ', 'vegnodes', nvegwcs, 'pft', N_PFT , 'pc'    , landpc, vegwp_c, compress)
         call ncio_write_vector (file_restart, 'gs0sun_c ', 'pft'     , N_PFT  , 'pc' , landpc, gs0sun_c, compress) !
         call ncio_write_vector (file_restart, 'gs0sha_c ', 'pft'     , N_PFT  , 'pc' , landpc, gs0sha_c, compress) !
      end if
      IF(DEF_USE_OZONESTRESS)THEN
!Ozone Stress Variables
         call ncio_write_vector (file_restart, 'o3coefv_sun_c', 'pft' , N_PFT  , 'pc' , landpc, o3coefv_sun_c, compress)!Ozone stress factor for photosynthesis on sunlit leaf
         call ncio_write_vector (file_restart, 'o3coefv_sha_c', 'pft' , N_PFT  , 'pc' , landpc, o3coefv_sha_c, compress) !Ozone stress factor for photosynthesis on shaded leaf
         call ncio_write_vector (file_restart, 'o3coefg_sun_c', 'pft' , N_PFT  , 'pc' , landpc, o3coefg_sun_c, compress) !Ozone stress factor for stomata on sunlit leaf
         call ncio_write_vector (file_restart, 'o3coefg_sha_c', 'pft' , N_PFT  , 'pc' , landpc, o3coefg_sha_c, compress) !Ozone stress factor for stomata on shaded leaf
         call ncio_write_vector (file_restart, 'lai_old_c    ', 'pft' , N_PFT  , 'pc' , landpc, lai_old_c    , compress) !lai in last time step
         call ncio_write_vector (file_restart, 'o3uptakesun_c', 'pft' , N_PFT  , 'pc' , landpc, o3uptakesun_c, compress) !Ozone does, sunlit leaf (mmol O3/m^2)
         call ncio_write_vector (file_restart, 'o3uptakesha_c', 'pft' , N_PFT  , 'pc' , landpc, o3uptakesha_c, compress) !Ozone does, shaded leaf (mmol O3/m^2)
      ENDIF

   END SUBROUTINE WRITE_PCTimeVariables


   SUBROUTINE deallocate_PCTimeVariables
! --------------------------------------------------
! Deallocates memory for CoLM Plant Community (PC) 1D [numpc] variables
! --------------------------------------------------

      USE MOD_SPMD_Task
      USE MOD_LandPC

      IF (p_is_worker) THEN
         IF (numpc > 0) THEN
            deallocate (tleaf_c  ) !leaf temperature [K]
            deallocate (ldew_c   ) !depth of water on foliage [mm]
            deallocate (ldew_rain_c ) !depth of water on foliage [mm]
            deallocate (ldew_snow_c ) !depth of water on foliage [mm]
            deallocate (sigf_c   ) !fraction of veg cover, excluding snow-covered veg [-]
            deallocate (tlai_c   ) !leaf area index
            deallocate (lai_c    ) !leaf area index
            deallocate (tsai_c   ) !stem area index
            deallocate (sai_c    ) !stem area index
            deallocate (ssun_c   ) !sunlit canopy absorption for solar radiation (0-1)
            deallocate (ssha_c   ) !shaded canopy absorption for solar radiation (0-1)
            deallocate (thermk_c ) !canopy gap fraction for tir radiation
            deallocate (fshade_c ) !canopy gap fraction for tir radiation
            deallocate (extkb_c  ) !(k, g(mu)/mu) direct solar extinction coefficient
            deallocate (extkd_c  ) !diffuse and scattered diffuse PAR extinction coefficient
            deallocate (rst_c    ) !canopy stomatal resistance (s/m)
            deallocate (z0m_c    ) !effective roughness [m]
!Plant Hydraulic parameters
            deallocate (vegwp_c  ) !vegetation water potential [mm]
            deallocate (gs0sun_c ) !working copy of sunlit stomata conductance
            deallocate (gs0sha_c ) !working copy of shalit stomata conductance
!end plant hydraulic parameters
!Ozone Stress Variables
            deallocate (o3coefv_sun_c) !Ozone stress factor for photosynthesis on sunlit leaf
            deallocate (o3coefv_sha_c) !Ozone stress factor for photosynthesis on shaded leaf
            deallocate (o3coefg_sun_c) !Ozone stress factor for stomata on sunlit leaf
            deallocate (o3coefg_sha_c) !Ozone stress factor for stomata on shaded leaf
            deallocate (lai_old_c    ) !lai in last time step
            deallocate (o3uptakesun_c) !Ozone does, sunlit leaf (mmol O3/m^2)
            deallocate (o3uptakesha_c) !Ozone does, shaded leaf (mmol O3/m^2)
!End Ozone Stress Variables
         ENDIF
      ENDIF

   END SUBROUTINE deallocate_PCTimeVariables

#ifdef RangeCheck
   SUBROUTINE check_PCTimeVariables

      use MOD_RangeCheck
      use MOD_Namelist, only: DEF_USE_PLANTHYDRAULICS, DEF_USE_OZONESTRESS
      IMPLICIT NONE

      call check_vector_data ('tleaf_c  ', tleaf_c  )      !
      call check_vector_data ('ldew_c   ', ldew_c   )      !
      call check_vector_data ('ldew_rain_c', ldew_rain_c)  !  depth of rain on foliage [mm]
      call check_vector_data ('ldew_snow_c', ldew_snow_c)  !  depth of snow on foliage [mm]
      call check_vector_data ('sigf_c   ', sigf_c   )      !
      call check_vector_data ('tlai_c   ', tlai_c   )      !
      call check_vector_data ('lai_c    ', lai_c    )      !
      call check_vector_data ('tsai_c   ', tsai_c   )      !
      call check_vector_data ('sai_c    ', sai_c    )      !
      call check_vector_data ('ssun_c   ', ssun_c   )      !
      call check_vector_data ('ssha_c   ', ssha_c   )      !
      call check_vector_data ('thermk_c ', thermk_c )      !
      call check_vector_data ('fshade_c ', fshade_c )      !
      call check_vector_data ('extkb_c  ', extkb_c  )      !
      call check_vector_data ('extkd_c  ', extkd_c  )      !
      call check_vector_data ('rst_c    ', rst_c    )      !
      call check_vector_data ('z0m_c    ', z0m_c    )      !
      if(DEF_USE_PLANTHYDRAULICS)then
         call check_vector_data ('vegwp_c  ', vegwp_c  )      !
         call check_vector_data ('gs0sun_c ', gs0sun_c )      !
         call check_vector_data ('gs0sha_c ', gs0sha_c )      !
      end if
      IF(DEF_USE_OZONESTRESS)THEN
         call check_vector_data ('o3coefv_sun_c', o3coefv_sun_c) !Ozone stress factor for photosynthesis on sunlit leaf
         call check_vector_data ('o3coefv_sha_c', o3coefv_sha_c) !Ozone stress factor for photosynthesis on shaded leaf
         call check_vector_data ('o3coefg_sun_c', o3coefg_sun_c) !Ozone stress factor for stomata on sunlit leaf
         call check_vector_data ('o3coefg_sha_c', o3coefg_sha_c) !Ozone stress factor for stomata on shaded leaf
         call check_vector_data ('lai_old_c    ', lai_old_c    ) !lai in last time step
         call check_vector_data ('o3uptakesun_c', o3uptakesun_c) !Ozone does, sunlit leaf (mmol O3/m^2)
         call check_vector_data ('o3uptakesha_c', o3uptakesha_c) !Ozone does, shaded leaf (mmol O3/m^2)
      END IF

   END SUBROUTINE check_PCTimeVariables
#endif

END MODULE MOD_Vars_PCTimeVariables
#endif



=======
>>>>>>> 30681ba1
MODULE MOD_Vars_TimeVariables
! -------------------------------
! Created by Yongjiu Dai, 03/2014
! -------------------------------

  USE MOD_Precision
  USE MOD_TimeManager
#if (defined LULC_IGBP_PFT || defined LULC_IGBP_PC)
  USE MOD_Vars_PFTimeVariables
#endif
#ifdef BGC
  USE MOD_BGC_Vars_TimeVariables
#endif
#ifdef LATERAL_FLOW
  USE MOD_Hydro_Vars_TimeVariables
#endif
#ifdef URBAN_MODEL
  USE MOD_Urban_Vars_TimeVariables
#endif

  IMPLICIT NONE
  SAVE
! -----------------------------------------------------------------
! Time-varying state variables which reaquired by restart run
     real(r8), allocatable :: z_sno      (:,:) ! node depth [m]
     real(r8), allocatable :: dz_sno     (:,:) ! interface depth [m]
     real(r8), allocatable :: t_soisno   (:,:) ! soil temperature [K]
     real(r8), allocatable :: wliq_soisno(:,:) ! liquid water in layers [kg/m2]
     real(r8), allocatable :: wice_soisno(:,:) ! ice lens in layers [kg/m2]
     real(r8), allocatable :: h2osoi     (:,:) ! volumetric soil water in layers [m3/m3]
     real(r8), allocatable :: cvsoil     (:,:) !heat capacity [J/(m2 K)]
     real(r8), allocatable :: smp        (:,:) ! soil matrix potential [mm]
     real(r8), allocatable :: hk         (:,:) ! hydraulic conductivity [mm h2o/s]
     real(r8), allocatable :: rootr      (:,:) ! water exchange between soil and root. Positive: soil->root [?]
!Plant Hydraulic variables
     real(r8), allocatable :: vegwp      (:,:) ! vegetation water potential [mm]
     real(r8), allocatable :: gs0sun       (:) ! working copy of sunlit stomata conductance
     real(r8), allocatable :: gs0sha       (:) ! working copy of shalit stomata conductance
!END plant hydraulic variables
!Ozone stress variables
     real(r8), allocatable :: o3coefv_sun  (:) ! Ozone stress factor for photosynthesis on sunlit leaf
     real(r8), allocatable :: o3coefv_sha  (:) ! Ozone stress factor for photosynthesis on shaded leaf
     real(r8), allocatable :: o3coefg_sun  (:) ! Ozone stress factor for stomata on sunlit leaf
     real(r8), allocatable :: o3coefg_sha  (:) ! Ozone stress factor for stomata on shaded leaf
     real(r8), allocatable :: lai_old      (:) ! lai in last time step
     real(r8), allocatable :: o3uptakesun  (:) ! Ozone does, sunlit leaf (mmol O3/m^2)
     real(r8), allocatable :: o3uptakesha  (:) ! Ozone does, shaded leaf (mmol O3/m^2)
!End ozone stress variables
     real(r8), allocatable :: rstfacsun_out(:) ! factor of soil water stress on sunlit leaf
     real(r8), allocatable :: rstfacsha_out(:) ! factor of soil water stress on shaded leaf
     real(r8), allocatable :: gssun_out    (:) ! stomata conductance on sunlit leaf
     real(r8), allocatable :: gssha_out    (:) ! stomata conductance on shaded leaf
     real(r8), allocatable :: t_grnd       (:) ! ground surface temperature [K]

     real(r8), allocatable :: assimsun_out (:) ! diagnostic sunlit leaf assim value for output
     real(r8), allocatable :: assimsha_out (:) ! diagnostic sunlit leaf etr value for output
     real(r8), allocatable :: etrsun_out   (:) ! diagnostic shaded leaf assim for output
     real(r8), allocatable :: etrsha_out   (:) ! diagnostic shaded leaf etr for output

     real(r8), allocatable :: tleaf        (:) ! leaf temperature [K]
     real(r8), allocatable :: ldew         (:) ! depth of water on foliage [mm]
     real(r8), allocatable :: ldew_rain    (:) ! depth of rain on foliage [mm]
     real(r8), allocatable :: ldew_snow    (:) ! depth of rain on foliage [mm]
     real(r8), allocatable :: sag          (:) ! non dimensional snow age [-]
     real(r8), allocatable :: scv          (:) ! snow cover, water equivalent [mm]
     real(r8), allocatable :: snowdp       (:) ! snow depth [meter]
     real(r8), allocatable :: fveg         (:) ! fraction of vegetation cover
     real(r8), allocatable :: fsno         (:) ! fraction of snow cover on ground
     real(r8), allocatable :: sigf         (:) ! fraction of veg cover, excluding snow-covered veg [-]
     real(r8), allocatable :: green        (:) ! leaf greenness
     real(r8), allocatable :: tlai         (:) ! leaf area index
     real(r8), allocatable :: lai          (:) ! leaf area index
     real(r8), allocatable :: laisun       (:) ! leaf area index for sunlit leaf
     real(r8), allocatable :: laisha       (:) ! leaf area index for shaded leaf
     real(r8), allocatable :: tsai         (:) ! stem area index
     real(r8), allocatable :: sai          (:) ! stem area index
     real(r8), allocatable :: coszen       (:) ! cosine of solar zenith angle
     real(r8), allocatable :: alb      (:,:,:) ! averaged albedo [-]
     real(r8), allocatable :: ssun     (:,:,:) ! sunlit canopy absorption for solar radiation (0-1)
     real(r8), allocatable :: ssha     (:,:,:) ! shaded canopy absorption for solar radiation (0-1)
     real(r8), allocatable :: thermk       (:) ! canopy gap fraction for tir radiation
     real(r8), allocatable :: extkb        (:) ! (k, g(mu)/mu) direct solar extinction coefficient
     real(r8), allocatable :: extkd        (:) ! diffuse and scattered diffuse PAR extinction coefficient
     real(r8), allocatable :: zwt          (:) ! the depth to water table [m]
     real(r8), allocatable :: wa           (:) ! water storage in aquifer [mm]
     real(r8), allocatable :: wat          (:) ! total water storage [mm]
     real(r8), allocatable :: wdsrf        (:) ! depth of surface water [mm]

     real(r8), allocatable :: t_lake      (:,:)! lake layer teperature [K]
     real(r8), allocatable :: lake_icefrac(:,:)! lake mass fraction of lake layer that is frozen
     real(r8), allocatable :: savedtke1     (:)! top level eddy conductivity (W/m K)

     real(r8), allocatable :: snw_rds    (:,:) ! effective grain radius (col,lyr) [microns, m-6]
     real(r8), allocatable :: mss_bcpho  (:,:) ! mass of hydrophobic BC in snow  (col,lyr) [kg]
     real(r8), allocatable :: mss_bcphi  (:,:) ! mass of hydrophillic BC in snow (col,lyr) [kg]
     real(r8), allocatable :: mss_ocpho  (:,:) ! mass of hydrophobic OC in snow  (col,lyr) [kg]
     real(r8), allocatable :: mss_ocphi  (:,:) ! mass of hydrophillic OC in snow (col,lyr) [kg]
     real(r8), allocatable :: mss_dst1   (:,:) ! mass of dust species 1 in snow  (col,lyr) [kg]
     real(r8), allocatable :: mss_dst2   (:,:) ! mass of dust species 2 in snow  (col,lyr) [kg]
     real(r8), allocatable :: mss_dst3   (:,:) ! mass of dust species 3 in snow  (col,lyr) [kg]
     real(r8), allocatable :: mss_dst4   (:,:) ! mass of dust species 4 in snow  (col,lyr) [kg]
     real(r8), allocatable :: ssno   (:,:,:,:) ! snow layer absorption [-]

     real(r8), allocatable :: trad         (:) ! radiative temperature of surface [K]
     real(r8), allocatable :: tref         (:) ! 2 m height air temperature [kelvin]
     real(r8), allocatable :: qref         (:) ! 2 m height air specific humidity
     real(r8), allocatable :: rst          (:) ! canopy stomatal resistance (s/m)
     real(r8), allocatable :: emis         (:) ! averaged bulk surface emissivity
     real(r8), allocatable :: z0m          (:) ! effective roughness [m]
     real(r8), allocatable :: displa       (:) ! zero displacement height [m]
     real(r8), allocatable :: zol          (:) ! dimensionless height (z/L) used in Monin-Obukhov theory
     real(r8), allocatable :: rib          (:) ! bulk Richardson number in surface layer
     real(r8), allocatable :: ustar        (:) ! u* in similarity theory [m/s]
     real(r8), allocatable :: qstar        (:) ! q* in similarity theory [kg/kg]
     real(r8), allocatable :: tstar        (:) ! t* in similarity theory [K]
     real(r8), allocatable :: fm           (:) ! integral of profile function for momentum
     real(r8), allocatable :: fh           (:) ! integral of profile function for heat
     real(r8), allocatable :: fq           (:) ! integral of profile function for moisture

     real(r8), allocatable :: irrig_rate          (:) ! irrigation rate (mm s-1)
     real(r8), allocatable :: deficit_irrig       (:) ! irrigation amount (kg/m2)
     real(r8), allocatable :: sum_irrig           (:) ! total irrigation amount (kg/m2)
     real(r8), allocatable :: sum_irrig_count     (:) ! total irrigation times (-)
     integer , allocatable :: n_irrig_steps_left  (:) ! left steps for once irrigation (-)

     integer , allocatable :: irrig_method_corn      (:) ! irrigation method for corn (0-3)
     integer , allocatable :: irrig_method_swheat    (:) ! irrigation method for spring wheat (0-3)
     integer , allocatable :: irrig_method_wwheat    (:) ! irrigation method for winter wheat (0-3)
     integer , allocatable :: irrig_method_soybean   (:) ! irrigation method for soybean (0-3)
     integer , allocatable :: irrig_method_cotton    (:) ! irrigation method for cotton (0-3)
     integer , allocatable :: irrig_method_rice1     (:) ! irrigation method for rice1 (0-3)
     integer , allocatable :: irrig_method_rice2     (:) ! irrigation method for rice2 (0-3)
     integer , allocatable :: irrig_method_sugarcane (:) ! irrigation method for sugarcane (0-3)
     ! PUBLIC MEMBER FUNCTIONS:
     PUBLIC :: allocate_TimeVariables
     PUBLIC :: deallocate_TimeVariables
     PUBLIC :: READ_TimeVariables
     PUBLIC :: WRITE_TimeVariables
#ifdef RangeCheck
     PUBLIC :: check_TimeVariables
#endif


!-----------------------------------------------------------------------

  CONTAINS

!-----------------------------------------------------------------------

  SUBROUTINE allocate_TimeVariables
! --------------------------------------------------------------------
! Allocates memory for CoLM 1d [numpatch] variables
! ------------------------------------------------------

     USE MOD_Precision
     USE MOD_Vars_Global
     USE MOD_SPMD_Task
     USE MOD_LandPatch, only: numpatch
     IMPLICIT NONE


     IF (p_is_worker) THEN

        IF (numpatch > 0) THEN

           allocate (z_sno      (maxsnl+1:0,      numpatch)); z_sno       (:,:) = spval
           allocate (dz_sno     (maxsnl+1:0,      numpatch)); dz_sno      (:,:) = spval
           allocate (t_soisno   (maxsnl+1:nl_soil,numpatch)); t_soisno    (:,:) = spval
           allocate (wliq_soisno(maxsnl+1:nl_soil,numpatch)); wliq_soisno (:,:) = spval
           allocate (wice_soisno(maxsnl+1:nl_soil,numpatch)); wice_soisno (:,:) = spval
           allocate (smp               (1:nl_soil,numpatch)); smp         (:,:) = spval
           allocate (hk                (1:nl_soil,numpatch)); hk          (:,:) = spval
           allocate (h2osoi            (1:nl_soil,numpatch)); h2osoi      (:,:) = spval
           allocate (cvsoil            (1:nl_soil,numpatch)); cvsoil      (:,:) = spval
           allocate (rootr             (1:nl_soil,numpatch)); rootr       (:,:) = spval
!Plant Hydraulic variables
           allocate (vegwp             (1:nvegwcs,numpatch)); vegwp       (:,:) = spval
           allocate (gs0sun                      (numpatch)); gs0sun        (:) = spval
           allocate (gs0sha                      (numpatch)); gs0sha        (:) = spval
!END plant hydraulic variables
!Ozone Stress variables
           allocate (o3coefv_sun                 (numpatch)); o3coefv_sun   (:) = spval
           allocate (o3coefv_sha                 (numpatch)); o3coefv_sha   (:) = spval
           allocate (o3coefg_sun                 (numpatch)); o3coefg_sun   (:) = spval
           allocate (o3coefg_sha                 (numpatch)); o3coefg_sha   (:) = spval
           allocate (lai_old                     (numpatch)); lai_old       (:) = spval
           allocate (o3uptakesun                 (numpatch)); o3uptakesun   (:) = spval
           allocate (o3uptakesha                 (numpatch)); o3uptakesha   (:) = spval
!End ozone stress variables

           allocate (rstfacsun_out               (numpatch)); rstfacsun_out (:) = spval
           allocate (rstfacsha_out               (numpatch)); rstfacsha_out (:) = spval
           allocate (gssun_out                   (numpatch)); gssun_out     (:) = spval
           allocate (gssha_out                   (numpatch)); gssha_out     (:) = spval
           allocate (assimsun_out                (numpatch)); assimsun_out  (:) = spval
           allocate (assimsha_out                (numpatch)); assimsha_out  (:) = spval
           allocate (etrsun_out                  (numpatch)); etrsun_out    (:) = spval
           allocate (etrsha_out                  (numpatch)); etrsha_out    (:) = spval

           allocate (t_grnd                      (numpatch)); t_grnd        (:) = spval
           allocate (tleaf                       (numpatch)); tleaf         (:) = spval
           allocate (ldew                        (numpatch)); ldew          (:) = spval
           allocate (ldew_rain                   (numpatch)); ldew_rain     (:) = spval
           allocate (ldew_snow                   (numpatch)); ldew_snow     (:) = spval
           allocate (sag                         (numpatch)); sag           (:) = spval
           allocate (scv                         (numpatch)); scv           (:) = spval
           allocate (snowdp                      (numpatch)); snowdp        (:) = spval
           allocate (fveg                        (numpatch)); fveg          (:) = spval
           allocate (fsno                        (numpatch)); fsno          (:) = spval
           allocate (sigf                        (numpatch)); sigf          (:) = spval
           allocate (green                       (numpatch)); green         (:) = spval
           allocate (tlai                        (numpatch)); tlai          (:) = spval
           allocate (lai                         (numpatch)); lai           (:) = spval
           allocate (laisun                      (numpatch)); laisun        (:) = spval
           allocate (laisha                      (numpatch)); laisha        (:) = spval
           allocate (tsai                        (numpatch)); tsai          (:) = spval
           allocate (sai                         (numpatch)); sai           (:) = spval
           allocate (coszen                      (numpatch)); coszen        (:) = spval
           allocate (alb                     (2,2,numpatch)); alb       (:,:,:) = spval
           allocate (ssun                    (2,2,numpatch)); ssun      (:,:,:) = spval
           allocate (ssha                    (2,2,numpatch)); ssha      (:,:,:) = spval
           allocate (thermk                      (numpatch)); thermk        (:) = spval
           allocate (extkb                       (numpatch)); extkb         (:) = spval
           allocate (extkd                       (numpatch)); extkd         (:) = spval
           allocate (zwt                         (numpatch)); zwt           (:) = spval
           allocate (wa                          (numpatch)); wa            (:) = spval
           allocate (wat                         (numpatch)); wat           (:) = spval
           allocate (wdsrf                       (numpatch)); wdsrf         (:) = spval

           allocate (t_lake              (nl_lake,numpatch)); t_lake      (:,:) = spval
           allocate (lake_icefrac        (nl_lake,numpatch)); lake_icefrac(:,:) = spval
           allocate (savedtke1                   (numpatch)); savedtke1     (:) = spval

           allocate (snw_rds          (maxsnl+1:0,numpatch)); snw_rds     (:,:) = spval
           allocate (mss_bcpho        (maxsnl+1:0,numpatch)); mss_bcpho   (:,:) = spval
           allocate (mss_bcphi        (maxsnl+1:0,numpatch)); mss_bcphi   (:,:) = spval
           allocate (mss_ocpho        (maxsnl+1:0,numpatch)); mss_ocpho   (:,:) = spval
           allocate (mss_ocphi        (maxsnl+1:0,numpatch)); mss_ocphi   (:,:) = spval
           allocate (mss_dst1         (maxsnl+1:0,numpatch)); mss_dst1    (:,:) = spval
           allocate (mss_dst2         (maxsnl+1:0,numpatch)); mss_dst2    (:,:) = spval
           allocate (mss_dst3         (maxsnl+1:0,numpatch)); mss_dst3    (:,:) = spval
           allocate (mss_dst4         (maxsnl+1:0,numpatch)); mss_dst4    (:,:) = spval
           allocate (ssno         (2,2,maxsnl+1:1,numpatch)); ssno    (:,:,:,:) = spval

           allocate (trad                        (numpatch)); trad          (:) = spval
           allocate (tref                        (numpatch)); tref          (:) = spval
           allocate (qref                        (numpatch)); qref          (:) = spval
           allocate (rst                         (numpatch)); rst           (:) = spval
           allocate (emis                        (numpatch)); emis          (:) = spval
           allocate (z0m                         (numpatch)); z0m           (:) = spval
           allocate (displa                      (numpatch)); displa        (:) = spval
           allocate (zol                         (numpatch)); zol           (:) = spval
           allocate (rib                         (numpatch)); rib           (:) = spval
           allocate (ustar                       (numpatch)); ustar         (:) = spval
           allocate (qstar                       (numpatch)); qstar         (:) = spval
           allocate (tstar                       (numpatch)); tstar         (:) = spval
           allocate (fm                          (numpatch)); fm            (:) = spval
           allocate (fh                          (numpatch)); fh            (:) = spval
           allocate (fq                          (numpatch)); fq            (:) = spval

           allocate ( irrig_rate                 (numpatch)); irrig_rate             (:) = spval
           allocate ( deficit_irrig              (numpatch)); deficit_irrig          (:) = spval
           allocate ( sum_irrig                  (numpatch)); sum_irrig              (:) = spval
           allocate ( sum_irrig_count            (numpatch)); sum_irrig_count        (:) = spval
           allocate ( n_irrig_steps_left         (numpatch)); n_irrig_steps_left     (:) = spval_i4
           allocate ( irrig_method_corn          (numpatch)); irrig_method_corn      (:) = spval_i4
           allocate ( irrig_method_swheat        (numpatch)); irrig_method_swheat    (:) = spval_i4
           allocate ( irrig_method_wwheat        (numpatch)); irrig_method_wwheat    (:) = spval_i4
           allocate ( irrig_method_soybean       (numpatch)); irrig_method_soybean   (:) = spval_i4
           allocate ( irrig_method_cotton        (numpatch)); irrig_method_cotton    (:) = spval_i4
           allocate ( irrig_method_rice1         (numpatch)); irrig_method_rice1     (:) = spval_i4
           allocate ( irrig_method_rice2         (numpatch)); irrig_method_rice2     (:) = spval_i4
           allocate ( irrig_method_sugarcane     (numpatch)); irrig_method_sugarcane (:) = spval_i4

        ENDIF
  ENDIF

#if (defined LULC_IGBP_PFT || defined LULC_IGBP_PC)
     CALL allocate_PFTimeVariables
#endif

#ifdef BGC
     CALL allocate_BGCTimeVariables
#endif

#ifdef LATERAL_FLOW
     CALL allocate_HydroTimeVariables
#endif

#ifdef URBAN_MODEL
     CALL allocate_UrbanTimeVariables
#endif

  END SUBROUTINE allocate_TimeVariables



  SUBROUTINE deallocate_TimeVariables ()

     USE MOD_SPMD_Task
     USE MOD_LandPatch, only: numpatch
     IMPLICIT NONE

     ! --------------------------------------------------
     ! Deallocates memory for CoLM 1d [numpatch] variables
     ! --------------------------------------------------

     IF (p_is_worker) THEN

        IF (numpatch > 0) THEN

           deallocate (z_sno                  )
           deallocate (dz_sno                 )
           deallocate (t_soisno               )
           deallocate (wliq_soisno            )
           deallocate (wice_soisno            )
           deallocate (smp                    )
           deallocate (hk                     )
           deallocate (h2osoi                 )
           deallocate (cvsoil                 )
           deallocate (rootr                  )
!Plant Hydraulic variables
           deallocate (vegwp                  )
           deallocate (gs0sun                 )
           deallocate (gs0sha                 )
!End plant hydraulic variables
!Ozone stress variables
           deallocate (o3coefv_sun            ) ! Ozone stress factor for photosynthesis on sunlit leaf
           deallocate (o3coefv_sha            ) ! Ozone stress factor for photosynthesis on shaded leaf
           deallocate (o3coefg_sun            ) ! Ozone stress factor for stomata on sunlit leaf
           deallocate (o3coefg_sha            ) ! Ozone stress factor for stomata on shaded leaf
           deallocate (lai_old                ) ! lai in last time step
           deallocate (o3uptakesun            ) ! Ozone does, sunlit leaf (mmol O3/m^2)
           deallocate (o3uptakesha            ) ! Ozone does, shaded leaf (mmol O3/m^2)
!End Ozone stress variables
           deallocate (rstfacsun_out          )
           deallocate (rstfacsha_out          )
           deallocate (gssun_out              )
           deallocate (gssha_out              )
           deallocate (assimsun_out           )
           deallocate (assimsha_out           )
           deallocate (etrsun_out             )
           deallocate (etrsha_out             )

           deallocate (t_grnd                 )
           deallocate (tleaf                  )
           deallocate (ldew                   )
           deallocate (ldew_rain              )
           deallocate (ldew_snow              )
           deallocate (sag                    )
           deallocate (scv                    )
           deallocate (snowdp                 )
           deallocate (fveg                   )
           deallocate (fsno                   )
           deallocate (sigf                   )
           deallocate (green                  )
           deallocate (tlai                   )
           deallocate (lai                    )
           deallocate (laisun                 )
           deallocate (laisha                 )
           deallocate (tsai                   )
           deallocate (sai                    )
           deallocate (coszen                 )
           deallocate (alb                    )
           deallocate (ssun                   )
           deallocate (ssha                   )
           deallocate (thermk                 )
           deallocate (extkb                  )
           deallocate (extkd                  )
           deallocate (zwt                    )
           deallocate (wa                     )
           deallocate (wat                    )
           deallocate (wdsrf                  )

           deallocate (t_lake                 ) ! new lake scheme
           deallocate (lake_icefrac           ) ! new lake scheme
           deallocate (savedtke1              ) ! new lake scheme

           deallocate (snw_rds                )
           deallocate (mss_bcpho              )
           deallocate (mss_bcphi              )
           deallocate (mss_ocpho              )
           deallocate (mss_ocphi              )
           deallocate (mss_dst1               )
           deallocate (mss_dst2               )
           deallocate (mss_dst3               )
           deallocate (mss_dst4               )
           deallocate (ssno                   )

           deallocate (trad                   )
           deallocate (tref                   )
           deallocate (qref                   )
           deallocate (rst                    )
           deallocate (emis                   )
           deallocate (z0m                    )
           deallocate (displa                 )
           deallocate (zol                    )
           deallocate (rib                    )
           deallocate (ustar                  )
           deallocate (qstar                  )
           deallocate (tstar                  )
           deallocate (fm                     )
           deallocate (fh                     )
           deallocate (fq                     )

           deallocate (irrig_rate             )
           deallocate (deficit_irrig          )
           deallocate (sum_irrig              )
           deallocate (sum_irrig_count        )
           deallocate (n_irrig_steps_left     )

           deallocate ( irrig_method_corn     )
           deallocate ( irrig_method_swheat   )
           deallocate ( irrig_method_wwheat   )
           deallocate ( irrig_method_soybean  )
           deallocate ( irrig_method_cotton   )
           deallocate ( irrig_method_rice1    )
           deallocate ( irrig_method_rice2    )
           deallocate ( irrig_method_sugarcane)
        ENDIF
     ENDIF

#if (defined LULC_IGBP_PFT || defined LULC_IGBP_PC)
     CALL deallocate_PFTimeVariables
#endif

#if (defined BGC)
     CALL deallocate_BGCTimeVariables
#endif

#ifdef LATERAL_FLOW
     CALL deallocate_HydroTimeVariables
#endif

#if (defined URBAN_MODEL)
     CALL deallocate_UrbanTimeVariables
#endif

  END SUBROUTINE deallocate_TimeVariables


  !---------------------------------------
  FUNCTION save_to_restart (idate, deltim, itstamp, ptstamp) result(rwrite)

     USE MOD_Namelist
     IMPLICIT NONE

     logical :: rwrite

     integer,  intent(in) :: idate(3)
     real(r8), intent(in) :: deltim
     type(timestamp), intent(in) :: itstamp, ptstamp


     ! added by yuan, 08/31/2014
     SELECTCASE (trim(adjustl(DEF_WRST_FREQ)))
     CASE ('TIMESTEP')
        rwrite = .true.
     CASE ('HOURLY')
        rwrite = isendofhour (idate, deltim)
     CASE ('DAILY')
        rwrite = isendofday(idate, deltim)
     CASE ('MONTHLY')
        rwrite = isendofmonth(idate, deltim)
     CASE ('YEARLY')
        rwrite = isendofyear(idate, deltim)
     CASE default
        write(*,*) 'Warning: Please use one of TIMESTEP/HOURLY/DAILY/MONTHLY/YEARLY for restart frequency.'
     ENDSELECT

     IF (rwrite) THEN
        rwrite = (ptstamp < itstamp)
     ENDIF

  END FUNCTION save_to_restart

  !---------------------------------------
  SUBROUTINE WRITE_TimeVariables (idate, lc_year, site, dir_restart)

     !=======================================================================
     ! Original version: Yongjiu Dai, September 15, 1999, 03/2014
     !=======================================================================

     USE MOD_Namelist, only : DEF_REST_COMPRESS_LEVEL, DEF_USE_PLANTHYDRAULICS, DEF_USE_OZONESTRESS, DEF_USE_IRRIGATION
     USE MOD_LandPatch
     USE MOD_NetCDFVector
     USE MOD_Vars_Global
     IMPLICIT NONE

     integer, intent(in) :: idate(3)
     integer, intent(in) :: lc_year      !year of land cover type data
     character(LEN=*), intent(in) :: site
     character(LEN=*), intent(in) :: dir_restart

     ! Local variables
     character(LEN=256) :: file_restart
     character(len=14)  :: cdate
     character(len=256) :: cyear         !character for lc_year
     integer :: compress

     compress = DEF_REST_COMPRESS_LEVEL

     ! land cover type year
     write(cyear,'(i4.4)') lc_year

     write(cdate,'(i4.4,"-",i3.3,"-",i5.5)') idate(1), idate(2), idate(3)
     file_restart = trim(dir_restart)// '/' // trim(site) //'_restart_'//trim(cdate)//'_lc'//trim(cyear)//'.nc'


     CALL ncio_create_file_vector (file_restart, landpatch)
     CALL ncio_define_dimension_vector (file_restart, landpatch, 'patch')

     CALL ncio_define_dimension_vector (file_restart, landpatch, 'snow',     -maxsnl       )
     CALL ncio_define_dimension_vector (file_restart, landpatch, 'snowp1',   -maxsnl+1     )
     CALL ncio_define_dimension_vector (file_restart, landpatch, 'soilsnow', nl_soil-maxsnl)
     CALL ncio_define_dimension_vector (file_restart, landpatch, 'soil',     nl_soil)
     CALL ncio_define_dimension_vector (file_restart, landpatch, 'lake',     nl_lake)

IF(DEF_USE_PLANTHYDRAULICS)THEN
     CALL ncio_define_dimension_vector (file_restart, landpatch, 'vegnodes', nvegwcs)
ENDIF

     CALL ncio_define_dimension_vector (file_restart, landpatch, 'band', 2)
     CALL ncio_define_dimension_vector (file_restart, landpatch, 'rtyp', 2)

     ! Time-varying state variables which reaquired by restart run
     CALL ncio_write_vector (file_restart, 'z_sno   '   , 'snow', -maxsnl, 'patch', landpatch, z_sno , compress)                 ! node depth [m]
     CALL ncio_write_vector (file_restart, 'dz_sno  '   , 'snow', -maxsnl, 'patch', landpatch, dz_sno, compress)                 ! interface depth [m]
     CALL ncio_write_vector (file_restart, 't_soisno'   , 'soilsnow', nl_soil-maxsnl, 'patch', landpatch, t_soisno   , compress) ! soil temperature [K]
     CALL ncio_write_vector (file_restart, 'wliq_soisno', 'soilsnow', nl_soil-maxsnl, 'patch', landpatch, wliq_soisno, compress) ! liquid water in layers [kg/m2]
     CALL ncio_write_vector (file_restart, 'wice_soisno', 'soilsnow', nl_soil-maxsnl, 'patch', landpatch, wice_soisno, compress) ! ice lens in layers [kg/m2]
     CALL ncio_write_vector (file_restart, 'smp',         'soil', nl_soil, 'patch', landpatch, smp, compress)                    ! soil matrix potential [mm]
     CALL ncio_write_vector (file_restart, 'hk',          'soil', nl_soil, 'patch', landpatch, hk, compress)                     ! hydraulic conductivity [mm h2o/s]
IF(DEF_USE_PLANTHYDRAULICS)THEN
     CALL ncio_write_vector (file_restart, 'vegwp',  'vegnodes', nvegwcs,  'patch', landpatch, vegwp, compress)               ! vegetation water potential [mm]
     CALL ncio_write_vector (file_restart, 'gs0sun',    'patch', landpatch, gs0sun, compress)                                 ! working copy of sunlit stomata conductance
     CALL ncio_write_vector (file_restart, 'gs0sha',    'patch', landpatch, gs0sha, compress)                                 ! working copy of shalit stomata conductance
ENDIF
IF(DEF_USE_OZONESTRESS)THEN
     CALL ncio_write_vector (file_restart, 'lai_old    ', 'patch', landpatch, lai_old    , compress)
     CALL ncio_write_vector (file_restart, 'o3uptakesun', 'patch', landpatch, o3uptakesun, compress)
     CALL ncio_write_vector (file_restart, 'o3uptakesha', 'patch', landpatch, o3uptakesha, compress)
ENDIF
     CALL ncio_write_vector (file_restart, 't_grnd  '   , 'patch', landpatch, t_grnd    , compress)                    ! ground surface temperature [K]
     CALL ncio_write_vector (file_restart, 'tleaf   '   , 'patch', landpatch, tleaf     , compress)                    ! leaf temperature [K]
     CALL ncio_write_vector (file_restart, 'ldew    '   , 'patch', landpatch, ldew      , compress)                    ! depth of water on foliage [mm]
     CALL ncio_write_vector (file_restart, 'ldew_rain'  , 'patch', landpatch, ldew_rain , compress)                    ! depth of water on foliage [mm]
     CALL ncio_write_vector (file_restart, 'ldew_snow'  , 'patch', landpatch, ldew_snow , compress)                    ! depth of water on foliage [mm]
     CALL ncio_write_vector (file_restart, 'sag     '   , 'patch', landpatch, sag       , compress)                    ! non dimensional snow age [-]
     CALL ncio_write_vector (file_restart, 'scv     '   , 'patch', landpatch, scv       , compress)                    ! snow cover, water equivalent [mm]
     CALL ncio_write_vector (file_restart, 'snowdp  '   , 'patch', landpatch, snowdp    , compress)                    ! snow depth [meter]
     CALL ncio_write_vector (file_restart, 'fveg    '   , 'patch', landpatch, fveg      , compress)                    ! fraction of vegetation cover
     CALL ncio_write_vector (file_restart, 'fsno    '   , 'patch', landpatch, fsno      , compress)                    ! fraction of snow cover on ground
     CALL ncio_write_vector (file_restart, 'sigf    '   , 'patch', landpatch, sigf      , compress)                    ! fraction of veg cover, excluding snow-covered veg [-]
     CALL ncio_write_vector (file_restart, 'green   '   , 'patch', landpatch, green     , compress)                    ! leaf greenness
     CALL ncio_write_vector (file_restart, 'lai     '   , 'patch', landpatch, lai       , compress)                    ! leaf area index
     CALL ncio_write_vector (file_restart, 'tlai    '   , 'patch', landpatch, tlai      , compress)                    ! leaf area index
     CALL ncio_write_vector (file_restart, 'sai     '   , 'patch', landpatch, sai       , compress)                    ! stem area index
     CALL ncio_write_vector (file_restart, 'tsai    '   , 'patch', landpatch, tsai      , compress)                    ! stem area index
     CALL ncio_write_vector (file_restart, 'coszen  '   , 'patch', landpatch, coszen    , compress)                    ! cosine of solar zenith angle
     CALL ncio_write_vector (file_restart, 'alb     '   , 'band', 2, 'rtyp', 2, 'patch', landpatch, alb , compress)    ! averaged albedo [-]
     CALL ncio_write_vector (file_restart, 'ssun    '   , 'band', 2, 'rtyp', 2, 'patch', landpatch, ssun, compress)    ! sunlit canopy absorption for solar radiation (0-1)
     CALL ncio_write_vector (file_restart, 'ssha    '   , 'band', 2, 'rtyp', 2, 'patch', landpatch, ssha, compress)    ! shaded canopy absorption for solar radiation (0-1)
     CALL ncio_write_vector (file_restart, 'thermk  '   , 'patch', landpatch, thermk    , compress)                    ! canopy gap fraction for tir radiation
     CALL ncio_write_vector (file_restart, 'extkb   '   , 'patch', landpatch, extkb     , compress)                    ! (k, g(mu)/mu) direct solar extinction coefficient
     CALL ncio_write_vector (file_restart, 'extkd   '   , 'patch', landpatch, extkd     , compress)                    ! diffuse and scattered diffuse PAR extinction coefficient
     CALL ncio_write_vector (file_restart, 'zwt     '   , 'patch', landpatch, zwt       , compress)                    ! the depth to water table [m]
     CALL ncio_write_vector (file_restart, 'wa      '   , 'patch', landpatch, wa        , compress)                    ! water storage in aquifer [mm]
     CALL ncio_write_vector (file_restart, 'wdsrf   '   , 'patch', landpatch, wdsrf     , compress)                    ! depth of surface water [mm]

     CALL ncio_write_vector (file_restart, 't_lake  '   , 'lake', nl_lake, 'patch', landpatch, t_lake      , compress) !
     CALL ncio_write_vector (file_restart, 'lake_icefrc', 'lake', nl_lake, 'patch', landpatch, lake_icefrac, compress) !
     CALL ncio_write_vector (file_restart, 'savedtke1  ', 'patch', landpatch, savedtke1   , compress)                  !
     CALL ncio_write_vector (file_restart, 'snw_rds  ', 'snow', -maxsnl, 'patch', landpatch, snw_rds  , compress)
     CALL ncio_write_vector (file_restart, 'mss_bcpho', 'snow', -maxsnl, 'patch', landpatch, mss_bcpho, compress)
     CALL ncio_write_vector (file_restart, 'mss_bcphi', 'snow', -maxsnl, 'patch', landpatch, mss_bcphi, compress)
     CALL ncio_write_vector (file_restart, 'mss_ocpho', 'snow', -maxsnl, 'patch', landpatch, mss_ocpho, compress)
     CALL ncio_write_vector (file_restart, 'mss_ocphi', 'snow', -maxsnl, 'patch', landpatch, mss_ocphi, compress)
     CALL ncio_write_vector (file_restart, 'mss_dst1 ', 'snow', -maxsnl, 'patch', landpatch, mss_dst1 , compress)
     CALL ncio_write_vector (file_restart, 'mss_dst2 ', 'snow', -maxsnl, 'patch', landpatch, mss_dst2 , compress)
     CALL ncio_write_vector (file_restart, 'mss_dst3 ', 'snow', -maxsnl, 'patch', landpatch, mss_dst3 , compress)
     CALL ncio_write_vector (file_restart, 'mss_dst4 ', 'snow', -maxsnl, 'patch', landpatch, mss_dst4 , compress)
     CALL ncio_write_vector (file_restart, 'ssno', 'band', 2, 'rtyp', 2, 'snowp1', -maxsnl+1, 'patch', landpatch, ssno, compress)

     ! Additional va_vectorriables required by reginal model (such as WRF ) RSM)
     CALL ncio_write_vector (file_restart, 'trad ', 'patch', landpatch, trad , compress) ! radiative temperature of surface [K]
     CALL ncio_write_vector (file_restart, 'tref ', 'patch', landpatch, tref , compress) ! 2 m height air temperature [kelvin]
     CALL ncio_write_vector (file_restart, 'qref ', 'patch', landpatch, qref , compress) ! 2 m height air specific humidity
     CALL ncio_write_vector (file_restart, 'rst  ', 'patch', landpatch, rst  , compress) ! canopy stomatal resistance (s/m)
     CALL ncio_write_vector (file_restart, 'emis ', 'patch', landpatch, emis , compress) ! averaged bulk surface emissivity
     CALL ncio_write_vector (file_restart, 'z0m  ', 'patch', landpatch, z0m  , compress) ! effective roughness [m]
     CALL ncio_write_vector (file_restart, 'zol  ', 'patch', landpatch, zol  , compress) ! dimensionless height (z/L) used in Monin-Obukhov theory
     CALL ncio_write_vector (file_restart, 'rib  ', 'patch', landpatch, rib  , compress) ! bulk Richardson number in surface layer
     CALL ncio_write_vector (file_restart, 'ustar', 'patch', landpatch, ustar, compress) ! u* in similarity theory [m/s]
     CALL ncio_write_vector (file_restart, 'qstar', 'patch', landpatch, qstar, compress) ! q* in similarity theory [kg/kg]
     CALL ncio_write_vector (file_restart, 'tstar', 'patch', landpatch, tstar, compress) ! t* in similarity theory [K]
     CALL ncio_write_vector (file_restart, 'fm   ', 'patch', landpatch, fm   , compress) ! integral of profile function for momentum
     CALL ncio_write_vector (file_restart, 'fh   ', 'patch', landpatch, fh   , compress) ! integral of profile function for heat
     CALL ncio_write_vector (file_restart, 'fq   ', 'patch', landpatch, fq   , compress) ! integral of profile function for moisture

IF (DEF_USE_IRRIGATION) THEN
     CALL Ncio_write_vector (file_restart, 'irrig_rate            ' , 'patch',landpatch,irrig_rate            , compress)
     CALL Ncio_write_vector (file_restart, 'deficit_irrig         ' , 'patch',landpatch,deficit_irrig         , compress)
     CALL Ncio_write_vector (file_restart, 'sum_irrig             ' , 'patch',landpatch,sum_irrig             , compress)
     CALL Ncio_write_vector (file_restart, 'sum_irrig_count       ' , 'patch',landpatch,sum_irrig_count       , compress)
     CALL Ncio_write_vector (file_restart, 'n_irrig_steps_left    ' , 'patch',landpatch,n_irrig_steps_left    , compress)
     CALL Ncio_write_vector (file_restart, 'irrig_method_corn     ' , 'patch',landpatch,irrig_method_corn     , compress)
     CALL Ncio_write_vector (file_restart, 'irrig_method_swheat   ' , 'patch',landpatch,irrig_method_swheat   , compress)
     CALL Ncio_write_vector (file_restart, 'irrig_method_wwheat   ' , 'patch',landpatch,irrig_method_wwheat   , compress)
     CALL Ncio_write_vector (file_restart, 'irrig_method_soybean  ' , 'patch',landpatch,irrig_method_soybean  , compress)
     CALL Ncio_write_vector (file_restart, 'irrig_method_cotton   ' , 'patch',landpatch,irrig_method_cotton   , compress)
     CALL Ncio_write_vector (file_restart, 'irrig_method_rice1    ' , 'patch',landpatch,irrig_method_rice1    , compress)
     CALL Ncio_write_vector (file_restart, 'irrig_method_rice2    ' , 'patch',landpatch,irrig_method_rice2    , compress)
     CALL Ncio_write_vector (file_restart, 'irrig_method_sugarcane' , 'patch',landpatch,irrig_method_sugarcane, compress)
ENDIF

#if (defined LULC_IGBP_PFT || defined LULC_IGBP_PC)
     file_restart = trim(dir_restart)// '/' // trim(site) //'_restart_pft_'//trim(cdate)//'_lc'//trim(cyear)//'.nc'
     CALL WRITE_PFTimeVariables (file_restart)
#endif

#if (defined BGC)
     file_restart = trim(dir_restart)// '/' // trim(site) //'_restart_bgc_'//trim(cdate)//'_lc'//trim(cyear)//'.nc'
     CALL WRITE_BGCTimeVariables (file_restart)
#endif

#if (defined LATERAL_FLOW)
     file_restart = trim(dir_restart)// '/' // trim(site) //'_restart_basin_'//trim(cdate)//'_lc'//trim(cyear)//'.nc'
     CALL WRITE_HydroTimeVariables (file_restart)
#endif

#if (defined URBAN_MODEL)
     file_restart = trim(dir_restart)// '/' // trim(site) //'_restart_urban_'//trim(cdate)//'_lc'//trim(cyear)//'.nc'
     CALL WRITE_UrbanTimeVariables (file_restart)
#endif
  END SUBROUTINE WRITE_TimeVariables

  !---------------------------------------
  SUBROUTINE READ_TimeVariables (idate, lc_year, site, dir_restart)

     !=======================================================================
     ! Original version: Yongjiu Dai, September 15, 1999, 03/2014
     !=======================================================================

     USE MOD_Namelist
     USE MOD_SPMD_Task
     USE MOD_NetCDFVector
#ifdef RangeCheck
     USE MOD_RangeCheck
#endif
     USE MOD_LandPatch
     USE MOD_Vars_Global

     IMPLICIT NONE

     integer, intent(in) :: idate(3)
     integer, intent(in) :: lc_year      !year of land cover type data
     character(LEN=*), intent(in) :: site
     character(LEN=*), intent(in) :: dir_restart

     ! Local variables
     character(LEN=256) :: file_restart
     character(len=14)  :: cdate, cyear

#ifdef USEMPI
     CALL mpi_barrier (p_comm_glb, p_err)
#endif

     IF (p_is_master) THEN
        write(*,'(/,A26)') 'Loading Time Variables ...'
     ENDIF

     ! land cover type year
     write(cyear,'(i4.4)') lc_year

     write(cdate,'(i4.4,"-",i3.3,"-",i5.5)') idate(1), idate(2), idate(3)
     file_restart = trim(dir_restart) // '/' // trim(site) //'_restart_'//trim(cdate)//'_lc'//trim(cyear)//'.nc'

     ! Time-varying state variables which reaquired by restart run
     CALL ncio_read_vector (file_restart, 'z_sno   '   , -maxsnl, landpatch, z_sno )             ! node depth [m]
     CALL ncio_read_vector (file_restart, 'dz_sno  '   , -maxsnl, landpatch, dz_sno)             ! interface depth [m]
     CALL ncio_read_vector (file_restart, 't_soisno'   , nl_soil-maxsnl, landpatch, t_soisno   ) ! soil temperature [K]
     CALL ncio_read_vector (file_restart, 'wliq_soisno', nl_soil-maxsnl, landpatch, wliq_soisno) ! liquid water in layers [kg/m2]
     CALL ncio_read_vector (file_restart, 'wice_soisno', nl_soil-maxsnl, landpatch, wice_soisno) ! ice lens in layers [kg/m2]
     CALL ncio_read_vector (file_restart, 'smp',         nl_soil,        landpatch, smp        ) ! soil matrix potential [mm]
     CALL ncio_read_vector (file_restart, 'hk',          nl_soil,        landpatch, hk         ) ! hydraulic conductivity [mm h2o/s]
IF(DEF_USE_PLANTHYDRAULICS)THEN
     CALL ncio_read_vector (file_restart, 'vegwp',       nvegwcs,        landpatch, vegwp      ) ! vegetation water potential [mm]
     CALL ncio_read_vector (file_restart, 'gs0sun  ',    landpatch, gs0sun     ) ! working copy of sunlit stomata conductance
     CALL ncio_read_vector (file_restart, 'gs0sha  ',    landpatch, gs0sha     ) ! working copy of shalit stomata conductance
ENDIF
IF(DEF_USE_OZONESTRESS)THEN
     CALL ncio_read_vector (file_restart, 'lai_old    ', landpatch, lai_old    )
     CALL ncio_read_vector (file_restart, 'o3uptakesun', landpatch, o3uptakesun)
     CALL ncio_read_vector (file_restart, 'o3uptakesha', landpatch, o3uptakesha)
ENDIF
     CALL ncio_read_vector (file_restart, 't_grnd  '   , landpatch, t_grnd     ) ! ground surface temperature [K]
     CALL ncio_read_vector (file_restart, 'tleaf   '   , landpatch, tleaf      ) ! leaf temperature [K]
     CALL ncio_read_vector (file_restart, 'ldew    '   , landpatch, ldew       ) ! depth of water on foliage [mm]
     CALL ncio_read_vector (file_restart, 'ldew_rain'  , landpatch, ldew_rain  ) ! depth of rain on foliage [mm]
     CALL ncio_read_vector (file_restart, 'ldew_snow'  , landpatch, ldew_snow  ) ! depth of snow on foliage [mm]
     CALL ncio_read_vector (file_restart, 'sag     '   , landpatch, sag        ) ! non dimensional snow age [-]
     CALL ncio_read_vector (file_restart, 'scv     '   , landpatch, scv        ) ! snow cover, water equivalent [mm]
     CALL ncio_read_vector (file_restart, 'snowdp  '   , landpatch, snowdp     ) ! snow depth [meter]
     CALL ncio_read_vector (file_restart, 'fveg    '   , landpatch, fveg       ) ! fraction of vegetation cover
     CALL ncio_read_vector (file_restart, 'fsno    '   , landpatch, fsno       ) ! fraction of snow cover on ground
     CALL ncio_read_vector (file_restart, 'sigf    '   , landpatch, sigf       ) ! fraction of veg cover, excluding snow-covered veg [-]
     CALL ncio_read_vector (file_restart, 'green   '   , landpatch, green      ) ! leaf greenness
     CALL ncio_read_vector (file_restart, 'lai     '   , landpatch, lai        ) ! leaf area index
     CALL ncio_read_vector (file_restart, 'tlai    '   , landpatch, tlai       ) ! leaf area index
     CALL ncio_read_vector (file_restart, 'sai     '   , landpatch, sai        ) ! stem area index
     CALL ncio_read_vector (file_restart, 'tsai    '   , landpatch, tsai       ) ! stem area index
     CALL ncio_read_vector (file_restart, 'coszen  '   , landpatch, coszen     ) ! cosine of solar zenith angle
     CALL ncio_read_vector (file_restart, 'alb     '   , 2, 2, landpatch, alb  ) ! averaged albedo [-]
     CALL ncio_read_vector (file_restart, 'ssun    '   , 2, 2, landpatch, ssun ) ! sunlit canopy absorption for solar radiation (0-1)
     CALL ncio_read_vector (file_restart, 'ssha    '   , 2, 2, landpatch, ssha ) ! shaded canopy absorption for solar radiation (0-1)
     CALL ncio_read_vector (file_restart, 'thermk  '   , landpatch, thermk     ) ! canopy gap fraction for tir radiation
     CALL ncio_read_vector (file_restart, 'extkb   '   , landpatch, extkb      ) ! (k, g(mu)/mu) direct solar extinction coefficient
     CALL ncio_read_vector (file_restart, 'extkd   '   , landpatch, extkd      ) ! diffuse and scattered diffuse PAR extinction coefficient
     CALL ncio_read_vector (file_restart, 'zwt     '   , landpatch, zwt        ) ! the depth to water table [m]
     CALL ncio_read_vector (file_restart, 'wa      '   , landpatch, wa         ) ! water storage in aquifer [mm]
     CALL ncio_read_vector (file_restart, 'wdsrf   '   , landpatch, wdsrf      ) ! depth of surface water [mm]

     CALL ncio_read_vector (file_restart, 't_lake  '   , nl_lake, landpatch, t_lake      ) !
     CALL ncio_read_vector (file_restart, 'lake_icefrc', nl_lake, landpatch, lake_icefrac) !
     CALL ncio_read_vector (file_restart, 'savedtke1', landpatch, savedtke1) !

     CALL ncio_read_vector (file_restart, 'snw_rds  ', -maxsnl, landpatch, snw_rds  ) !
     CALL ncio_read_vector (file_restart, 'mss_bcpho', -maxsnl, landpatch, mss_bcpho) !
     CALL ncio_read_vector (file_restart, 'mss_bcphi', -maxsnl, landpatch, mss_bcphi) !
     CALL ncio_read_vector (file_restart, 'mss_ocpho', -maxsnl, landpatch, mss_ocpho) !
     CALL ncio_read_vector (file_restart, 'mss_ocphi', -maxsnl, landpatch, mss_ocphi) !
     CALL ncio_read_vector (file_restart, 'mss_dst1 ', -maxsnl, landpatch, mss_dst1 ) !
     CALL ncio_read_vector (file_restart, 'mss_dst2 ', -maxsnl, landpatch, mss_dst2 ) !
     CALL ncio_read_vector (file_restart, 'mss_dst3 ', -maxsnl, landpatch, mss_dst3 ) !
     CALL ncio_read_vector (file_restart, 'mss_dst4 ', -maxsnl, landpatch, mss_dst4 ) !
     CALL ncio_read_vector (file_restart, 'ssno', 2,2, -maxsnl+1, landpatch, ssno) !

     ! Additional variables required by reginal model (such as WRF ) RSM)
     CALL ncio_read_vector (file_restart, 'trad ', landpatch, trad ) ! radiative temperature of surface [K]
     CALL ncio_read_vector (file_restart, 'tref ', landpatch, tref ) ! 2 m height air temperature [kelvin]
     CALL ncio_read_vector (file_restart, 'qref ', landpatch, qref ) ! 2 m height air specific humidity
     CALL ncio_read_vector (file_restart, 'rst  ', landpatch, rst  ) ! canopy stomatal resistance (s/m)
     CALL ncio_read_vector (file_restart, 'emis ', landpatch, emis ) ! averaged bulk surface emissivity
     CALL ncio_read_vector (file_restart, 'z0m  ', landpatch, z0m  ) ! effective roughness [m]
     CALL ncio_read_vector (file_restart, 'zol  ', landpatch, zol  ) ! dimensionless height (z/L) used in Monin-Obukhov theory
     CALL ncio_read_vector (file_restart, 'rib  ', landpatch, rib  ) ! bulk Richardson number in surface layer
     CALL ncio_read_vector (file_restart, 'ustar', landpatch, ustar) ! u* in similarity theory [m/s]
     CALL ncio_read_vector (file_restart, 'qstar', landpatch, qstar) ! q* in similarity theory [kg/kg]
     CALL ncio_read_vector (file_restart, 'tstar', landpatch, tstar) ! t* in similarity theory [K]
     CALL ncio_read_vector (file_restart, 'fm   ', landpatch, fm   ) ! integral of profile function for momentum
     CALL ncio_read_vector (file_restart, 'fh   ', landpatch, fh   ) ! integral of profile function for heat
     CALL ncio_read_vector (file_restart, 'fq   ', landpatch, fq   ) ! integral of profile function for moisture

IF (DEF_USE_IRRIGATION) THEN
     CALL ncio_read_vector (file_restart, 'irrig_rate            ' , landpatch, irrig_rate            )
     CALL ncio_read_vector (file_restart, 'deficit_irrig         ' , landpatch, deficit_irrig         )
     CALL ncio_read_vector (file_restart, 'sum_irrig             ' , landpatch, sum_irrig             )
     CALL ncio_read_vector (file_restart, 'sum_irrig_count       ' , landpatch, sum_irrig_count       )
     CALL ncio_read_vector (file_restart, 'n_irrig_steps_left    ' , landpatch, n_irrig_steps_left    )
     CALL ncio_read_vector (file_restart, 'irrig_method_corn     ' , landpatch, irrig_method_corn     )
     CALL ncio_read_vector (file_restart, 'irrig_method_swheat   ' , landpatch, irrig_method_swheat   )
     CALL ncio_read_vector (file_restart, 'irrig_method_wwheat   ' , landpatch, irrig_method_wwheat   )
     CALL ncio_read_vector (file_restart, 'irrig_method_soybean  ' , landpatch, irrig_method_soybean  )
     CALL ncio_read_vector (file_restart, 'irrig_method_cotton   ' , landpatch, irrig_method_cotton   )
     CALL ncio_read_vector (file_restart, 'irrig_method_rice1    ' , landpatch, irrig_method_rice1    )
     CALL ncio_read_vector (file_restart, 'irrig_method_rice2    ' , landpatch, irrig_method_rice2    )
     CALL ncio_read_vector (file_restart, 'irrig_method_sugarcane' , landpatch, irrig_method_sugarcane)
ENDIF

#if (defined LULC_IGBP_PFT || defined LULC_IGBP_PC)
     file_restart = trim(dir_restart)// '/' // trim(site) //'_restart_pft_'//trim(cdate)//'_lc'//trim(cyear)//'.nc'
     CALL READ_PFTimeVariables (file_restart)
#endif

#if (defined BGC)
     file_restart = trim(dir_restart)// '/' // trim(site) //'_restart_bgc_'//trim(cdate)//'_lc'//trim(cyear)//'.nc'
     CALL READ_BGCTimeVariables (file_restart)
#endif

#if (defined LATERAL_FLOW)
     file_restart = trim(dir_restart)// '/' // trim(site) //'_restart_basin_'//trim(cdate)//'_lc'//trim(cyear)//'.nc'
     CALL READ_HydroTimeVariables (file_restart)
#endif

#if (defined URBAN_MODEL)
     file_restart = trim(dir_restart)// '/' // trim(site) //'_restart_urban_'//trim(cdate)//'_lc'//trim(cyear)//'.nc'
     CALL READ_UrbanTimeVariables (file_restart)
#endif

#ifdef RangeCheck
     CALL check_TimeVariables
#endif

     IF (p_is_master) THEN
        write(*,*) 'Loading Time Variables done.'
     ENDIF

  END SUBROUTINE READ_TimeVariables

  !---------------------------------------
#ifdef RangeCheck
  SUBROUTINE check_TimeVariables ()

     USE MOD_SPMD_Task
     USE MOD_RangeCheck
     USE MOD_Namelist, only: DEF_USE_PLANTHYDRAULICS, DEF_USE_OZONESTRESS, DEF_USE_IRRIGATION

     IMPLICIT NONE

#ifdef USEMPI
     CALL mpi_barrier (p_comm_glb, p_err)
#endif
     IF (p_is_master) THEN
        write(*,'(/,A27)') 'Checking Time Variables ...'
     ENDIF

     CALL check_vector_data ('z_sno       [m]    ', z_sno )      ! node depth [m]
     CALL check_vector_data ('dz_sno      [m]    ', dz_sno)      ! interface depth [m]
     CALL check_vector_data ('t_soisno    [K]    ', t_soisno   ) ! soil temperature [K]
     CALL check_vector_data ('wliq_soisno [kg/m2]', wliq_soisno) ! liquid water in layers [kg/m2]
     CALL check_vector_data ('wice_soisno [kg/m2]', wice_soisno) ! ice lens in layers [kg/m2]
     CALL check_vector_data ('smp         [mm]   ', smp        ) ! soil matrix potential [mm]
     CALL check_vector_data ('hk          [mm/s] ', hk         ) ! hydraulic conductivity [mm h2o/s]
IF(DEF_USE_PLANTHYDRAULICS)THEN
     CALL check_vector_data ('vegwp       [m]    ', vegwp      ) ! vegetation water potential [mm]
     CALL check_vector_data ('gs0sun      []     ', gs0sun     ) ! working copy of sunlit stomata conductance
     CALL check_vector_data ('gs0sha      []     ', gs0sha     ) ! working copy of shalit stomata conductance
ENDIF
IF(DEF_USE_OZONESTRESS)THEN
     CALL check_vector_data ('o3coefv_sun        ', o3coefv_sun)
     CALL check_vector_data ('o3coefv_sha        ', o3coefv_sha)
     CALL check_vector_data ('o3coefg_sun        ', o3coefg_sun)
     CALL check_vector_data ('o3coefg_sha        ', o3coefg_sha)
     CALL check_vector_data ('lai_old            ', lai_old    )
     CALL check_vector_data ('o3uptakesun        ', o3uptakesun)
     CALL check_vector_data ('o3uptakesha        ', o3uptakesha)
ENDIF
     CALL check_vector_data ('t_grnd      [K]    ', t_grnd     ) ! ground surface temperature [K]
     CALL check_vector_data ('tleaf       [K]    ', tleaf      ) ! leaf temperature [K]
     CALL check_vector_data ('ldew        [mm]   ', ldew       ) ! depth of water on foliage [mm]
     CALL check_vector_data ('ldew_rain   [mm]   ', ldew_rain  ) ! depth of rain on foliage [mm]
     CALL check_vector_data ('ldew_snow   [mm]   ', ldew_snow  ) ! depth of snow on foliage [mm]
     CALL check_vector_data ('sag         [-]    ', sag        ) ! non dimensional snow age [-]
     CALL check_vector_data ('scv         [mm]   ', scv        ) ! snow cover, water equivalent [mm]
     CALL check_vector_data ('snowdp      [m]    ', snowdp     ) ! snow depth [meter]
     CALL check_vector_data ('fveg        [-]    ', fveg       ) ! fraction of vegetation cover
     CALL check_vector_data ('fsno        [-]    ', fsno       ) ! fraction of snow cover on ground
     CALL check_vector_data ('sigf        [-]    ', sigf       ) ! fraction of veg cover, excluding snow-covered veg [-]
     CALL check_vector_data ('green       [-]    ', green      ) ! leaf greenness
     CALL check_vector_data ('lai         [-]    ', lai        ) ! leaf area index
     CALL check_vector_data ('tlai        [-]    ', tlai       ) ! leaf area index
     CALL check_vector_data ('sai         [-]    ', sai        ) ! stem area index
     CALL check_vector_data ('tsai        [-]    ', tsai       ) ! stem area index
     CALL check_vector_data ('coszen      [-]    ', coszen     ) ! cosine of solar zenith angle
     CALL check_vector_data ('alb         [-]    ', alb        ) ! averaged albedo [-]
     CALL check_vector_data ('ssun        [-]    ', ssun       ) ! sunlit canopy absorption for solar radiation (0-1)
     CALL check_vector_data ('ssha        [-]    ', ssha       ) ! shaded canopy absorption for solar radiation (0-1)
     CALL check_vector_data ('thermk      [-]    ', thermk     ) ! canopy gap fraction for tir radiation
     CALL check_vector_data ('extkb       [-]    ', extkb      ) ! (k, g(mu)/mu) direct solar extinction coefficient
     CALL check_vector_data ('extkd       [-]    ', extkd      ) ! diffuse and scattered diffuse PAR extinction coefficient
     CALL check_vector_data ('zwt         [m]    ', zwt        ) ! the depth to water table [m]
     CALL check_vector_data ('wa          [mm]   ', wa         ) ! water storage in aquifer [mm]
     CALL check_vector_data ('wdsrf       [mm]   ', wdsrf      ) ! depth of surface water [mm]

     CALL check_vector_data ('t_lake      [K]    ', t_lake      )!
     CALL check_vector_data ('lake_icefrc [-]    ', lake_icefrac)!
     CALL check_vector_data ('savedtke1   [W/m K]', savedtke1   )!

IF (DEF_USE_IRRIGATION) THEN
     CALL check_vector_data ('irrig_rate            ' , irrig_rate            )
     CALL check_vector_data ('deficit_irrig         ' , deficit_irrig         )
     CALL check_vector_data ('sum_irrig             ' , sum_irrig             )
     CALL check_vector_data ('sum_irrig_count       ' , sum_irrig_count       )
     CALL check_vector_data ('n_irrig_steps_left    ' , n_irrig_steps_left    )
     CALL check_vector_data ('irrig_method_corn     ' , irrig_method_corn     )
     CALL check_vector_data ('irrig_method_swheat   ' , irrig_method_swheat   )
     CALL check_vector_data ('irrig_method_wwheat   ' , irrig_method_wwheat   )
     CALL check_vector_data ('irrig_method_soybean  ' , irrig_method_soybean  )
     CALL check_vector_data ('irrig_method_cotton   ' , irrig_method_cotton   )
     CALL check_vector_data ('irrig_method_rice1    ' , irrig_method_rice1    )
     CALL check_vector_data ('irrig_method_rice2    ' , irrig_method_rice2    )
     CALL check_vector_data ('irrig_method_sugarcane' , irrig_method_sugarcane)
ENDIF


#if (defined LULC_IGBP_PFT || defined LULC_IGBP_PC)
     CALL check_PFTimeVariables
#endif

#if (defined BGC)
     CALL check_BGCTimeVariables
#endif

#ifdef USEMPI
     CALL mpi_barrier (p_comm_glb, p_err)
#endif

  END SUBROUTINE check_TimeVariables
#endif


END MODULE MOD_Vars_TimeVariables
! ---------- EOP ------------<|MERGE_RESOLUTION|>--- conflicted
+++ resolved
@@ -369,326 +369,6 @@
 #endif
 
 
-<<<<<<< HEAD
-
-#if (defined LULC_IGBP_PC)
-MODULE MOD_Vars_PCTimeVariables
-! -----------------------------------------------------------------
-! !DESCRIPTION:
-! Define Plant Community time variables
-!
-! Added by Hua Yuan, 08/2019
-! -----------------------------------------------------------------
-
-  USE MOD_Precision
-  USE MOD_TimeManager
-  IMPLICIT NONE
-  SAVE
-! -----------------------------------------------------------------
-! Time-varying state variables which reaquired by restart run
-
-  ! for LULC_IGBP_PC
-  REAL(r8), allocatable :: tleaf_c    (:,:) !leaf temperature [K]
-  REAL(r8), allocatable :: ldew_c     (:,:) !depth of water on foliage [mm]
-!#ifdef CLM5_INTERCEPTION
-  real(r8), allocatable :: ldew_rain_c(:,:) !depth of rain on foliage [mm]
-  real(r8), allocatable :: ldew_snow_c(:,:) !depth of rain on foliage [mm]
-!#endif
-  REAL(r8), allocatable :: sigf_c     (:,:) !fraction of veg cover, excluding snow-covered veg [-]
-  REAL(r8), allocatable :: tlai_c     (:,:) !leaf area index
-  REAL(r8), allocatable :: lai_c      (:,:) !leaf area index
-  REAL(r8), allocatable :: tsai_c     (:,:) !stem area index
-  REAL(r8), allocatable :: sai_c      (:,:) !stem area index
-  REAL(r8), allocatable :: ssun_c (:,:,:,:) !sunlit canopy absorption for solar radiation (0-1)
-  REAL(r8), allocatable :: ssha_c (:,:,:,:) !shaded canopy absorption for solar radiation (0-1)
-  REAL(r8), allocatable :: thermk_c   (:,:) !canopy gap fraction for tir radiation
-  REAL(r8), allocatable :: fshade_c   (:,:) !canopy gap fraction for tir radiation
-  REAL(r8), allocatable :: extkb_c    (:,:) !(k, g(mu)/mu) direct solar extinction coefficient
-  REAL(r8), allocatable :: extkd_c    (:,:) !diffuse and scattered diffuse PAR extinction coefficient
-  REAL(r8), allocatable :: rst_c      (:,:) !canopy stomatal resistance (s/m)
-  REAL(r8), allocatable :: z0m_c      (:,:) !effective roughness [m]
-!Plant Hydraulic parameters
-  real(r8), allocatable :: vegwp_c  (:,:,:) !vegetation water potential [mm]
-  real(r8), allocatable :: gs0sun_c   (:,:) !working copy of sunlit stomata conductance
-  real(r8), allocatable :: gs0sha_c   (:,:) !working copy of shalit stomata conductance
-!end plant hydraulic parameters
-!Ozone Stress Variables
-  real(r8), allocatable :: o3coefv_sun_c(:,:) !Ozone stress factor for photosynthesis on sunlit leaf
-  real(r8), allocatable :: o3coefv_sha_c(:,:) !Ozone stress factor for photosynthesis on shaded leaf
-  real(r8), allocatable :: o3coefg_sun_c(:,:) !Ozone stress factor for stomata on sunlit leaf
-  real(r8), allocatable :: o3coefg_sha_c(:,:) !Ozone stress factor for stomata on shaded leaf
-  real(r8), allocatable :: lai_old_c    (:,:) !lai in last time step
-  real(r8), allocatable :: o3uptakesun_c(:,:) !Ozone does, sunlit leaf (mmol O3/m^2)
-  real(r8), allocatable :: o3uptakesha_c(:,:) !Ozone does, shaded leaf (mmol O3/m^2)
-!End Ozone Stress Variables
-
-! PUBLIC MEMBER FUNCTIONS:
-  PUBLIC :: allocate_PCTimeVariables
-  PUBLIC :: deallocate_PCTimeVariables
-  PUBLIC :: READ_PCTimeVariables
-  PUBLIC :: WRITE_PCTimeVariables
-#ifdef RangeCheck
-  PUBLIC :: check_PCTimeVariables
-#endif
-
-! PRIVATE MEMBER FUNCTIONS:
-
-!-----------------------------------------------------------------------
-
-CONTAINS
-
-!-----------------------------------------------------------------------
-
-   SUBROUTINE allocate_PCTimeVariables ()
-! ------------------------------------------------------
-! Allocates memory for CoLM Plant Community (PC) 1D [numpc] variables
-! ------------------------------------------------------
-      USE MOD_Precision
-      USE MOD_Vars_Global
-      USE MOD_SPMD_Task
-      USE MOD_LandPC
-      IMPLICIT NONE
-
-      IF (p_is_worker) THEN
-         IF (numpc > 0) THEN
-            allocate (tleaf_c    (0:N_PFT-1,numpc))   ; tleaf_c      (:,:) = spval      !leaf temperature [K]
-            allocate (ldew_c     (0:N_PFT-1,numpc))   ; ldew_c       (:,:) = spval      !depth of water on foliage [mm]
-            allocate (ldew_rain_c(0:N_PFT-1,numpc))   ; ldew_rain_c  (:,:) = spval      !depth of rain on foliage [mm]
-            allocate (ldew_snow_c(0:N_PFT-1,numpc))   ; ldew_snow_c  (:,:) = spval      !depth of snow on foliage [mm]
-            allocate (sigf_c     (0:N_PFT-1,numpc))   ; sigf_c       (:,:) = spval      !fraction of veg cover, excluding snow-covered veg [-]
-            allocate (tlai_c     (0:N_PFT-1,numpc))   ; tlai_c       (:,:) = spval      !leaf area index
-            allocate (lai_c      (0:N_PFT-1,numpc))   ; lai_c        (:,:) = spval      !leaf area index
-            allocate (tsai_c     (0:N_PFT-1,numpc))   ; tsai_c       (:,:) = spval      !stem area index
-            allocate (sai_c      (0:N_PFT-1,numpc))   ; sai_c        (:,:) = spval      !stem area index
-            allocate (ssun_c (2,2,0:N_PFT-1,numpc))   ; ssun_c   (:,:,:,:) = spval      !sunlit canopy absorption for solar radiation (0-1)
-            allocate (ssha_c (2,2,0:N_PFT-1,numpc))   ; ssha_c   (:,:,:,:) = spval      !shaded canopy absorption for solar radiation (0-1)
-            allocate (thermk_c   (0:N_PFT-1,numpc))   ; thermk_c     (:,:) = spval      !canopy gap fraction for tir radiation
-            allocate (fshade_c   (0:N_PFT-1,numpc))   ; fshade_c     (:,:) = spval      !canopy gap fraction for tir radiation
-            allocate (extkb_c    (0:N_PFT-1,numpc))   ; extkb_c      (:,:) = spval      !(k, g(mu)/mu) direct solar extinction coefficient
-            allocate (extkd_c    (0:N_PFT-1,numpc))   ; extkd_c      (:,:) = spval      !diffuse and scattered diffuse PAR extinction coefficient
-            allocate (rst_c      (0:N_PFT-1,numpc))   ; rst_c        (:,:) = spval      !canopy stomatal resistance (s/m)
-            allocate (z0m_c      (0:N_PFT-1,numpc))   ; z0m_c        (:,:) = spval      !effective roughness [m]
-!Plant Hydraulic parameters; raulic parameters
-            allocate (vegwp_c(1:nvegwcs,0:N_PFT-1,numpc)); vegwp_c (:,:,:) = spval
-            allocate (gs0sun_c   (0:N_PFT-1,numpc))   ; gs0sun_c     (:,:) = spval
-            allocate (gs0sha_c   (0:N_PFT-1,numpc))   ; gs0sha_c     (:,:) = spval
-!end plant hydraulic parameters
-!Ozone Stress Variables
-            allocate (o3coefv_sun_c(0:N_PFT-1,numpc)) ; o3coefv_sun_c(:,:) = spval      !Ozone stress factor for photosynthesis on sunlit leaf
-            allocate (o3coefv_sha_c(0:N_PFT-1,numpc)) ; o3coefv_sha_c(:,:) = spval      !Ozone stress factor for photosynthesis on shaded leaf
-            allocate (o3coefg_sun_c(0:N_PFT-1,numpc)) ; o3coefg_sun_c(:,:) = spval      !Ozone stress factor for stomata on sunlit leaf
-            allocate (o3coefg_sha_c(0:N_PFT-1,numpc)) ; o3coefg_sha_c(:,:) = spval      !Ozone stress factor for stomata on shaded leaf
-            allocate (lai_old_c    (0:N_PFT-1,numpc)) ; lai_old_c    (:,:) = spval      !lai in last time step
-            allocate (o3uptakesun_c(0:N_PFT-1,numpc)) ; o3uptakesun_c(:,:) = spval      !Ozone does, sunlit leaf (mmol O3/m^2)
-            allocate (o3uptakesha_c(0:N_PFT-1,numpc)) ; o3uptakesha_c(:,:) = spval      !Ozone does, shaded leaf (mmol O3/m^2)
-!End Ozone Stress Variables
-         ENDIF
-      ENDIF
-
-   END SUBROUTINE allocate_PCTimeVariables
-
-   SUBROUTINE READ_PCTimeVariables (file_restart)
-
-      USE MOD_Vars_Global
-      use MOD_Namelist, only: DEF_USE_PLANTHYDRAULICS, DEF_USE_OZONESTRESS
-      use MOD_NetCDFVector
-      USE MOD_LandPC
-      IMPLICIT NONE
-
-      character(LEN=*), intent(in) :: file_restart
-
-      call ncio_read_vector (file_restart, 'tleaf_c  ', N_PFT,     landpc, tleaf_c  ) !
-      call ncio_read_vector (file_restart, 'ldew_c   ', N_PFT,     landpc, ldew_c   ) !
-      call ncio_read_vector (file_restart, 'ldew_rain_c', N_PFT,   landpc, ldew_rain_c) !depth of rain on foliage [mm]
-      call ncio_read_vector (file_restart, 'ldew_snow_c', N_PFT,   landpc, ldew_snow_c) !depth of snow on foliage [mm]
-      call ncio_read_vector (file_restart, 'sigf_c   ', N_PFT,     landpc, sigf_c   ) !
-      call ncio_read_vector (file_restart, 'tlai_c   ', N_PFT,     landpc, tlai_c   ) !
-      call ncio_read_vector (file_restart, 'lai_c    ', N_PFT,     landpc, lai_c    ) !
-      call ncio_read_vector (file_restart, 'tsai_c   ', N_PFT,     landpc, tsai_c   ) !
-      call ncio_read_vector (file_restart, 'sai_c    ', N_PFT,     landpc, sai_c    ) !
-      call ncio_read_vector (file_restart, 'ssun_c   ', 2,2,N_PFT, landpc, ssun_c   ) !
-      call ncio_read_vector (file_restart, 'ssha_c   ', 2,2,N_PFT, landpc, ssha_c   ) !
-      call ncio_read_vector (file_restart, 'thermk_c ', N_PFT,     landpc, thermk_c ) !
-      call ncio_read_vector (file_restart, 'fshade_c ', N_PFT,     landpc, fshade_c ) !
-      call ncio_read_vector (file_restart, 'extkb_c  ', N_PFT,     landpc, extkb_c  ) !
-      call ncio_read_vector (file_restart, 'extkd_c  ', N_PFT,     landpc, extkd_c  ) !
-      call ncio_read_vector (file_restart, 'rst_c    ', N_PFT,     landpc, rst_c    ) !
-      call ncio_read_vector (file_restart, 'z0m_c    ', N_PFT,     landpc, z0m_c    ) !
-      if(DEF_USE_PLANTHYDRAULICS)then
-         call ncio_read_vector (file_restart, 'vegwp_c  ', nvegwcs,   N_PFT,  landpc, vegwp_c ) !
-         call ncio_read_vector (file_restart, 'gs0sun_c ', N_PFT,     landpc, gs0sun_c ) !
-         call ncio_read_vector (file_restart, 'gs0sha_c ', N_PFT,     landpc, gs0sha_c ) !
-      end if
-      IF(DEF_USE_OZONESTRESS)THEN
-!Ozone Stress Variables
-         call ncio_read_vector (file_restart, 'o3coefv_sun_c', N_PFT, landpc, o3coefv_sun_c)!Ozone stress factor for photosynthesis on sunlit leaf
-         call ncio_read_vector (file_restart, 'o3coefv_sha_c', N_PFT, landpc, o3coefv_sha_c) !Ozone stress factor for photosynthesis on shaded leaf
-         call ncio_read_vector (file_restart, 'o3coefg_sun_c', N_PFT, landpc, o3coefg_sun_c) !Ozone stress factor for stomata on sunlit leaf
-         call ncio_read_vector (file_restart, 'o3coefg_sha_c', N_PFT, landpc, o3coefg_sha_c) !Ozone stress factor for stomata on shaded leaf
-         call ncio_read_vector (file_restart, 'lai_old_c    ', N_PFT, landpc, lai_old_c    ) !lai in last time step
-         call ncio_read_vector (file_restart, 'o3uptakesun_c', N_PFT, landpc, o3uptakesun_c) !Ozone does, sunlit leaf (mmol O3/m^2)
-         call ncio_read_vector (file_restart, 'o3uptakesha_c', N_PFT, landpc, o3uptakesha_c) !Ozone does, shaded leaf (mmol O3/m^2)
-!End Ozone Stress Variables
-      ENDIF
-
-   END SUBROUTINE READ_PCTimeVariables
-
-   SUBROUTINE WRITE_PCTimeVariables (file_restart)
-
-      USE MOD_Vars_Global
-      use MOD_Namelist, only : DEF_REST_COMPRESS_LEVEL, DEF_USE_PLANTHYDRAULICS, DEF_USE_OZONESTRESS
-      USE MOD_LandPC
-      use MOD_NetCDFVector
-      IMPLICIT NONE
-
-      character(LEN=*), intent(in) :: file_restart
-
-      ! Local variables
-      integer :: compress
-
-      compress = DEF_REST_COMPRESS_LEVEL
-
-      call ncio_create_file_vector      (file_restart, landpc               )
-      CALL ncio_define_dimension_vector (file_restart, landpc, 'pc'         )
-      CALL ncio_define_dimension_vector (file_restart, landpc, 'pft' , N_PFT)
-      CALL ncio_define_dimension_vector (file_restart, landpc, 'band', 2    )
-      CALL ncio_define_dimension_vector (file_restart, landpc, 'rtyp', 2    )
-      if(DEF_USE_PLANTHYDRAULICS)then
-         CALL ncio_define_dimension_vector (file_restart, landpc, 'vegnodes', nvegwcs)
-      end if
-
-      call ncio_write_vector (file_restart, 'tleaf_c  ', 'pft', N_PFT, 'pc', landpc, tleaf_c  , compress) !
-      call ncio_write_vector (file_restart, 'ldew_c   ', 'pft', N_PFT, 'pc', landpc, ldew_c   , compress) !
-      call ncio_write_vector (file_restart, 'ldew_rain_c', 'pft', N_PFT, 'pc', landpc, ldew_rain_c, compress) ! depth of rain on foliage [mm]
-      call ncio_write_vector (file_restart, 'ldew_snow_c', 'pft', N_PFT, 'pc', landpc, ldew_snow_c, compress) ! depth of snow on foliage [mm]
-
-      call ncio_write_vector (file_restart, 'sigf_c   ', 'pft', N_PFT, 'pc', landpc, sigf_c   , compress) !
-      call ncio_write_vector (file_restart, 'tlai_c   ', 'pft', N_PFT, 'pc', landpc, tlai_c   , compress) !
-      call ncio_write_vector (file_restart, 'lai_c    ', 'pft', N_PFT, 'pc', landpc, lai_c    , compress) !
-      call ncio_write_vector (file_restart, 'tsai_c   ', 'pft', N_PFT, 'pc', landpc, tsai_c   , compress) !
-      call ncio_write_vector (file_restart, 'sai_c    ', 'pft', N_PFT, 'pc', landpc, sai_c    , compress) !
-      call ncio_write_vector (file_restart, 'ssun_c   ', 'band', 2, 'rtyp', 2, 'pft', N_PFT, 'pc', landpc, ssun_c, compress) !
-      call ncio_write_vector (file_restart, 'ssha_c   ', 'band', 2, 'rtyp', 2, 'pft', N_PFT, 'pc', landpc, ssha_c, compress) !
-      call ncio_write_vector (file_restart, 'thermk_c ', 'pft', N_PFT, 'pc', landpc, thermk_c , compress) !
-      call ncio_write_vector (file_restart, 'fshade_c ', 'pft', N_PFT, 'pc', landpc, fshade_c , compress) !
-      call ncio_write_vector (file_restart, 'extkb_c  ', 'pft', N_PFT, 'pc', landpc, extkb_c  , compress) !
-      call ncio_write_vector (file_restart, 'extkd_c  ', 'pft', N_PFT, 'pc', landpc, extkd_c  , compress) !
-      call ncio_write_vector (file_restart, 'rst_c    ', 'pft', N_PFT, 'pc', landpc, rst_c    , compress) !
-      call ncio_write_vector (file_restart, 'z0m_c    ', 'pft', N_PFT, 'pc', landpc, z0m_c    , compress) !
-      if(DEF_USE_PLANTHYDRAULICS)then
-         call ncio_write_vector (file_restart, 'vegwp_c  ', 'vegnodes', nvegwcs, 'pft', N_PFT , 'pc'    , landpc, vegwp_c, compress)
-         call ncio_write_vector (file_restart, 'gs0sun_c ', 'pft'     , N_PFT  , 'pc' , landpc, gs0sun_c, compress) !
-         call ncio_write_vector (file_restart, 'gs0sha_c ', 'pft'     , N_PFT  , 'pc' , landpc, gs0sha_c, compress) !
-      end if
-      IF(DEF_USE_OZONESTRESS)THEN
-!Ozone Stress Variables
-         call ncio_write_vector (file_restart, 'o3coefv_sun_c', 'pft' , N_PFT  , 'pc' , landpc, o3coefv_sun_c, compress)!Ozone stress factor for photosynthesis on sunlit leaf
-         call ncio_write_vector (file_restart, 'o3coefv_sha_c', 'pft' , N_PFT  , 'pc' , landpc, o3coefv_sha_c, compress) !Ozone stress factor for photosynthesis on shaded leaf
-         call ncio_write_vector (file_restart, 'o3coefg_sun_c', 'pft' , N_PFT  , 'pc' , landpc, o3coefg_sun_c, compress) !Ozone stress factor for stomata on sunlit leaf
-         call ncio_write_vector (file_restart, 'o3coefg_sha_c', 'pft' , N_PFT  , 'pc' , landpc, o3coefg_sha_c, compress) !Ozone stress factor for stomata on shaded leaf
-         call ncio_write_vector (file_restart, 'lai_old_c    ', 'pft' , N_PFT  , 'pc' , landpc, lai_old_c    , compress) !lai in last time step
-         call ncio_write_vector (file_restart, 'o3uptakesun_c', 'pft' , N_PFT  , 'pc' , landpc, o3uptakesun_c, compress) !Ozone does, sunlit leaf (mmol O3/m^2)
-         call ncio_write_vector (file_restart, 'o3uptakesha_c', 'pft' , N_PFT  , 'pc' , landpc, o3uptakesha_c, compress) !Ozone does, shaded leaf (mmol O3/m^2)
-      ENDIF
-
-   END SUBROUTINE WRITE_PCTimeVariables
-
-
-   SUBROUTINE deallocate_PCTimeVariables
-! --------------------------------------------------
-! Deallocates memory for CoLM Plant Community (PC) 1D [numpc] variables
-! --------------------------------------------------
-
-      USE MOD_SPMD_Task
-      USE MOD_LandPC
-
-      IF (p_is_worker) THEN
-         IF (numpc > 0) THEN
-            deallocate (tleaf_c  ) !leaf temperature [K]
-            deallocate (ldew_c   ) !depth of water on foliage [mm]
-            deallocate (ldew_rain_c ) !depth of water on foliage [mm]
-            deallocate (ldew_snow_c ) !depth of water on foliage [mm]
-            deallocate (sigf_c   ) !fraction of veg cover, excluding snow-covered veg [-]
-            deallocate (tlai_c   ) !leaf area index
-            deallocate (lai_c    ) !leaf area index
-            deallocate (tsai_c   ) !stem area index
-            deallocate (sai_c    ) !stem area index
-            deallocate (ssun_c   ) !sunlit canopy absorption for solar radiation (0-1)
-            deallocate (ssha_c   ) !shaded canopy absorption for solar radiation (0-1)
-            deallocate (thermk_c ) !canopy gap fraction for tir radiation
-            deallocate (fshade_c ) !canopy gap fraction for tir radiation
-            deallocate (extkb_c  ) !(k, g(mu)/mu) direct solar extinction coefficient
-            deallocate (extkd_c  ) !diffuse and scattered diffuse PAR extinction coefficient
-            deallocate (rst_c    ) !canopy stomatal resistance (s/m)
-            deallocate (z0m_c    ) !effective roughness [m]
-!Plant Hydraulic parameters
-            deallocate (vegwp_c  ) !vegetation water potential [mm]
-            deallocate (gs0sun_c ) !working copy of sunlit stomata conductance
-            deallocate (gs0sha_c ) !working copy of shalit stomata conductance
-!end plant hydraulic parameters
-!Ozone Stress Variables
-            deallocate (o3coefv_sun_c) !Ozone stress factor for photosynthesis on sunlit leaf
-            deallocate (o3coefv_sha_c) !Ozone stress factor for photosynthesis on shaded leaf
-            deallocate (o3coefg_sun_c) !Ozone stress factor for stomata on sunlit leaf
-            deallocate (o3coefg_sha_c) !Ozone stress factor for stomata on shaded leaf
-            deallocate (lai_old_c    ) !lai in last time step
-            deallocate (o3uptakesun_c) !Ozone does, sunlit leaf (mmol O3/m^2)
-            deallocate (o3uptakesha_c) !Ozone does, shaded leaf (mmol O3/m^2)
-!End Ozone Stress Variables
-         ENDIF
-      ENDIF
-
-   END SUBROUTINE deallocate_PCTimeVariables
-
-#ifdef RangeCheck
-   SUBROUTINE check_PCTimeVariables
-
-      use MOD_RangeCheck
-      use MOD_Namelist, only: DEF_USE_PLANTHYDRAULICS, DEF_USE_OZONESTRESS
-      IMPLICIT NONE
-
-      call check_vector_data ('tleaf_c  ', tleaf_c  )      !
-      call check_vector_data ('ldew_c   ', ldew_c   )      !
-      call check_vector_data ('ldew_rain_c', ldew_rain_c)  !  depth of rain on foliage [mm]
-      call check_vector_data ('ldew_snow_c', ldew_snow_c)  !  depth of snow on foliage [mm]
-      call check_vector_data ('sigf_c   ', sigf_c   )      !
-      call check_vector_data ('tlai_c   ', tlai_c   )      !
-      call check_vector_data ('lai_c    ', lai_c    )      !
-      call check_vector_data ('tsai_c   ', tsai_c   )      !
-      call check_vector_data ('sai_c    ', sai_c    )      !
-      call check_vector_data ('ssun_c   ', ssun_c   )      !
-      call check_vector_data ('ssha_c   ', ssha_c   )      !
-      call check_vector_data ('thermk_c ', thermk_c )      !
-      call check_vector_data ('fshade_c ', fshade_c )      !
-      call check_vector_data ('extkb_c  ', extkb_c  )      !
-      call check_vector_data ('extkd_c  ', extkd_c  )      !
-      call check_vector_data ('rst_c    ', rst_c    )      !
-      call check_vector_data ('z0m_c    ', z0m_c    )      !
-      if(DEF_USE_PLANTHYDRAULICS)then
-         call check_vector_data ('vegwp_c  ', vegwp_c  )      !
-         call check_vector_data ('gs0sun_c ', gs0sun_c )      !
-         call check_vector_data ('gs0sha_c ', gs0sha_c )      !
-      end if
-      IF(DEF_USE_OZONESTRESS)THEN
-         call check_vector_data ('o3coefv_sun_c', o3coefv_sun_c) !Ozone stress factor for photosynthesis on sunlit leaf
-         call check_vector_data ('o3coefv_sha_c', o3coefv_sha_c) !Ozone stress factor for photosynthesis on shaded leaf
-         call check_vector_data ('o3coefg_sun_c', o3coefg_sun_c) !Ozone stress factor for stomata on sunlit leaf
-         call check_vector_data ('o3coefg_sha_c', o3coefg_sha_c) !Ozone stress factor for stomata on shaded leaf
-         call check_vector_data ('lai_old_c    ', lai_old_c    ) !lai in last time step
-         call check_vector_data ('o3uptakesun_c', o3uptakesun_c) !Ozone does, sunlit leaf (mmol O3/m^2)
-         call check_vector_data ('o3uptakesha_c', o3uptakesha_c) !Ozone does, shaded leaf (mmol O3/m^2)
-      END IF
-
-   END SUBROUTINE check_PCTimeVariables
-#endif
-
-END MODULE MOD_Vars_PCTimeVariables
-#endif
-
-
-
-=======
->>>>>>> 30681ba1
 MODULE MOD_Vars_TimeVariables
 ! -------------------------------
 ! Created by Yongjiu Dai, 03/2014
