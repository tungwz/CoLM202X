#include <define.h>

! -------------------------------
! Created by Yongjiu Dai, 03/2014
! -------------------------------

#if (defined LULC_IGBP_PFT || defined LULC_IGBP_PC)
MODULE MOD_Vars_PFTimeVariables
! -----------------------------------------------------------------
! !DESCRIPTION:
! Define PFT time variables
!
! Added by Hua Yuan, 08/2019
! -----------------------------------------------------------------

  USE MOD_Precision
  USE MOD_TimeManager
#ifdef BGC
  USE MOD_BGC_Vars_PFTimeVariables
#endif

  IMPLICIT NONE
  SAVE
! -----------------------------------------------------------------
! Time-varying state variables which reaquired by restart run

  ! for LULC_IGBP_PFT or LULC_IGBP_PC
  real(r8), allocatable :: tleaf_p      (:) !shaded leaf temperature [K]
  real(r8), allocatable :: ldew_p       (:) !depth of water on foliage [mm]
  real(r8), allocatable :: ldew_rain_p  (:) !depth of rain on foliage [mm]
  real(r8), allocatable :: ldew_snow_p  (:) !depth of snow on foliage [mm]
  real(r8), allocatable :: sigf_p       (:) !fraction of veg cover, excluding snow-covered veg [-]
  real(r8), allocatable :: tlai_p       (:) !leaf area index
  real(r8), allocatable :: lai_p        (:) !leaf area index
  real(r8), allocatable :: laisun_p     (:) !sunlit leaf area index
  real(r8), allocatable :: laisha_p     (:) !shaded leaf area index
  real(r8), allocatable :: tsai_p       (:) !stem area index
  real(r8), allocatable :: sai_p        (:) !stem area index
  real(r8), allocatable :: ssun_p   (:,:,:) !sunlit canopy absorption for solar radiation (0-1)
  real(r8), allocatable :: ssha_p   (:,:,:) !shaded canopy absorption for solar radiation (0-1)
  real(r8), allocatable :: thermk_p     (:) !canopy gap fraction for tir radiation
  real(r8), allocatable :: fshade_p     (:) !canopy shade fraction for tir radiation
  real(r8), allocatable :: extkb_p      (:) !(k, g(mu)/mu) direct solar extinction coefficient
  real(r8), allocatable :: extkd_p      (:) !diffuse and scattered diffuse PAR extinction coefficient
  !TODO@yuan: to check the below for PC whether they are needed
  real(r8), allocatable :: tref_p       (:) !2 m height air temperature [kelvin]
  real(r8), allocatable :: qref_p       (:) !2 m height air specific humidity
  real(r8), allocatable :: rst_p        (:) !canopy stomatal resistance (s/m)
  real(r8), allocatable :: z0m_p        (:) !effective roughness [m]
! Plant Hydraulic variables
  real(r8), allocatable :: vegwp_p    (:,:) !vegetation water potential [mm]
  real(r8), allocatable :: gs0sun_p     (:) !working copy of sunlit stomata conductance
  real(r8), allocatable :: gs0sha_p     (:) !working copy of shalit stomata conductance
! end plant hydraulic variables
! Ozone Stress Variables
  real(r8), allocatable :: o3coefv_sun_p(:) !Ozone stress factor for photosynthesis on sunlit leaf
  real(r8), allocatable :: o3coefv_sha_p(:) !Ozone stress factor for photosynthesis on shaded leaf
  real(r8), allocatable :: o3coefg_sun_p(:) !Ozone stress factor for stomata on sunlit leaf
  real(r8), allocatable :: o3coefg_sha_p(:) !Ozone stress factor for stomata on shaded leaf
  real(r8), allocatable :: lai_old_p    (:) !lai in last time step
  real(r8), allocatable :: o3uptakesun_p(:) !Ozone does, sunlit leaf (mmol O3/m^2)
  real(r8), allocatable :: o3uptakesha_p(:) !Ozone does, shaded leaf (mmol O3/m^2)
! End Ozone Stress Variables
! irrigation variables
  integer , allocatable :: irrig_method_p(:)!irrigation method
! end irrigation variables

! PUBLIC MEMBER FUNCTIONS:
  PUBLIC :: allocate_PFTimeVariables
  PUBLIC :: deallocate_PFTimeVariables
  PUBLIC :: READ_PFTimeVariables
  PUBLIC :: WRITE_PFTimeVariables
#ifdef RangeCheck
  PUBLIC :: check_PFTimeVariables
#endif

! PRIVATE MEMBER FUNCTIONS:

!-----------------------------------------------------------------------

CONTAINS

!-----------------------------------------------------------------------

   SUBROUTINE allocate_PFTimeVariables ()
! ------------------------------------------------------
! Allocates memory for CoLM 1d [numpft] variables
! ------------------------------------------------------
      USE MOD_Precision
      USE MOD_SPMD_Task
      USE MOD_LandPFT
      USE MOD_Vars_Global
      IMPLICIT NONE

      IF (p_is_worker) THEN
         IF (numpft > 0) THEN
            allocate (tleaf_p      (numpft)) ; tleaf_p      (:) = spval !leaf temperature [K]
            allocate (ldew_p       (numpft)) ; ldew_p       (:) = spval !depth of water on foliage [mm]
            allocate (ldew_rain_p  (numpft)) ; ldew_rain_p  (:) = spval !depth of rain on foliage [mm]
            allocate (ldew_snow_p  (numpft)) ; ldew_snow_p  (:) = spval !depth of snow on foliage [mm]
            allocate (sigf_p       (numpft)) ; sigf_p       (:) = spval !fraction of veg cover, excluding snow-covered veg [-]
            allocate (tlai_p       (numpft)) ; tlai_p       (:) = spval !leaf area index
            allocate (lai_p        (numpft)) ; lai_p        (:) = spval !leaf area index
            allocate (laisun_p     (numpft)) ; laisun_p     (:) = spval !leaf area index
            allocate (laisha_p     (numpft)) ; laisha_p     (:) = spval !leaf area index
            allocate (tsai_p       (numpft)) ; tsai_p       (:) = spval !stem area index
            allocate (sai_p        (numpft)) ; sai_p        (:) = spval !stem area index
            allocate (ssun_p   (2,2,numpft)) ; ssun_p   (:,:,:) = spval !sunlit canopy absorption for solar radiation (0-1)
            allocate (ssha_p   (2,2,numpft)) ; ssha_p   (:,:,:) = spval !shaded canopy absorption for solar radiation (0-1)
            allocate (thermk_p     (numpft)) ; thermk_p     (:) = spval !canopy gap fraction for tir radiation
            allocate (fshade_p     (numpft)) ; fshade_p     (:) = spval !canopy shade fraction for tir radiation
            allocate (extkb_p      (numpft)) ; extkb_p      (:) = spval !(k, g(mu)/mu) direct solar extinction coefficient
            allocate (extkd_p      (numpft)) ; extkd_p      (:) = spval !diffuse and scattered diffuse PAR extinction coefficient
            allocate (tref_p       (numpft)) ; tref_p       (:) = spval !2 m height air temperature [kelvin]
            allocate (qref_p       (numpft)) ; qref_p       (:) = spval !2 m height air specific humidity
            allocate (rst_p        (numpft)) ; rst_p        (:) = spval !canopy stomatal resistance (s/m)
            allocate (z0m_p        (numpft)) ; z0m_p        (:) = spval !effective roughness [m]
! Plant Hydraulic variables; draulic variables
            allocate (vegwp_p(1:nvegwcs,numpft)); vegwp_p (:,:) = spval
            allocate (gs0sun_p     (numpft)); gs0sun_p      (:) = spval
            allocate (gs0sha_p     (numpft)); gs0sha_p      (:) = spval
! end plant hydraulic variables
! Allocate Ozone Stress Variables
            allocate (o3coefv_sun_p(numpft)) ; o3coefv_sun_p(:) = spval !Ozone stress factor for photosynthesis on sunlit leaf
            allocate (o3coefv_sha_p(numpft)) ; o3coefv_sha_p(:) = spval !Ozone stress factor for photosynthesis on shaded leaf
            allocate (o3coefg_sun_p(numpft)) ; o3coefg_sun_p(:) = spval !Ozone stress factor for stomata on sunlit leaf
            allocate (o3coefg_sha_p(numpft)) ; o3coefg_sha_p(:) = spval !Ozone stress factor for stomata on shaded leaf
            allocate (lai_old_p    (numpft)) ; lai_old_p    (:) = spval !lai in last time step
            allocate (o3uptakesun_p(numpft)) ; o3uptakesun_p(:) = spval !Ozone does, sunlit leaf (mmol O3/m^2)
            allocate (o3uptakesha_p(numpft)) ; o3uptakesha_p(:) = spval !Ozone does, shaded leaf (mmol O3/m^2)
! End allocate Ozone Stress Variables
            allocate (irrig_method_p(numpft))! irrigation method

         ENDIF
      ENDIF

#ifdef BGC
      CALL allocate_BGCPFTimeVariables
#endif

   END SUBROUTINE allocate_PFTimeVariables

   SUBROUTINE READ_PFTimeVariables (file_restart)

      USE MOD_Namelist, only: DEF_USE_PLANTHYDRAULICS, DEF_USE_OZONESTRESS, DEF_USE_IRRIGATION
      USE MOD_NetCDFVector
      USE MOD_LandPFT
      USE MOD_Vars_Global

      IMPLICIT NONE

      character(LEN=*), intent(in) :: file_restart

      CALL ncio_read_vector (file_restart, 'tleaf_p  ', landpft, tleaf_p    ) !
      CALL ncio_read_vector (file_restart, 'ldew_p   ', landpft, ldew_p     ) !
      CALL ncio_read_vector (file_restart, 'ldew_rain_p', landpft, ldew_rain_p) !depth of rain on foliage [mm]
      CALL ncio_read_vector (file_restart, 'ldew_snow_p', landpft, ldew_snow_p) !depth of snow on foliage [mm]
      CALL ncio_read_vector (file_restart, 'sigf_p   ', landpft, sigf_p     ) !
      CALL ncio_read_vector (file_restart, 'tlai_p   ', landpft, tlai_p     ) !
      CALL ncio_read_vector (file_restart, 'lai_p    ', landpft, lai_p      ) !
!     CALL ncio_read_vector (file_restart, 'laisun_p ', landpft, laisun_p   ) !
!     CALL ncio_read_vector (file_restart, 'laisha_p ', landpft, laisha_p   ) !
      CALL ncio_read_vector (file_restart, 'tsai_p   ', landpft, tsai_p     ) !
      CALL ncio_read_vector (file_restart, 'sai_p    ', landpft, sai_p      ) !
      CALL ncio_read_vector (file_restart, 'ssun_p   ', 2,2, landpft, ssun_p) !
      CALL ncio_read_vector (file_restart, 'ssha_p   ', 2,2, landpft, ssha_p) !
      CALL ncio_read_vector (file_restart, 'thermk_p ', landpft, thermk_p   ) !
      CALL ncio_read_vector (file_restart, 'fshade_p ', landpft, fshade_p   ) !
      CALL ncio_read_vector (file_restart, 'extkb_p  ', landpft, extkb_p    ) !
      CALL ncio_read_vector (file_restart, 'extkd_p  ', landpft, extkd_p    ) !
      CALL ncio_read_vector (file_restart, 'tref_p   ', landpft, tref_p     ) !
      CALL ncio_read_vector (file_restart, 'qref_p   ', landpft, qref_p     ) !
      CALL ncio_read_vector (file_restart, 'rst_p    ', landpft, rst_p      ) !
      CALL ncio_read_vector (file_restart, 'z0m_p    ', landpft, z0m_p      ) !
IF(DEF_USE_PLANTHYDRAULICS)THEN
      CALL ncio_read_vector (file_restart, 'vegwp_p  ', nvegwcs, landpft, vegwp_p ) !
      CALL ncio_read_vector (file_restart, 'gs0sun_p ', landpft, gs0sun_p   ) !
      CALL ncio_read_vector (file_restart, 'gs0sha_p ', landpft, gs0sha_p   ) !
ENDIF
IF(DEF_USE_OZONESTRESS)THEN
      CALL ncio_read_vector (file_restart, 'lai_old_p    ', landpft, lai_old_p    , defval = 0._r8)
      CALL ncio_read_vector (file_restart, 'o3uptakesun_p', landpft, o3uptakesun_p, defval = 0._r8)
      CALL ncio_read_vector (file_restart, 'o3uptakesha_p', landpft, o3uptakesha_p, defval = 0._r8)
ENDIF
IF(DEF_USE_IRRIGATION)THEN
      CALL ncio_read_vector (file_restart,'irrig_method_p', landpft,irrig_method_p, defval = 1)
ENDIF

#ifdef BGC
      CALL read_BGCPFTimeVariables (file_restart)
#endif

   END SUBROUTINE READ_PFTimeVariables

   SUBROUTINE WRITE_PFTimeVariables (file_restart)

      USE MOD_Namelist, only : DEF_REST_COMPRESS_LEVEL, DEF_USE_PLANTHYDRAULICS, DEF_USE_OZONESTRESS, &
                               DEF_USE_IRRIGATION
      USE MOD_LandPFT
      USE MOD_NetCDFVector
      USE MOD_Vars_Global
      IMPLICIT NONE

      character(LEN=*), intent(in) :: file_restart

      ! Local variables
      integer :: compress

      compress = DEF_REST_COMPRESS_LEVEL

      CALL ncio_create_file_vector (file_restart, landpft)
      CALL ncio_define_dimension_vector (file_restart, landpft, 'pft')
      CALL ncio_define_dimension_vector (file_restart, landpft, 'band', 2)
      CALL ncio_define_dimension_vector (file_restart, landpft, 'rtyp', 2)
IF(DEF_USE_PLANTHYDRAULICS)THEN
      CALL ncio_define_dimension_vector (file_restart, landpft, 'vegnodes', nvegwcs)
ENDIF

      CALL ncio_write_vector (file_restart, 'tleaf_p  ', 'pft', landpft, tleaf_p  , compress) !
      CALL ncio_write_vector (file_restart, 'ldew_p   ', 'pft', landpft, ldew_p   , compress) !
      CALL ncio_write_vector (file_restart, 'ldew_rain_p', 'pft', landpft, ldew_rain_p, compress) !depth of rain on foliage [mm]
      CALL ncio_write_vector (file_restart, 'ldew_snow_p', 'pft', landpft, ldew_snow_p, compress) !depth of snow on foliage [mm]
      CALL ncio_write_vector (file_restart, 'sigf_p   ', 'pft', landpft, sigf_p   , compress) !
      CALL ncio_write_vector (file_restart, 'tlai_p   ', 'pft', landpft, tlai_p   , compress) !
      CALL ncio_write_vector (file_restart, 'lai_p    ', 'pft', landpft, lai_p    , compress) !
!     CALL ncio_write_vector (file_restart, 'laisun_p ', 'pft', landpft, laisun_p , compress) !
!     CALL ncio_write_vector (file_restart, 'laisha_p ', 'pft', landpft, laisha_p , compress) !
      CALL ncio_write_vector (file_restart, 'tsai_p   ', 'pft', landpft, tsai_p   , compress) !
      CALL ncio_write_vector (file_restart, 'sai_p    ', 'pft', landpft, sai_p    , compress) !
      CALL ncio_write_vector (file_restart, 'ssun_p   ', 'band', 2, 'rtyp', 2, 'pft', landpft, ssun_p, compress) !
      CALL ncio_write_vector (file_restart, 'ssha_p   ', 'band', 2, 'rtyp', 2, 'pft', landpft, ssha_p, compress) !
      CALL ncio_write_vector (file_restart, 'thermk_p ', 'pft', landpft, thermk_p , compress) !
      CALL ncio_write_vector (file_restart, 'fshade_p ', 'pft', landpft, fshade_p , compress) !
      CALL ncio_write_vector (file_restart, 'extkb_p  ', 'pft', landpft, extkb_p  , compress) !
      CALL ncio_write_vector (file_restart, 'extkd_p  ', 'pft', landpft, extkd_p  , compress) !
      CALL ncio_write_vector (file_restart, 'tref_p   ', 'pft', landpft, tref_p   , compress) !
      CALL ncio_write_vector (file_restart, 'qref_p   ', 'pft', landpft, qref_p   , compress) !
      CALL ncio_write_vector (file_restart, 'rst_p    ', 'pft', landpft, rst_p    , compress) !
      CALL ncio_write_vector (file_restart, 'z0m_p    ', 'pft', landpft, z0m_p    , compress) !
IF(DEF_USE_PLANTHYDRAULICS)THEN
      CALL ncio_write_vector (file_restart, 'vegwp_p  '  , 'vegnodes', nvegwcs, 'pft',   landpft, vegwp_p, compress)
      CALL ncio_write_vector (file_restart, 'gs0sun_p '  , 'pft', landpft, gs0sun_p   , compress) !
      CALL ncio_write_vector (file_restart, 'gs0sha_p '  , 'pft', landpft, gs0sha_p   , compress) !
ENDIF
IF(DEF_USE_OZONESTRESS)THEN
      CALL ncio_write_vector (file_restart, 'lai_old_p    ', 'pft', landpft, lai_old_p    , compress)
      CALL ncio_write_vector (file_restart, 'o3uptakesun_p', 'pft', landpft, o3uptakesun_p, compress)
      CALL ncio_write_vector (file_restart, 'o3uptakesha_p', 'pft', landpft, o3uptakesha_p, compress)
ENDIF
IF(DEF_USE_IRRIGATION)THEN
      CALL ncio_write_vector (file_restart,'irrig_method_p','pft', landpft, irrig_method_p, compress)
ENDIF

#ifdef BGC
      CALL WRITE_BGCPFTimeVariables (file_restart)
#endif

   END SUBROUTINE WRITE_PFTimeVariables


   SUBROUTINE deallocate_PFTimeVariables
! --------------------------------------------------
! Deallocates memory for CoLM 1d [numpft/numpc] variables
! --------------------------------------------------
      USE MOD_SPMD_Task
      USE MOD_LandPFT

      IF (p_is_worker) THEN
         IF (numpft > 0) THEN
            deallocate (tleaf_p  ) !leaf temperature [K]
            deallocate (ldew_p   ) !depth of water on foliage [mm]
            deallocate (ldew_rain_p)
            deallocate (ldew_snow_p)
            deallocate (sigf_p   ) !fraction of veg cover, excluding snow-covered veg [-]
            deallocate (tlai_p   ) !leaf area index
            deallocate (lai_p    ) !leaf area index
            deallocate (laisun_p ) !leaf area index
            deallocate (laisha_p ) !leaf area index
            deallocate (tsai_p   ) !stem area index
            deallocate (sai_p    ) !stem area index
            deallocate (ssun_p   ) !sunlit canopy absorption for solar radiation (0-1)
            deallocate (ssha_p   ) !shaded canopy absorption for solar radiation (0-1)
            deallocate (thermk_p ) !canopy gap fraction for tir radiation
            deallocate (fshade_p ) !canopy gap fraction for tir radiation
            deallocate (extkb_p  ) !(k, g(mu)/mu) direct solar extinction coefficient
            deallocate (extkd_p  ) !diffuse and scattered diffuse PAR extinction coefficient
            deallocate (tref_p   ) !2 m height air temperature [kelvin]
            deallocate (qref_p   ) !2 m height air specific humidity
            deallocate (rst_p    ) !canopy stomatal resistance (s/m)
            deallocate (z0m_p    ) !effective roughness [m]
! Plant Hydraulic variables
            deallocate (vegwp_p  ) !vegetation water potential [mm]
            deallocate (gs0sun_p ) !working copy of sunlit stomata conductance
            deallocate (gs0sha_p ) !working copy of shalit stomata conductance
! END plant hydraulic variables
! Ozone Stress variables
            deallocate (o3coefv_sun_p ) !Ozone stress factor for photosynthesis on sunlit leaf
            deallocate (o3coefv_sha_p ) !Ozone stress factor for photosynthesis on shaded leaf
            deallocate (o3coefg_sun_p ) !Ozone stress factor for stomata on sunlit leaf
            deallocate (o3coefg_sha_p ) !Ozone stress factor for stomata on shaded leaf
            deallocate (lai_old_p     ) !lai in last time step
            deallocate (o3uptakesun_p ) !Ozone does, sunlit leaf (mmol O3/m^2)
            deallocate (o3uptakesha_p ) !Ozone does, shaded leaf (mmol O3/m^2)
            deallocate (irrig_method_p)
! Ozone Stress variables
         ENDIF
      ENDIF

#ifdef BGC
      CALL deallocate_BGCPFTimeVariables
#endif

   END SUBROUTINE deallocate_PFTimeVariables

#ifdef RangeCheck
   SUBROUTINE check_PFTimeVariables

      USE MOD_RangeCheck
      USE MOD_Namelist, only : DEF_USE_PLANTHYDRAULICS, DEF_USE_OZONESTRESS, DEF_USE_IRRIGATION

      IMPLICIT NONE

      CALL check_vector_data ('tleaf_p  ', tleaf_p  )      !
      CALL check_vector_data ('ldew_p   ', ldew_p   )      !
      CALL check_vector_data ('ldew_rain_p', ldew_rain_p ) !depth of rain on foliage [mm]
      CALL check_vector_data ('ldew_snow_p', ldew_snow_p ) !depth of snow on foliage [mm]
      CALL check_vector_data ('sigf_p   ', sigf_p   )      !
      CALL check_vector_data ('tlai_p   ', tlai_p   )      !
      CALL check_vector_data ('lai_p    ', lai_p    )      !
      CALL check_vector_data ('laisun_p ', lai_p    )      !
      CALL check_vector_data ('laisha_p ', lai_p    )      !
      CALL check_vector_data ('tsai_p   ', tsai_p   )      !
      CALL check_vector_data ('sai_p    ', sai_p    )      !
      CALL check_vector_data ('ssun_p   ', ssun_p   )      !
      CALL check_vector_data ('ssha_p   ', ssha_p   )      !
      CALL check_vector_data ('thermk_p ', thermk_p )      !
      CALL check_vector_data ('fshade_p ', fshade_p )      !
      CALL check_vector_data ('extkb_p  ', extkb_p  )      !
      CALL check_vector_data ('extkd_p  ', extkd_p  )      !
      CALL check_vector_data ('tref_p   ', tref_p   )      !
      CALL check_vector_data ('qref_p   ', qref_p   )      !
      CALL check_vector_data ('rst_p    ', rst_p    )      !
      CALL check_vector_data ('z0m_p    ', z0m_p    )      !
IF(DEF_USE_PLANTHYDRAULICS)THEN
      CALL check_vector_data ('vegwp_p  ', vegwp_p  )      !
      CALL check_vector_data ('gs0sun_p ', gs0sun_p )      !
      CALL check_vector_data ('gs0sha_p ', gs0sha_p )      !
ENDIF
IF(DEF_USE_OZONESTRESS)THEN
      CALL check_vector_data ('o3coefv_sun_p', o3coefv_sun_p)
      CALL check_vector_data ('o3coefv_sha_p', o3coefv_sha_p)
      CALL check_vector_data ('o3coefg_sun_p', o3coefg_sun_p)
      CALL check_vector_data ('o3coefg_sha_p', o3coefg_sha_p)
      CALL check_vector_data ('lai_old_p    ', lai_old_p    )
      CALL check_vector_data ('o3uptakesun_p', o3uptakesun_p)
      CALL check_vector_data ('o3uptakesha_p', o3uptakesha_p)
ENDIF
IF(DEF_USE_IRRIGATION)THEN
      CALL check_vector_data ('irrig_method_p', irrig_method_p)
ENDIF

#ifdef BGC
      CALL check_BGCPFTimeVariables
#endif

   END SUBROUTINE check_PFTimeVariables
#endif

END MODULE MOD_Vars_PFTimeVariables
#endif


MODULE MOD_Vars_TimeVariables
! -------------------------------
! Created by Yongjiu Dai, 03/2014
! -------------------------------

  USE MOD_Precision
  USE MOD_TimeManager
#if (defined LULC_IGBP_PFT || defined LULC_IGBP_PC)
  USE MOD_Vars_PFTimeVariables
#endif
#ifdef BGC
  USE MOD_BGC_Vars_TimeVariables
#endif
#ifdef LATERAL_FLOW
  USE MOD_Hydro_Vars_TimeVariables
#endif
#ifdef URBAN_MODEL
  USE MOD_Urban_Vars_TimeVariables
#endif

  IMPLICIT NONE
  SAVE
! -----------------------------------------------------------------
! Time-varying state variables which reaquired by restart run
<<<<<<< HEAD
     real(r8), allocatable :: z_sno      (:,:) ! node depth [m]
     real(r8), allocatable :: dz_sno     (:,:) ! snow layer depth [m]
     real(r8), allocatable :: t_soisno   (:,:) ! soil temperature [K]
     real(r8), allocatable :: wliq_soisno(:,:) ! liquid water in layers [kg/m2]
     real(r8), allocatable :: wice_soisno(:,:) ! ice lens in layers [kg/m2]
     real(r8), allocatable :: h2osoi     (:,:) ! volumetric soil water in layers [m3/m3]
     real(r8), allocatable :: smp        (:,:) ! soil matrix potential [mm]
     real(r8), allocatable :: hk         (:,:) ! hydraulic conductivity [mm h2o/s]
     real(r8), allocatable :: rootr      (:,:) ! transpiration contribution fraction from different layers
     real(r8), allocatable :: rootflux   (:,:) ! water exchange between soil and root. Positive: soil->root [?]
=======
     real(r8), allocatable :: z_sno       (:,:) ! node depth [m]
     real(r8), allocatable :: dz_sno      (:,:) ! interface depth [m]
     real(r8), allocatable :: t_soisno    (:,:) ! soil temperature [K]
     real(r8), allocatable :: wliq_soisno (:,:) ! liquid water in layers [kg/m2]
     real(r8), allocatable :: wice_soisno (:,:) ! ice lens in layers [kg/m2]
     real(r8), allocatable :: h2osoi      (:,:) ! volumetric soil water in layers [m3/m3]
     real(r8), allocatable :: smp         (:,:) ! soil matrix potential [mm]
     real(r8), allocatable :: hk          (:,:) ! hydraulic conductivity [mm h2o/s]
     real(r8), allocatable :: rootr       (:,:) ! transpiration contribution fraction from different layers
     real(r8), allocatable :: rootflux    (:,:) ! water exchange between soil and root. Positive: soil->root [?]
>>>>>>> 14cbb75f
!Plant Hydraulic variables
     real(r8), allocatable :: vegwp       (:,:) ! vegetation water potential [mm]
     real(r8), allocatable :: gs0sun        (:) ! working copy of sunlit stomata conductance
     real(r8), allocatable :: gs0sha        (:) ! working copy of shalit stomata conductance
!END plant hydraulic variables
!Ozone stress variables
     real(r8), allocatable :: o3coefv_sun   (:) ! Ozone stress factor for photosynthesis on sunlit leaf
     real(r8), allocatable :: o3coefv_sha   (:) ! Ozone stress factor for photosynthesis on shaded leaf
     real(r8), allocatable :: o3coefg_sun   (:) ! Ozone stress factor for stomata on sunlit leaf
     real(r8), allocatable :: o3coefg_sha   (:) ! Ozone stress factor for stomata on shaded leaf
     real(r8), allocatable :: lai_old       (:) ! lai in last time step
     real(r8), allocatable :: o3uptakesun   (:) ! Ozone does, sunlit leaf (mmol O3/m^2)
     real(r8), allocatable :: o3uptakesha   (:) ! Ozone does, shaded leaf (mmol O3/m^2)
!End ozone stress variables
     real(r8), allocatable :: rstfacsun_out (:) ! factor of soil water stress on sunlit leaf
     real(r8), allocatable :: rstfacsha_out (:) ! factor of soil water stress on shaded leaf
     real(r8), allocatable :: gssun_out     (:) ! stomata conductance on sunlit leaf
     real(r8), allocatable :: gssha_out     (:) ! stomata conductance on shaded leaf
     real(r8), allocatable :: t_grnd        (:) ! ground surface temperature [K]

     real(r8), allocatable :: assimsun_out  (:) ! diagnostic sunlit leaf assim value for output
     real(r8), allocatable :: assimsha_out  (:) ! diagnostic sunlit leaf etr value for output
     real(r8), allocatable :: etrsun_out    (:) ! diagnostic shaded leaf assim for output
     real(r8), allocatable :: etrsha_out    (:) ! diagnostic shaded leaf etr for output

     real(r8), allocatable :: tleaf         (:) ! leaf temperature [K]
     real(r8), allocatable :: ldew          (:) ! depth of water on foliage [mm]
     real(r8), allocatable :: ldew_rain     (:) ! depth of rain on foliage [mm]
     real(r8), allocatable :: ldew_snow     (:) ! depth of rain on foliage [mm]
     real(r8), allocatable :: sag           (:) ! non dimensional snow age [-]
     real(r8), allocatable :: scv           (:) ! snow cover, water equivalent [mm]
     real(r8), allocatable :: snowdp        (:) ! snow depth [meter]
     real(r8), allocatable :: fveg          (:) ! fraction of vegetation cover
     real(r8), allocatable :: fsno          (:) ! fraction of snow cover on ground
     real(r8), allocatable :: sigf          (:) ! fraction of veg cover, excluding snow-covered veg [-]
     real(r8), allocatable :: green         (:) ! leaf greenness
     real(r8), allocatable :: tlai          (:) ! leaf area index
     real(r8), allocatable :: lai           (:) ! leaf area index
     real(r8), allocatable :: laisun        (:) ! leaf area index for sunlit leaf
     real(r8), allocatable :: laisha        (:) ! leaf area index for shaded leaf
     real(r8), allocatable :: tsai          (:) ! stem area index
     real(r8), allocatable :: sai           (:) ! stem area index
     real(r8), allocatable :: coszen        (:) ! cosine of solar zenith angle
     real(r8), allocatable :: alb       (:,:,:) ! averaged albedo [-]
     real(r8), allocatable :: ssun      (:,:,:) ! sunlit canopy absorption for solar radiation (0-1)
     real(r8), allocatable :: ssha      (:,:,:) ! shaded canopy absorption for solar radiation (0-1)
     real(r8), allocatable :: ssoi      (:,:,:) ! soil absorption for solar radiation (0-1)
     real(r8), allocatable :: ssno      (:,:,:) ! snow absorption for solar radiation (0-1)
     real(r8), allocatable :: thermk        (:) ! canopy gap fraction for tir radiation
     real(r8), allocatable :: extkb         (:) ! (k, g(mu)/mu) direct solar extinction coefficient
     real(r8), allocatable :: extkd         (:) ! diffuse and scattered diffuse PAR extinction coefficient
     real(r8), allocatable :: zwt           (:) ! the depth to water table [m]
     real(r8), allocatable :: wa            (:) ! water storage in aquifer [mm]
     real(r8), allocatable :: wetwat        (:) ! water storage in wetland [mm]
     real(r8), allocatable :: wat           (:) ! total water storage [mm]
     real(r8), allocatable :: wdsrf         (:) ! depth of surface water [mm]
     real(r8), allocatable :: rss           (:) ! soil surface resistance [s/m]

     real(r8), allocatable :: t_lake      (:,:) ! lake layer teperature [K]
     real(r8), allocatable :: lake_icefrac(:,:) ! lake mass fraction of lake layer that is frozen
     real(r8), allocatable :: savedtke1     (:) ! top level eddy conductivity (W/m K)

     real(r8), allocatable :: snw_rds     (:,:) ! effective grain radius (col,lyr) [microns, m-6]
     real(r8), allocatable :: mss_bcpho   (:,:) ! mass of hydrophobic BC in snow  (col,lyr) [kg]
     real(r8), allocatable :: mss_bcphi   (:,:) ! mass of hydrophillic BC in snow (col,lyr) [kg]
     real(r8), allocatable :: mss_ocpho   (:,:) ! mass of hydrophobic OC in snow  (col,lyr) [kg]
     real(r8), allocatable :: mss_ocphi   (:,:) ! mass of hydrophillic OC in snow (col,lyr) [kg]
     real(r8), allocatable :: mss_dst1    (:,:) ! mass of dust species 1 in snow  (col,lyr) [kg]
     real(r8), allocatable :: mss_dst2    (:,:) ! mass of dust species 2 in snow  (col,lyr) [kg]
     real(r8), allocatable :: mss_dst3    (:,:) ! mass of dust species 3 in snow  (col,lyr) [kg]
     real(r8), allocatable :: mss_dst4    (:,:) ! mass of dust species 4 in snow  (col,lyr) [kg]
     real(r8), allocatable :: ssno_lyr(:,:,:,:) ! snow layer absorption [-]

     real(r8), allocatable :: trad          (:) ! radiative temperature of surface [K]
     real(r8), allocatable :: tref          (:) ! 2 m height air temperature [kelvin]
     real(r8), allocatable :: qref          (:) ! 2 m height air specific humidity
     real(r8), allocatable :: rst           (:) ! canopy stomatal resistance (s/m)
     real(r8), allocatable :: emis          (:) ! averaged bulk surface emissivity
     real(r8), allocatable :: z0m           (:) ! effective roughness [m]
     real(r8), allocatable :: displa        (:) ! zero displacement height [m]
     real(r8), allocatable :: zol           (:) ! dimensionless height (z/L) used in Monin-Obukhov theory
     real(r8), allocatable :: rib           (:) ! bulk Richardson number in surface layer
     real(r8), allocatable :: ustar         (:) ! u* in similarity theory [m/s]
     real(r8), allocatable :: qstar         (:) ! q* in similarity theory [kg/kg]
     real(r8), allocatable :: tstar         (:) ! t* in similarity theory [K]
     real(r8), allocatable :: fm            (:) ! integral of profile function for momentum
     real(r8), allocatable :: fh            (:) ! integral of profile function for heat
     real(r8), allocatable :: fq            (:) ! integral of profile function for moisture

     real(r8), allocatable :: irrig_rate          (:) ! irrigation rate [mm s-1]
     real(r8), allocatable :: deficit_irrig       (:) ! irrigation amount [kg/m2]
     real(r8), allocatable :: sum_irrig           (:) ! total irrigation amount [kg/m2]
     real(r8), allocatable :: sum_irrig_count     (:) ! total irrigation counts [-]
     integer , allocatable :: n_irrig_steps_left  (:) ! left steps for once irrigation [-]
     real(r8), allocatable :: tairday                       (:) ! daily mean temperature [degree C]
     real(r8), allocatable :: usday                         (:) ! daily mean wind component in eastward direction [m/s]
     real(r8), allocatable :: vsday                         (:) ! daily mean wind component in northward direction [m/s]
     real(r8), allocatable :: pairday                       (:) ! daily mean pressure [kPa]
     real(r8), allocatable :: rnetday                       (:) ! daily net radiation flux [MJ/m2/day]
     real(r8), allocatable :: fgrndday                      (:) ! daily ground heat flux [MJ/m2/day]
     real(r8), allocatable :: potential_evapotranspiration  (:) ! daily potential evapotranspiration [mm/day]

     integer , allocatable :: irrig_method_corn      (:) ! irrigation method for corn (0-3)
     integer , allocatable :: irrig_method_swheat    (:) ! irrigation method for spring wheat (0-3)
     integer , allocatable :: irrig_method_wwheat    (:) ! irrigation method for winter wheat (0-3)
     integer , allocatable :: irrig_method_soybean   (:) ! irrigation method for soybean (0-3)
     integer , allocatable :: irrig_method_cotton    (:) ! irrigation method for cotton (0-3)
     integer , allocatable :: irrig_method_rice1     (:) ! irrigation method for rice1 (0-3)
     integer , allocatable :: irrig_method_rice2     (:) ! irrigation method for rice2 (0-3)
     integer , allocatable :: irrig_method_sugarcane (:) ! irrigation method for sugarcane (0-3)
     ! PUBLIC MEMBER FUNCTIONS:
     PUBLIC :: allocate_TimeVariables
     PUBLIC :: deallocate_TimeVariables
     PUBLIC :: READ_TimeVariables
     PUBLIC :: WRITE_TimeVariables
#ifdef RangeCheck
     PUBLIC :: check_TimeVariables
#endif


!-----------------------------------------------------------------------

  CONTAINS

!-----------------------------------------------------------------------

  SUBROUTINE allocate_TimeVariables
! --------------------------------------------------------------------
! Allocates memory for CoLM 1d [numpatch] variables
! ------------------------------------------------------

     USE MOD_Precision
     USE MOD_Vars_Global
     USE MOD_SPMD_Task
     USE MOD_LandPatch, only: numpatch
     IMPLICIT NONE


     IF (p_is_worker) THEN

        IF (numpatch > 0) THEN

           allocate (z_sno      (maxsnl+1:0,      numpatch)); z_sno       (:,:) = spval
           allocate (dz_sno     (maxsnl+1:0,      numpatch)); dz_sno      (:,:) = spval
           allocate (t_soisno   (maxsnl+1:nl_soil,numpatch)); t_soisno    (:,:) = spval
           allocate (wliq_soisno(maxsnl+1:nl_soil,numpatch)); wliq_soisno (:,:) = spval
           allocate (wice_soisno(maxsnl+1:nl_soil,numpatch)); wice_soisno (:,:) = spval
           allocate (smp               (1:nl_soil,numpatch)); smp         (:,:) = spval
           allocate (hk                (1:nl_soil,numpatch)); hk          (:,:) = spval
           allocate (h2osoi            (1:nl_soil,numpatch)); h2osoi      (:,:) = spval
           allocate (rootr             (1:nl_soil,numpatch)); rootr       (:,:) = spval
           allocate (rootflux          (1:nl_soil,numpatch)); rootflux    (:,:) = spval
!Plant Hydraulic variables
           allocate (vegwp             (1:nvegwcs,numpatch)); vegwp       (:,:) = spval
           allocate (gs0sun                      (numpatch)); gs0sun        (:) = spval
           allocate (gs0sha                      (numpatch)); gs0sha        (:) = spval
!END plant hydraulic variables
!Ozone Stress variables
           allocate (o3coefv_sun                 (numpatch)); o3coefv_sun   (:) = spval
           allocate (o3coefv_sha                 (numpatch)); o3coefv_sha   (:) = spval
           allocate (o3coefg_sun                 (numpatch)); o3coefg_sun   (:) = spval
           allocate (o3coefg_sha                 (numpatch)); o3coefg_sha   (:) = spval
           allocate (lai_old                     (numpatch)); lai_old       (:) = spval
           allocate (o3uptakesun                 (numpatch)); o3uptakesun   (:) = spval
           allocate (o3uptakesha                 (numpatch)); o3uptakesha   (:) = spval
!End ozone stress variables

           allocate (rstfacsun_out               (numpatch)); rstfacsun_out (:) = spval
           allocate (rstfacsha_out               (numpatch)); rstfacsha_out (:) = spval
           allocate (gssun_out                   (numpatch)); gssun_out     (:) = spval
           allocate (gssha_out                   (numpatch)); gssha_out     (:) = spval
           allocate (assimsun_out                (numpatch)); assimsun_out  (:) = spval
           allocate (assimsha_out                (numpatch)); assimsha_out  (:) = spval
           allocate (etrsun_out                  (numpatch)); etrsun_out    (:) = spval
           allocate (etrsha_out                  (numpatch)); etrsha_out    (:) = spval

           allocate (t_grnd                      (numpatch)); t_grnd        (:) = spval
           allocate (tleaf                       (numpatch)); tleaf         (:) = spval
           allocate (ldew                        (numpatch)); ldew          (:) = spval
           allocate (ldew_rain                   (numpatch)); ldew_rain     (:) = spval
           allocate (ldew_snow                   (numpatch)); ldew_snow     (:) = spval
           allocate (sag                         (numpatch)); sag           (:) = spval
           allocate (scv                         (numpatch)); scv           (:) = spval
           allocate (snowdp                      (numpatch)); snowdp        (:) = spval
           allocate (fveg                        (numpatch)); fveg          (:) = spval
           allocate (fsno                        (numpatch)); fsno          (:) = spval
           allocate (sigf                        (numpatch)); sigf          (:) = spval
           allocate (green                       (numpatch)); green         (:) = spval
           allocate (tlai                        (numpatch)); tlai          (:) = spval
           allocate (lai                         (numpatch)); lai           (:) = spval
           allocate (laisun                      (numpatch)); laisun        (:) = spval
           allocate (laisha                      (numpatch)); laisha        (:) = spval
           allocate (tsai                        (numpatch)); tsai          (:) = spval
           allocate (sai                         (numpatch)); sai           (:) = spval
           allocate (coszen                      (numpatch)); coszen        (:) = spval
           allocate (alb                     (2,2,numpatch)); alb       (:,:,:) = spval
           allocate (ssun                    (2,2,numpatch)); ssun      (:,:,:) = spval
           allocate (ssha                    (2,2,numpatch)); ssha      (:,:,:) = spval
           allocate (ssoi                    (2,2,numpatch)); ssoi      (:,:,:) = spval
           allocate (ssno                    (2,2,numpatch)); ssno      (:,:,:) = spval
           allocate (thermk                      (numpatch)); thermk        (:) = spval
           allocate (extkb                       (numpatch)); extkb         (:) = spval
           allocate (extkd                       (numpatch)); extkd         (:) = spval
           allocate (zwt                         (numpatch)); zwt           (:) = spval
           allocate (wa                          (numpatch)); wa            (:) = spval
           allocate (wetwat                      (numpatch)); wetwat        (:) = spval
           allocate (wat                         (numpatch)); wat           (:) = spval
           allocate (wdsrf                       (numpatch)); wdsrf         (:) = spval
           allocate (rss                         (numpatch)); rss           (:) = spval
           allocate (t_lake              (nl_lake,numpatch)); t_lake      (:,:) = spval
           allocate (lake_icefrac        (nl_lake,numpatch)); lake_icefrac(:,:) = spval
           allocate (savedtke1                   (numpatch)); savedtke1     (:) = spval

           allocate (snw_rds          (maxsnl+1:0,numpatch)); snw_rds     (:,:) = spval
           allocate (mss_bcpho        (maxsnl+1:0,numpatch)); mss_bcpho   (:,:) = spval
           allocate (mss_bcphi        (maxsnl+1:0,numpatch)); mss_bcphi   (:,:) = spval
           allocate (mss_ocpho        (maxsnl+1:0,numpatch)); mss_ocpho   (:,:) = spval
           allocate (mss_ocphi        (maxsnl+1:0,numpatch)); mss_ocphi   (:,:) = spval
           allocate (mss_dst1         (maxsnl+1:0,numpatch)); mss_dst1    (:,:) = spval
           allocate (mss_dst2         (maxsnl+1:0,numpatch)); mss_dst2    (:,:) = spval
           allocate (mss_dst3         (maxsnl+1:0,numpatch)); mss_dst3    (:,:) = spval
           allocate (mss_dst4         (maxsnl+1:0,numpatch)); mss_dst4    (:,:) = spval
           allocate (ssno_lyr     (2,2,maxsnl+1:1,numpatch)); ssno_lyr(:,:,:,:) = spval

           allocate (trad                        (numpatch)); trad          (:) = spval
           allocate (tref                        (numpatch)); tref          (:) = spval
           allocate (qref                        (numpatch)); qref          (:) = spval
           allocate (rst                         (numpatch)); rst           (:) = spval
           allocate (emis                        (numpatch)); emis          (:) = spval
           allocate (z0m                         (numpatch)); z0m           (:) = spval
           allocate (displa                      (numpatch)); displa        (:) = spval
           allocate (zol                         (numpatch)); zol           (:) = spval
           allocate (rib                         (numpatch)); rib           (:) = spval
           allocate (ustar                       (numpatch)); ustar         (:) = spval
           allocate (qstar                       (numpatch)); qstar         (:) = spval
           allocate (tstar                       (numpatch)); tstar         (:) = spval
           allocate (fm                          (numpatch)); fm            (:) = spval
           allocate (fh                          (numpatch)); fh            (:) = spval
           allocate (fq                          (numpatch)); fq            (:) = spval

           allocate ( irrig_rate                 (numpatch)); irrig_rate             (:) = spval
           allocate ( deficit_irrig              (numpatch)); deficit_irrig          (:) = spval
           allocate ( sum_irrig                  (numpatch)); sum_irrig              (:) = spval
           allocate ( sum_irrig_count            (numpatch)); sum_irrig_count        (:) = spval
           allocate ( n_irrig_steps_left         (numpatch)); n_irrig_steps_left     (:) = spval_i4
           allocate ( tairday                    (numpatch)); tairday                (:) = spval
           allocate ( usday                      (numpatch)); usday                  (:) = spval
           allocate ( vsday                      (numpatch)); vsday                  (:) = spval
           allocate ( pairday                    (numpatch)); pairday                (:) = spval
           allocate ( rnetday                    (numpatch)); rnetday                (:) = spval
           allocate ( fgrndday                   (numpatch)); fgrndday               (:) = spval
           allocate ( potential_evapotranspiration(numpatch)); potential_evapotranspiration(:) = spval

           allocate ( irrig_method_corn          (numpatch)); irrig_method_corn      (:) = spval_i4
           allocate ( irrig_method_swheat        (numpatch)); irrig_method_swheat    (:) = spval_i4
           allocate ( irrig_method_wwheat        (numpatch)); irrig_method_wwheat    (:) = spval_i4
           allocate ( irrig_method_soybean       (numpatch)); irrig_method_soybean   (:) = spval_i4
           allocate ( irrig_method_cotton        (numpatch)); irrig_method_cotton    (:) = spval_i4
           allocate ( irrig_method_rice1         (numpatch)); irrig_method_rice1     (:) = spval_i4
           allocate ( irrig_method_rice2         (numpatch)); irrig_method_rice2     (:) = spval_i4
           allocate ( irrig_method_sugarcane     (numpatch)); irrig_method_sugarcane (:) = spval_i4

        ENDIF
  ENDIF

#if (defined LULC_IGBP_PFT || defined LULC_IGBP_PC)
     CALL allocate_PFTimeVariables
#endif

#ifdef BGC
     CALL allocate_BGCTimeVariables
#endif

#ifdef LATERAL_FLOW
     CALL allocate_HydroTimeVariables
#endif

#ifdef URBAN_MODEL
     CALL allocate_UrbanTimeVariables
#endif

  END SUBROUTINE allocate_TimeVariables



  SUBROUTINE deallocate_TimeVariables ()

     USE MOD_SPMD_Task
     USE MOD_LandPatch, only: numpatch
     IMPLICIT NONE

     ! --------------------------------------------------
     ! Deallocates memory for CoLM 1d [numpatch] variables
     ! --------------------------------------------------

     IF (p_is_worker) THEN

        IF (numpatch > 0) THEN

           deallocate (z_sno                  )
           deallocate (dz_sno                 )
           deallocate (t_soisno               )
           deallocate (wliq_soisno            )
           deallocate (wice_soisno            )
           deallocate (smp                    )
           deallocate (hk                     )
           deallocate (h2osoi                 )
           deallocate (rootr                  )
           deallocate (rootflux               )
!Plant Hydraulic variables
           deallocate (vegwp                  )
           deallocate (gs0sun                 )
           deallocate (gs0sha                 )
!End plant hydraulic variables
!Ozone stress variables
           deallocate (o3coefv_sun            ) ! Ozone stress factor for photosynthesis on sunlit leaf
           deallocate (o3coefv_sha            ) ! Ozone stress factor for photosynthesis on shaded leaf
           deallocate (o3coefg_sun            ) ! Ozone stress factor for stomata on sunlit leaf
           deallocate (o3coefg_sha            ) ! Ozone stress factor for stomata on shaded leaf
           deallocate (lai_old                ) ! lai in last time step
           deallocate (o3uptakesun            ) ! Ozone does, sunlit leaf (mmol O3/m^2)
           deallocate (o3uptakesha            ) ! Ozone does, shaded leaf (mmol O3/m^2)
!End Ozone stress variables
           deallocate (rstfacsun_out          )
           deallocate (rstfacsha_out          )
           deallocate (gssun_out              )
           deallocate (gssha_out              )
           deallocate (assimsun_out           )
           deallocate (assimsha_out           )
           deallocate (etrsun_out             )
           deallocate (etrsha_out             )

           deallocate (t_grnd                 )
           deallocate (tleaf                  )
           deallocate (ldew                   )
           deallocate (ldew_rain              )
           deallocate (ldew_snow              )
           deallocate (sag                    )
           deallocate (scv                    )
           deallocate (snowdp                 )
           deallocate (fveg                   )
           deallocate (fsno                   )
           deallocate (sigf                   )
           deallocate (green                  )
           deallocate (tlai                   )
           deallocate (lai                    )
           deallocate (laisun                 )
           deallocate (laisha                 )
           deallocate (tsai                   )
           deallocate (sai                    )
           deallocate (coszen                 )
           deallocate (alb                    )
           deallocate (ssun                   )
           deallocate (ssha                   )
           deallocate (ssoi                   )
           deallocate (ssno                   )
           deallocate (thermk                 )
           deallocate (extkb                  )
           deallocate (extkd                  )
           deallocate (zwt                    )
           deallocate (wa                     )
           deallocate (wetwat                 )
           deallocate (wat                    )
           deallocate (wdsrf                  )
           deallocate (rss                    )

           deallocate (t_lake                 ) ! new lake scheme
           deallocate (lake_icefrac           ) ! new lake scheme
           deallocate (savedtke1              ) ! new lake scheme

           deallocate (snw_rds                )
           deallocate (mss_bcpho              )
           deallocate (mss_bcphi              )
           deallocate (mss_ocpho              )
           deallocate (mss_ocphi              )
           deallocate (mss_dst1               )
           deallocate (mss_dst2               )
           deallocate (mss_dst3               )
           deallocate (mss_dst4               )
           deallocate (ssno_lyr               )

           deallocate (trad                   )
           deallocate (tref                   )
           deallocate (qref                   )
           deallocate (rst                    )
           deallocate (emis                   )
           deallocate (z0m                    )
           deallocate (displa                 )
           deallocate (zol                    )
           deallocate (rib                    )
           deallocate (ustar                  )
           deallocate (qstar                  )
           deallocate (tstar                  )
           deallocate (fm                     )
           deallocate (fh                     )
           deallocate (fq                     )

           deallocate (irrig_rate             )
           deallocate (deficit_irrig          )
           deallocate (sum_irrig              )
           deallocate (sum_irrig_count        )
           deallocate (n_irrig_steps_left     )

           deallocate (tairday                )
           deallocate (usday                  )
           deallocate (vsday                  )
           deallocate (pairday                )
           deallocate (rnetday                )
           deallocate (fgrndday               )
           deallocate (potential_evapotranspiration)

           deallocate ( irrig_method_corn     )
           deallocate ( irrig_method_swheat   )
           deallocate ( irrig_method_wwheat   )
           deallocate ( irrig_method_soybean  )
           deallocate ( irrig_method_cotton   )
           deallocate ( irrig_method_rice1    )
           deallocate ( irrig_method_rice2    )
           deallocate ( irrig_method_sugarcane)
        ENDIF
     ENDIF

#if (defined LULC_IGBP_PFT || defined LULC_IGBP_PC)
     CALL deallocate_PFTimeVariables
#endif

#if (defined BGC)
     CALL deallocate_BGCTimeVariables
#endif

#ifdef LATERAL_FLOW
     CALL deallocate_HydroTimeVariables
#endif

#if (defined URBAN_MODEL)
     CALL deallocate_UrbanTimeVariables
#endif

  END SUBROUTINE deallocate_TimeVariables


  !---------------------------------------
  FUNCTION save_to_restart (idate, deltim, itstamp, ptstamp) result(rwrite)

     USE MOD_Namelist
     IMPLICIT NONE

     logical :: rwrite

     integer,  intent(in) :: idate(3)
     real(r8), intent(in) :: deltim
     type(timestamp), intent(in) :: itstamp, ptstamp


     ! added by yuan, 08/31/2014
     SELECTCASE (trim(adjustl(DEF_WRST_FREQ)))
     CASE ('TIMESTEP')
        rwrite = .true.
     CASE ('HOURLY')
        rwrite = isendofhour (idate, deltim)
     CASE ('DAILY')
        rwrite = isendofday(idate, deltim)
     CASE ('MONTHLY')
        rwrite = isendofmonth(idate, deltim)
     CASE ('YEARLY')
        rwrite = isendofyear(idate, deltim)
     CASE default
        write(*,*) 'Warning: Please use one of TIMESTEP/HOURLY/DAILY/MONTHLY/YEARLY for restart frequency.'
     ENDSELECT

     IF (rwrite) THEN
        rwrite = (ptstamp < itstamp)
     ENDIF

  END FUNCTION save_to_restart

  !---------------------------------------
  SUBROUTINE WRITE_TimeVariables (idate, lc_year, site, dir_restart)

     !=======================================================================
     ! Original version: Yongjiu Dai, September 15, 1999, 03/2014
     !=======================================================================

     USE MOD_SPMD_Task
     USE MOD_Namelist, only : DEF_REST_COMPRESS_LEVEL, DEF_USE_PLANTHYDRAULICS, DEF_USE_OZONESTRESS, &
                              DEF_USE_IRRIGATION
     USE MOD_LandPatch
     USE MOD_NetCDFVector
     USE MOD_Vars_Global
     IMPLICIT NONE

     integer, intent(in) :: idate(3)
     integer, intent(in) :: lc_year      !year of land cover type data
     character(LEN=*), intent(in) :: site
     character(LEN=*), intent(in) :: dir_restart

     ! Local variables
     character(LEN=256) :: file_restart
     character(len=14)  :: cdate
     character(len=256) :: cyear         !character for lc_year
     integer :: compress

     compress = DEF_REST_COMPRESS_LEVEL

     ! land cover type year
     write(cyear,'(i4.4)') lc_year
     write(cdate,'(i4.4,"-",i3.3,"-",i5.5)') idate(1), idate(2), idate(3)

     IF (p_is_master) THEN
        CALL system('mkdir -p ' // trim(dir_restart)//'/'//trim(cdate))
     ENDIF
#ifdef USEMPI
     call mpi_barrier (p_comm_glb, p_err)
#endif

     file_restart = trim(dir_restart)// '/'//trim(cdate)//'/' // trim(site) //'_restart_'//trim(cdate)//'_lc'//trim(cyear)//'.nc'


     CALL ncio_create_file_vector (file_restart, landpatch)
     CALL ncio_define_dimension_vector (file_restart, landpatch, 'patch')

     CALL ncio_define_dimension_vector (file_restart, landpatch, 'snow',     -maxsnl       )
     CALL ncio_define_dimension_vector (file_restart, landpatch, 'snowp1',   -maxsnl+1     )
     CALL ncio_define_dimension_vector (file_restart, landpatch, 'soilsnow', nl_soil-maxsnl)
     CALL ncio_define_dimension_vector (file_restart, landpatch, 'soil',     nl_soil)
     CALL ncio_define_dimension_vector (file_restart, landpatch, 'lake',     nl_lake)

IF(DEF_USE_PLANTHYDRAULICS)THEN
     CALL ncio_define_dimension_vector (file_restart, landpatch, 'vegnodes', nvegwcs)
ENDIF

     CALL ncio_define_dimension_vector (file_restart, landpatch, 'band', 2)
     CALL ncio_define_dimension_vector (file_restart, landpatch, 'rtyp', 2)

     ! Time-varying state variables which reaquired by restart run
     CALL ncio_write_vector (file_restart, 'z_sno   '   , 'snow', -maxsnl, 'patch', landpatch, z_sno , compress)                 ! node depth [m]
     CALL ncio_write_vector (file_restart, 'dz_sno  '   , 'snow', -maxsnl, 'patch', landpatch, dz_sno, compress)                 ! interface depth [m]
     CALL ncio_write_vector (file_restart, 't_soisno'   , 'soilsnow', nl_soil-maxsnl, 'patch', landpatch, t_soisno   , compress) ! soil temperature [K]
     CALL ncio_write_vector (file_restart, 'wliq_soisno', 'soilsnow', nl_soil-maxsnl, 'patch', landpatch, wliq_soisno, compress) ! liquid water in layers [kg/m2]
     CALL ncio_write_vector (file_restart, 'wice_soisno', 'soilsnow', nl_soil-maxsnl, 'patch', landpatch, wice_soisno, compress) ! ice lens in layers [kg/m2]
     CALL ncio_write_vector (file_restart, 'smp',         'soil', nl_soil, 'patch', landpatch, smp, compress)                    ! soil matrix potential [mm]
     CALL ncio_write_vector (file_restart, 'hk',          'soil', nl_soil, 'patch', landpatch, hk, compress)                     ! hydraulic conductivity [mm h2o/s]
IF(DEF_USE_PLANTHYDRAULICS)THEN
     CALL ncio_write_vector (file_restart, 'vegwp',  'vegnodes', nvegwcs,  'patch', landpatch, vegwp, compress)               ! vegetation water potential [mm]
     CALL ncio_write_vector (file_restart, 'gs0sun',    'patch', landpatch, gs0sun, compress)                                 ! working copy of sunlit stomata conductance
     CALL ncio_write_vector (file_restart, 'gs0sha',    'patch', landpatch, gs0sha, compress)                                 ! working copy of shalit stomata conductance
ENDIF
IF(DEF_USE_OZONESTRESS)THEN
     CALL ncio_write_vector (file_restart, 'lai_old    ', 'patch', landpatch, lai_old    , compress)
     CALL ncio_write_vector (file_restart, 'o3uptakesun', 'patch', landpatch, o3uptakesun, compress)
     CALL ncio_write_vector (file_restart, 'o3uptakesha', 'patch', landpatch, o3uptakesha, compress)
ENDIF
     CALL ncio_write_vector (file_restart, 't_grnd  '   , 'patch', landpatch, t_grnd    , compress)                    ! ground surface temperature [K]
     CALL ncio_write_vector (file_restart, 'tleaf   '   , 'patch', landpatch, tleaf     , compress)                    ! leaf temperature [K]
     CALL ncio_write_vector (file_restart, 'ldew    '   , 'patch', landpatch, ldew      , compress)                    ! depth of water on foliage [mm]
     CALL ncio_write_vector (file_restart, 'ldew_rain'  , 'patch', landpatch, ldew_rain , compress)                    ! depth of water on foliage [mm]
     CALL ncio_write_vector (file_restart, 'ldew_snow'  , 'patch', landpatch, ldew_snow , compress)                    ! depth of water on foliage [mm]
     CALL ncio_write_vector (file_restart, 'sag     '   , 'patch', landpatch, sag       , compress)                    ! non dimensional snow age [-]
     CALL ncio_write_vector (file_restart, 'scv     '   , 'patch', landpatch, scv       , compress)                    ! snow cover, water equivalent [mm]
     CALL ncio_write_vector (file_restart, 'snowdp  '   , 'patch', landpatch, snowdp    , compress)                    ! snow depth [meter]
     CALL ncio_write_vector (file_restart, 'fveg    '   , 'patch', landpatch, fveg      , compress)                    ! fraction of vegetation cover
     CALL ncio_write_vector (file_restart, 'fsno    '   , 'patch', landpatch, fsno      , compress)                    ! fraction of snow cover on ground
     CALL ncio_write_vector (file_restart, 'sigf    '   , 'patch', landpatch, sigf      , compress)                    ! fraction of veg cover, excluding snow-covered veg [-]
     CALL ncio_write_vector (file_restart, 'green   '   , 'patch', landpatch, green     , compress)                    ! leaf greenness
     CALL ncio_write_vector (file_restart, 'lai     '   , 'patch', landpatch, lai       , compress)                    ! leaf area index
     CALL ncio_write_vector (file_restart, 'tlai    '   , 'patch', landpatch, tlai      , compress)                    ! leaf area index
     CALL ncio_write_vector (file_restart, 'sai     '   , 'patch', landpatch, sai       , compress)                    ! stem area index
     CALL ncio_write_vector (file_restart, 'tsai    '   , 'patch', landpatch, tsai      , compress)                    ! stem area index
     CALL ncio_write_vector (file_restart, 'coszen  '   , 'patch', landpatch, coszen    , compress)                    ! cosine of solar zenith angle
     CALL ncio_write_vector (file_restart, 'alb     '   , 'band', 2, 'rtyp', 2, 'patch', landpatch, alb , compress)    ! averaged albedo [-]
     CALL ncio_write_vector (file_restart, 'ssun    '   , 'band', 2, 'rtyp', 2, 'patch', landpatch, ssun, compress)    ! sunlit canopy absorption for solar radiation (0-1)
     CALL ncio_write_vector (file_restart, 'ssha    '   , 'band', 2, 'rtyp', 2, 'patch', landpatch, ssha, compress)    ! shaded canopy absorption for solar radiation (0-1)
     CALL ncio_write_vector (file_restart, 'ssoi    '   , 'band', 2, 'rtyp', 2, 'patch', landpatch, ssoi, compress)    ! shaded canopy absorption for solar radiation (0-1)
     CALL ncio_write_vector (file_restart, 'ssno    '   , 'band', 2, 'rtyp', 2, 'patch', landpatch, ssno, compress)    ! shaded canopy absorption for solar radiation (0-1)
     CALL ncio_write_vector (file_restart, 'thermk  '   , 'patch', landpatch, thermk    , compress)                    ! canopy gap fraction for tir radiation
     CALL ncio_write_vector (file_restart, 'extkb   '   , 'patch', landpatch, extkb     , compress)                    ! (k, g(mu)/mu) direct solar extinction coefficient
     CALL ncio_write_vector (file_restart, 'extkd   '   , 'patch', landpatch, extkd     , compress)                    ! diffuse and scattered diffuse PAR extinction coefficient
     CALL ncio_write_vector (file_restart, 'zwt     '   , 'patch', landpatch, zwt       , compress)                    ! the depth to water table [m]
     CALL ncio_write_vector (file_restart, 'wa      '   , 'patch', landpatch, wa        , compress)                    ! water storage in aquifer [mm]
     CALL ncio_write_vector (file_restart, 'wetwat  '   , 'patch', landpatch, wetwat    , compress)                    ! water storage in wetland [mm]
     CALL ncio_write_vector (file_restart, 'wdsrf   '   , 'patch', landpatch, wdsrf     , compress)                    ! depth of surface water [mm]
     CALL ncio_write_vector (file_restart, 'rss     '   , 'patch', landpatch, rss       , compress)                    ! soil surface resistance [s/m]

     CALL ncio_write_vector (file_restart, 't_lake  '   , 'lake', nl_lake, 'patch', landpatch, t_lake      , compress) !
     CALL ncio_write_vector (file_restart, 'lake_icefrc', 'lake', nl_lake, 'patch', landpatch, lake_icefrac, compress) !
     CALL ncio_write_vector (file_restart, 'savedtke1  ', 'patch', landpatch, savedtke1   , compress)                  !
     CALL ncio_write_vector (file_restart, 'snw_rds  ', 'snow', -maxsnl, 'patch', landpatch, snw_rds  , compress)
     CALL ncio_write_vector (file_restart, 'mss_bcpho', 'snow', -maxsnl, 'patch', landpatch, mss_bcpho, compress)
     CALL ncio_write_vector (file_restart, 'mss_bcphi', 'snow', -maxsnl, 'patch', landpatch, mss_bcphi, compress)
     CALL ncio_write_vector (file_restart, 'mss_ocpho', 'snow', -maxsnl, 'patch', landpatch, mss_ocpho, compress)
     CALL ncio_write_vector (file_restart, 'mss_ocphi', 'snow', -maxsnl, 'patch', landpatch, mss_ocphi, compress)
     CALL ncio_write_vector (file_restart, 'mss_dst1 ', 'snow', -maxsnl, 'patch', landpatch, mss_dst1 , compress)
     CALL ncio_write_vector (file_restart, 'mss_dst2 ', 'snow', -maxsnl, 'patch', landpatch, mss_dst2 , compress)
     CALL ncio_write_vector (file_restart, 'mss_dst3 ', 'snow', -maxsnl, 'patch', landpatch, mss_dst3 , compress)
     CALL ncio_write_vector (file_restart, 'mss_dst4 ', 'snow', -maxsnl, 'patch', landpatch, mss_dst4 , compress)
     CALL ncio_write_vector (file_restart, 'ssno_lyr', 'band', 2, 'rtyp', 2, 'snowp1', -maxsnl+1, 'patch', landpatch, ssno_lyr, compress)

     ! Additional va_vectorriables required by reginal model (such as WRF ) RSM)
     CALL ncio_write_vector (file_restart, 'trad ', 'patch', landpatch, trad , compress) ! radiative temperature of surface [K]
     CALL ncio_write_vector (file_restart, 'tref ', 'patch', landpatch, tref , compress) ! 2 m height air temperature [kelvin]
     CALL ncio_write_vector (file_restart, 'qref ', 'patch', landpatch, qref , compress) ! 2 m height air specific humidity
     CALL ncio_write_vector (file_restart, 'rst  ', 'patch', landpatch, rst  , compress) ! canopy stomatal resistance (s/m)
     CALL ncio_write_vector (file_restart, 'emis ', 'patch', landpatch, emis , compress) ! averaged bulk surface emissivity
     CALL ncio_write_vector (file_restart, 'z0m  ', 'patch', landpatch, z0m  , compress) ! effective roughness [m]
     CALL ncio_write_vector (file_restart, 'zol  ', 'patch', landpatch, zol  , compress) ! dimensionless height (z/L) used in Monin-Obukhov theory
     CALL ncio_write_vector (file_restart, 'rib  ', 'patch', landpatch, rib  , compress) ! bulk Richardson number in surface layer
     CALL ncio_write_vector (file_restart, 'ustar', 'patch', landpatch, ustar, compress) ! u* in similarity theory [m/s]
     CALL ncio_write_vector (file_restart, 'qstar', 'patch', landpatch, qstar, compress) ! q* in similarity theory [kg/kg]
     CALL ncio_write_vector (file_restart, 'tstar', 'patch', landpatch, tstar, compress) ! t* in similarity theory [K]
     CALL ncio_write_vector (file_restart, 'fm   ', 'patch', landpatch, fm   , compress) ! integral of profile function for momentum
     CALL ncio_write_vector (file_restart, 'fh   ', 'patch', landpatch, fh   , compress) ! integral of profile function for heat
     CALL ncio_write_vector (file_restart, 'fq   ', 'patch', landpatch, fq   , compress) ! integral of profile function for moisture

IF (DEF_USE_IRRIGATION) THEN
     CALL Ncio_write_vector (file_restart, 'irrig_rate            ' , 'patch',landpatch,irrig_rate            , compress)
     CALL Ncio_write_vector (file_restart, 'deficit_irrig         ' , 'patch',landpatch,deficit_irrig         , compress)
     CALL Ncio_write_vector (file_restart, 'sum_irrig             ' , 'patch',landpatch,sum_irrig             , compress)
     CALL Ncio_write_vector (file_restart, 'sum_irrig_count       ' , 'patch',landpatch,sum_irrig_count       , compress)
     CALL Ncio_write_vector (file_restart, 'n_irrig_steps_left    ' , 'patch',landpatch,n_irrig_steps_left    , compress)
     CALL Ncio_write_vector (file_restart, 'tairday               ' , 'patch',landpatch,tairday               , compress)
     CALL Ncio_write_vector (file_restart, 'usday                 ' , 'patch',landpatch,usday                 , compress)
     CALL Ncio_write_vector (file_restart, 'vsday                 ' , 'patch',landpatch,vsday                 , compress)
     CALL Ncio_write_vector (file_restart, 'pairday               ' , 'patch',landpatch,pairday               , compress)
     CALL Ncio_write_vector (file_restart, 'rnetday               ' , 'patch',landpatch,rnetday               , compress)
     CALL Ncio_write_vector (file_restart, 'fgrndday              ' , 'patch',landpatch,fgrndday              , compress)
     CALL Ncio_write_vector (file_restart, 'potential_evapotranspiration', 'patch',landpatch, potential_evapotranspiration, compress)
     CALL Ncio_write_vector (file_restart, 'irrig_method_corn     ' , 'patch',landpatch,irrig_method_corn     , compress)
     CALL Ncio_write_vector (file_restart, 'irrig_method_swheat   ' , 'patch',landpatch,irrig_method_swheat   , compress)
     CALL Ncio_write_vector (file_restart, 'irrig_method_wwheat   ' , 'patch',landpatch,irrig_method_wwheat   , compress)
     CALL Ncio_write_vector (file_restart, 'irrig_method_soybean  ' , 'patch',landpatch,irrig_method_soybean  , compress)
     CALL Ncio_write_vector (file_restart, 'irrig_method_cotton   ' , 'patch',landpatch,irrig_method_cotton   , compress)
     CALL Ncio_write_vector (file_restart, 'irrig_method_rice1    ' , 'patch',landpatch,irrig_method_rice1    , compress)
     CALL Ncio_write_vector (file_restart, 'irrig_method_rice2    ' , 'patch',landpatch,irrig_method_rice2    , compress)
     CALL Ncio_write_vector (file_restart, 'irrig_method_sugarcane' , 'patch',landpatch,irrig_method_sugarcane, compress)
ENDIF

#if (defined LULC_IGBP_PFT || defined LULC_IGBP_PC)
     file_restart = trim(dir_restart)// '/'//trim(cdate)//'/' // trim(site) //'_restart_pft_'//trim(cdate)//'_lc'//trim(cyear)//'.nc'
     CALL WRITE_PFTimeVariables (file_restart)
#endif

#if (defined BGC)
     file_restart = trim(dir_restart)// '/'//trim(cdate)//'/' // trim(site) //'_restart_bgc_'//trim(cdate)//'_lc'//trim(cyear)//'.nc'
     CALL WRITE_BGCTimeVariables (file_restart)
#endif

#if (defined LATERAL_FLOW)
     file_restart = trim(dir_restart)// '/'//trim(cdate)//'/' // trim(site) //'_restart_basin_'//trim(cdate)//'_lc'//trim(cyear)//'.nc'
     CALL WRITE_HydroTimeVariables (file_restart)
#endif

#if (defined URBAN_MODEL)
     file_restart = trim(dir_restart)// '/'//trim(cdate)//'/' // trim(site) //'_restart_urban_'//trim(cdate)//'_lc'//trim(cyear)//'.nc'
     CALL WRITE_UrbanTimeVariables (file_restart)
#endif
  END SUBROUTINE WRITE_TimeVariables

  !---------------------------------------
  SUBROUTINE READ_TimeVariables (idate, lc_year, site, dir_restart)

     !=======================================================================
     ! Original version: Yongjiu Dai, September 15, 1999, 03/2014
     !=======================================================================

     USE MOD_Namelist
     USE MOD_SPMD_Task
     USE MOD_NetCDFVector
#ifdef RangeCheck
     USE MOD_RangeCheck
#endif
     USE MOD_LandPatch
     USE MOD_Vars_Global

     IMPLICIT NONE

     integer, intent(in) :: idate(3)
     integer, intent(in) :: lc_year      !year of land cover type data
     character(LEN=*), intent(in) :: site
     character(LEN=*), intent(in) :: dir_restart

     ! Local variables
     character(LEN=256) :: file_restart
     character(len=14)  :: cdate, cyear

#ifdef USEMPI
     CALL mpi_barrier (p_comm_glb, p_err)
#endif

     IF (p_is_master) THEN
        write(*,'(/,A26)') 'Loading Time Variables ...'
     ENDIF

     ! land cover type year
     write(cyear,'(i4.4)') lc_year

     write(cdate,'(i4.4,"-",i3.3,"-",i5.5)') idate(1), idate(2), idate(3)
     file_restart = trim(dir_restart)// '/'//trim(cdate)//'/' // trim(site) //'_restart_'//trim(cdate)//'_lc'//trim(cyear)//'.nc'

     ! Time-varying state variables which reaquired by restart run
     CALL ncio_read_vector (file_restart, 'z_sno   '   , -maxsnl, landpatch, z_sno )             ! node depth [m]
     CALL ncio_read_vector (file_restart, 'dz_sno  '   , -maxsnl, landpatch, dz_sno)             ! interface depth [m]
     CALL ncio_read_vector (file_restart, 't_soisno'   , nl_soil-maxsnl, landpatch, t_soisno   ) ! soil temperature [K]
     CALL ncio_read_vector (file_restart, 'wliq_soisno', nl_soil-maxsnl, landpatch, wliq_soisno) ! liquid water in layers [kg/m2]
     CALL ncio_read_vector (file_restart, 'wice_soisno', nl_soil-maxsnl, landpatch, wice_soisno) ! ice lens in layers [kg/m2]
     CALL ncio_read_vector (file_restart, 'smp',         nl_soil,        landpatch, smp        ) ! soil matrix potential [mm]
     CALL ncio_read_vector (file_restart, 'hk',          nl_soil,        landpatch, hk         ) ! hydraulic conductivity [mm h2o/s]
IF(DEF_USE_PLANTHYDRAULICS)THEN
     CALL ncio_read_vector (file_restart, 'vegwp',       nvegwcs,        landpatch, vegwp      ) ! vegetation water potential [mm]
     CALL ncio_read_vector (file_restart, 'gs0sun  ',    landpatch, gs0sun     ) ! working copy of sunlit stomata conductance
     CALL ncio_read_vector (file_restart, 'gs0sha  ',    landpatch, gs0sha     ) ! working copy of shalit stomata conductance
ENDIF
IF(DEF_USE_OZONESTRESS)THEN
     CALL ncio_read_vector (file_restart, 'lai_old    ', landpatch, lai_old    )
     CALL ncio_read_vector (file_restart, 'o3uptakesun', landpatch, o3uptakesun)
     CALL ncio_read_vector (file_restart, 'o3uptakesha', landpatch, o3uptakesha)
ENDIF
     CALL ncio_read_vector (file_restart, 't_grnd  '   , landpatch, t_grnd     ) ! ground surface temperature [K]
     CALL ncio_read_vector (file_restart, 'tleaf   '   , landpatch, tleaf      ) ! leaf temperature [K]
     CALL ncio_read_vector (file_restart, 'ldew    '   , landpatch, ldew       ) ! depth of water on foliage [mm]
     CALL ncio_read_vector (file_restart, 'ldew_rain'  , landpatch, ldew_rain  ) ! depth of rain on foliage [mm]
     CALL ncio_read_vector (file_restart, 'ldew_snow'  , landpatch, ldew_snow  ) ! depth of snow on foliage [mm]
     CALL ncio_read_vector (file_restart, 'sag     '   , landpatch, sag        ) ! non dimensional snow age [-]
     CALL ncio_read_vector (file_restart, 'scv     '   , landpatch, scv        ) ! snow cover, water equivalent [mm]
     CALL ncio_read_vector (file_restart, 'snowdp  '   , landpatch, snowdp     ) ! snow depth [meter]
     CALL ncio_read_vector (file_restart, 'fveg    '   , landpatch, fveg       ) ! fraction of vegetation cover
     CALL ncio_read_vector (file_restart, 'fsno    '   , landpatch, fsno       ) ! fraction of snow cover on ground
     CALL ncio_read_vector (file_restart, 'sigf    '   , landpatch, sigf       ) ! fraction of veg cover, excluding snow-covered veg [-]
     CALL ncio_read_vector (file_restart, 'green   '   , landpatch, green      ) ! leaf greenness
     CALL ncio_read_vector (file_restart, 'lai     '   , landpatch, lai        ) ! leaf area index
     CALL ncio_read_vector (file_restart, 'tlai    '   , landpatch, tlai       ) ! leaf area index
     CALL ncio_read_vector (file_restart, 'sai     '   , landpatch, sai        ) ! stem area index
     CALL ncio_read_vector (file_restart, 'tsai    '   , landpatch, tsai       ) ! stem area index
     CALL ncio_read_vector (file_restart, 'coszen  '   , landpatch, coszen     ) ! cosine of solar zenith angle
     CALL ncio_read_vector (file_restart, 'alb     '   , 2, 2, landpatch, alb  ) ! averaged albedo [-]
     CALL ncio_read_vector (file_restart, 'ssun    '   , 2, 2, landpatch, ssun ) ! sunlit canopy absorption for solar radiation (0-1)
     CALL ncio_read_vector (file_restart, 'ssha    '   , 2, 2, landpatch, ssha ) ! shaded canopy absorption for solar radiation (0-1)
     CALL ncio_read_vector (file_restart, 'ssoi    '   , 2, 2, landpatch, ssoi ) ! soil absorption for solar radiation (0-1)
     CALL ncio_read_vector (file_restart, 'ssno    '   , 2, 2, landpatch, ssno ) ! snow absorption for solar radiation (0-1)
     CALL ncio_read_vector (file_restart, 'thermk  '   , landpatch, thermk     ) ! canopy gap fraction for tir radiation
     CALL ncio_read_vector (file_restart, 'extkb   '   , landpatch, extkb      ) ! (k, g(mu)/mu) direct solar extinction coefficient
     CALL ncio_read_vector (file_restart, 'extkd   '   , landpatch, extkd      ) ! diffuse and scattered diffuse PAR extinction coefficient
     CALL ncio_read_vector (file_restart, 'zwt     '   , landpatch, zwt        ) ! the depth to water table [m]
     CALL ncio_read_vector (file_restart, 'wa      '   , landpatch, wa         ) ! water storage in aquifer [mm]
     CALL ncio_read_vector (file_restart, 'wetwat  '   , landpatch, wetwat     ) ! water storage in wetland [mm]
     CALL ncio_read_vector (file_restart, 'wdsrf   '   , landpatch, wdsrf      ) ! depth of surface water [mm]
     CALL ncio_read_vector (file_restart, 'rss     '   , landpatch, rss        ) ! soil surface resistance [s/m]

     CALL ncio_read_vector (file_restart, 't_lake  '   , nl_lake, landpatch, t_lake      ) !
     CALL ncio_read_vector (file_restart, 'lake_icefrc', nl_lake, landpatch, lake_icefrac) !
     CALL ncio_read_vector (file_restart, 'savedtke1', landpatch, savedtke1)     !

     CALL ncio_read_vector (file_restart, 'snw_rds  ', -maxsnl, landpatch, snw_rds  ) !
     CALL ncio_read_vector (file_restart, 'mss_bcpho', -maxsnl, landpatch, mss_bcpho) !
     CALL ncio_read_vector (file_restart, 'mss_bcphi', -maxsnl, landpatch, mss_bcphi) !
     CALL ncio_read_vector (file_restart, 'mss_ocpho', -maxsnl, landpatch, mss_ocpho) !
     CALL ncio_read_vector (file_restart, 'mss_ocphi', -maxsnl, landpatch, mss_ocphi) !
     CALL ncio_read_vector (file_restart, 'mss_dst1 ', -maxsnl, landpatch, mss_dst1 ) !
     CALL ncio_read_vector (file_restart, 'mss_dst2 ', -maxsnl, landpatch, mss_dst2 ) !
     CALL ncio_read_vector (file_restart, 'mss_dst3 ', -maxsnl, landpatch, mss_dst3 ) !
     CALL ncio_read_vector (file_restart, 'mss_dst4 ', -maxsnl, landpatch, mss_dst4 ) !
     CALL ncio_read_vector (file_restart, 'ssno_lyr', 2,2, -maxsnl+1, landpatch, ssno_lyr) !

     ! Additional variables required by reginal model (such as WRF ) RSM)
     CALL ncio_read_vector (file_restart, 'trad ', landpatch, trad ) ! radiative temperature of surface [K]
     CALL ncio_read_vector (file_restart, 'tref ', landpatch, tref ) ! 2 m height air temperature [kelvin]
     CALL ncio_read_vector (file_restart, 'qref ', landpatch, qref ) ! 2 m height air specific humidity
     CALL ncio_read_vector (file_restart, 'rst  ', landpatch, rst  ) ! canopy stomatal resistance (s/m)
     CALL ncio_read_vector (file_restart, 'emis ', landpatch, emis ) ! averaged bulk surface emissivity
     CALL ncio_read_vector (file_restart, 'z0m  ', landpatch, z0m  ) ! effective roughness [m]
     CALL ncio_read_vector (file_restart, 'zol  ', landpatch, zol  ) ! dimensionless height (z/L) used in Monin-Obukhov theory
     CALL ncio_read_vector (file_restart, 'rib  ', landpatch, rib  ) ! bulk Richardson number in surface layer
     CALL ncio_read_vector (file_restart, 'ustar', landpatch, ustar) ! u* in similarity theory [m/s]
     CALL ncio_read_vector (file_restart, 'qstar', landpatch, qstar) ! q* in similarity theory [kg/kg]
     CALL ncio_read_vector (file_restart, 'tstar', landpatch, tstar) ! t* in similarity theory [K]
     CALL ncio_read_vector (file_restart, 'fm   ', landpatch, fm   ) ! integral of profile function for momentum
     CALL ncio_read_vector (file_restart, 'fh   ', landpatch, fh   ) ! integral of profile function for heat
     CALL ncio_read_vector (file_restart, 'fq   ', landpatch, fq   ) ! integral of profile function for moisture

IF (DEF_USE_IRRIGATION) THEN
     CALL ncio_read_vector (file_restart, 'irrig_rate            ' , landpatch, irrig_rate            )
     CALL ncio_read_vector (file_restart, 'deficit_irrig         ' , landpatch, deficit_irrig         )
     CALL ncio_read_vector (file_restart, 'sum_irrig             ' , landpatch, sum_irrig             )
     CALL ncio_read_vector (file_restart, 'sum_irrig_count       ' , landpatch, sum_irrig_count       )
     CALL ncio_read_vector (file_restart, 'n_irrig_steps_left    ' , landpatch, n_irrig_steps_left    )
     CALL ncio_read_vector (file_restart, 'tairday               ' , landpatch, tairday               )
     CALL ncio_read_vector (file_restart, 'usday                 ' , landpatch, usday                 )
     CALL ncio_read_vector (file_restart, 'vsday                 ' , landpatch, vsday                 )
     CALL ncio_read_vector (file_restart, 'pairday               ' , landpatch, pairday               )
     CALL ncio_read_vector (file_restart, 'rnetday               ' , landpatch, rnetday               )
     CALL ncio_read_vector (file_restart, 'fgrndday              ' , landpatch, fgrndday              )
     CALL ncio_read_vector (file_restart, 'potential_evapotranspiration' , landpatch, potential_evapotranspiration)
     CALL ncio_read_vector (file_restart, 'irrig_method_corn     ' , landpatch, irrig_method_corn     )
     CALL ncio_read_vector (file_restart, 'irrig_method_swheat   ' , landpatch, irrig_method_swheat   )
     CALL ncio_read_vector (file_restart, 'irrig_method_wwheat   ' , landpatch, irrig_method_wwheat   )
     CALL ncio_read_vector (file_restart, 'irrig_method_soybean  ' , landpatch, irrig_method_soybean  )
     CALL ncio_read_vector (file_restart, 'irrig_method_cotton   ' , landpatch, irrig_method_cotton   )
     CALL ncio_read_vector (file_restart, 'irrig_method_rice1    ' , landpatch, irrig_method_rice1    )
     CALL ncio_read_vector (file_restart, 'irrig_method_rice2    ' , landpatch, irrig_method_rice2    )
     CALL ncio_read_vector (file_restart, 'irrig_method_sugarcane' , landpatch, irrig_method_sugarcane)
ENDIF

#if (defined LULC_IGBP_PFT || defined LULC_IGBP_PC)
     file_restart = trim(dir_restart)// '/'//trim(cdate)//'/' // trim(site) //'_restart_pft_'//trim(cdate)//'_lc'//trim(cyear)//'.nc'
     CALL READ_PFTimeVariables (file_restart)
#endif

#if (defined BGC)
     file_restart = trim(dir_restart)// '/'//trim(cdate)//'/' // trim(site) //'_restart_bgc_'//trim(cdate)//'_lc'//trim(cyear)//'.nc'
     CALL READ_BGCTimeVariables (file_restart)
#endif

#if (defined LATERAL_FLOW)
     file_restart = trim(dir_restart)// '/'//trim(cdate)//'/' // trim(site) //'_restart_basin_'//trim(cdate)//'_lc'//trim(cyear)//'.nc'
     CALL READ_HydroTimeVariables (file_restart)
#endif

#if (defined URBAN_MODEL)
     file_restart = trim(dir_restart)// '/'//trim(cdate)//'/' // trim(site) //'_restart_urban_'//trim(cdate)//'_lc'//trim(cyear)//'.nc'
     CALL READ_UrbanTimeVariables (file_restart)
#endif

#ifdef RangeCheck
     CALL check_TimeVariables
#endif

     IF (p_is_master) THEN
        write(*,*) 'Loading Time Variables done.'
     ENDIF

  END SUBROUTINE READ_TimeVariables

  !---------------------------------------
#ifdef RangeCheck
  SUBROUTINE check_TimeVariables ()

     USE MOD_SPMD_Task
     USE MOD_RangeCheck
     USE MOD_Namelist, only: DEF_USE_PLANTHYDRAULICS, DEF_USE_OZONESTRESS, DEF_USE_IRRIGATION, &
                             DEF_USE_SNICAR

     IMPLICIT NONE

#ifdef USEMPI
     CALL mpi_barrier (p_comm_glb, p_err)
#endif
     IF (p_is_master) THEN
        write(*,'(/,A27)') 'Checking Time Variables ...'
     ENDIF

     CALL check_vector_data ('t_grnd      [K]    ', t_grnd     ) ! ground surface temperature [K]
     CALL check_vector_data ('tleaf       [K]    ', tleaf      ) ! leaf temperature [K]
     CALL check_vector_data ('ldew        [mm]   ', ldew       ) ! depth of water on foliage [mm]
     CALL check_vector_data ('ldew_rain   [mm]   ', ldew_rain  ) ! depth of rain on foliage [mm]
     CALL check_vector_data ('ldew_snow   [mm]   ', ldew_snow  ) ! depth of snow on foliage [mm]
     CALL check_vector_data ('sag         [-]    ', sag        ) ! non dimensional snow age [-]
     CALL check_vector_data ('scv         [mm]   ', scv        ) ! snow cover, water equivalent [mm]
     CALL check_vector_data ('snowdp      [m]    ', snowdp     ) ! snow depth [meter]
     CALL check_vector_data ('fveg        [-]    ', fveg       ) ! fraction of vegetation cover
     CALL check_vector_data ('fsno        [-]    ', fsno       ) ! fraction of snow cover on ground
     CALL check_vector_data ('sigf        [-]    ', sigf       ) ! fraction of veg cover, excluding snow-covered veg [-]
     CALL check_vector_data ('green       [-]    ', green      ) ! leaf greenness
     CALL check_vector_data ('lai         [-]    ', lai        ) ! leaf area index
     CALL check_vector_data ('tlai        [-]    ', tlai       ) ! leaf area index
     CALL check_vector_data ('sai         [-]    ', sai        ) ! stem area index
     CALL check_vector_data ('tsai        [-]    ', tsai       ) ! stem area index
     CALL check_vector_data ('coszen      [-]    ', coszen     ) ! cosine of solar zenith angle
     CALL check_vector_data ('alb         [-]    ', alb        ) ! averaged albedo [-]
     CALL check_vector_data ('ssun        [-]    ', ssun       ) ! sunlit canopy absorption for solar radiation (0-1)
     CALL check_vector_data ('ssha        [-]    ', ssha       ) ! shaded canopy absorption for solar radiation (0-1)
     CALL check_vector_data ('ssoi        [-]    ', ssoi       ) ! soil absorption for solar radiation (0-1)
     CALL check_vector_data ('ssno        [-]    ', ssno       ) ! snow absorption for solar radiation (0-1)
     CALL check_vector_data ('thermk      [-]    ', thermk     ) ! canopy gap fraction for tir radiation
     CALL check_vector_data ('extkb       [-]    ', extkb      ) ! (k, g(mu)/mu) direct solar extinction coefficient
     CALL check_vector_data ('extkd       [-]    ', extkd      ) ! diffuse and scattered diffuse PAR extinction coefficient
     CALL check_vector_data ('zwt         [m]    ', zwt        ) ! the depth to water table [m]
     CALL check_vector_data ('wa          [mm]   ', wa         ) ! water storage in aquifer [mm]
     CALL check_vector_data ('wetwat      [mm]   ', wetwat     ) ! water storage in wetland [mm]
     CALL check_vector_data ('wdsrf       [mm]   ', wdsrf      ) ! depth of surface water [mm]
     CALL check_vector_data ('rss         [s/m]  ', rss        ) ! soil surface resistance [s/m]
     CALL check_vector_data ('t_lake      [K]    ', t_lake      )!
     CALL check_vector_data ('lake_icefrc [-]    ', lake_icefrac)!
     CALL check_vector_data ('savedtke1   [W/m K]', savedtke1   )!
     CALL check_vector_data ('z_sno       [m]    ', z_sno )      ! node depth [m]
     CALL check_vector_data ('dz_sno      [m]    ', dz_sno)      ! interface depth [m]
     CALL check_vector_data ('t_soisno    [K]    ', t_soisno   ) ! soil temperature [K]
     CALL check_vector_data ('wliq_soisno [kg/m2]', wliq_soisno) ! liquid water in layers [kg/m2]
     CALL check_vector_data ('wice_soisno [kg/m2]', wice_soisno) ! ice lens in layers [kg/m2]
     CALL check_vector_data ('smp         [mm]   ', smp        ) ! soil matrix potential [mm]
     CALL check_vector_data ('hk          [mm/s] ', hk         ) ! hydraulic conductivity [mm h2o/s]
IF(DEF_USE_PLANTHYDRAULICS)THEN
     CALL check_vector_data ('vegwp       [m]    ', vegwp      ) ! vegetation water potential [mm]
     CALL check_vector_data ('gs0sun      []     ', gs0sun     ) ! working copy of sunlit stomata conductance
     CALL check_vector_data ('gs0sha      []     ', gs0sha     ) ! working copy of shalit stomata conductance
ENDIF
IF(DEF_USE_OZONESTRESS)THEN
     CALL check_vector_data ('o3coefv_sun        ', o3coefv_sun)
     CALL check_vector_data ('o3coefv_sha        ', o3coefv_sha)
     CALL check_vector_data ('o3coefg_sun        ', o3coefg_sun)
     CALL check_vector_data ('o3coefg_sha        ', o3coefg_sha)
     CALL check_vector_data ('lai_old            ', lai_old    )
     CALL check_vector_data ('o3uptakesun        ', o3uptakesun)
     CALL check_vector_data ('o3uptakesha        ', o3uptakesha)
ENDIF

IF (DEF_USE_SNICAR) THEN
     CALL check_vector_data ('snw_rds     [m-6]  ',  snw_rds   ) !
     CALL check_vector_data ('mss_bcpho   [Kg]   ',  mss_bcpho ) !
     CALL check_vector_data ('mss_bcphi   [Kg]   ',  mss_bcphi ) !
     CALL check_vector_data ('mss_ocpho   [Kg]   ',  mss_ocpho ) !
     CALL check_vector_data ('mss_ocphi   [Kg]   ',  mss_ocphi ) !
     CALL check_vector_data ('mss_dst1    [Kg]   ',  mss_dst1  ) !
     CALL check_vector_data ('mss_dst2    [Kg]   ',  mss_dst2  ) !
     CALL check_vector_data ('mss_dst3    [Kg]   ',  mss_dst3  ) !
     CALL check_vector_data ('mss_dst4    [Kg]   ',  mss_dst4  ) !
     CALL check_vector_data ('ssno_lyr    [-]    ',  ssno_lyr  ) !
ENDIF

IF (DEF_USE_IRRIGATION) THEN
     CALL check_vector_data ('irrig_rate            ' , irrig_rate            )
     CALL check_vector_data ('deficit_irrig         ' , deficit_irrig         )
     CALL check_vector_data ('sum_irrig             ' , sum_irrig             )
     CALL check_vector_data ('sum_irrig_count       ' , sum_irrig_count       )
     CALL check_vector_data ('n_irrig_steps_left    ' , n_irrig_steps_left    )
     CALL check_vector_data ('tairday               ' , tairday               )
     CALL check_vector_data ('usday                 ' , usday                 )
     CALL check_vector_data ('vsday                 ' , vsday                 )
     CALL check_vector_data ('pairday               ' , pairday               )
     CALL check_vector_data ('rnetday               ' , rnetday               )
     CALL check_vector_data ('fgrndday              ' , fgrndday              )
     CALL check_vector_data ('potential_evapotranspiration' , potential_evapotranspiration)
     CALL check_vector_data ('irrig_method_corn     ' , irrig_method_corn     )
     CALL check_vector_data ('irrig_method_swheat   ' , irrig_method_swheat   )
     CALL check_vector_data ('irrig_method_wwheat   ' , irrig_method_wwheat   )
     CALL check_vector_data ('irrig_method_soybean  ' , irrig_method_soybean  )
     CALL check_vector_data ('irrig_method_cotton   ' , irrig_method_cotton   )
     CALL check_vector_data ('irrig_method_rice1    ' , irrig_method_rice1    )
     CALL check_vector_data ('irrig_method_rice2    ' , irrig_method_rice2    )
     CALL check_vector_data ('irrig_method_sugarcane' , irrig_method_sugarcane)
ENDIF

#if (defined LULC_IGBP_PFT || defined LULC_IGBP_PC)
     CALL check_PFTimeVariables
#endif

#if (defined BGC)
     CALL check_BGCTimeVariables
#endif

#ifdef USEMPI
     CALL mpi_barrier (p_comm_glb, p_err)
#endif

  END SUBROUTINE check_TimeVariables
#endif


END MODULE MOD_Vars_TimeVariables
! ---------- EOP ------------<|MERGE_RESOLUTION|>--- conflicted
+++ resolved
@@ -394,18 +394,6 @@
   SAVE
 ! -----------------------------------------------------------------
 ! Time-varying state variables which reaquired by restart run
-<<<<<<< HEAD
-     real(r8), allocatable :: z_sno      (:,:) ! node depth [m]
-     real(r8), allocatable :: dz_sno     (:,:) ! snow layer depth [m]
-     real(r8), allocatable :: t_soisno   (:,:) ! soil temperature [K]
-     real(r8), allocatable :: wliq_soisno(:,:) ! liquid water in layers [kg/m2]
-     real(r8), allocatable :: wice_soisno(:,:) ! ice lens in layers [kg/m2]
-     real(r8), allocatable :: h2osoi     (:,:) ! volumetric soil water in layers [m3/m3]
-     real(r8), allocatable :: smp        (:,:) ! soil matrix potential [mm]
-     real(r8), allocatable :: hk         (:,:) ! hydraulic conductivity [mm h2o/s]
-     real(r8), allocatable :: rootr      (:,:) ! transpiration contribution fraction from different layers
-     real(r8), allocatable :: rootflux   (:,:) ! water exchange between soil and root. Positive: soil->root [?]
-=======
      real(r8), allocatable :: z_sno       (:,:) ! node depth [m]
      real(r8), allocatable :: dz_sno      (:,:) ! interface depth [m]
      real(r8), allocatable :: t_soisno    (:,:) ! soil temperature [K]
@@ -416,7 +404,6 @@
      real(r8), allocatable :: hk          (:,:) ! hydraulic conductivity [mm h2o/s]
      real(r8), allocatable :: rootr       (:,:) ! transpiration contribution fraction from different layers
      real(r8), allocatable :: rootflux    (:,:) ! water exchange between soil and root. Positive: soil->root [?]
->>>>>>> 14cbb75f
 !Plant Hydraulic variables
      real(r8), allocatable :: vegwp       (:,:) ! vegetation water potential [mm]
      real(r8), allocatable :: gs0sun        (:) ! working copy of sunlit stomata conductance
