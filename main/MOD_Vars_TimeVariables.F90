--- conflicted
+++ resolved
@@ -48,11 +48,11 @@
   real(r8), allocatable :: rst_p        (:) !canopy stomatal resistance (s/m)
   real(r8), allocatable :: z0m_p        (:) !effective roughness [m]
 ! Plant Hydraulic variables
-  real(r8), allocatable :: vegwp_p    (:,:) ! vegetation water potential [mm]
-  real(r8), allocatable :: gs0sun_p     (:) ! working copy of sunlit stomata conductance
-  real(r8), allocatable :: gs0sha_p     (:) ! working copy of shalit stomata conductance
+  real(r8), allocatable :: vegwp_p    (:,:) !vegetation water potential [mm]
+  real(r8), allocatable :: gs0sun_p     (:) !working copy of sunlit stomata conductance
+  real(r8), allocatable :: gs0sha_p     (:) !working copy of shalit stomata conductance
 ! end plant hydraulic variables
-!Ozone Stress Variables
+! Ozone Stress Variables
   real(r8), allocatable :: o3coefv_sun_p(:) !Ozone stress factor for photosynthesis on sunlit leaf
   real(r8), allocatable :: o3coefv_sha_p(:) !Ozone stress factor for photosynthesis on shaded leaf
   real(r8), allocatable :: o3coefg_sun_p(:) !Ozone stress factor for stomata on sunlit leaf
@@ -60,10 +60,11 @@
   real(r8), allocatable :: lai_old_p    (:) !lai in last time step
   real(r8), allocatable :: o3uptakesun_p(:) !Ozone does, sunlit leaf (mmol O3/m^2)
   real(r8), allocatable :: o3uptakesha_p(:) !Ozone does, shaded leaf (mmol O3/m^2)
-!End Ozone Stress Variables
-!  irrigation variables
-  integer,allocatable :: irrig_method_p(:) ! irrigation method
-!  end irrigation variables
+! End Ozone Stress Variables
+! irrigation variables
+  integer , allocatable :: irrig_method_p(:)!irrigation method
+! end irrigation variables
+
 ! PUBLIC MEMBER FUNCTIONS:
   PUBLIC :: allocate_PFTimeVariables
   PUBLIC :: deallocate_PFTimeVariables
@@ -129,7 +130,7 @@
             allocate (o3uptakesha_p(numpft)) ; o3uptakesha_p(:) = spval !Ozone does, shaded leaf (mmol O3/m^2)
 ! End allocate Ozone Stress Variables
             allocate (irrig_method_p(numpft))! irrigation method
-            
+
          ENDIF
       ENDIF
 
@@ -141,13 +142,8 @@
 
    SUBROUTINE READ_PFTimeVariables (file_restart)
 
-<<<<<<< HEAD
-      USE MOD_Namelist, only: DEF_USE_PLANTHYDRAULICS, DEF_USE_OZONESTRESS
+      USE MOD_Namelist, only: DEF_USE_PLANTHYDRAULICS, DEF_USE_OZONESTRESS, DEF_USE_IRRIGATION
       USE MOD_NetCDFVector
-=======
-      USE MOD_Namelist, only: DEF_USE_PLANTHYDRAULICS, DEF_USE_OZONESTRESS, DEF_USE_IRRIGATION
-      use MOD_NetCDFVector
->>>>>>> 5afddb92
       USE MOD_LandPFT
       USE MOD_Vars_Global
 
@@ -155,7 +151,6 @@
 
       character(LEN=*), intent(in) :: file_restart
 
-<<<<<<< HEAD
       CALL ncio_read_vector (file_restart, 'tleaf_p  ', landpft, tleaf_p    ) !
       CALL ncio_read_vector (file_restart, 'ldew_p   ', landpft, ldew_p     ) !
       CALL ncio_read_vector (file_restart, 'ldew_rain_p', landpft, ldew_rain_p) !depth of rain on foliage [mm]
@@ -187,42 +182,9 @@
       CALL ncio_read_vector (file_restart, 'o3uptakesun_p', landpft, o3uptakesun_p, defval = 0._r8)
       CALL ncio_read_vector (file_restart, 'o3uptakesha_p', landpft, o3uptakesha_p, defval = 0._r8)
 ENDIF
-=======
-      call ncio_read_vector (file_restart, 'tleaf_p  ', landpft, tleaf_p    ) !
-      call ncio_read_vector (file_restart, 'ldew_p   ', landpft, ldew_p     ) !
-      call ncio_read_vector (file_restart, 'ldew_rain_p', landpft, ldew_rain_p) !depth of rain on foliage [mm]
-      call ncio_read_vector (file_restart, 'ldew_snow_p', landpft, ldew_snow_p) !depth of snow on foliage [mm]
-      call ncio_read_vector (file_restart, 'sigf_p   ', landpft, sigf_p     ) !
-      call ncio_read_vector (file_restart, 'tlai_p   ', landpft, tlai_p     ) !
-      call ncio_read_vector (file_restart, 'lai_p    ', landpft, lai_p      ) !
-!      call ncio_read_vector (file_restart, 'laisun_p ', landpft, laisun_p   ) !
-!      call ncio_read_vector (file_restart, 'laisha_p ', landpft, laisha_p   ) !
-      call ncio_read_vector (file_restart, 'tsai_p   ', landpft, tsai_p     ) !
-      call ncio_read_vector (file_restart, 'sai_p    ', landpft, sai_p      ) !
-      call ncio_read_vector (file_restart, 'ssun_p   ', 2,2, landpft, ssun_p) !
-      call ncio_read_vector (file_restart, 'ssha_p   ', 2,2, landpft, ssha_p) !
-      call ncio_read_vector (file_restart, 'thermk_p ', landpft, thermk_p   ) !
-      call ncio_read_vector (file_restart, 'extkb_p  ', landpft, extkb_p    ) !
-      call ncio_read_vector (file_restart, 'extkd_p  ', landpft, extkd_p    ) !
-      call ncio_read_vector (file_restart, 'tref_p   ', landpft, tref_p     ) !
-      call ncio_read_vector (file_restart, 'qref_p   ', landpft, qref_p     ) !
-      call ncio_read_vector (file_restart, 'rst_p    ', landpft, rst_p      ) !
-      call ncio_read_vector (file_restart, 'z0m_p    ', landpft, z0m_p      ) !
-      IF(DEF_USE_PLANTHYDRAULICS)THEN
-         call ncio_read_vector (file_restart, 'vegwp_p  ', nvegwcs, landpft, vegwp_p ) !
-         call ncio_read_vector (file_restart, 'gs0sun_p ', landpft, gs0sun_p   ) !
-         call ncio_read_vector (file_restart, 'gs0sha_p ', landpft, gs0sha_p   ) !
-      END IF
-      IF(DEF_USE_OZONESTRESS)THEN
-         call ncio_read_vector (file_restart, 'lai_old_p    ', landpft, lai_old_p    , defval = 0._r8)
-         call ncio_read_vector (file_restart, 'o3uptakesun_p', landpft, o3uptakesun_p, defval = 0._r8)
-         call ncio_read_vector (file_restart, 'o3uptakesha_p', landpft, o3uptakesha_p, defval = 0._r8)
-      ENDIF
-      IF(DEF_USE_IRRIGATION)THEN
-         call ncio_read_vector (file_restart,'irrig_method_p', landpft,irrig_method_p, defval = 0)
-      ENDIF
-      
->>>>>>> 5afddb92
+IF(DEF_USE_IRRIGATION)THEN
+      CALL ncio_read_vector (file_restart,'irrig_method_p', landpft,irrig_method_p, defval = 0)
+ENDIF
 
 #ifdef BGC
       CALL read_BGCPFTimeVariables (file_restart)
@@ -232,102 +194,61 @@
 
    SUBROUTINE WRITE_PFTimeVariables (file_restart)
 
-<<<<<<< HEAD
-     USE MOD_Namelist, only : DEF_REST_COMPRESS_LEVEL, DEF_USE_PLANTHYDRAULICS, DEF_USE_OZONESTRESS
-=======
-     use MOD_Namelist, only : DEF_REST_COMPRESS_LEVEL, DEF_USE_PLANTHYDRAULICS, DEF_USE_OZONESTRESS, DEF_USE_IRRIGATION
->>>>>>> 5afddb92
-     USE MOD_LandPFT
-     USE MOD_NetCDFVector
-     USE MOD_Vars_Global
-     IMPLICIT NONE
-
-     character(LEN=*), intent(in) :: file_restart
-
-     ! Local variables
-     integer :: compress
-
-     compress = DEF_REST_COMPRESS_LEVEL
-
-     CALL ncio_create_file_vector (file_restart, landpft)
-     CALL ncio_define_dimension_vector (file_restart, landpft, 'pft')
-     CALL ncio_define_dimension_vector (file_restart, landpft, 'band', 2)
-     CALL ncio_define_dimension_vector (file_restart, landpft, 'rtyp', 2)
-<<<<<<< HEAD
+      USE MOD_Namelist, only : DEF_REST_COMPRESS_LEVEL, DEF_USE_PLANTHYDRAULICS, DEF_USE_OZONESTRESS, DEF_USE_IRRIGATION
+      USE MOD_LandPFT
+      USE MOD_NetCDFVector
+      USE MOD_Vars_Global
+      IMPLICIT NONE
+
+      character(LEN=*), intent(in) :: file_restart
+
+      ! Local variables
+      integer :: compress
+
+      compress = DEF_REST_COMPRESS_LEVEL
+
+      CALL ncio_create_file_vector (file_restart, landpft)
+      CALL ncio_define_dimension_vector (file_restart, landpft, 'pft')
+      CALL ncio_define_dimension_vector (file_restart, landpft, 'band', 2)
+      CALL ncio_define_dimension_vector (file_restart, landpft, 'rtyp', 2)
 IF(DEF_USE_PLANTHYDRAULICS)THEN
-     CALL ncio_define_dimension_vector (file_restart, landpft, 'vegnodes', nvegwcs)
-ENDIF
-
-     CALL ncio_write_vector (file_restart, 'tleaf_p  ', 'pft', landpft, tleaf_p  , compress) !
-     CALL ncio_write_vector (file_restart, 'ldew_p   ', 'pft', landpft, ldew_p   , compress) !
-     CALL ncio_write_vector (file_restart, 'ldew_rain_p', 'pft', landpft, ldew_rain_p, compress) !depth of rain on foliage [mm]
-     CALL ncio_write_vector (file_restart, 'ldew_snow_p', 'pft', landpft, ldew_snow_p, compress) !depth of snow on foliage [mm]
-     CALL ncio_write_vector (file_restart, 'sigf_p   ', 'pft', landpft, sigf_p   , compress) !
-     CALL ncio_write_vector (file_restart, 'tlai_p   ', 'pft', landpft, tlai_p   , compress) !
-     CALL ncio_write_vector (file_restart, 'lai_p    ', 'pft', landpft, lai_p    , compress) !
-!    CALL ncio_write_vector (file_restart, 'laisun_p ', 'pft', landpft, laisun_p , compress) !
-!    CALL ncio_write_vector (file_restart, 'laisha_p ', 'pft', landpft, laisha_p , compress) !
-     CALL ncio_write_vector (file_restart, 'tsai_p   ', 'pft', landpft, tsai_p   , compress) !
-     CALL ncio_write_vector (file_restart, 'sai_p    ', 'pft', landpft, sai_p    , compress) !
-     CALL ncio_write_vector (file_restart, 'ssun_p   ', 'band', 2, 'rtyp', 2, 'pft', landpft, ssun_p, compress) !
-     CALL ncio_write_vector (file_restart, 'ssha_p   ', 'band', 2, 'rtyp', 2, 'pft', landpft, ssha_p, compress) !
-     CALL ncio_write_vector (file_restart, 'thermk_p ', 'pft', landpft, thermk_p , compress) !
-     CALL ncio_write_vector (file_restart, 'fshade_p ', 'pft', landpft, fshade_p , compress) !
-     CALL ncio_write_vector (file_restart, 'extkb_p  ', 'pft', landpft, extkb_p  , compress) !
-     CALL ncio_write_vector (file_restart, 'extkd_p  ', 'pft', landpft, extkd_p  , compress) !
-     CALL ncio_write_vector (file_restart, 'tref_p   ', 'pft', landpft, tref_p   , compress) !
-     CALL ncio_write_vector (file_restart, 'qref_p   ', 'pft', landpft, qref_p   , compress) !
-     CALL ncio_write_vector (file_restart, 'rst_p    ', 'pft', landpft, rst_p    , compress) !
-     CALL ncio_write_vector (file_restart, 'z0m_p    ', 'pft', landpft, z0m_p    , compress) !
+      CALL ncio_define_dimension_vector (file_restart, landpft, 'vegnodes', nvegwcs)
+ENDIF
+
+      CALL ncio_write_vector (file_restart, 'tleaf_p  ', 'pft', landpft, tleaf_p  , compress) !
+      CALL ncio_write_vector (file_restart, 'ldew_p   ', 'pft', landpft, ldew_p   , compress) !
+      CALL ncio_write_vector (file_restart, 'ldew_rain_p', 'pft', landpft, ldew_rain_p, compress) !depth of rain on foliage [mm]
+      CALL ncio_write_vector (file_restart, 'ldew_snow_p', 'pft', landpft, ldew_snow_p, compress) !depth of snow on foliage [mm]
+      CALL ncio_write_vector (file_restart, 'sigf_p   ', 'pft', landpft, sigf_p   , compress) !
+      CALL ncio_write_vector (file_restart, 'tlai_p   ', 'pft', landpft, tlai_p   , compress) !
+      CALL ncio_write_vector (file_restart, 'lai_p    ', 'pft', landpft, lai_p    , compress) !
+!     CALL ncio_write_vector (file_restart, 'laisun_p ', 'pft', landpft, laisun_p , compress) !
+!     CALL ncio_write_vector (file_restart, 'laisha_p ', 'pft', landpft, laisha_p , compress) !
+      CALL ncio_write_vector (file_restart, 'tsai_p   ', 'pft', landpft, tsai_p   , compress) !
+      CALL ncio_write_vector (file_restart, 'sai_p    ', 'pft', landpft, sai_p    , compress) !
+      CALL ncio_write_vector (file_restart, 'ssun_p   ', 'band', 2, 'rtyp', 2, 'pft', landpft, ssun_p, compress) !
+      CALL ncio_write_vector (file_restart, 'ssha_p   ', 'band', 2, 'rtyp', 2, 'pft', landpft, ssha_p, compress) !
+      CALL ncio_write_vector (file_restart, 'thermk_p ', 'pft', landpft, thermk_p , compress) !
+      CALL ncio_write_vector (file_restart, 'fshade_p ', 'pft', landpft, fshade_p , compress) !
+      CALL ncio_write_vector (file_restart, 'extkb_p  ', 'pft', landpft, extkb_p  , compress) !
+      CALL ncio_write_vector (file_restart, 'extkd_p  ', 'pft', landpft, extkd_p  , compress) !
+      CALL ncio_write_vector (file_restart, 'tref_p   ', 'pft', landpft, tref_p   , compress) !
+      CALL ncio_write_vector (file_restart, 'qref_p   ', 'pft', landpft, qref_p   , compress) !
+      CALL ncio_write_vector (file_restart, 'rst_p    ', 'pft', landpft, rst_p    , compress) !
+      CALL ncio_write_vector (file_restart, 'z0m_p    ', 'pft', landpft, z0m_p    , compress) !
 IF(DEF_USE_PLANTHYDRAULICS)THEN
-     CALL ncio_write_vector (file_restart, 'vegwp_p  '  , 'vegnodes', nvegwcs, 'pft',   landpft, vegwp_p, compress)
-     CALL ncio_write_vector (file_restart, 'gs0sun_p '  , 'pft', landpft, gs0sun_p   , compress) !
-     CALL ncio_write_vector (file_restart, 'gs0sha_p '  , 'pft', landpft, gs0sha_p   , compress) !
+      CALL ncio_write_vector (file_restart, 'vegwp_p  '  , 'vegnodes', nvegwcs, 'pft',   landpft, vegwp_p, compress)
+      CALL ncio_write_vector (file_restart, 'gs0sun_p '  , 'pft', landpft, gs0sun_p   , compress) !
+      CALL ncio_write_vector (file_restart, 'gs0sha_p '  , 'pft', landpft, gs0sha_p   , compress) !
 ENDIF
 IF(DEF_USE_OZONESTRESS)THEN
-     CALL ncio_write_vector (file_restart, 'lai_old_p    ', 'pft', landpft, lai_old_p    , compress)
-     CALL ncio_write_vector (file_restart, 'o3uptakesun_p', 'pft', landpft, o3uptakesun_p, compress)
-     CALL ncio_write_vector (file_restart, 'o3uptakesha_p', 'pft', landpft, o3uptakesha_p, compress)
-ENDIF
-=======
-     if(DEF_USE_PLANTHYDRAULICS)then
-        CALL ncio_define_dimension_vector (file_restart, landpft, 'vegnodes', nvegwcs)
-     end if
-
-     call ncio_write_vector (file_restart, 'tleaf_p  ', 'pft', landpft, tleaf_p  , compress) !
-     call ncio_write_vector (file_restart, 'ldew_p   ', 'pft', landpft, ldew_p   , compress) !
-     call ncio_write_vector (file_restart, 'ldew_rain_p', 'pft', landpft, ldew_rain_p, compress) !depth of rain on foliage [mm]
-     call ncio_write_vector (file_restart, 'ldew_snow_p', 'pft', landpft, ldew_snow_p, compress) !depth of snow on foliage [mm]
-     call ncio_write_vector (file_restart, 'sigf_p   ', 'pft', landpft, sigf_p   , compress) !
-     call ncio_write_vector (file_restart, 'tlai_p   ', 'pft', landpft, tlai_p   , compress) !
-     call ncio_write_vector (file_restart, 'lai_p    ', 'pft', landpft, lai_p    , compress) !
-!     call ncio_write_vector (file_restart, 'laisun_p ', 'pft', landpft, laisun_p , compress) !
-!     call ncio_write_vector (file_restart, 'laisha_p ', 'pft', landpft, laisha_p , compress) !
-     call ncio_write_vector (file_restart, 'tsai_p   ', 'pft', landpft, tsai_p   , compress) !
-     call ncio_write_vector (file_restart, 'sai_p    ', 'pft', landpft, sai_p    , compress) !
-     call ncio_write_vector (file_restart, 'ssun_p   ', 'band', 2, 'rtyp', 2, 'pft', landpft, ssun_p, compress) !
-     call ncio_write_vector (file_restart, 'ssha_p   ', 'band', 2, 'rtyp', 2, 'pft', landpft, ssha_p, compress) !
-     call ncio_write_vector (file_restart, 'thermk_p ', 'pft', landpft, thermk_p , compress) !
-     call ncio_write_vector (file_restart, 'extkb_p  ', 'pft', landpft, extkb_p  , compress) !
-     call ncio_write_vector (file_restart, 'extkd_p  ', 'pft', landpft, extkd_p  , compress) !
-     call ncio_write_vector (file_restart, 'tref_p   ', 'pft', landpft, tref_p   , compress) !
-     call ncio_write_vector (file_restart, 'qref_p   ', 'pft', landpft, qref_p   , compress) !
-     call ncio_write_vector (file_restart, 'rst_p    ', 'pft', landpft, rst_p    , compress) !
-     call ncio_write_vector (file_restart, 'z0m_p    ', 'pft', landpft, z0m_p    , compress) !
-     IF(DEF_USE_PLANTHYDRAULICS)then
-        call ncio_write_vector (file_restart, 'vegwp_p  '  , 'vegnodes', nvegwcs, 'pft',   landpft, vegwp_p, compress)
-        call ncio_write_vector (file_restart, 'gs0sun_p '  , 'pft', landpft, gs0sun_p   , compress) !
-        call ncio_write_vector (file_restart, 'gs0sha_p '  , 'pft', landpft, gs0sha_p   , compress) !
-     END IF
-     IF(DEF_USE_OZONESTRESS)THEN
-        call ncio_write_vector (file_restart, 'lai_old_p    ', 'pft', landpft, lai_old_p    , compress)
-        call ncio_write_vector (file_restart, 'o3uptakesun_p', 'pft', landpft, o3uptakesun_p, compress)
-        call ncio_write_vector (file_restart, 'o3uptakesha_p', 'pft', landpft, o3uptakesha_p, compress)
-     ENDIF
-      IF(DEF_USE_IRRIGATION)THEN
-         call ncio_write_vector (file_restart,'irrig_method_p','pft', landpft, irrig_method_p, compress)
-      ENDIF
->>>>>>> 5afddb92
+      CALL ncio_write_vector (file_restart, 'lai_old_p    ', 'pft', landpft, lai_old_p    , compress)
+      CALL ncio_write_vector (file_restart, 'o3uptakesun_p', 'pft', landpft, o3uptakesun_p, compress)
+      CALL ncio_write_vector (file_restart, 'o3uptakesha_p', 'pft', landpft, o3uptakesha_p, compress)
+ENDIF
+IF(DEF_USE_IRRIGATION)THEN
+      CALL ncio_write_vector (file_restart,'irrig_method_p','pft', landpft, irrig_method_p, compress)
+ENDIF
 
 #ifdef BGC
       CALL WRITE_BGCPFTimeVariables (file_restart)
@@ -393,9 +314,8 @@
 #ifdef RangeCheck
    SUBROUTINE check_PFTimeVariables
 
-<<<<<<< HEAD
       USE MOD_RangeCheck
-      USE MOD_Namelist, only : DEF_USE_PLANTHYDRAULICS, DEF_USE_OZONESTRESS
+      USE MOD_Namelist, only : DEF_USE_PLANTHYDRAULICS, DEF_USE_OZONESTRESS, DEF_USE_IRRIGATION
 
       IMPLICIT NONE
 
@@ -434,50 +354,9 @@
       CALL check_vector_data ('o3uptakesun_p', o3uptakesun_p)
       CALL check_vector_data ('o3uptakesha_p', o3uptakesha_p)
 ENDIF
-=======
-      use MOD_RangeCheck
-      use MOD_Namelist, only : DEF_USE_PLANTHYDRAULICS, DEF_USE_OZONESTRESS, DEF_USE_IRRIGATION
-
-      IMPLICIT NONE
-
-      call check_vector_data ('tleaf_p  ', tleaf_p  )      !
-      call check_vector_data ('ldew_p   ', ldew_p   )      !
-      call check_vector_data ('ldew_rain_p', ldew_rain_p ) !depth of rain on foliage [mm]
-      call check_vector_data ('ldew_snow_p', ldew_snow_p ) !depth of snow on foliage [mm]
-      call check_vector_data ('sigf_p   ', sigf_p   )      !
-      call check_vector_data ('tlai_p   ', tlai_p   )      !
-      call check_vector_data ('lai_p    ', lai_p    )      !
-      call check_vector_data ('laisun_p ', lai_p    )      !
-      call check_vector_data ('laisha_p ', lai_p    )      !
-      call check_vector_data ('tsai_p   ', tsai_p   )      !
-      call check_vector_data ('sai_p    ', sai_p    )      !
-      call check_vector_data ('ssun_p   ', ssun_p   )      !
-      call check_vector_data ('ssha_p   ', ssha_p   )      !
-      call check_vector_data ('thermk_p ', thermk_p )      !
-      call check_vector_data ('extkb_p  ', extkb_p  )      !
-      call check_vector_data ('extkd_p  ', extkd_p  )      !
-      call check_vector_data ('tref_p   ', tref_p   )      !
-      call check_vector_data ('qref_p   ', qref_p   )      !
-      call check_vector_data ('rst_p    ', rst_p    )      !
-      call check_vector_data ('z0m_p    ', z0m_p    )      !
-      IF(DEF_USE_PLANTHYDRAULICS)THEN
-         call check_vector_data ('vegwp_p  ', vegwp_p  )      !
-         call check_vector_data ('gs0sun_p ', gs0sun_p )      !
-         call check_vector_data ('gs0sha_p ', gs0sha_p )      !
-      ENDIF
-      IF(DEF_USE_OZONESTRESS)THEN
-         call check_vector_data ('o3coefv_sun_p', o3coefv_sun_p)
-         call check_vector_data ('o3coefv_sha_p', o3coefv_sha_p)
-         call check_vector_data ('o3coefg_sun_p', o3coefg_sun_p)
-         call check_vector_data ('o3coefg_sha_p', o3coefg_sha_p)
-         call check_vector_data ('lai_old_p    ', lai_old_p    )
-         call check_vector_data ('o3uptakesun_p', o3uptakesun_p)
-         call check_vector_data ('o3uptakesha_p', o3uptakesha_p)
-      ENDIF
-      IF(DEF_USE_IRRIGATION)THEN
-         call check_vector_data ('irrig_method_p', irrig_method_p)
-      ENDIF
->>>>>>> 5afddb92
+IF(DEF_USE_IRRIGATION)THEN
+      CALL check_vector_data ('irrig_method_p', irrig_method_p)
+ENDIF
 
 #ifdef BGC
       CALL check_BGCPFTimeVariables
@@ -490,327 +369,6 @@
 #endif
 
 
-<<<<<<< HEAD
-=======
-
-#if (defined LULC_IGBP_PC)
-MODULE MOD_Vars_PCTimeVariables
-! -----------------------------------------------------------------
-! !DESCRIPTION:
-! Define Plant Community time variables
-!
-! Added by Hua Yuan, 08/2019
-! -----------------------------------------------------------------
-
-  USE MOD_Precision
-  USE MOD_TimeManager
-  IMPLICIT NONE
-  SAVE
-! -----------------------------------------------------------------
-! Time-varying state variables which reaquired by restart run
-
-  ! for LULC_IGBP_PC
-  REAL(r8), allocatable :: tleaf_c    (:,:) !leaf temperature [K]
-  REAL(r8), allocatable :: ldew_c     (:,:) !depth of water on foliage [mm]
-!#ifdef CLM5_INTERCEPTION
-  real(r8), allocatable :: ldew_rain_c(:,:) !depth of rain on foliage [mm]
-  real(r8), allocatable :: ldew_snow_c(:,:) !depth of rain on foliage [mm]
-!#endif
-  REAL(r8), allocatable :: sigf_c     (:,:) !fraction of veg cover, excluding snow-covered veg [-]
-  REAL(r8), allocatable :: tlai_c     (:,:) !leaf area index
-  REAL(r8), allocatable :: lai_c      (:,:) !leaf area index
-  REAL(r8), allocatable :: tsai_c     (:,:) !stem area index
-  REAL(r8), allocatable :: sai_c      (:,:) !stem area index
-  REAL(r8), allocatable :: ssun_c (:,:,:,:) !sunlit canopy absorption for solar radiation (0-1)
-  REAL(r8), allocatable :: ssha_c (:,:,:,:) !shaded canopy absorption for solar radiation (0-1)
-  REAL(r8), allocatable :: thermk_c   (:,:) !canopy gap fraction for tir radiation
-  REAL(r8), allocatable :: fshade_c   (:,:) !canopy gap fraction for tir radiation
-  REAL(r8), allocatable :: extkb_c    (:,:) !(k, g(mu)/mu) direct solar extinction coefficient
-  REAL(r8), allocatable :: extkd_c    (:,:) !diffuse and scattered diffuse PAR extinction coefficient
-  REAL(r8), allocatable :: rst_c      (:,:) !canopy stomatal resistance (s/m)
-  REAL(r8), allocatable :: z0m_c      (:,:) !effective roughness [m]
-!Plant Hydraulic parameters
-  real(r8), allocatable :: vegwp_c  (:,:,:) !vegetation water potential [mm]
-  real(r8), allocatable :: gs0sun_c   (:,:) !working copy of sunlit stomata conductance
-  real(r8), allocatable :: gs0sha_c   (:,:) !working copy of shalit stomata conductance
-!end plant hydraulic parameters
-!Ozone Stress Variables
-  real(r8), allocatable :: o3coefv_sun_c(:,:) !Ozone stress factor for photosynthesis on sunlit leaf
-  real(r8), allocatable :: o3coefv_sha_c(:,:) !Ozone stress factor for photosynthesis on shaded leaf
-  real(r8), allocatable :: o3coefg_sun_c(:,:) !Ozone stress factor for stomata on sunlit leaf
-  real(r8), allocatable :: o3coefg_sha_c(:,:) !Ozone stress factor for stomata on shaded leaf
-  real(r8), allocatable :: lai_old_c    (:,:) !lai in last time step
-  real(r8), allocatable :: o3uptakesun_c(:,:) !Ozone does, sunlit leaf (mmol O3/m^2)
-  real(r8), allocatable :: o3uptakesha_c(:,:) !Ozone does, shaded leaf (mmol O3/m^2)
-!End Ozone Stress Variables
-
-! PUBLIC MEMBER FUNCTIONS:
-  PUBLIC :: allocate_PCTimeVariables
-  PUBLIC :: deallocate_PCTimeVariables
-  PUBLIC :: READ_PCTimeVariables
-  PUBLIC :: WRITE_PCTimeVariables
-#ifdef RangeCheck
-  PUBLIC :: check_PCTimeVariables
-#endif
-
-! PRIVATE MEMBER FUNCTIONS:
-
-!-----------------------------------------------------------------------
-
-CONTAINS
-
-!-----------------------------------------------------------------------
-
-   SUBROUTINE allocate_PCTimeVariables ()
-! ------------------------------------------------------
-! Allocates memory for CoLM Plant Community (PC) 1D [numpc] variables
-! ------------------------------------------------------
-      USE MOD_Precision
-      USE MOD_Vars_Global
-      USE MOD_SPMD_Task
-      USE MOD_LandPC
-      IMPLICIT NONE
-
-      IF (p_is_worker) THEN
-         IF (numpc > 0) THEN
-            allocate (tleaf_c    (0:N_PFT-1,numpc))   ; tleaf_c      (:,:) = spval      !leaf temperature [K]
-            allocate (ldew_c     (0:N_PFT-1,numpc))   ; ldew_c       (:,:) = spval      !depth of water on foliage [mm]
-            allocate (ldew_rain_c(0:N_PFT-1,numpc))   ; ldew_rain_c  (:,:) = spval      !depth of rain on foliage [mm]
-            allocate (ldew_snow_c(0:N_PFT-1,numpc))   ; ldew_snow_c  (:,:) = spval      !depth of snow on foliage [mm]
-            allocate (sigf_c     (0:N_PFT-1,numpc))   ; sigf_c       (:,:) = spval      !fraction of veg cover, excluding snow-covered veg [-]
-            allocate (tlai_c     (0:N_PFT-1,numpc))   ; tlai_c       (:,:) = spval      !leaf area index
-            allocate (lai_c      (0:N_PFT-1,numpc))   ; lai_c        (:,:) = spval      !leaf area index
-            allocate (tsai_c     (0:N_PFT-1,numpc))   ; tsai_c       (:,:) = spval      !stem area index
-            allocate (sai_c      (0:N_PFT-1,numpc))   ; sai_c        (:,:) = spval      !stem area index
-            allocate (ssun_c (2,2,0:N_PFT-1,numpc))   ; ssun_c   (:,:,:,:) = spval      !sunlit canopy absorption for solar radiation (0-1)
-            allocate (ssha_c (2,2,0:N_PFT-1,numpc))   ; ssha_c   (:,:,:,:) = spval      !shaded canopy absorption for solar radiation (0-1)
-            allocate (thermk_c   (0:N_PFT-1,numpc))   ; thermk_c     (:,:) = spval      !canopy gap fraction for tir radiation
-            allocate (fshade_c   (0:N_PFT-1,numpc))   ; fshade_c     (:,:) = spval      !canopy gap fraction for tir radiation
-            allocate (extkb_c    (0:N_PFT-1,numpc))   ; extkb_c      (:,:) = spval      !(k, g(mu)/mu) direct solar extinction coefficient
-            allocate (extkd_c    (0:N_PFT-1,numpc))   ; extkd_c      (:,:) = spval      !diffuse and scattered diffuse PAR extinction coefficient
-            allocate (rst_c      (0:N_PFT-1,numpc))   ; rst_c        (:,:) = spval      !canopy stomatal resistance (s/m)
-            allocate (z0m_c      (0:N_PFT-1,numpc))   ; z0m_c        (:,:) = spval      !effective roughness [m]
-!Plant Hydraulic parameters; raulic parameters
-            allocate (vegwp_c(1:nvegwcs,0:N_PFT-1,numpc)); vegwp_c (:,:,:) = spval
-            allocate (gs0sun_c   (0:N_PFT-1,numpc))   ; gs0sun_c     (:,:) = spval      
-            allocate (gs0sha_c   (0:N_PFT-1,numpc))   ; gs0sha_c     (:,:) = spval      
-!end plant hydraulic parameters
-!Ozone Stress Variables
-            allocate (o3coefv_sun_c(0:N_PFT-1,numpc)) ; o3coefv_sun_c(:,:) = spval      !Ozone stress factor for photosynthesis on sunlit leaf
-            allocate (o3coefv_sha_c(0:N_PFT-1,numpc)) ; o3coefv_sha_c(:,:) = spval      !Ozone stress factor for photosynthesis on shaded leaf
-            allocate (o3coefg_sun_c(0:N_PFT-1,numpc)) ; o3coefg_sun_c(:,:) = spval      !Ozone stress factor for stomata on sunlit leaf
-            allocate (o3coefg_sha_c(0:N_PFT-1,numpc)) ; o3coefg_sha_c(:,:) = spval      !Ozone stress factor for stomata on shaded leaf
-            allocate (lai_old_c    (0:N_PFT-1,numpc)) ; lai_old_c    (:,:) = spval      !lai in last time step
-            allocate (o3uptakesun_c(0:N_PFT-1,numpc)) ; o3uptakesun_c(:,:) = spval      !Ozone does, sunlit leaf (mmol O3/m^2)
-            allocate (o3uptakesha_c(0:N_PFT-1,numpc)) ; o3uptakesha_c(:,:) = spval      !Ozone does, shaded leaf (mmol O3/m^2)
-!End Ozone Stress Variables
-         ENDIF
-      ENDIF
-
-   END SUBROUTINE allocate_PCTimeVariables
-
-   SUBROUTINE READ_PCTimeVariables (file_restart)
-
-      USE MOD_Vars_Global
-      use MOD_Namelist, only: DEF_USE_PLANTHYDRAULICS, DEF_USE_OZONESTRESS
-      use MOD_NetCDFVector
-      USE MOD_LandPC
-      IMPLICIT NONE
-
-      character(LEN=*), intent(in) :: file_restart
-
-      call ncio_read_vector (file_restart, 'tleaf_c  ', N_PFT,     landpc, tleaf_c  ) !
-      call ncio_read_vector (file_restart, 'ldew_c   ', N_PFT,     landpc, ldew_c   ) !
-      call ncio_read_vector (file_restart, 'ldew_rain_c', N_PFT,   landpc, ldew_rain_c) !depth of rain on foliage [mm]
-      call ncio_read_vector (file_restart, 'ldew_snow_c', N_PFT,   landpc, ldew_snow_c) !depth of snow on foliage [mm]
-      call ncio_read_vector (file_restart, 'sigf_c   ', N_PFT,     landpc, sigf_c   ) !
-      call ncio_read_vector (file_restart, 'tlai_c   ', N_PFT,     landpc, tlai_c   ) !
-      call ncio_read_vector (file_restart, 'lai_c    ', N_PFT,     landpc, lai_c    ) !
-      call ncio_read_vector (file_restart, 'tsai_c   ', N_PFT,     landpc, tsai_c   ) !
-      call ncio_read_vector (file_restart, 'sai_c    ', N_PFT,     landpc, sai_c    ) !
-      call ncio_read_vector (file_restart, 'ssun_c   ', 2,2,N_PFT, landpc, ssun_c   ) !
-      call ncio_read_vector (file_restart, 'ssha_c   ', 2,2,N_PFT, landpc, ssha_c   ) !
-      call ncio_read_vector (file_restart, 'thermk_c ', N_PFT,     landpc, thermk_c ) !
-      call ncio_read_vector (file_restart, 'fshade_c ', N_PFT,     landpc, fshade_c ) !
-      call ncio_read_vector (file_restart, 'extkb_c  ', N_PFT,     landpc, extkb_c  ) !
-      call ncio_read_vector (file_restart, 'extkd_c  ', N_PFT,     landpc, extkd_c  ) !
-      call ncio_read_vector (file_restart, 'rst_c    ', N_PFT,     landpc, rst_c    ) !
-      call ncio_read_vector (file_restart, 'z0m_c    ', N_PFT,     landpc, z0m_c    ) !
-      if(DEF_USE_PLANTHYDRAULICS)then
-         call ncio_read_vector (file_restart, 'vegwp_c  ', nvegwcs,   N_PFT,  landpc, vegwp_c ) !
-         call ncio_read_vector (file_restart, 'gs0sun_c ', N_PFT,     landpc, gs0sun_c ) !
-         call ncio_read_vector (file_restart, 'gs0sha_c ', N_PFT,     landpc, gs0sha_c ) !
-      end if
-      IF(DEF_USE_OZONESTRESS)THEN
-!Ozone Stress Variables
-         call ncio_read_vector (file_restart, 'o3coefv_sun_c', N_PFT, landpc, o3coefv_sun_c)!Ozone stress factor for photosynthesis on sunlit leaf
-         call ncio_read_vector (file_restart, 'o3coefv_sha_c', N_PFT, landpc, o3coefv_sha_c) !Ozone stress factor for photosynthesis on shaded leaf
-         call ncio_read_vector (file_restart, 'o3coefg_sun_c', N_PFT, landpc, o3coefg_sun_c) !Ozone stress factor for stomata on sunlit leaf
-         call ncio_read_vector (file_restart, 'o3coefg_sha_c', N_PFT, landpc, o3coefg_sha_c) !Ozone stress factor for stomata on shaded leaf
-         call ncio_read_vector (file_restart, 'lai_old_c    ', N_PFT, landpc, lai_old_c    ) !lai in last time step
-         call ncio_read_vector (file_restart, 'o3uptakesun_c', N_PFT, landpc, o3uptakesun_c) !Ozone does, sunlit leaf (mmol O3/m^2)
-         call ncio_read_vector (file_restart, 'o3uptakesha_c', N_PFT, landpc, o3uptakesha_c) !Ozone does, shaded leaf (mmol O3/m^2)
-!End Ozone Stress Variables
-      ENDIF
-
-   END SUBROUTINE READ_PCTimeVariables
-
-   SUBROUTINE WRITE_PCTimeVariables (file_restart)
-
-      USE MOD_Vars_Global
-      use MOD_Namelist, only : DEF_REST_COMPRESS_LEVEL, DEF_USE_PLANTHYDRAULICS, DEF_USE_OZONESTRESS
-      USE MOD_LandPC
-      use MOD_NetCDFVector
-      IMPLICIT NONE
-
-      character(LEN=*), intent(in) :: file_restart
-
-      ! Local variables
-      integer :: compress
-
-      compress = DEF_REST_COMPRESS_LEVEL
-
-      call ncio_create_file_vector      (file_restart, landpc               )
-      CALL ncio_define_dimension_vector (file_restart, landpc, 'pc'         )
-      CALL ncio_define_dimension_vector (file_restart, landpc, 'pft' , N_PFT)
-      CALL ncio_define_dimension_vector (file_restart, landpc, 'band', 2    )
-      CALL ncio_define_dimension_vector (file_restart, landpc, 'rtyp', 2    )
-      if(DEF_USE_PLANTHYDRAULICS)then
-         CALL ncio_define_dimension_vector (file_restart, landpc, 'vegnodes', nvegwcs)
-      end if
-
-      call ncio_write_vector (file_restart, 'tleaf_c  ', 'pft', N_PFT, 'pc', landpc, tleaf_c  , compress) !
-      call ncio_write_vector (file_restart, 'ldew_c   ', 'pft', N_PFT, 'pc', landpc, ldew_c   , compress) !
-      call ncio_write_vector (file_restart, 'ldew_rain_c', 'pft', N_PFT, 'pc', landpc, ldew_rain_c, compress) ! depth of rain on foliage [mm]
-      call ncio_write_vector (file_restart, 'ldew_snow_c', 'pft', N_PFT, 'pc', landpc, ldew_snow_c, compress) ! depth of snow on foliage [mm]
-
-      call ncio_write_vector (file_restart, 'sigf_c   ', 'pft', N_PFT, 'pc', landpc, sigf_c   , compress) !
-      call ncio_write_vector (file_restart, 'tlai_c   ', 'pft', N_PFT, 'pc', landpc, tlai_c   , compress) !
-      call ncio_write_vector (file_restart, 'lai_c    ', 'pft', N_PFT, 'pc', landpc, lai_c    , compress) !
-      call ncio_write_vector (file_restart, 'tsai_c   ', 'pft', N_PFT, 'pc', landpc, tsai_c   , compress) !
-      call ncio_write_vector (file_restart, 'sai_c    ', 'pft', N_PFT, 'pc', landpc, sai_c    , compress) !
-      call ncio_write_vector (file_restart, 'ssun_c   ', 'band', 2, 'rtyp', 2, 'pft', N_PFT, 'pc', landpc, ssun_c, compress) !
-      call ncio_write_vector (file_restart, 'ssha_c   ', 'band', 2, 'rtyp', 2, 'pft', N_PFT, 'pc', landpc, ssha_c, compress) !
-      call ncio_write_vector (file_restart, 'thermk_c ', 'pft', N_PFT, 'pc', landpc, thermk_c , compress) !
-      call ncio_write_vector (file_restart, 'fshade_c ', 'pft', N_PFT, 'pc', landpc, fshade_c , compress) !
-      call ncio_write_vector (file_restart, 'extkb_c  ', 'pft', N_PFT, 'pc', landpc, extkb_c  , compress) !
-      call ncio_write_vector (file_restart, 'extkd_c  ', 'pft', N_PFT, 'pc', landpc, extkd_c  , compress) !
-      call ncio_write_vector (file_restart, 'rst_c    ', 'pft', N_PFT, 'pc', landpc, rst_c    , compress) !
-      call ncio_write_vector (file_restart, 'z0m_c    ', 'pft', N_PFT, 'pc', landpc, z0m_c    , compress) !
-      if(DEF_USE_PLANTHYDRAULICS)then
-         call ncio_write_vector (file_restart, 'vegwp_c  ', 'vegnodes', nvegwcs, 'pft', N_PFT , 'pc'    , landpc, vegwp_c, compress)
-         call ncio_write_vector (file_restart, 'gs0sun_c ', 'pft'     , N_PFT  , 'pc' , landpc, gs0sun_c, compress) !
-         call ncio_write_vector (file_restart, 'gs0sha_c ', 'pft'     , N_PFT  , 'pc' , landpc, gs0sha_c, compress) !
-      end if
-      IF(DEF_USE_OZONESTRESS)THEN
-!Ozone Stress Variables
-         call ncio_write_vector (file_restart, 'o3coefv_sun_c', 'pft' , N_PFT  , 'pc' , landpc, o3coefv_sun_c, compress)!Ozone stress factor for photosynthesis on sunlit leaf
-         call ncio_write_vector (file_restart, 'o3coefv_sha_c', 'pft' , N_PFT  , 'pc' , landpc, o3coefv_sha_c, compress) !Ozone stress factor for photosynthesis on shaded leaf
-         call ncio_write_vector (file_restart, 'o3coefg_sun_c', 'pft' , N_PFT  , 'pc' , landpc, o3coefg_sun_c, compress) !Ozone stress factor for stomata on sunlit leaf
-         call ncio_write_vector (file_restart, 'o3coefg_sha_c', 'pft' , N_PFT  , 'pc' , landpc, o3coefg_sha_c, compress) !Ozone stress factor for stomata on shaded leaf
-         call ncio_write_vector (file_restart, 'lai_old_c    ', 'pft' , N_PFT  , 'pc' , landpc, lai_old_c    , compress) !lai in last time step
-         call ncio_write_vector (file_restart, 'o3uptakesun_c', 'pft' , N_PFT  , 'pc' , landpc, o3uptakesun_c, compress) !Ozone does, sunlit leaf (mmol O3/m^2)
-         call ncio_write_vector (file_restart, 'o3uptakesha_c', 'pft' , N_PFT  , 'pc' , landpc, o3uptakesha_c, compress) !Ozone does, shaded leaf (mmol O3/m^2)
-      ENDIF
-
-
-   END SUBROUTINE WRITE_PCTimeVariables
-
-
-   SUBROUTINE deallocate_PCTimeVariables
-! --------------------------------------------------
-! Deallocates memory for CoLM Plant Community (PC) 1D [numpc] variables
-! --------------------------------------------------
-
-      USE MOD_SPMD_Task
-      USE MOD_LandPC
-
-      IF (p_is_worker) THEN
-         IF (numpc > 0) THEN
-            deallocate (tleaf_c  ) !leaf temperature [K]
-            deallocate (ldew_c   ) !depth of water on foliage [mm]
-            deallocate (ldew_rain_c ) !depth of water on foliage [mm]
-            deallocate (ldew_snow_c ) !depth of water on foliage [mm]
-            deallocate (sigf_c   ) !fraction of veg cover, excluding snow-covered veg [-]
-            deallocate (tlai_c   ) !leaf area index
-            deallocate (lai_c    ) !leaf area index
-            deallocate (tsai_c   ) !stem area index
-            deallocate (sai_c    ) !stem area index
-            deallocate (ssun_c   ) !sunlit canopy absorption for solar radiation (0-1)
-            deallocate (ssha_c   ) !shaded canopy absorption for solar radiation (0-1)
-            deallocate (thermk_c ) !canopy gap fraction for tir radiation
-            deallocate (fshade_c ) !canopy gap fraction for tir radiation
-            deallocate (extkb_c  ) !(k, g(mu)/mu) direct solar extinction coefficient
-            deallocate (extkd_c  ) !diffuse and scattered diffuse PAR extinction coefficient
-            deallocate (rst_c    ) !canopy stomatal resistance (s/m)
-            deallocate (z0m_c    ) !effective roughness [m]
-!Plant Hydraulic parameters
-            deallocate (vegwp_c  ) !vegetation water potential [mm]
-            deallocate (gs0sun_c ) !working copy of sunlit stomata conductance
-            deallocate (gs0sha_c ) !working copy of shalit stomata conductance
-!end plant hydraulic parameters
-!Ozone Stress Variables
-            deallocate (o3coefv_sun_c) !Ozone stress factor for photosynthesis on sunlit leaf
-            deallocate (o3coefv_sha_c) !Ozone stress factor for photosynthesis on shaded leaf
-            deallocate (o3coefg_sun_c) !Ozone stress factor for stomata on sunlit leaf
-            deallocate (o3coefg_sha_c) !Ozone stress factor for stomata on shaded leaf
-            deallocate (lai_old_c    ) !lai in last time step
-            deallocate (o3uptakesun_c) !Ozone does, sunlit leaf (mmol O3/m^2)
-            deallocate (o3uptakesha_c) !Ozone does, shaded leaf (mmol O3/m^2)
-!End Ozone Stress Variables
-         ENDIF
-      ENDIF
-
-   END SUBROUTINE deallocate_PCTimeVariables
-
-#ifdef RangeCheck
-   SUBROUTINE check_PCTimeVariables
-
-      use MOD_RangeCheck
-      use MOD_Namelist, only: DEF_USE_PLANTHYDRAULICS, DEF_USE_OZONESTRESS
-      IMPLICIT NONE
-
-      call check_vector_data ('tleaf_c  ', tleaf_c  )      !
-      call check_vector_data ('ldew_c   ', ldew_c   )      !
-      call check_vector_data ('ldew_rain_c', ldew_rain_c)  !  depth of rain on foliage [mm]
-      call check_vector_data ('ldew_snow_c', ldew_snow_c)  !  depth of snow on foliage [mm]
-      call check_vector_data ('sigf_c   ', sigf_c   )      !
-      call check_vector_data ('tlai_c   ', tlai_c   )      !
-      call check_vector_data ('lai_c    ', lai_c    )      !
-      call check_vector_data ('tsai_c   ', tsai_c   )      !
-      call check_vector_data ('sai_c    ', sai_c    )      !
-      call check_vector_data ('ssun_c   ', ssun_c   )      !
-      call check_vector_data ('ssha_c   ', ssha_c   )      !
-      call check_vector_data ('thermk_c ', thermk_c )      !
-      call check_vector_data ('fshade_c ', fshade_c )      !
-      call check_vector_data ('extkb_c  ', extkb_c  )      !
-      call check_vector_data ('extkd_c  ', extkd_c  )      !
-      call check_vector_data ('rst_c    ', rst_c    )      !
-      call check_vector_data ('z0m_c    ', z0m_c    )      !
-      if(DEF_USE_PLANTHYDRAULICS)then
-         call check_vector_data ('vegwp_c  ', vegwp_c  )      !
-         call check_vector_data ('gs0sun_c ', gs0sun_c )      !
-         call check_vector_data ('gs0sha_c ', gs0sha_c )      !
-      end if
-      IF(DEF_USE_OZONESTRESS)THEN
-         call check_vector_data ('o3coefv_sun_c', o3coefv_sun_c) !Ozone stress factor for photosynthesis on sunlit leaf
-         call check_vector_data ('o3coefv_sha_c', o3coefv_sha_c) !Ozone stress factor for photosynthesis on shaded leaf
-         call check_vector_data ('o3coefg_sun_c', o3coefg_sun_c) !Ozone stress factor for stomata on sunlit leaf
-         call check_vector_data ('o3coefg_sha_c', o3coefg_sha_c) !Ozone stress factor for stomata on shaded leaf
-         call check_vector_data ('lai_old_c    ', lai_old_c    ) !lai in last time step
-         call check_vector_data ('o3uptakesun_c', o3uptakesun_c) !Ozone does, sunlit leaf (mmol O3/m^2)
-         call check_vector_data ('o3uptakesha_c', o3uptakesha_c) !Ozone does, shaded leaf (mmol O3/m^2)
-      END IF
-
-   END SUBROUTINE check_PCTimeVariables
-#endif
-
-END MODULE MOD_Vars_PCTimeVariables
-#endif
-
-
-
->>>>>>> 5afddb92
 MODULE MOD_Vars_TimeVariables
 ! -------------------------------
 ! Created by Yongjiu Dai, 03/2014
@@ -928,12 +486,12 @@
      real(r8), allocatable :: fm           (:) ! integral of profile function for momentum
      real(r8), allocatable :: fh           (:) ! integral of profile function for heat
      real(r8), allocatable :: fq           (:) ! integral of profile function for moisture
-     
+
      real(r8), allocatable :: irrig_rate          (:) ! irrigation rate (mm s-1)
      real(r8), allocatable :: deficit_irrig       (:) ! irrigation amount (kg/m2)
      real(r8), allocatable :: sum_irrig           (:) ! total irrigation amount (kg/m2)
      real(r8), allocatable :: sum_irrig_count     (:) ! total irrigation times (-)
-     integer , allocatable :: n_irrig_steps_left  (:)! left steps for once irrigation (-)
+     integer , allocatable :: n_irrig_steps_left  (:) ! left steps for once irrigation (-)
 
      integer , allocatable :: irrig_method_corn      (:) ! irrigation method for corn (0-3)
      integer , allocatable :: irrig_method_swheat    (:) ! irrigation method for spring wheat (0-3)
@@ -1068,7 +626,7 @@
            allocate (fm                          (numpatch)); fm            (:) = spval
            allocate (fh                          (numpatch)); fh            (:) = spval
            allocate (fq                          (numpatch)); fq            (:) = spval
-           
+
            allocate ( irrig_rate                 (numpatch)); irrig_rate             (:) = spval
            allocate ( deficit_irrig              (numpatch)); deficit_irrig          (:) = spval
            allocate ( sum_irrig                  (numpatch)); sum_irrig              (:) = spval
@@ -1213,10 +771,6 @@
            deallocate (fh                     )
            deallocate (fq                     )
 
-<<<<<<< HEAD
-        ENDIF
-     ENDIF
-=======
            deallocate (irrig_rate             )
            deallocate (deficit_irrig          )
            deallocate (sum_irrig              )
@@ -1231,9 +785,8 @@
            deallocate ( irrig_method_rice1    )
            deallocate ( irrig_method_rice2    )
            deallocate ( irrig_method_sugarcane)
-        end if
-     end if
->>>>>>> 5afddb92
+        ENDIF
+     ENDIF
 
 #if (defined LULC_IGBP_PFT || defined LULC_IGBP_PC)
      CALL deallocate_PFTimeVariables
@@ -1296,11 +849,7 @@
      ! Original version: Yongjiu Dai, September 15, 1999, 03/2014
      !=======================================================================
 
-<<<<<<< HEAD
-     USE MOD_Namelist, only : DEF_REST_COMPRESS_LEVEL, DEF_USE_PLANTHYDRAULICS, DEF_USE_OZONESTRESS
-=======
-     use MOD_Namelist, only : DEF_REST_COMPRESS_LEVEL, DEF_USE_PLANTHYDRAULICS, DEF_USE_OZONESTRESS, DEF_USE_IRRIGATION
->>>>>>> 5afddb92
+     USE MOD_Namelist, only : DEF_REST_COMPRESS_LEVEL, DEF_USE_PLANTHYDRAULICS, DEF_USE_OZONESTRESS, DEF_USE_IRRIGATION
      USE MOD_LandPatch
      USE MOD_NetCDFVector
      USE MOD_Vars_Global
@@ -1402,7 +951,6 @@
      CALL ncio_write_vector (file_restart, 'ssno', 'band', 2, 'rtyp', 2, 'snowp1', -maxsnl+1, 'patch', landpatch, ssno, compress)
 
      ! Additional va_vectorriables required by reginal model (such as WRF ) RSM)
-<<<<<<< HEAD
      CALL ncio_write_vector (file_restart, 'trad ', 'patch', landpatch, trad , compress) ! radiative temperature of surface [K]
      CALL ncio_write_vector (file_restart, 'tref ', 'patch', landpatch, tref , compress) ! 2 m height air temperature [kelvin]
      CALL ncio_write_vector (file_restart, 'qref ', 'patch', landpatch, qref , compress) ! 2 m height air specific humidity
@@ -1418,41 +966,23 @@
      CALL ncio_write_vector (file_restart, 'fh   ', 'patch', landpatch, fh   , compress) ! integral of profile function for heat
      CALL ncio_write_vector (file_restart, 'fq   ', 'patch', landpatch, fq   , compress) ! integral of profile function for moisture
 
+IF (DEF_USE_IRRIGATION) THEN
+     CALL Ncio_write_vector (file_restart, 'irrig_rate            ' , 'patch',landpatch,irrig_rate            , compress)
+     CALL Ncio_write_vector (file_restart, 'deficit_irrig         ' , 'patch',landpatch,deficit_irrig         , compress)
+     CALL Ncio_write_vector (file_restart, 'sum_irrig             ' , 'patch',landpatch,sum_irrig             , compress)
+     CALL Ncio_write_vector (file_restart, 'sum_irrig_count       ' , 'patch',landpatch,sum_irrig_count       , compress)
+     CALL Ncio_write_vector (file_restart, 'n_irrig_steps_left    ' , 'patch',landpatch,n_irrig_steps_left    , compress)
+     CALL Ncio_write_vector (file_restart, 'irrig_method_corn     ' , 'patch',landpatch,irrig_method_corn     , compress)
+     CALL Ncio_write_vector (file_restart, 'irrig_method_swheat   ' , 'patch',landpatch,irrig_method_swheat   , compress)
+     CALL Ncio_write_vector (file_restart, 'irrig_method_wwheat   ' , 'patch',landpatch,irrig_method_wwheat   , compress)
+     CALL Ncio_write_vector (file_restart, 'irrig_method_soybean  ' , 'patch',landpatch,irrig_method_soybean  , compress)
+     CALL Ncio_write_vector (file_restart, 'irrig_method_cotton   ' , 'patch',landpatch,irrig_method_cotton   , compress)
+     CALL Ncio_write_vector (file_restart, 'irrig_method_rice1    ' , 'patch',landpatch,irrig_method_rice1    , compress)
+     CALL Ncio_write_vector (file_restart, 'irrig_method_rice2    ' , 'patch',landpatch,irrig_method_rice2    , compress)
+     CALL Ncio_write_vector (file_restart, 'irrig_method_sugarcane' , 'patch',landpatch,irrig_method_sugarcane, compress)
+ENDIF
+
 #if (defined LULC_IGBP_PFT || defined LULC_IGBP_PC)
-=======
-     call ncio_write_vector (file_restart, 'trad ', 'patch', landpatch, trad , compress) ! radiative temperature of surface [K]
-     call ncio_write_vector (file_restart, 'tref ', 'patch', landpatch, tref , compress) ! 2 m height air temperature [kelvin]
-     call ncio_write_vector (file_restart, 'qref ', 'patch', landpatch, qref , compress) ! 2 m height air specific humidity
-     call ncio_write_vector (file_restart, 'rst  ', 'patch', landpatch, rst  , compress) ! canopy stomatal resistance (s/m)
-     call ncio_write_vector (file_restart, 'emis ', 'patch', landpatch, emis , compress) ! averaged bulk surface emissivity
-     call ncio_write_vector (file_restart, 'z0m  ', 'patch', landpatch, z0m  , compress) ! effective roughness [m]
-     call ncio_write_vector (file_restart, 'zol  ', 'patch', landpatch, zol  , compress) ! dimensionless height (z/L) used in Monin-Obukhov theory
-     call ncio_write_vector (file_restart, 'rib  ', 'patch', landpatch, rib  , compress) ! bulk Richardson number in surface layer
-     call ncio_write_vector (file_restart, 'ustar', 'patch', landpatch, ustar, compress) ! u* in similarity theory [m/s]
-     call ncio_write_vector (file_restart, 'qstar', 'patch', landpatch, qstar, compress) ! q* in similarity theory [kg/kg]
-     call ncio_write_vector (file_restart, 'tstar', 'patch', landpatch, tstar, compress) ! t* in similarity theory [K]
-     call ncio_write_vector (file_restart, 'fm   ', 'patch', landpatch, fm   , compress) ! integral of profile function for momentum
-     call ncio_write_vector (file_restart, 'fh   ', 'patch', landpatch, fh   , compress) ! integral of profile function for heat
-     call ncio_write_vector (file_restart, 'fq   ', 'patch', landpatch, fq   , compress) ! integral of profile function for moisture
-
-     if(DEF_USE_IRRIGATION)then
-      call ncio_write_vector (file_restart, 'irrig_rate            ' , 'patch',landpatch,irrig_rate            , compress)
-      call ncio_write_vector (file_restart, 'deficit_irrig         ' , 'patch',landpatch,deficit_irrig         , compress)
-      call ncio_write_vector (file_restart, 'sum_irrig             ' , 'patch',landpatch,sum_irrig             , compress)
-      call ncio_write_vector (file_restart, 'sum_irrig_count       ' , 'patch',landpatch,sum_irrig_count       , compress)
-      call ncio_write_vector (file_restart, 'n_irrig_steps_left    ' , 'patch',landpatch,n_irrig_steps_left    , compress)
-      call ncio_write_vector (file_restart, 'irrig_method_corn     ' , 'patch',landpatch,irrig_method_corn     , compress)
-      call ncio_write_vector (file_restart, 'irrig_method_swheat   ' , 'patch',landpatch,irrig_method_swheat   , compress)
-      call ncio_write_vector (file_restart, 'irrig_method_wwheat   ' , 'patch',landpatch,irrig_method_wwheat   , compress)
-      call ncio_write_vector (file_restart, 'irrig_method_soybean  ' , 'patch',landpatch,irrig_method_soybean  , compress)
-      call ncio_write_vector (file_restart, 'irrig_method_cotton   ' , 'patch',landpatch,irrig_method_cotton   , compress)
-      call ncio_write_vector (file_restart, 'irrig_method_rice1    ' , 'patch',landpatch,irrig_method_rice1    , compress)
-      call ncio_write_vector (file_restart, 'irrig_method_rice2    ' , 'patch',landpatch,irrig_method_rice2    , compress)
-      call ncio_write_vector (file_restart, 'irrig_method_sugarcane' , 'patch',landpatch,irrig_method_sugarcane, compress)
-     end if
-
-#if (defined LULC_IGBP_PFT)
->>>>>>> 5afddb92
      file_restart = trim(dir_restart)// '/' // trim(site) //'_restart_pft_'//trim(cdate)//'_lc'//trim(cyear)//'.nc'
      CALL WRITE_PFTimeVariables (file_restart)
 #endif
@@ -1575,7 +1105,6 @@
      CALL ncio_read_vector (file_restart, 'ssno', 2,2, -maxsnl+1, landpatch, ssno) !
 
      ! Additional variables required by reginal model (such as WRF ) RSM)
-<<<<<<< HEAD
      CALL ncio_read_vector (file_restart, 'trad ', landpatch, trad ) ! radiative temperature of surface [K]
      CALL ncio_read_vector (file_restart, 'tref ', landpatch, tref ) ! 2 m height air temperature [kelvin]
      CALL ncio_read_vector (file_restart, 'qref ', landpatch, qref ) ! 2 m height air specific humidity
@@ -1591,41 +1120,23 @@
      CALL ncio_read_vector (file_restart, 'fh   ', landpatch, fh   ) ! integral of profile function for heat
      CALL ncio_read_vector (file_restart, 'fq   ', landpatch, fq   ) ! integral of profile function for moisture
 
+IF (DEF_USE_IRRIGATION) THEN
+     CALL ncio_read_vector (file_restart, 'irrig_rate            ' , landpatch, irrig_rate            )
+     CALL ncio_read_vector (file_restart, 'deficit_irrig         ' , landpatch, deficit_irrig         )
+     CALL ncio_read_vector (file_restart, 'sum_irrig             ' , landpatch, sum_irrig             )
+     CALL ncio_read_vector (file_restart, 'sum_irrig_count       ' , landpatch, sum_irrig_count       )
+     CALL ncio_read_vector (file_restart, 'n_irrig_steps_left    ' , landpatch, n_irrig_steps_left    )
+     CALL ncio_read_vector (file_restart, 'irrig_method_corn     ' , landpatch, irrig_method_corn     )
+     CALL ncio_read_vector (file_restart, 'irrig_method_swheat   ' , landpatch, irrig_method_swheat   )
+     CALL ncio_read_vector (file_restart, 'irrig_method_wwheat   ' , landpatch, irrig_method_wwheat   )
+     CALL ncio_read_vector (file_restart, 'irrig_method_soybean  ' , landpatch, irrig_method_soybean  )
+     CALL ncio_read_vector (file_restart, 'irrig_method_cotton   ' , landpatch, irrig_method_cotton   )
+     CALL ncio_read_vector (file_restart, 'irrig_method_rice1    ' , landpatch, irrig_method_rice1    )
+     CALL ncio_read_vector (file_restart, 'irrig_method_rice2    ' , landpatch, irrig_method_rice2    )
+     CALL ncio_read_vector (file_restart, 'irrig_method_sugarcane' , landpatch, irrig_method_sugarcane)
+ENDIF
+
 #if (defined LULC_IGBP_PFT || defined LULC_IGBP_PC)
-=======
-     call ncio_read_vector (file_restart, 'trad ', landpatch, trad ) ! radiative temperature of surface [K]
-     call ncio_read_vector (file_restart, 'tref ', landpatch, tref ) ! 2 m height air temperature [kelvin]
-     call ncio_read_vector (file_restart, 'qref ', landpatch, qref ) ! 2 m height air specific humidity
-     call ncio_read_vector (file_restart, 'rst  ', landpatch, rst  ) ! canopy stomatal resistance (s/m)
-     call ncio_read_vector (file_restart, 'emis ', landpatch, emis ) ! averaged bulk surface emissivity
-     call ncio_read_vector (file_restart, 'z0m  ', landpatch, z0m  ) ! effective roughness [m]
-     call ncio_read_vector (file_restart, 'zol  ', landpatch, zol  ) ! dimensionless height (z/L) used in Monin-Obukhov theory
-     call ncio_read_vector (file_restart, 'rib  ', landpatch, rib  ) ! bulk Richardson number in surface layer
-     call ncio_read_vector (file_restart, 'ustar', landpatch, ustar) ! u* in similarity theory [m/s]
-     call ncio_read_vector (file_restart, 'qstar', landpatch, qstar) ! q* in similarity theory [kg/kg]
-     call ncio_read_vector (file_restart, 'tstar', landpatch, tstar) ! t* in similarity theory [K]
-     call ncio_read_vector (file_restart, 'fm   ', landpatch, fm   ) ! integral of profile function for momentum
-     call ncio_read_vector (file_restart, 'fh   ', landpatch, fh   ) ! integral of profile function for heat
-     call ncio_read_vector (file_restart, 'fq   ', landpatch, fq   ) ! integral of profile function for moisture
-
-     if(DEF_USE_IRRIGATION)then
-      call ncio_read_vector (file_restart, 'irrig_rate            ' , landpatch, irrig_rate            )
-      call ncio_read_vector (file_restart, 'deficit_irrig         ' , landpatch, deficit_irrig         )
-      call ncio_read_vector (file_restart, 'sum_irrig             ' , landpatch, sum_irrig             )
-      call ncio_read_vector (file_restart, 'sum_irrig_count       ' , landpatch, sum_irrig_count       )
-      call ncio_read_vector (file_restart, 'n_irrig_steps_left    ' , landpatch, n_irrig_steps_left    )
-      call ncio_read_vector (file_restart, 'irrig_method_corn     ' , landpatch, irrig_method_corn     )
-      call ncio_read_vector (file_restart, 'irrig_method_swheat   ' , landpatch, irrig_method_swheat   )
-      call ncio_read_vector (file_restart, 'irrig_method_wwheat   ' , landpatch, irrig_method_wwheat   )
-      call ncio_read_vector (file_restart, 'irrig_method_soybean  ' , landpatch, irrig_method_soybean  )
-      call ncio_read_vector (file_restart, 'irrig_method_cotton   ' , landpatch, irrig_method_cotton   )
-      call ncio_read_vector (file_restart, 'irrig_method_rice1    ' , landpatch, irrig_method_rice1    )
-      call ncio_read_vector (file_restart, 'irrig_method_rice2    ' , landpatch, irrig_method_rice2    )
-      call ncio_read_vector (file_restart, 'irrig_method_sugarcane' , landpatch, irrig_method_sugarcane)
-     end if
-
-#if (defined LULC_IGBP_PFT)
->>>>>>> 5afddb92
      file_restart = trim(dir_restart)// '/' // trim(site) //'_restart_pft_'//trim(cdate)//'_lc'//trim(cyear)//'.nc'
      CALL READ_PFTimeVariables (file_restart)
 #endif
@@ -1659,15 +1170,9 @@
 #ifdef RangeCheck
   SUBROUTINE check_TimeVariables ()
 
-<<<<<<< HEAD
      USE MOD_SPMD_Task
      USE MOD_RangeCheck
-     USE MOD_Namelist, only: DEF_USE_PLANTHYDRAULICS, DEF_USE_OZONESTRESS
-=======
-     use MOD_SPMD_Task
-     use MOD_RangeCheck
-     use MOD_Namelist, only: DEF_USE_PLANTHYDRAULICS, DEF_USE_OZONESTRESS, DEF_USE_IRRIGATION
->>>>>>> 5afddb92
+     USE MOD_Namelist, only: DEF_USE_PLANTHYDRAULICS, DEF_USE_OZONESTRESS, DEF_USE_IRRIGATION
 
      IMPLICIT NONE
 
@@ -1677,60 +1182,6 @@
      IF (p_is_master) THEN
         write(*,'(/,A27)') 'Checking Time Variables ...'
      ENDIF
-<<<<<<< HEAD
-=======
-
-     call check_vector_data ('t_grnd      [K]    ', t_grnd     ) ! ground surface temperature [K]
-     call check_vector_data ('tleaf       [K]    ', tleaf      ) ! leaf temperature [K]
-     call check_vector_data ('ldew        [mm]   ', ldew       ) ! depth of water on foliage [mm]
-     call check_vector_data ('ldew_rain   [mm]   ', ldew_rain  ) ! depth of rain on foliage [mm]
-     call check_vector_data ('ldew_snow   [mm]   ', ldew_snow  ) ! depth of snow on foliage [mm]
-     call check_vector_data ('sag         [-]    ', sag        ) ! non dimensional snow age [-]
-     call check_vector_data ('scv         [mm]   ', scv        ) ! snow cover, water equivalent [mm]
-     call check_vector_data ('snowdp      [m]    ', snowdp     ) ! snow depth [meter]
-     call check_vector_data ('fveg        [-]    ', fveg       ) ! fraction of vegetation cover
-     call check_vector_data ('fsno        [-]    ', fsno       ) ! fraction of snow cover on ground
-     call check_vector_data ('sigf        [-]    ', sigf       ) ! fraction of veg cover, excluding snow-covered veg [-]
-     call check_vector_data ('green       [-]    ', green      ) ! leaf greenness
-     call check_vector_data ('lai         [-]    ', lai        ) ! leaf area index
-     call check_vector_data ('tlai        [-]    ', tlai       ) ! leaf area index
-     call check_vector_data ('sai         [-]    ', sai        ) ! stem area index
-     call check_vector_data ('tsai        [-]    ', tsai       ) ! stem area index
-     call check_vector_data ('coszen      [-]    ', coszen     ) ! cosine of solar zenith angle
-     call check_vector_data ('alb         [-]    ', alb        ) ! averaged albedo [-]
-     call check_vector_data ('ssun        [-]    ', ssun       ) ! sunlit canopy absorption for solar radiation (0-1)
-     call check_vector_data ('ssha        [-]    ', ssha       ) ! shaded canopy absorption for solar radiation (0-1)
-     call check_vector_data ('thermk      [-]    ', thermk     ) ! canopy gap fraction for tir radiation
-     call check_vector_data ('extkb       [-]    ', extkb      ) ! (k, g(mu)/mu) direct solar extinction coefficient
-     call check_vector_data ('extkd       [-]    ', extkd      ) ! diffuse and scattered diffuse PAR extinction coefficient
-     call check_vector_data ('zwt         [m]    ', zwt        ) ! the depth to water table [m]
-     call check_vector_data ('wa          [mm]   ', wa         ) ! water storage in aquifer [mm]
-     call check_vector_data ('wdsrf       [mm]   ', wdsrf      ) ! depth of surface water [mm]
-
-     call check_vector_data ('t_lake      [K]    ', t_lake      )!
-     call check_vector_data ('lake_icefrc [-]    ', lake_icefrac)!
-     call check_vector_data ('savedtke1   [W/m K]', savedtke1   )!
-     
-     if(DEF_USE_IRRIGATION)then
-      call check_vector_data ('irrig_rate            ' , irrig_rate            )
-      call check_vector_data ('deficit_irrig         ' , deficit_irrig         )
-      call check_vector_data ('sum_irrig             ' , sum_irrig             )
-      call check_vector_data ('sum_irrig_count       ' , sum_irrig_count       )
-      call check_vector_data ('n_irrig_steps_left    ' , n_irrig_steps_left    )
-      call check_vector_data ('irrig_method_corn     ' , irrig_method_corn     )
-      call check_vector_data ('irrig_method_swheat   ' , irrig_method_swheat   )
-      call check_vector_data ('irrig_method_wwheat   ' , irrig_method_wwheat   )
-      call check_vector_data ('irrig_method_soybean  ' , irrig_method_soybean  )
-      call check_vector_data ('irrig_method_cotton   ' , irrig_method_cotton   )
-      call check_vector_data ('irrig_method_rice1    ' , irrig_method_rice1    )
-      call check_vector_data ('irrig_method_rice2    ' , irrig_method_rice2    )
-      call check_vector_data ('irrig_method_sugarcane' , irrig_method_sugarcane)
-     end if
-
-#if (defined LULC_IGBP_PFT)
-     CALL check_PFTimeVariables
-#endif
->>>>>>> 5afddb92
 
      CALL check_vector_data ('z_sno       [m]    ', z_sno )      ! node depth [m]
      CALL check_vector_data ('dz_sno      [m]    ', dz_sno)      ! interface depth [m]
@@ -1745,13 +1196,13 @@
      CALL check_vector_data ('gs0sha      []     ', gs0sha     ) ! working copy of shalit stomata conductance
 ENDIF
 IF(DEF_USE_OZONESTRESS)THEN
-     CALL check_vector_data ('o3coefv_sun', o3coefv_sun)
-     CALL check_vector_data ('o3coefv_sha', o3coefv_sha)
-     CALL check_vector_data ('o3coefg_sun', o3coefg_sun)
-     CALL check_vector_data ('o3coefg_sha', o3coefg_sha)
-     CALL check_vector_data ('lai_old    ', lai_old    )
-     CALL check_vector_data ('o3uptakesun', o3uptakesun)
-     CALL check_vector_data ('o3uptakesha', o3uptakesha)
+     CALL check_vector_data ('o3coefv_sun        ', o3coefv_sun)
+     CALL check_vector_data ('o3coefv_sha        ', o3coefv_sha)
+     CALL check_vector_data ('o3coefg_sun        ', o3coefg_sun)
+     CALL check_vector_data ('o3coefg_sha        ', o3coefg_sha)
+     CALL check_vector_data ('lai_old            ', lai_old    )
+     CALL check_vector_data ('o3uptakesun        ', o3uptakesun)
+     CALL check_vector_data ('o3uptakesha        ', o3uptakesha)
 ENDIF
      CALL check_vector_data ('t_grnd      [K]    ', t_grnd     ) ! ground surface temperature [K]
      CALL check_vector_data ('tleaf       [K]    ', tleaf      ) ! leaf temperature [K]
@@ -1784,6 +1235,23 @@
      CALL check_vector_data ('lake_icefrc [-]    ', lake_icefrac)!
      CALL check_vector_data ('savedtke1   [W/m K]', savedtke1   )!
 
+IF (DEF_USE_IRRIGATION) THEN
+     CALL check_vector_data ('irrig_rate            ' , irrig_rate            )
+     CALL check_vector_data ('deficit_irrig         ' , deficit_irrig         )
+     CALL check_vector_data ('sum_irrig             ' , sum_irrig             )
+     CALL check_vector_data ('sum_irrig_count       ' , sum_irrig_count       )
+     CALL check_vector_data ('n_irrig_steps_left    ' , n_irrig_steps_left    )
+     CALL check_vector_data ('irrig_method_corn     ' , irrig_method_corn     )
+     CALL check_vector_data ('irrig_method_swheat   ' , irrig_method_swheat   )
+     CALL check_vector_data ('irrig_method_wwheat   ' , irrig_method_wwheat   )
+     CALL check_vector_data ('irrig_method_soybean  ' , irrig_method_soybean  )
+     CALL check_vector_data ('irrig_method_cotton   ' , irrig_method_cotton   )
+     CALL check_vector_data ('irrig_method_rice1    ' , irrig_method_rice1    )
+     CALL check_vector_data ('irrig_method_rice2    ' , irrig_method_rice2    )
+     CALL check_vector_data ('irrig_method_sugarcane' , irrig_method_sugarcane)
+ENDIF
+
+
 #if (defined LULC_IGBP_PFT || defined LULC_IGBP_PC)
      CALL check_PFTimeVariables
 #endif
