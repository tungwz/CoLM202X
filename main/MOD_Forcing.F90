#include <define.h>

!-----------------------------------------------------------------------
module MOD_Forcing

! DESCRIPTION:
! read in the atmospheric forcing using user defined interpolation method
! or downscaling forcing
!
! REVISIONS:
! Yongjiu Dai and Hua Yuan, 04/2014: initial code from CoLM2014 (metdata.F90,
!                                    GETMET.F90 and rd_forcing.F90
!
! Shupeng Zhang, 05/2023: 1) porting codes to MPI parallel version
!                         2) codes for dealing with missing forcing value
!                         3) interface for downscaling
!
! TODO...(need complement)

   use MOD_Precision
   USE MOD_Namelist
   use MOD_Grid
   use MOD_Mapping_Grid2Pset
   use MOD_UserSpecifiedForcing
   use MOD_TimeManager
   use MOD_SPMD_Task
   USE MOD_MonthlyinSituCO2MaunaLoa
   USE MOD_Vars_Global, only : pi
   USE MOD_OrbCoszen

   implicit none

   type (grid_type), public :: gforc
   type (mapping_grid2pset_type) :: mg2p_forc

   LOGICAL, allocatable :: forcmask (:)

   ! for Forcing_Downscaling
   type (mapping_grid2pset_type) :: mg2p_forc_elm
   LOGICAL, allocatable :: forcmask_elm (:)
   LOGICAL, allocatable :: glacierss    (:)

   ! local variables
   integer  :: deltim_int                ! model time step length
   ! real(r8) :: deltim_real               ! model time step length

   !  for SinglePoint
   TYPE(timestamp), allocatable :: forctime (:)
   INTEGER,  allocatable :: iforctime(:)

   logical :: forcing_read_ahead
   real(r8), allocatable :: forc_disk(:,:)

   type(timestamp), allocatable :: tstamp_LB(:)  ! time stamp of low boundary data
   type(timestamp), allocatable :: tstamp_UB(:)  ! time stamp of up boundary data

   type(block_data_real8_2d) :: avgcos   ! time-average of cos(zenith)
   type(block_data_real8_2d) :: metdata  ! forcing data
#ifdef URBAN_MODEL
   type(block_data_real8_2d) :: rainf
   type(block_data_real8_2d) :: snowf
#endif

   type(block_data_real8_2d), allocatable :: forcn    (:)  ! forcing data
   type(block_data_real8_2d), allocatable :: forcn_LB (:)  ! forcing data at lower bondary
   type(block_data_real8_2d), allocatable :: forcn_UB (:)  ! forcing data at upper bondary

   public :: forcing_init
   public :: read_forcing

contains

   !--------------------------------
   subroutine forcing_init (dir_forcing, deltatime, ststamp, lc_year, etstamp)

      use MOD_SPMD_Task
      USE MOD_Namelist
      use MOD_DataType
      USE MOD_Mesh
      USE MOD_LandElm
      USE MOD_LandPatch
#ifdef CROP
      USE MOD_LandCrop
#endif
      use MOD_Mapping_Grid2Pset
      use MOD_UserSpecifiedForcing
      USE MOD_NetCDFSerial
      USE MOD_NetCDFVector
      USE MOD_NetCDFBlock
      USE MOD_Vars_TimeInvariants
      USE MOD_Vars_1DForcing
      implicit none

      character(len=*), intent(in) :: dir_forcing
      real(r8),         intent(in) :: deltatime  ! model time step
      type(timestamp),  intent(in) :: ststamp
      INTEGER, intent(in) :: lc_year    ! which year of land cover data used
      type(timestamp),  intent(in), optional :: etstamp

      ! Local variables
      integer            :: idate(3)
      CHARACTER(len=256) :: filename, lndname, cyear
      integer            :: ivar, year, month, day, time_i
      REAL(r8)           :: missing_value
      INTEGER            :: ielm, istt, iend

      call init_user_specified_forcing

      ! CO2 data initialization
      CALL init_monthly_co2_mlo

      ! get value of fmetdat and deltim
      deltim_int  = int(deltatime)
      ! deltim_real = deltatime

      ! set initial values
      IF (allocated(tstamp_LB)) deallocate(tstamp_LB)
      IF (allocated(tstamp_UB)) deallocate(tstamp_UB)
      allocate (tstamp_LB(NVAR))
      allocate (tstamp_UB(NVAR))
      tstamp_LB(:) = timestamp(-1, -1, -1)
      tstamp_UB(:) = timestamp(-1, -1, -1)

      idate = (/ststamp%year, ststamp%day, ststamp%sec/)

      call metread_latlon (dir_forcing, idate)

      if (p_is_io) then

         IF (allocated(forcn   )) deallocate(forcn   )
         IF (allocated(forcn_LB)) deallocate(forcn_LB)
         IF (allocated(forcn_UB)) deallocate(forcn_UB)
         allocate (forcn    (NVAR))
         allocate (forcn_LB (NVAR))
         allocate (forcn_UB (NVAR))

         do ivar = 1, NVAR
            call allocate_block_data (gforc, forcn   (ivar))
            call allocate_block_data (gforc, forcn_LB(ivar))
            call allocate_block_data (gforc, forcn_UB(ivar))
         end do

         ! allocate memory for forcing data
         call allocate_block_data (gforc, metdata)  ! forcing data
         call allocate_block_data (gforc, avgcos )  ! time-average of cos(zenith)
#if(defined URBAN_MODEL && defined SinglePoint)
         call allocate_block_data (gforc, rainf)
         call allocate_block_data (gforc, snowf)
#endif

      end if

      IF (.not. DEF_forcing%has_missing_value) THEN
         call mg2p_forc%build (gforc, landpatch)
         IF (DEF_USE_Forcing_Downscaling) THEN
            call mg2p_forc_elm%build (gforc, landelm)
         ENDIF
      ELSE
         call setstampLB(ststamp, 1, year, month, day, time_i)
         filename = trim(dir_forcing)//trim(metfilename(year, month, day, 1))
         tstamp_LB(1) = timestamp(-1, -1, -1)

         IF (p_is_worker) THEN
            IF (numpatch > 0) THEN
               allocate (forcmask(numpatch))
               forcmask(:) = .true.
            ENDIF
            IF (DEF_USE_Forcing_Downscaling) THEN
               IF (numelm > 0) THEN
                  allocate (forcmask_elm(numelm))
                  forcmask_elm(:) = .true.
               ENDIF
            ENDIF
         ENDIF

         IF (p_is_master) THEN
            CALL ncio_get_attr (filename, vname(1), trim(DEF_forcing%missing_value_name), missing_value)
         ENDIF
#ifdef USEMPI
         CALL mpi_bcast (missing_value, 1, MPI_REAL8, p_root, p_comm_glb, p_err)
#endif

         call ncio_read_block_time (filename, vname(1), gforc, time_i, metdata)
         call mg2p_forc%build (gforc, landpatch, metdata, missing_value, forcmask)
         IF (DEF_USE_Forcing_Downscaling) THEN
            call mg2p_forc_elm%build (gforc, landelm, metdata, missing_value, forcmask_elm)
         ENDIF
      ENDIF

      IF (DEF_USE_Forcing_Downscaling) THEN

         write(cyear,'(i4.4)') lc_year
         lndname = trim(DEF_dir_landdata) // '/topography/'//trim(cyear)//'/topography_patches.nc'
         call ncio_read_vector (lndname, 'topography_patches', landpatch, forc_topo)

         IF (p_is_worker) THEN
#if (defined CROP)
            CALL elm_patch%build (landelm, landpatch, use_frac = .true., sharedfrac = pctshrpch)
#else
            CALL elm_patch%build (landelm, landpatch, use_frac = .true.)
#endif

            DO ielm = 1, numelm
               istt = elm_patch%substt(ielm)
               iend = elm_patch%subend(ielm)
               forc_topo_elm(ielm) = sum(forc_topo(istt:iend) * elm_patch%subfrc(istt:iend))
            ENDDO

            IF (numpatch > 0) THEN
               allocate (glacierss(numpatch))
               glacierss(:) = patchtype(:) == 3
            ENDIF
         ENDIF

      ENDIF

      forcing_read_ahead = .false.
      IF (trim(DEF_forcing%dataset) == 'POINT') then
         IF (USE_SITE_ForcingReadAhead .and. present(etstamp)) THEN
            forcing_read_ahead = .true.
            CALL metread_time (dir_forcing, ststamp, etstamp, deltatime)
         ELSE
            CALL metread_time (dir_forcing)
         ENDIF
         allocate (iforctime(NVAR))
      ENDIF

      IF (trim(DEF_forcing%dataset) == 'POINT') then
<<<<<<< HEAD

         filename = trim(dir_forcing)//trim(fprefix(1))
=======
>>>>>>> 2fa76565

         filename = trim(dir_forcing)//trim(fprefix(1))
#ifndef URBAN_MODEL
         IF (ncio_var_exist(filename,'reference_height_v')) THEN
            CALL ncio_read_serial (filename, 'reference_height_v', Height_V)
         ENDIF

         IF (ncio_var_exist(filename,'reference_height_t')) THEN
            CALL ncio_read_serial (filename, 'reference_height_t', Height_T)
         ENDIF

         IF (ncio_var_exist(filename,'reference_height_q')) THEN
            CALL ncio_read_serial (filename, 'reference_height_q', Height_Q)
         ENDIF
#else
         IF (ncio_var_exist(filename,'measurement_height_above_ground')) THEN
            CALL ncio_read_serial (filename, 'measurement_height_above_ground', Height_V)
            CALL ncio_read_serial (filename, 'measurement_height_above_ground', Height_T)
            CALL ncio_read_serial (filename, 'measurement_height_above_ground', Height_Q)
         ENDIF
#endif

      ENDIF

   end subroutine forcing_init

   ! ---- forcing finalize ----
   SUBROUTINE forcing_final ()

      IMPLICIT NONE

      IF (allocated(forcmask    )) deallocate(forcmask    )
      IF (allocated(forcmask_elm)) deallocate(forcmask_elm)
      IF (allocated(glacierss   )) deallocate(glacierss   )
      IF (allocated(forctime    )) deallocate(forctime    )
      IF (allocated(iforctime   )) deallocate(iforctime   )
      IF (allocated(forc_disk   )) deallocate(forc_disk   )
      IF (allocated(tstamp_LB   )) deallocate(tstamp_LB   )
      IF (allocated(tstamp_UB   )) deallocate(tstamp_UB   )

   END SUBROUTINE forcing_final

   ! ------------
   SUBROUTINE forcing_reset ()

      IMPLICIT NONE

      tstamp_LB(:) = timestamp(-1, -1, -1)
      tstamp_UB(:) = timestamp(-1, -1, -1)

   END SUBROUTINE forcing_reset

   !--------------------------------
   SUBROUTINE read_forcing (idate, dir_forcing)

      use MOD_Precision
      use MOD_Namelist
      use MOD_Const_Physical, only: rgas, grav
      use MOD_Vars_TimeInvariants
      use MOD_Vars_1DForcing
      use MOD_Vars_2DForcing
      use MOD_Block
      use MOD_SPMD_Task
      use MOD_DataType
      use MOD_Mesh
      use MOD_LandPatch
      use MOD_Mapping_Grid2Pset
      use MOD_RangeCheck
      use MOD_UserSpecifiedForcing
      USE MOD_ForcingDownscaling, only : rair, cpair, downscale_forcings

      IMPLICIT NONE
      integer, INTENT(in) :: idate(3)
      character(len=*), intent(in) :: dir_forcing

      ! local variables:
      integer  :: ivar
      integer  :: iblkme, ib, jb, i, j, ilon, ilat, np, ne
      real(r8) :: calday  ! Julian cal day (1.xx to 365.xx)
      real(r8) :: sunang, cloud, difrat, vnrat
      real(r8) :: a, hsolar, ratio_rvrf
      type(block_data_real8_2d) :: forc_xy_solarin

      type(timestamp) :: mtstamp
      integer  :: id(3)
      integer  :: dtLB, dtUB
      real(r8) :: cosz
      INTEGER  :: year, month, mday
      logical  :: has_u,has_v

      real solar, frl, prcp, tm, us, vs, pres, qm
      real(r8) :: pco2m

      if (p_is_io) then

         !------------------------------------------------------------
         ! READ IN THE ATMOSPHERIC FORCING

         ! read lower and upper boundary forcing data
         CALL metreadLBUB(idate, dir_forcing)

         ! set model time stamp
         id(:) = idate(:)
         call adj2end(id)
         mtstamp = id

         has_u = .true.
         has_v = .true.
         ! loop for variables
         do ivar = 1, NVAR

            IF (ivar == 5 .and. trim(vname(ivar)) == 'NULL') has_u = .false.
            IF (ivar == 6 .and. trim(vname(ivar)) == 'NULL') has_v = .false.
            if (trim(vname(ivar)) == 'NULL') cycle     ! no data, cycle
            if (trim(tintalgo(ivar)) == 'NULL') cycle

            ! to make sure the forcing data calculated is in the range of time
            ! interval [LB, UB]
            if ( (mtstamp < tstamp_LB(ivar)) .or. (tstamp_UB(ivar) < mtstamp) ) then
               write(6, *) "the data required is out of range! stop!"; CALL CoLM_stop()
            end if

            ! calcualte distance to lower/upper boundary
            dtLB = mtstamp - tstamp_LB(ivar)
            dtUB = tstamp_UB(ivar) - mtstamp

            ! nearest method, for precipitation
            if (tintalgo(ivar) == 'nearest') then
               if (dtLB <= dtUB) then
                  call block_data_copy (forcn_LB(ivar), forcn(ivar))
               else
                  call block_data_copy (forcn_UB(ivar), forcn(ivar))
               end if
            end if

            ! linear method, for T, Pres, Q, W, LW
            if (tintalgo(ivar) == 'linear') then
               if ( (dtLB+dtUB) > 0 ) then
                  call block_data_linear_interp ( &
                     forcn_LB(ivar), real(dtUB,r8)/real(dtLB+dtUB,r8), &
                     forcn_UB(ivar), real(dtLB,r8)/real(dtLB+dtUB,r8), &
                     forcn(ivar))
               else
                  call block_data_copy (forcn_LB(ivar), forcn(ivar))
               end if
            end if

            ! coszen method, for SW
            if (tintalgo(ivar) == 'coszen') then
               DO iblkme = 1, gblock%nblkme
                  ib = gblock%xblkme(iblkme)
                  jb = gblock%yblkme(iblkme)

                  do j = 1, gforc%ycnt(jb)
                     do i = 1, gforc%xcnt(ib)

                        ilat = gforc%ydsp(jb) + j
                        ilon = gforc%xdsp(ib) + i
                        if (ilon > gforc%nlon) ilon = ilon - gforc%nlon

                        calday = calendarday(mtstamp)
                        cosz = orb_coszen(calday, gforc%rlon(ilon), gforc%rlat(ilat))
                        cosz = max(0.001, cosz)
                        forcn(ivar)%blk(ib,jb)%val(i,j) = &
                           cosz / avgcos%blk(ib,jb)%val(i,j) * forcn_LB(ivar)%blk(ib,jb)%val(i,j)

                     end do
                  end do
               end do
            end if

         end do

         ! preprocess for forcing data, only for QIAN data right now?
         CALL metpreprocess (gforc, forcn)

         call allocate_block_data (gforc, forc_xy_solarin)

         call block_data_copy (forcn(1), forc_xy_t      )
         call block_data_copy (forcn(2), forc_xy_q      )
         call block_data_copy (forcn(3), forc_xy_psrf   )
         call block_data_copy (forcn(3), forc_xy_pbot   )
         call block_data_copy (forcn(4), forc_xy_prl, sca = 2/3._r8)
         call block_data_copy (forcn(4), forc_xy_prc, sca = 1/3._r8)
         call block_data_copy (forcn(7), forc_xy_solarin)
         call block_data_copy (forcn(8), forc_xy_frl    )
         if (DEF_USE_CBL_HEIGHT) then
            call block_data_copy (forcn(9), forc_xy_hpbl    )
         endif

         if (has_u .and. has_v) then
            call block_data_copy (forcn(5), forc_xy_us )
            call block_data_copy (forcn(6), forc_xy_vs )
         ELSEif (has_u) then
            call block_data_copy (forcn(5), forc_xy_us , sca = 1/sqrt(2.0_r8))
            call block_data_copy (forcn(5), forc_xy_vs , sca = 1/sqrt(2.0_r8))
         ELSEif (has_v) then
            call block_data_copy (forcn(6), forc_xy_us , sca = 1/sqrt(2.0_r8))
            call block_data_copy (forcn(6), forc_xy_vs , sca = 1/sqrt(2.0_r8))
         ELSE
	    if (.not.trim(DEF_forcing%dataset) == 'CPL7') then
                write(6, *) "At least one of the wind components must be provided! stop!";
                CALL CoLM_stop()
	    ENDIF
         ENDIF

         call flush_block_data (forc_xy_hgt_u, real(HEIGHT_V,r8))
         call flush_block_data (forc_xy_hgt_t, real(HEIGHT_T,r8))
         call flush_block_data (forc_xy_hgt_q, real(HEIGHT_Q,r8))

         if (solarin_all_band) then

            if (trim(DEF_forcing%dataset) == 'QIAN') then
               !---------------------------------------------------------------
               ! 04/2014, yuan: NOTE! codes from CLM4.5-CESM1.2.0
               ! relationship between incoming NIR or VIS radiation and ratio of
               ! direct to diffuse radiation calculated based on one year's worth of
               ! hourly CAM output from CAM version cam3_5_55
               !---------------------------------------------------------------
               DO iblkme = 1, gblock%nblkme
                  ib = gblock%xblkme(iblkme)
                  jb = gblock%yblkme(iblkme)

                  do j = 1, gforc%ycnt(jb)
                     do i = 1, gforc%xcnt(ib)

                        hsolar = forc_xy_solarin%blk(ib,jb)%val(i,j)*0.5_R8

                        ! NIR (dir, diff)
                        ratio_rvrf = min(0.99_R8,max(0.29548_R8 + 0.00504_R8*hsolar  &
                           -1.4957e-05_R8*hsolar**2 + 1.4881e-08_R8*hsolar**3,0.01_R8))
                        forc_xy_soll %blk(ib,jb)%val(i,j) = ratio_rvrf*hsolar
                        forc_xy_solld%blk(ib,jb)%val(i,j) = (1._R8 - ratio_rvrf)*hsolar

                        ! VIS (dir, diff)
                        ratio_rvrf = min(0.99_R8,max(0.17639_R8 + 0.00380_R8*hsolar  &
                           -9.0039e-06_R8*hsolar**2 + 8.1351e-09_R8*hsolar**3,0.01_R8))
                        forc_xy_sols %blk(ib,jb)%val(i,j) = ratio_rvrf*hsolar
                        forc_xy_solsd%blk(ib,jb)%val(i,j) = (1._R8 - ratio_rvrf)*hsolar

                     end do
                  end do
               end do

            else
               !---------------------------------------------------------------
               ! as the downward solar is in full band, an empirical expression
               ! will be used to divide fractions of band and incident
               ! (visible, near-infrad, dirct, diffuse)
               ! Julian calday (1.xx to 365.xx)
               !---------------------------------------------------------------
               DO iblkme = 1, gblock%nblkme
                  ib = gblock%xblkme(iblkme)
                  jb = gblock%yblkme(iblkme)

                  do j = 1, gforc%ycnt(jb)
                     do i = 1, gforc%xcnt(ib)

                        ilat = gforc%ydsp(jb) + j
                        ilon = gforc%xdsp(ib) + i
                        if (ilon > gforc%nlon) ilon = ilon - gforc%nlon

                        a = forc_xy_solarin%blk(ib,jb)%val(i,j)
                        calday = calendarday(idate)
                        sunang = orb_coszen (calday, gforc%rlon(ilon), gforc%rlat(ilat))

                        cloud = (1160.*sunang-a)/(963.*sunang)
                        cloud = max(cloud,0.)
                        cloud = min(cloud,1.)
                        cloud = max(0.58,cloud)

                        difrat = 0.0604/(sunang-0.0223)+0.0683
                        if(difrat.lt.0.) difrat = 0.
                        if(difrat.gt.1.) difrat = 1.

                        difrat = difrat+(1.0-difrat)*cloud
                        vnrat = (580.-cloud*464.)/((580.-cloud*499.)+(580.-cloud*464.))

                        forc_xy_sols %blk(ib,jb)%val(i,j) = a*(1.0-difrat)*vnrat
                        forc_xy_soll %blk(ib,jb)%val(i,j) = a*(1.0-difrat)*(1.0-vnrat)
                        forc_xy_solsd%blk(ib,jb)%val(i,j) = a*difrat*vnrat
                        forc_xy_solld%blk(ib,jb)%val(i,j) = a*difrat*(1.0-vnrat)
                     end do
                  end do
               end do
            end if

         end if

         ! [GET ATMOSPHERE CO2 CONCENTRATION DATA]
         year  = idate(1)
         CALL julian2monthday (idate(1), idate(2), month, mday)
         pco2m = get_monthly_co2_mlo(year, month)*1.e-6
         call block_data_copy (forc_xy_pbot, forc_xy_pco2m, sca = pco2m        )
         call block_data_copy (forc_xy_pbot, forc_xy_po2m , sca = 0.209_r8     )

      end if

      ! Mapping the 2d atmospheric fields [lon_points]x[lat_points]
      !     -> the 1d vector of subgrid points [numpatch]
      call mg2p_forc%map_aweighted (forc_xy_pco2m,  forc_pco2m)
      call mg2p_forc%map_aweighted (forc_xy_po2m ,  forc_po2m )
      call mg2p_forc%map_aweighted (forc_xy_us   ,  forc_us   )
      call mg2p_forc%map_aweighted (forc_xy_vs   ,  forc_vs   )

      call mg2p_forc%map_aweighted (forc_xy_psrf ,  forc_psrf )

      call mg2p_forc%map_aweighted (forc_xy_sols ,  forc_sols )
      call mg2p_forc%map_aweighted (forc_xy_soll ,  forc_soll )
      call mg2p_forc%map_aweighted (forc_xy_solsd,  forc_solsd)
      call mg2p_forc%map_aweighted (forc_xy_solld,  forc_solld)

      call mg2p_forc%map_aweighted (forc_xy_hgt_t,  forc_hgt_t)
      call mg2p_forc%map_aweighted (forc_xy_hgt_u,  forc_hgt_u)
      call mg2p_forc%map_aweighted (forc_xy_hgt_q,  forc_hgt_q)
      if (DEF_USE_CBL_HEIGHT) then
	    call mg2p_forc%map_aweighted (forc_xy_hpbl,   forc_hpbl)
      endif

      IF (.not. DEF_USE_Forcing_Downscaling) THEN

         call mg2p_forc%map_aweighted (forc_xy_t    ,  forc_t    )
         call mg2p_forc%map_aweighted (forc_xy_q    ,  forc_q    )
         call mg2p_forc%map_aweighted (forc_xy_prc  ,  forc_prc  )
         call mg2p_forc%map_aweighted (forc_xy_prl  ,  forc_prl  )
         call mg2p_forc%map_aweighted (forc_xy_pbot ,  forc_pbot )
         call mg2p_forc%map_aweighted (forc_xy_frl  ,  forc_frl  )

         if (p_is_worker) then

            do np = 1, numpatch
               IF (DEF_forcing%has_missing_value) THEN
                  IF (.not. forcmask(np)) cycle
               ENDIF

               ! The standard measuring conditions for temperature are two meters above the ground
               ! Scientists have measured the most frigid temperature ever
               ! recorded on the continent's eastern highlands: about (180K) colder than dry ice.
               if(forc_t(np) < 180.) forc_t(np) = 180.
               ! the highest air temp was found in Kuwait 326 K, Sulaibya 2012-07-31;
               ! Pakistan, Sindh 2010-05-26; Iraq, Nasiriyah 2011-08-03
               if(forc_t(np) > 326.) forc_t(np) = 326.

               forc_rhoair(np) = (forc_pbot(np) &
                  - 0.378*forc_q(np)*forc_pbot(np)/(0.622+0.378*forc_q(np)))&
                  / (rgas*forc_t(np))

            end do

         end if

      ELSE

         call mg2p_forc_elm%map_aweighted (forc_xy_t    ,  forc_t_elm    )
         call mg2p_forc_elm%map_aweighted (forc_xy_q    ,  forc_q_elm    )
         call mg2p_forc_elm%map_aweighted (forc_xy_prc  ,  forc_prc_elm  )
         call mg2p_forc_elm%map_aweighted (forc_xy_prl  ,  forc_prl_elm  )
         call mg2p_forc_elm%map_aweighted (forc_xy_pbot ,  forc_pbot_elm )
         call mg2p_forc_elm%map_aweighted (forc_xy_frl  ,  forc_lwrad_elm)
         call mg2p_forc_elm%map_aweighted (forc_xy_hgt_t,  forc_hgt_elm  )

         if (p_is_worker) then

            do ne = 1, numelm
               IF (DEF_forcing%has_missing_value) THEN
                  IF (.not. forcmask_elm(ne)) cycle
               ENDIF

               ! The standard measuring conditions for temperature are two meters above the ground
               ! Scientists have measured the most frigid temperature ever
               ! recorded on the continent's eastern highlands: about (180K) colder than dry ice.
               if(forc_t_elm(ne) < 180.) forc_t_elm(ne) = 180.
               ! the highest air temp was found in Kuwait 326 K, Sulaibya 2012-07-31;
               ! Pakistan, Sindh 2010-05-26; Iraq, Nasiriyah 2011-08-03
               if(forc_t_elm(ne) > 326.) forc_t_elm(ne) = 326.

               forc_rho_elm(ne) = (forc_pbot_elm(ne) &
                  - 0.378*forc_q_elm(ne)*forc_pbot_elm(ne)/(0.622+0.378*forc_q_elm(ne)))&
                  / (rgas*forc_t_elm(ne))

               forc_th_elm(ne) = forc_t_elm(ne) * (1.e5/forc_pbot_elm(ne)) ** (rair/cpair)

            end do

            CALL downscale_forcings ( &
               numelm, numpatch, elm_patch%substt, elm_patch%subend, glacierss, elm_patch%subfrc,   &
               ! forcing in gridcells
            forc_topo_elm, forc_t_elm,   forc_th_elm,  forc_q_elm,     forc_pbot_elm, &
               forc_rho_elm,  forc_prc_elm, forc_prl_elm, forc_lwrad_elm, forc_hgt_elm,  &
               ! forcing in patches
            forc_topo,     forc_t,       forc_th,      forc_q,         forc_pbot,     &
               forc_rhoair,   forc_prc,     forc_prl,     forc_frl)

         end if

      ENDIF

#ifdef RangeCheck
#ifdef USEMPI
      call mpi_barrier (p_comm_glb, p_err)
#endif
      if (p_is_master) write(*,'(/, A20)') 'Checking forcing ...'

      call check_vector_data ('Forcing t     [kelvin]', forc_t    )
      call check_vector_data ('Forcing q     [kg/kg] ', forc_q    )
      call check_vector_data ('Forcing prc   [mm/s]  ', forc_prc  )
      call check_vector_data ('Forcing psrf  [pa]    ', forc_psrf )
      call check_vector_data ('Forcing prl   [mm/s]  ', forc_prl  )
      call check_vector_data ('Forcing sols  [W/m2]  ', forc_sols )
      call check_vector_data ('Forcing soll  [W/m2]  ', forc_soll )
      call check_vector_data ('Forcing solsd [W/m2]  ', forc_solsd)
      call check_vector_data ('Forcing solld [W/m2]  ', forc_solld)
      call check_vector_data ('Forcing frl   [W/m2]  ', forc_frl  )
      if (DEF_USE_CBL_HEIGHT) then
        call check_vector_data ('Forcing hpbl  ', forc_hpbl )
      endif

#ifdef USEMPI
      call mpi_barrier (p_comm_glb, p_err)
#endif
#endif

   END SUBROUTINE read_forcing


   ! ------------------------------------------------------------
   !
   ! !DESCRIPTION:
   !    read lower and upper boundary forcing data, a major interface of this
   !    module
   !
   ! REVISIONS:
   ! Hua Yuan, 04/2014: initial code
   ! ------------------------------------------------------------
   SUBROUTINE metreadLBUB (idate, dir_forcing)

      use MOD_UserSpecifiedForcing
      USE MOD_Namelist
      USE MOD_Block
      use MOD_DataType
      use MOD_Block
      use MOD_NetCDFBlock
      use MOD_RangeCheck
      implicit none

      integer, intent(in) :: idate(3)
      character(len=*), intent(in) :: dir_forcing

      ! Local variables
      integer         :: ivar, year, month, day, time_i
      INTEGER         :: iblkme, ib, jb, i, j
      type(timestamp) :: mtstamp
      character(len=256) :: filename

      mtstamp = idate

      do ivar = 1, NVAR

         if (trim(vname(ivar)) == 'NULL') cycle     ! no data, cycle

         ! lower and upper boundary data already exist, cycle
         if ( .NOT.(tstamp_LB(ivar)=='NULL') .AND. .NOT.(tstamp_UB(ivar)=='NULL') .AND. &
            tstamp_LB(ivar)<=mtstamp .AND. mtstamp<=tstamp_UB(ivar) ) then
            cycle
         end if

         ! set lower boundary time stamp and get data
         if (tstamp_LB(ivar) == 'NULL') then
            call setstampLB(mtstamp, ivar, year, month, day, time_i)

            ! read forcing data
            filename = trim(dir_forcing)//trim(metfilename(year, month, day, ivar))
            IF (trim(DEF_forcing%dataset) == 'POINT') THEN

#ifndef URBAN_MODEL
               IF (forcing_read_ahead) THEN
                  metdata%blk(gblock%xblkme(1),gblock%yblkme(1))%val = forc_disk(time_i,ivar)
               ELSE
                  CALL ncio_read_site_time (filename, vname(ivar), time_i, metdata)
               ENDIF
#else
               IF (trim(vname(ivar)) == 'Rainf') THEN
                  CALL ncio_read_site_time (filename, 'Rainf', time_i, rainf)
                  CALL ncio_read_site_time (filename, 'Snowf', time_i, snowf)

                  DO iblkme = 1, gblock%nblkme
                     ib = gblock%xblkme(iblkme)
                     jb = gblock%yblkme(iblkme)

                     metdata%blk(ib,jb)%val(1,1) = rainf%blk(ib,jb)%val(1,1) + snowf%blk(ib,jb)%val(1,1)
                     !DO j = 1, gforc%ycnt(jb)
                     !   DO i = 1, gforc%xcnt(ib)
                     !      metdata%blk(ib,jb)%val(i,j) = rainf%blk(ib,jb)%val(i,j) &
                     !                                    +  snowf%blk(ib,jb)%val(i,j)
                     !   ENDDO
                     !ENDDO
                  ENDDO
               ELSE
                  CALL ncio_read_site_time (filename, vname(ivar), time_i, metdata)
               ENDIF
#endif
            ELSE
               call ncio_read_block_time (filename, vname(ivar), gforc, time_i, metdata)
            ENDIF

            call block_data_copy (metdata, forcn_LB(ivar))
         end if

         ! set upper boundary time stamp and get data
         if (tstamp_UB(ivar) == 'NULL' .OR. tstamp_UB(ivar) < mtstamp) then
            if ( .NOT. (tstamp_UB(ivar) == 'NULL') ) then
               call block_data_copy (forcn_UB(ivar), forcn_LB(ivar))
            end if
            call setstampUB(ivar, year, month, day, time_i)
            ! when reaching the end of forcing data, always reuse the last time step data
            if (year <= endyr) then
               ! read forcing data
               filename = trim(dir_forcing)//trim(metfilename(year, month, day, ivar))
               IF (trim(DEF_forcing%dataset) == 'POINT') THEN

#ifndef URBAN_MODEL
                  IF (forcing_read_ahead) THEN
                     metdata%blk(gblock%xblkme(1),gblock%yblkme(1))%val = forc_disk(time_i,ivar)
                  ELSE
                     CALL ncio_read_site_time (filename, vname(ivar), time_i, metdata)
                  ENDIF
#else
                  IF (trim(vname(ivar)) == 'Rainf') THEN
                     CALL ncio_read_site_time (filename, 'Rainf', time_i, rainf)
                     CALL ncio_read_site_time (filename, 'Snowf', time_i, snowf)

                     DO iblkme = 1, gblock%nblkme
                        ib = gblock%xblkme(iblkme)
                        jb = gblock%yblkme(iblkme)

                        metdata%blk(ib,jb)%val(1,1) = rainf%blk(ib,jb)%val(1,1) + snowf%blk(ib,jb)%val(1,1)
                        !DO j = 1, gforc%ycnt(jb)
                        !   DO i = 1, gforc%xcnt(ib)
                        !      metdata%blk(ib,jb)%val(i,j) = rainf%blk(ib,jb)%val(i,j) &
                        !                                    +  snowf%blk(ib,jb)%val(i,j)
                        !   ENDDO
                        !ENDDO
                     ENDDO
                  ELSE
                     CALL ncio_read_site_time (filename, vname(ivar), time_i, metdata)
                  ENDIF
#endif
               ELSE
                  call ncio_read_block_time (filename, vname(ivar), gforc, time_i, metdata)
               ENDIF

               call block_data_copy (metdata, forcn_UB(ivar))
            else
               write(*,*) year, endyr
               print *, 'NOTE: reaching the end of forcing data, always reuse the last time step data!'
            end if
            if (ivar == 7) then  ! calculate time average coszen, for shortwave radiation
               call calavgcos(idate)
            end if
         end if

      end do

   END SUBROUTINE metreadLBUB


   !-------------------------------------------------
   SUBROUTINE metread_latlon (dir_forcing, idate)

      use MOD_SPMD_Task
      use MOD_NetCDFSerial
      use MOD_UserSpecifiedForcing
      USE MOD_Namelist
      implicit none

      character(len=*), intent(in) :: dir_forcing
      integer, intent(in) :: idate(3)

      ! Local variables
      character(len=256) :: filename
      integer         :: year, month, day, time_i
      type(timestamp) :: mtstamp
      real(r8), allocatable :: latxy (:,:)    ! latitude values in 2d
      real(r8), allocatable :: lonxy (:,:)    ! longitude values in 2d
      real(r8), allocatable :: lon_in(:)
      real(r8), allocatable :: lat_in(:)

      IF (trim(DEF_forcing%dataset) == 'POINT' .or. trim(DEF_forcing%dataset) == 'CPL7' ) THEN
         CALL gforc%define_by_ndims (360, 180)
      ELSE

         mtstamp = idate

         call setstampLB(mtstamp, 1, year, month, day, time_i)
         filename = trim(dir_forcing)//trim(metfilename(year, month, day, 1))
         tstamp_LB(1) = timestamp(-1, -1, -1)

         if (dim2d) then
            call ncio_read_bcast_serial (filename, latname, latxy)
            call ncio_read_bcast_serial (filename, lonname, lonxy)

            allocate (lat_in (size(latxy,2)))
            allocate (lon_in (size(lonxy,1)))
            lat_in = latxy(1,:)
            lon_in = lonxy(:,1)

            deallocate (latxy)
            deallocate (lonxy)
         else
            call ncio_read_bcast_serial (filename, latname, lat_in)
            call ncio_read_bcast_serial (filename, lonname, lon_in)
         ENDIF

         IF (.not. DEF_forcing%regional) THEN
            call gforc%define_by_center (lat_in, lon_in)
         ELSE
            call gforc%define_by_center (lat_in, lon_in, &
               south = DEF_forcing%regbnd(1), north = DEF_forcing%regbnd(2), &
               west  = DEF_forcing%regbnd(3), east  = DEF_forcing%regbnd(4))
         ENDIF

         deallocate (lat_in)
         deallocate (lon_in)
      ENDIF

      call gforc%set_rlon ()
      call gforc%set_rlat ()

   END SUBROUTINE metread_latlon

   !-------------------------------------------------
   SUBROUTINE metread_time (dir_forcing, ststamp, etstamp, deltime)

      use MOD_SPMD_Task
      use MOD_NetCDFSerial
      use MOD_UserSpecifiedForcing
      USE MOD_Namelist
      implicit none

      character(len=*), intent(in) :: dir_forcing
      type(timestamp),  intent(in), optional :: ststamp, etstamp
      real(r8),         intent(in), optional :: deltime

      ! Local variables
      character(len=256) :: filename
      character(len=256) :: timeunit, timestr
      REAL(r8), allocatable :: forctime_sec(:), metcache(:,:,:)
      INTEGER :: year, month, day, hour, minute, second
      INTEGER :: itime, maxday, id(3)
      INTEGER*8 :: sec_long
      integer :: ivar, ntime, its, ite, it

      TYPE(timestamp) :: etstamp_f
      TYPE(timestamp), allocatable :: forctime_ (:)


      filename = trim(dir_forcing)//trim(fprefix(1))

      CALL ncio_read_serial (filename, 'time', forctime_sec)
      CALL ncio_get_attr    (filename, 'time', 'units', timeunit)

      timestr = timeunit(15:18) // ' ' // timeunit(20:21) // ' ' // timeunit(23:24) &
         // ' ' // timeunit(26:27) // ' ' // timeunit(29:30) // ' ' // timeunit(32:33)
      read(timestr,*) year, month, day, hour, minute, second

      allocate (forctime (size(forctime_sec)))

      forctime(1)%year = year
      forctime(1)%day  = get_calday(month*100+day, isleapyear(year))
      forctime(1)%sec = hour*3600 + minute*60 + second + forctime_sec(1)

      id(:) = (/forctime(1)%year, forctime(1)%day, forctime(1)%sec/)
      CALL adj2end(id)
      forctime(1) = id

      ntime = size(forctime)

      DO itime = 2, ntime
         id(:) = (/forctime(itime-1)%year, forctime(itime-1)%day, forctime(itime-1)%sec/)
         CALL ticktime (forctime_sec(itime)-forctime_sec(itime-1), id)
         forctime(itime) = id
      ENDDO

      IF (forcing_read_ahead) THEN

         CALL ticktime (deltime, id)
         etstamp_f = id

         IF ((ststamp < forctime(1)) .or. (etstamp_f < etstamp)) THEN
            write(*,*) 'Error: Forcing does not cover simulation period!'
            write(*,*) 'Model start ', ststamp,     ' -> Model end ', etstamp
            write(*,*) 'Forc  start ', forctime(1), ' -> Forc end  ', etstamp_f
            CALL CoLM_stop ()
         ELSE
            its = 1
            DO WHILE (.not. (ststamp < forctime(its+1)))
               its = its + 1
               IF (its >= ntime) EXIT
            ENDDO

            ite = ntime
            DO WHILE (etstamp < forctime(ite-1))
               ite = ite - 1
               IF (ite <= 1) EXIT
            ENDDO

            ntime = ite-its+1

            allocate (forctime_(ntime))
            DO it = 1, ntime
               forctime_(it) = forctime(it+its-1)
            ENDDO

            deallocate (forctime)
            allocate (forctime (ntime))
            DO it = 1, ntime
               forctime(it) = forctime_(it)
            ENDDO

            deallocate(forctime_)
         ENDIF

         allocate (forc_disk (size(forctime),NVAR))

         filename = trim(dir_forcing)//trim(metfilename(-1,-1,-1,-1))
         DO ivar = 1, NVAR
            if (trim(vname(ivar)) /= 'NULL') THEN
               CALL ncio_read_period_serial (filename, vname(ivar), its, ite, metcache)
               forc_disk(:,ivar) = metcache(1,1,:)
            ENDIF
         ENDDO

         IF (allocated(metcache)) deallocate(metcache)
      ENDIF

   END SUBROUTINE metread_time

   ! ------------------------------------------------------------
   !
   ! !DESCRIPTION:
   !    set the lower boundary time stamp and record information,
   !    a KEY function of this module
   !
   ! - for time stamp, set it regularly as the model time step.
   ! - for record information, account for:
   !    o year alternation
   !    o month alternation
   !    o leap year
   !    o required dada just beyond the first record
   !
   ! REVISIONS:
   ! Hua Yuan, 04/2014: initial code
   ! ------------------------------------------------------------
   SUBROUTINE setstampLB(mtstamp, var_i, year, month, mday, time_i)

      implicit none
      type(timestamp), intent(in)  :: mtstamp
      integer,         intent(in)  :: var_i
      integer,         intent(out) :: year
      integer,         intent(out) :: month
      integer,         intent(out) :: mday
      integer,         intent(out) :: time_i

      integer :: i, day, sec, ntime
      integer :: months(0:12)

      year = mtstamp%year
      day  = mtstamp%day
      sec  = mtstamp%sec

      IF (trim(DEF_forcing%dataset) == 'POINT') THEN

         ntime  = size(forctime)
         time_i = 1

         IF ((mtstamp < forctime(1)) .or. (forctime(ntime) < mtstamp)) THEN
            write(*,*) 'Error: Forcing does not cover simulation period!'
            write(*,*) 'Need ', mtstamp, ', Forc start ', forctime(1), ', Forc END', forctime(ntime)
            CALL CoLM_stop ()
         ELSE
            DO WHILE (.not. (mtstamp < forctime(time_i+1)))
               time_i = time_i + 1
            ENDDO
            iforctime(var_i) = time_i
            tstamp_LB(var_i) = forctime(iforctime(var_i))
         ENDIF

         RETURN
      ENDIF

      tstamp_LB(var_i)%year = year
      tstamp_LB(var_i)%day  = day

      ! in the case of one year one file
      if ( trim(groupby) == 'year' ) then

         ! calculate the intitial second
         sec    = 86400*(day-1) + sec
         time_i = floor( (sec-offset(var_i)-0.01) *1. / dtime(var_i) ) + 1
         sec    = (time_i-1)*dtime(var_i) + offset(var_i) - 86400*(day-1)
         tstamp_LB(var_i)%sec = sec

         ! set time stamp (ststamp_LB)
         if (sec <= 0) then
            tstamp_LB(var_i)%sec = 86400 + sec
            tstamp_LB(var_i)%day = day - 1
            if (tstamp_LB(var_i)%day == 0) then
               tstamp_LB(var_i)%year = year - 1
               if ( isleapyear(tstamp_LB(var_i)%year) ) then
                  tstamp_LB(var_i)%day = 366
               else
                  tstamp_LB(var_i)%day = 365
               end if
            end if
         end if

         ! set record info (year, time_i)
         if ( sec<0 .OR. (sec==0 .AND. offset(var_i).NE.0) ) then

            ! if the required dada just behind the first record
            ! -> set to the first record
            if ( year==startyr .AND. month==startmo .AND. day==1 ) then
               sec = offset(var_i)

               ! else, set to one record backward
            else
               sec = 86400 + sec
               day = day - 1
               if (day == 0) then
                  year = year - 1
                  if ( isleapyear(year) .AND. leapyear) then
                     day = 366
                  else
                     day = 365
                  end if
               end if
            end if
         end if ! end if (sec <= 0)

         ! in case of leapyear with a non-leayyear calendar
         ! use the data 1 day before after FEB 28th (Julian day 59).
         if ( .NOT. leapyear .AND. isleapyear(year) .AND. day>59 ) then
            day = day - 1
         end if

         ! get record time index
         sec = 86400*(day-1) + sec
         time_i = floor( (sec-offset(var_i)) *1. / dtime(var_i) ) + 1
      end if

      ! in the case of one month one file
      if ( trim(groupby) == 'month' ) then

         if ( isleapyear(year) ) then
            months = (/0,31,60,91,121,152,182,213,244,274,305,335,366/)
         else
            months = (/0,31,59,90,120,151,181,212,243,273,304,334,365/)
         end if

         ! calculate initial month and day values
         call julian2monthday(year, day, month, mday)

         ! calculate initial second value
         sec    = 86400*(mday-1) + sec
         time_i = floor( (sec-offset(var_i)-0.01) *1. / dtime(var_i) ) + 1
         sec    = (time_i-1)*dtime(var_i) + offset(var_i) - 86400*(mday-1)
         tstamp_LB(var_i)%sec  = sec

         ! set time stamp (ststamp_LB)
         if (sec <= 0) then
            tstamp_LB(var_i)%sec = 86400 + sec
            tstamp_LB(var_i)%day = day - 1
            if (tstamp_LB(var_i)%day == 0) then
               tstamp_LB(var_i)%year = year - 1
               if ( isleapyear(tstamp_LB(var_i)%year) ) then
                  tstamp_LB(var_i)%day = 366
               else
                  tstamp_LB(var_i)%day = 365
               end if
            end if
         end if

         ! set record info (year, month, time_i)
         if ( sec<0 .OR. (sec==0 .AND. offset(var_i).NE.0) ) then

            ! if just behind the first record -> set to first record
            if ( year==startyr .AND. month==startmo .AND. mday==1 ) then
               sec = offset(var_i)

               ! set to one record backward
            else
               sec = 86400 + sec
               mday = mday - 1
               if (mday == 0) then
                  month = month - 1
                  ! bug found by Zhu Siguang & Zhang Xiangxiang, 05/19/2014
                  ! move the below line in the 'else' statement
                  !mday = months(month) - months(month-1)
                  if (month == 0) then
                     month = 12
                     year = year - 1
                     mday = 31
                  else
                     mday = months(month) - months(month-1)
                  end if
               end if
            end if
         end if

         ! in case of leapyear with a non-leayyear calendar
         ! use the data 1 day before, i.e., FEB 28th.
         if ( .NOT. leapyear .AND. isleapyear(year) .AND. month==2 .AND. mday==29 ) then
            mday = 28
         end if

         ! get record time index
         sec = 86400*(mday-1) + sec
         time_i = floor( (sec-offset(var_i)) *1. / dtime(var_i) ) + 1
      end if

      ! in the case of one day one file
      if ( trim(groupby) == 'day' ) then

         ! calculate initial month and day values
         call julian2monthday(year, day, month, mday)

         ! calculate initial second value
         time_i = floor( (sec-offset(var_i)-0.01) *1. / dtime(var_i) ) + 1
         sec    = (time_i-1)*dtime(var_i) + offset(var_i)
         tstamp_LB(var_i)%sec  = sec

         ! set time stamp (ststamp_LB)
         if (sec <= 0) then
            tstamp_LB(var_i)%sec = 86400 + sec
            tstamp_LB(var_i)%day = day - 1
            if (tstamp_LB(var_i)%day == 0) then
               tstamp_LB(var_i)%year = year - 1
               if ( isleapyear(tstamp_LB(var_i)%year) ) then
                  tstamp_LB(var_i)%day = 366
               else
                  tstamp_LB(var_i)%day = 365
               end if
            end if

            if ( year==startyr .AND. month==startmo .AND. mday==1 ) then
                  sec = offset(var_i)
                  ! set to one record backward
               else
                  sec = 86400 + sec
                  year = tstamp_LB(var_i)%year
                  call julian2monthday(tstamp_LB(var_i)%year, tstamp_LB(var_i)%day, month, mday)
               end if
            end if

            ! in case of leapyear with a non-leayyear calendar
            ! use the data 1 day before, i.e., FEB 28th.
            if ( .NOT. leapyear .AND. isleapyear(year) .AND. month==2 .AND. mday==29 ) then
               mday = 28
            end if

            ! get record time index
            time_i = floor( (sec-offset(var_i)) *1. / dtime(var_i) ) + 1
         end if

         if (time_i <= 0) then
            write(6, *) "got the wrong time record of forcing! stop!"; CALL CoLM_stop()
         end if

         return

      END SUBROUTINE setstampLB

      ! ------------------------------------------------------------
      !
      ! !DESCRIPTION:
      !    set the upper boundary time stamp and record information,
      !    a KEY function of this module
      !
      ! REVISIONS:
      ! Hua Yuan, 04/2014: initial code
      ! ------------------------------------------------------------
      SUBROUTINE setstampUB(var_i, year, month, mday, time_i)

         implicit none
         integer,         intent(in)  :: var_i
         integer,         intent(out) :: year
         integer,         intent(out) :: month
         integer,         intent(out) :: mday
         integer,         intent(out) :: time_i

         integer :: day, sec
         integer :: months(0:12)

      IF (trim(DEF_forcing%dataset) == 'POINT') THEN
         if ( tstamp_UB(var_i) == 'NULL' ) then
            tstamp_UB(var_i) = forctime(iforctime(var_i)+1)
         ELSE
            iforctime(var_i) = iforctime(var_i) + 1
            tstamp_LB(var_i) = forctime(iforctime(var_i))
            tstamp_UB(var_i) = forctime(iforctime(var_i)+1)
         ENDIF

         time_i = iforctime(var_i)+1
         year = tstamp_UB(var_i)%year
         RETURN
      ENDIF

      ! calculate the time stamp
      if ( tstamp_UB(var_i) == 'NULL' ) then
         tstamp_UB(var_i) = tstamp_LB(var_i) + dtime(var_i)
      else
         tstamp_LB(var_i) = tstamp_UB(var_i)
         tstamp_UB(var_i) = tstamp_UB(var_i) + dtime(var_i)
      end if

         ! calcualte initial year, day, and second values
         year = tstamp_UB(var_i)%year
         day  = tstamp_UB(var_i)%day
         sec  = tstamp_UB(var_i)%sec

         if ( trim(groupby) == 'year' ) then

            ! adjust year value
            if ( sec==86400 .AND. offset(var_i).EQ.0 ) then
               sec = 0
               day = day + 1
               if( isleapyear(year) .AND. day==367) then
                  year = year + 1; day = 1
               end if
               if( .NOT. isleapyear(year) .AND. day==366) then
                  year = year + 1; day = 1
               end if
            end if

            ! in case of leapyear with a non-leayyear calendar
            ! use the data 1 day before after FEB 28th (Julian day 59).
            if ( .NOT. leapyear .AND. isleapyear(year) .AND. day>59 ) then
               day = day - 1
            end if

            ! set record index
            sec = 86400*(day-1) + sec
            time_i = floor( (sec-offset(var_i)) *1. / dtime(var_i) ) + 1
         end if

         if ( trim(groupby) == 'month' ) then

            if ( isleapyear(year) ) then
               months = (/0,31,60,91,121,152,182,213,244,274,305,335,366/)
            else
               months = (/0,31,59,90,120,151,181,212,243,273,304,334,365/)
            end if

            ! calculate initial month and day values
            call julian2monthday(year, day, month, mday)

            ! record in the next day, adjust year, month and second values
            if ( sec==86400 .AND. offset(var_i).EQ.0 ) then
               sec  = 0
               mday = mday + 1
               if ( mday > (months(month)-months(month-1)) ) then
                  mday = 1
                  ! bug found by Zhu Siguang, 05/25/2014
                  ! move the below line in the 'else' statement
                  !month = month + 1
                  if (month == 12) then
                     month = 1
                     year = year + 1
                  else
                     month = month + 1
                  end if
               end if
            end if

            ! in case of leapyear with a non-leayyear calendar
            ! for day 29th Feb, use the data 1 day before, i.e., 28th FEB.
            if ( .NOT. leapyear .AND. isleapyear(year) .AND. month==2 .AND. mday==29 ) then
               mday = 28
            end if

            ! set record index
            sec    = 86400*(mday-1) + sec
            time_i = floor( (sec-offset(var_i)) *1. / dtime(var_i) ) + 1
         end if

         if ( trim(groupby) == 'day' ) then
            if ( isleapyear(year) ) then
               months = (/0,31,60,91,121,152,182,213,244,274,305,335,366/)
            else
               months = (/0,31,59,90,120,151,181,212,243,273,304,334,365/)
            end if

            ! calculate initial month and day values
            call julian2monthday(year, day, month, mday)
            !mday = day

            ! record in the next day, adjust year, month and second values
            if ( sec==86400 .AND. offset(var_i).EQ.0 ) then
               sec  = 0
               mday = mday + 1
               if ( mday > (months(month)-months(month-1)) ) then
                  mday = 1
                  ! bug found by Zhu Siguang, 05/25/2014
                  ! move the below line in the 'else' statement
                  !month = month + 1
                  if (month == 12) then
                     month = 1
                     year = year + 1
                  else
                     month = month + 1
                  end if
               end if
            end if

            ! in case of leapyear with a non-leayyear calendar
            ! for day 29th Feb, use the data 1 day before, i.e., 28th FEB.
            if ( .NOT. leapyear .AND. isleapyear(year) .AND. month==2 .AND. mday==29 ) then
               mday = 28
            end if

            ! set record index
            time_i = floor( (sec-offset(var_i)) *1. / dtime(var_i) ) + 1
         end if

         if (time_i < 0) then
            write(6, *) "got the wrong time record of forcing! stop!"; CALL CoLM_stop()
         end if

         return

      END SUBROUTINE setstampUB

      ! ------------------------------------------------------------
      ! !DESCRIPTION:
      ! calculate time average coszen value bwteeen [LB, UB]
      !
      ! REVISIONS:
      ! 04/2014, yuan: this method is adapted from CLM
      ! ------------------------------------------------------------
      SUBROUTINE calavgcos(idate)

         use MOD_Block
         use MOD_DataType
         implicit none

         integer, intent(in) :: idate(3)

         integer  :: ntime, iblkme, ib, jb, i, j, ilon, ilat
         real(r8) :: calday, cosz
         type(timestamp) :: tstamp

         tstamp = tstamp_LB(7)
         ntime = 0
         do while (tstamp < tstamp_UB(7))
            ntime  = ntime + 1
            tstamp = tstamp + deltim_int
         ENDDO

         tstamp = tstamp_LB(7)
         call flush_block_data (avgcos, 0._r8)

         do while (tstamp < tstamp_UB(7))

            DO iblkme = 1, gblock%nblkme
               ib = gblock%xblkme(iblkme)
               jb = gblock%yblkme(iblkme)
               do j = 1, gforc%ycnt(jb)
                  do i = 1, gforc%xcnt(ib)

                     ilat = gforc%ydsp(jb) + j
                     ilon = gforc%xdsp(ib) + i
                     if (ilon > gforc%nlon) ilon = ilon - gforc%nlon

                     calday = calendarday(tstamp)
                     cosz = orb_coszen(calday, gforc%rlon(ilon), gforc%rlat(ilat))
                     cosz = max(0.001, cosz)
                     avgcos%blk(ib,jb)%val(i,j) = avgcos%blk(ib,jb)%val(i,j) &
                        + cosz / real(ntime,r8) !  * deltim_real /real(tstamp_UB(7)-tstamp_LB(7))

                  end do
               end do
            end do

            tstamp = tstamp + deltim_int

         end do

      END SUBROUTINE calavgcos

   end module MOD_Forcing<|MERGE_RESOLUTION|>--- conflicted
+++ resolved
@@ -226,13 +226,9 @@
       ENDIF
 
       IF (trim(DEF_forcing%dataset) == 'POINT') then
-<<<<<<< HEAD
 
          filename = trim(dir_forcing)//trim(fprefix(1))
-=======
->>>>>>> 2fa76565
-
-         filename = trim(dir_forcing)//trim(fprefix(1))
+
 #ifndef URBAN_MODEL
          IF (ncio_var_exist(filename,'reference_height_v')) THEN
             CALL ncio_read_serial (filename, 'reference_height_v', Height_V)
