--- conflicted
+++ resolved
@@ -671,11 +671,7 @@
             IF (trim(DEF_forcing%dataset) == 'POINT') THEN
 
 #ifndef URBAN_MODEL
-<<<<<<< HEAD
-               IF (USE_SITE_ForcingReadAhead) THEN
-=======
                IF (forcing_read_ahead) THEN
->>>>>>> 55e8b01e
                   metdata%blk(gblock%xblkme(1),gblock%yblkme(1))%val = forc_disk(time_i,ivar)
                ELSE
                   CALL ncio_read_site_time (filename, vname(ivar), time_i, metdata)
@@ -721,11 +717,7 @@
                IF (trim(DEF_forcing%dataset) == 'POINT') THEN
 
 #ifndef URBAN_MODEL
-<<<<<<< HEAD
-                  IF (USE_SITE_ForcingReadAhead) THEN
-=======
                   IF (forcing_read_ahead) THEN
->>>>>>> 55e8b01e
                      metdata%blk(gblock%xblkme(1),gblock%yblkme(1))%val = forc_disk(time_i,ivar)
                   ELSE
                      CALL ncio_read_site_time (filename, vname(ivar), time_i, metdata)
