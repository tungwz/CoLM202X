#include <define.h>

MODULE MOD_Forcing

!-----------------------------------------------------------------------
! !DESCRIPTION:
!  read in the atmospheric forcing using user defined interpolation method or
!  downscaling forcing
!
! !REVISIONS:
!  Yongjiu Dai and Hua Yuan, 04/2014: initial code from CoLM2014 (metdata.F90,
!                                     GETMET.F90 and rd_forcing.F90
!
!  Shupeng Zhang, 05/2023: 1) porting codes to MPI parallel version
!                          2) codes for dealing with missing forcing value
!                          3) interface for downscaling
!
! !TODO...(need complement)
!-----------------------------------------------------------------------

   USE MOD_Precision
   USE MOD_Namelist
   USE MOD_Grid
   USE MOD_SpatialMapping
   USE MOD_UserSpecifiedForcing
   USE MOD_TimeManager
   USE MOD_SPMD_Task
   USE MOD_MonthlyinSituCO2MaunaLoa
   USE MOD_Vars_Global, only: pi
   USE MOD_OrbCoszen
   USE MOD_UserDefFun

   IMPLICIT NONE

   type (grid_type), PUBLIC :: gforc

   type (spatial_mapping_type) :: mg2p_forc   ! area weighted mapping from forcing to model unit

   logical, allocatable :: forcmask_pch (:)

   ! for Forcing_Downscaling
   type(block_data_real8_2d) :: topo_grid, maxelv_grid
   type(block_data_real8_2d) :: sumarea_grid

   type(pointer_real8_1d), allocatable :: forc_topo_grid   (:)
   type(pointer_real8_1d), allocatable :: forc_maxelv_grid (:)

   type(pointer_real8_1d), allocatable :: forc_t_grid      (:)
   type(pointer_real8_1d), allocatable :: forc_th_grid     (:)
   type(pointer_real8_1d), allocatable :: forc_q_grid      (:)
   type(pointer_real8_1d), allocatable :: forc_pbot_grid   (:)
   type(pointer_real8_1d), allocatable :: forc_rho_grid    (:)
   type(pointer_real8_1d), allocatable :: forc_prc_grid    (:)
   type(pointer_real8_1d), allocatable :: forc_prl_grid    (:)
   type(pointer_real8_1d), allocatable :: forc_lwrad_grid  (:)
   type(pointer_real8_1d), allocatable :: forc_swrad_grid  (:)
   type(pointer_real8_1d), allocatable :: forc_hgt_grid    (:)
   type(pointer_real8_1d), allocatable :: forc_us_grid     (:)
   type(pointer_real8_1d), allocatable :: forc_vs_grid     (:)

   type(pointer_real8_1d), allocatable :: forc_t_part      (:)
   type(pointer_real8_1d), allocatable :: forc_th_part     (:)
   type(pointer_real8_1d), allocatable :: forc_q_part      (:)
   type(pointer_real8_1d), allocatable :: forc_pbot_part   (:)
   type(pointer_real8_1d), allocatable :: forc_rhoair_part (:)
   type(pointer_real8_1d), allocatable :: forc_prc_part    (:)
   type(pointer_real8_1d), allocatable :: forc_prl_part    (:)
   type(pointer_real8_1d), allocatable :: forc_frl_part    (:)
   type(pointer_real8_1d), allocatable :: forc_swrad_part  (:)
   type(pointer_real8_1d), allocatable :: forc_us_part     (:)
   type(pointer_real8_1d), allocatable :: forc_vs_part     (:)

   logical, allocatable :: glacierss (:)

   ! local variables
   integer  :: deltim_int                ! model time step length
   ! real(r8) :: deltim_real             ! model time step length

   !  for SinglePoint
   type(timestamp), allocatable :: forctime (:)
   integer,  allocatable :: iforctime(:)

   logical :: forcing_read_ahead
   real(r8), allocatable :: forc_disk(:,:)

   type(timestamp), allocatable :: tstamp_LB(:)  ! time stamp of low boundary data
   type(timestamp), allocatable :: tstamp_UB(:)  ! time stamp of up boundary data

   type(block_data_real8_2d) :: avgcos   ! time-average of cos(zenith)
   type(block_data_real8_2d) :: metdata  ! forcing data
#ifdef URBAN_MODEL
   type(block_data_real8_2d) :: rainf
   type(block_data_real8_2d) :: snowf
#endif

   type(block_data_real8_2d), allocatable :: forcn    (:)  ! forcing data
   type(block_data_real8_2d), allocatable :: forcn_LB (:)  ! forcing data at lower boundary
   type(block_data_real8_2d), allocatable :: forcn_UB (:)  ! forcing data at upper boundary

   PUBLIC :: forcing_init
   PUBLIC :: read_forcing

CONTAINS

!-----------------------------------------------------------------------
   SUBROUTINE forcing_init (dir_forcing, deltatime, ststamp, lc_year, etstamp, lulcc_call)

   USE MOD_SPMD_Task
   USE MOD_Namelist
   USE MOD_Block
   USE MOD_DataType
   USE MOD_Mesh
   USE MOD_LandElm
   USE MOD_LandPatch
#ifdef CROP
   USE MOD_LandCrop
#endif
   USE MOD_UserSpecifiedForcing
   USE MOD_NetCDFSerial
   USE MOD_NetCDFVector
   USE MOD_NetCDFBlock
   USE MOD_Vars_TimeInvariants
   USE MOD_Vars_1DForcing
   IMPLICIT NONE

   character(len=*), intent(in) :: dir_forcing
   real(r8),         intent(in) :: deltatime  ! model time step
   type(timestamp),  intent(in) :: ststamp
   integer,          intent(in) :: lc_year    ! which year of land cover data used
   type(timestamp),  intent(in), optional :: etstamp
   logical,          intent(in), optional :: lulcc_call ! whether it is a lulcc CALL

   ! Local variables
   integer            :: idate(3)
   type(timestamp)    :: tstamp
   character(len=256) :: filename, lndname, cyear
   integer            :: ivar, year, month, day, time_i
   real(r8)           :: missing_value
   integer            :: ielm, istt, iend

   integer :: iblkme, xblk, yblk, xloc, yloc

      CALL init_user_specified_forcing

      ! CO2 data initialization
      CALL init_monthly_co2_mlo

      ! get value of fmetdat and deltim
      deltim_int  = int(deltatime)
      ! deltim_real = deltatime

      ! set initial values
      IF (allocated(tstamp_LB)) deallocate(tstamp_LB)
      IF (allocated(tstamp_UB)) deallocate(tstamp_UB)
      allocate (tstamp_LB(NVAR))
      allocate (tstamp_UB(NVAR))
      tstamp_LB(:) = timestamp(-1, -1, -1)
      tstamp_UB(:) = timestamp(-1, -1, -1)

      idate = (/ststamp%year, ststamp%day, ststamp%sec/)
      CALL adj2begin (idate)

      CALL metread_latlon (dir_forcing, idate)

      IF (p_is_io) THEN

         IF (allocated(forcn   )) deallocate(forcn   )
         IF (allocated(forcn_LB)) deallocate(forcn_LB)
         IF (allocated(forcn_UB)) deallocate(forcn_UB)
         allocate (forcn    (NVAR))
         allocate (forcn_LB (NVAR))
         allocate (forcn_UB (NVAR))

         DO ivar = 1, NVAR
            CALL allocate_block_data (gforc, forcn   (ivar))
            CALL allocate_block_data (gforc, forcn_LB(ivar))
            CALL allocate_block_data (gforc, forcn_UB(ivar))
         ENDDO

         ! allocate memory for forcing data
         CALL allocate_block_data (gforc, metdata)  ! forcing data
         CALL allocate_block_data (gforc, avgcos )  ! time-average of cos(zenith)
#if (defined URBAN_MODEL && defined SinglePoint)
         CALL allocate_block_data (gforc, rainf)
         CALL allocate_block_data (gforc, snowf)
#endif

      ENDIF

      IF (p_is_worker) THEN
         IF (numpatch > 0) THEN
            allocate (forcmask_pch(numpatch));  forcmask_pch(:) = .true.
         ENDIF
      ENDIF

      IF (DEF_forcing%has_missing_value) THEN

         tstamp = idate
         CALL setstampLB(tstamp, 1, year, month, day, time_i)
         filename = trim(dir_forcing)//trim(metfilename(year, month, day, 1))
         tstamp_LB(1) = timestamp(-1, -1, -1)

         IF (p_is_master) THEN
            CALL ncio_get_attr (filename, vname(1), trim(DEF_forcing%missing_value_name), &
                                missing_value)
         ENDIF
#ifdef USEMPI
         CALL mpi_bcast (missing_value, 1, MPI_REAL8, p_address_master, p_comm_glb, p_err)
#endif

         CALL ncio_read_block_time (filename, vname(1), gforc, time_i, metdata)

      ENDIF

      IF (trim(DEF_Forcing_Interp_Method) == 'arealweight') THEN
         IF (present(lulcc_call)) CALL mg2p_forc%forc_free_mem
         CALL mg2p_forc%build_arealweighted (gforc, landpatch)
      ELSEIF (trim(DEF_Forcing_Interp_Method) == 'bilinear') THEN
         IF (present(lulcc_call)) CALL mg2p_forc%forc_free_mem
         CALL mg2p_forc%build_bilinear (gforc, landpatch)
      ENDIF

      IF (DEF_forcing%has_missing_value) THEN
         CALL mg2p_forc%set_missing_value (metdata, missing_value, forcmask_pch)
      ENDIF

      IF (DEF_USE_Forcing_Downscaling) THEN

         IF (p_is_worker .and. (numpatch > 0)) THEN
            forc_topo = topoelv
            WHERE(forc_topo == spval) forc_topo = 0.
         ENDIF

         IF (p_is_io) CALL allocate_block_data (gforc, topo_grid)
         CALL mg2p_forc%pset2grid (forc_topo, topo_grid)

         IF (p_is_io) CALL allocate_block_data (gforc, sumarea_grid)
         CALL mg2p_forc%get_sumarea (sumarea_grid)

         CALL block_data_division (topo_grid, sumarea_grid)

         IF (p_is_io) CALL allocate_block_data (gforc, maxelv_grid)
         CALL mg2p_forc%pset2grid_max (forc_topo, maxelv_grid)


         CALL mg2p_forc%allocate_part (forc_topo_grid  )
         CALL mg2p_forc%allocate_part (forc_maxelv_grid)

         CALL mg2p_forc%allocate_part (forc_t_grid     )
         CALL mg2p_forc%allocate_part (forc_th_grid    )
         CALL mg2p_forc%allocate_part (forc_q_grid     )
         CALL mg2p_forc%allocate_part (forc_pbot_grid  )
         CALL mg2p_forc%allocate_part (forc_rho_grid   )
         CALL mg2p_forc%allocate_part (forc_prc_grid   )
         CALL mg2p_forc%allocate_part (forc_prl_grid   )
         CALL mg2p_forc%allocate_part (forc_lwrad_grid )
         CALL mg2p_forc%allocate_part (forc_swrad_grid )
         CALL mg2p_forc%allocate_part (forc_hgt_grid   )
         CALL mg2p_forc%allocate_part (forc_us_grid    )
         CALL mg2p_forc%allocate_part (forc_vs_grid    )

         CALL mg2p_forc%allocate_part (forc_t_part     )
         CALL mg2p_forc%allocate_part (forc_th_part    )
         CALL mg2p_forc%allocate_part (forc_q_part     )
         CALL mg2p_forc%allocate_part (forc_pbot_part  )
         CALL mg2p_forc%allocate_part (forc_rhoair_part)
         CALL mg2p_forc%allocate_part (forc_prc_part   )
         CALL mg2p_forc%allocate_part (forc_prl_part   )
         CALL mg2p_forc%allocate_part (forc_frl_part   )
         CALL mg2p_forc%allocate_part (forc_swrad_part )
         CALL mg2p_forc%allocate_part (forc_us_part    )
         CALL mg2p_forc%allocate_part (forc_vs_part    )

         CALL mg2p_forc%grid2part (topo_grid,   forc_topo_grid  )
         CALL mg2p_forc%grid2part (maxelv_grid, forc_maxelv_grid)

         IF (p_is_worker .and. (numpatch > 0)) THEN
            allocate (glacierss(numpatch))
            glacierss(:) = patchtype(:) == 3
         ENDIF

      ENDIF

      forcing_read_ahead = .false.
      IF (trim(DEF_forcing%dataset) == 'POINT') THEN
         IF (USE_SITE_ForcingReadAhead .and. present(etstamp)) THEN
            forcing_read_ahead = .true.
            CALL metread_time (dir_forcing, ststamp, etstamp, deltatime)
         ELSE
            CALL metread_time (dir_forcing)
         ENDIF
         allocate (iforctime(NVAR))
      ENDIF

      IF (trim(DEF_forcing%dataset) == 'POINT') THEN

         filename = trim(dir_forcing)//trim(fprefix(1))

#ifndef URBAN_MODEL
         IF (ncio_var_exist(filename,'reference_height_v')) THEN
            CALL ncio_read_serial (filename, 'reference_height_v', Height_V)
         ENDIF

         IF (ncio_var_exist(filename,'reference_height_t')) THEN
            CALL ncio_read_serial (filename, 'reference_height_t', Height_T)
         ENDIF

         IF (ncio_var_exist(filename,'reference_height_q')) THEN
            CALL ncio_read_serial (filename, 'reference_height_q', Height_Q)
         ENDIF
#else
         IF (ncio_var_exist(filename,'measurement_height_above_ground')) THEN
            CALL ncio_read_serial (filename, 'measurement_height_above_ground', Height_V)
            CALL ncio_read_serial (filename, 'measurement_height_above_ground', Height_T)
            CALL ncio_read_serial (filename, 'measurement_height_above_ground', Height_Q)
         ENDIF
#endif

      ENDIF

   END SUBROUTINE forcing_init

   ! ---- forcing finalize ----
   SUBROUTINE forcing_final ()

   USE MOD_LandPatch, only: numpatch
   IMPLICIT NONE

      IF (allocated(forcmask_pch)) deallocate(forcmask_pch)
      IF (allocated(glacierss   )) deallocate(glacierss   )
      IF (allocated(forctime    )) deallocate(forctime    )
      IF (allocated(iforctime   )) deallocate(iforctime   )
      IF (allocated(forc_disk   )) deallocate(forc_disk   )
      IF (allocated(tstamp_LB   )) deallocate(tstamp_LB   )
      IF (allocated(tstamp_UB   )) deallocate(tstamp_UB   )

      IF (DEF_USE_Forcing_Downscaling) THEN
         IF (p_is_worker) THEN
            IF (numpatch > 0) THEN

               deallocate (forc_topo_grid  )
               deallocate (forc_maxelv_grid)

               deallocate (forc_t_grid     )
               deallocate (forc_th_grid    )
               deallocate (forc_q_grid     )
               deallocate (forc_pbot_grid  )
               deallocate (forc_rho_grid   )
               deallocate (forc_prc_grid   )
               deallocate (forc_prl_grid   )
               deallocate (forc_lwrad_grid )
               deallocate (forc_swrad_grid )
               deallocate (forc_hgt_grid   )

               deallocate (forc_t_part     )
               deallocate (forc_th_part    )
               deallocate (forc_q_part     )
               deallocate (forc_pbot_part  )
               deallocate (forc_rhoair_part)
               deallocate (forc_prc_part   )
               deallocate (forc_prl_part   )
               deallocate (forc_frl_part   )
               deallocate (forc_swrad_part )

            ENDIF
         ENDIF
      ENDIF

   END SUBROUTINE forcing_final

   ! ------------
   SUBROUTINE forcing_reset ()

   IMPLICIT NONE

      tstamp_LB(:) = timestamp(-1, -1, -1)
      tstamp_UB(:) = timestamp(-1, -1, -1)

   END SUBROUTINE forcing_reset


!-----------------------------------------------------------------------
   SUBROUTINE read_forcing (idate, dir_forcing)
   USE MOD_OrbCosazi
   USE MOD_Precision
   USE MOD_Namelist
   USE MOD_Const_Physical, only: rgas, grav
   USE MOD_Vars_TimeInvariants
   USE MOD_Vars_TimeVariables, only: alb
   USE MOD_Vars_1DForcing
   USE MOD_Vars_2DForcing
   USE MOD_Block
   USE MOD_SPMD_Task
   USE MOD_DataType
   USE MOD_Mesh
   USE MOD_LandPatch
   USE MOD_RangeCheck
   USE MOD_UserSpecifiedForcing
   USE MOD_ForcingDownscaling, only: rair, cpair, downscale_forcings, downscale_wind
   USE MOD_NetCDFVector

   IMPLICIT NONE

   integer, intent(in) :: idate(3)
   character(len=*), intent(in) :: dir_forcing

   ! local variables:
   integer  :: ivar, istt, iend, id(3)
   integer  :: iblkme, ib, jb, i, j, ilon, ilat, np, ipart, ne
   real(r8) :: calday                             ! Julian cal day (1.xx to 365.xx)
   real(r8) :: sunang, cloud, difrat, vnrat
   real(r8) :: a, hsolar, ratio_rvrf
   type(block_data_real8_2d) :: forc_xy_solarin
   integer  :: ii
   character(10) :: cyear = "2005"
   character(256):: lndname

   type(timestamp) :: mtstamp
   integer  :: dtLB, dtUB
   real(r8) :: cosz, coszen(numpatch), cosa, cosazi(numpatch), balb
   integer  :: year, month, mday
   logical  :: has_u,has_v
   real solar, frl, prcp, tm, us, vs, pres, qm
   real(r8) :: pco2m
   real(r8), dimension(12, numpatch) :: spaceship !NOTE: 12 is the dimension size of spaceship
   integer target_server, ierr

      IF (p_is_io) THEN
         !------------------------------------------------------------
         ! READ in THE ATMOSPHERIC FORCING
         ! read lower and upper boundary forcing data
         CALL metreadLBUB(idate, dir_forcing)
         ! set model time stamp
         id(:) = idate(:)
         !CALL adj2end(id)
         mtstamp = id
         has_u = .true.
         has_v = .true.
         ! loop for variables
         DO ivar = 1, NVAR
            IF (ivar == 5 .and. trim(vname(ivar)) == 'NULL') has_u = .false.
            IF (ivar == 6 .and. trim(vname(ivar)) == 'NULL') has_v = .false.
            IF (trim(vname(ivar)) == 'NULL') CYCLE     ! no data, CYCLE
            IF (trim(tintalgo(ivar)) == 'NULL') CYCLE

            ! to make sure the forcing data calculated is in the range of time
            ! interval [LB, UB]
            IF ( (mtstamp < tstamp_LB(ivar)) .or. (tstamp_UB(ivar) < mtstamp) ) THEN
               write(6, *) "the data required is out of range! STOP!"; CALL CoLM_stop()
            ENDIF

            ! calculate distance to lower/upper boundary
            dtLB = mtstamp - tstamp_LB(ivar)
            dtUB = tstamp_UB(ivar) - mtstamp

            ! linear method, for T, Pres, Q, W, LW
            IF (tintalgo(ivar) == 'linear') THEN
               IF ( (dtLB+dtUB) > 0 ) THEN
                  CALL block_data_linear_interp ( &
                     forcn_LB(ivar), real(dtUB,r8)/real(dtLB+dtUB,r8), &
                     forcn_UB(ivar), real(dtLB,r8)/real(dtLB+dtUB,r8), &
                     forcn(ivar))
               ELSE
                  CALL block_data_copy (forcn_LB(ivar), forcn(ivar))
               ENDIF
            ENDIF

            ! for precipitation, two algorithms available
            ! nearest method, for precipitation
            IF (tintalgo(ivar) == 'nearest') THEN
               IF (dtLB <= dtUB) THEN
                  CALL block_data_copy (forcn_LB(ivar), forcn(ivar))
               ELSE
                  CALL block_data_copy (forcn_UB(ivar), forcn(ivar))
               ENDIF
            ENDIF

            ! set all the same value, for precipitation
            IF (tintalgo(ivar) == 'uniform') THEN
               IF (trim(timelog(ivar)) == 'forward') THEN
                  CALL block_data_copy (forcn_LB(ivar), forcn(ivar))
               ELSE
                  CALL block_data_copy (forcn_UB(ivar), forcn(ivar))
               ENDIF
            ENDIF

            ! coszen method, for SW
            IF (tintalgo(ivar) == 'coszen') THEN
               DO iblkme = 1, gblock%nblkme
                  ib = gblock%xblkme(iblkme)
                  jb = gblock%yblkme(iblkme)

                  DO j = 1, gforc%ycnt(jb)
                     DO i = 1, gforc%xcnt(ib)

                        ilat = gforc%ydsp(jb) + j
                        ilon = gforc%xdsp(ib) + i
                        IF (ilon > gforc%nlon) ilon = ilon - gforc%nlon

                        calday = calendarday(mtstamp)
                        cosz = orb_coszen(calday, gforc%rlon(ilon), gforc%rlat(ilat))
                        cosz = max(0.001, cosz)
                        ! 10/24/2024, yuan: deal with time log with backward or forward
                        IF (trim(timelog(ivar)) == 'forward') THEN
                           forcn(ivar)%blk(ib,jb)%val(i,j) = &
                              cosz / avgcos%blk(ib,jb)%val(i,j) * forcn_LB(ivar)%blk(ib,jb)%val(i,j)
                        ELSE
                           forcn(ivar)%blk(ib,jb)%val(i,j) = &
                              cosz / avgcos%blk(ib,jb)%val(i,j) * forcn_UB(ivar)%blk(ib,jb)%val(i,j)
                        ENDIF

                     ENDDO
                  ENDDO
               ENDDO
            ENDIF

         ENDDO

         ! preprocess for forcing data, only for QIAN data right now?
         CALL metpreprocess (gforc, forcn)

         CALL allocate_block_data (gforc, forc_xy_solarin)

         CALL block_data_copy (forcn(1), forc_xy_t      )
         CALL block_data_copy (forcn(2), forc_xy_q      )
         CALL block_data_copy (forcn(3), forc_xy_psrf   )
         CALL block_data_copy (forcn(3), forc_xy_pbot   )
         CALL block_data_copy (forcn(4), forc_xy_prl, sca = 2/3._r8)
         CALL block_data_copy (forcn(4), forc_xy_prc, sca = 1/3._r8)
         CALL block_data_copy (forcn(7), forc_xy_solarin)
         CALL block_data_copy (forcn(8), forc_xy_frl    )
         IF (DEF_USE_CBL_HEIGHT) THEN
         CALL block_data_copy (forcn(9), forc_xy_hpbl   )
         ENDIF

         IF (has_u .and. has_v) THEN
            CALL block_data_copy (forcn(5), forc_xy_us )
            CALL block_data_copy (forcn(6), forc_xy_vs )
         ELSEIF (has_u) THEN
            CALL block_data_copy (forcn(5), forc_xy_us , sca = 1/sqrt(2.0_r8))
            CALL block_data_copy (forcn(5), forc_xy_vs , sca = 1/sqrt(2.0_r8))
         ELSEIF (has_v) THEN
            CALL block_data_copy (forcn(6), forc_xy_us , sca = 1/sqrt(2.0_r8))
            CALL block_data_copy (forcn(6), forc_xy_vs , sca = 1/sqrt(2.0_r8))
         ELSE
            IF (.not.trim(DEF_forcing%dataset) == 'CPL7') THEN
               write(6, *) "At least one of the wind components must be provided! STOP!";
            CALL CoLM_stop()
            ENDIF
         ENDIF

         CALL flush_block_data (forc_xy_hgt_u, real(HEIGHT_V,r8))
         CALL flush_block_data (forc_xy_hgt_t, real(HEIGHT_T,r8))
         CALL flush_block_data (forc_xy_hgt_q, real(HEIGHT_Q,r8))

         IF (solarin_all_band) THEN

            IF (trim(DEF_forcing%dataset) == 'QIAN') THEN
               !---------------------------------------------------------------
               ! 04/2014, yuan: NOTE! codes from CLM4.5-CESM1.2.0
               ! relationship between incoming NIR or VIS radiation and ratio of
               ! direct to diffuse radiation calculated based on one year's worth of
               ! hourly CAM output from CAM version cam3_5_55
               !---------------------------------------------------------------
               DO iblkme = 1, gblock%nblkme
                  ib = gblock%xblkme(iblkme)
                  jb = gblock%yblkme(iblkme)

                  DO j = 1, gforc%ycnt(jb)
                     DO i = 1, gforc%xcnt(ib)

                        hsolar = forc_xy_solarin%blk(ib,jb)%val(i,j)*0.5_R8

                        ! NIR (dir, diff)
                        ratio_rvrf = min(0.99_R8,max(0.29548_R8 + 0.00504_R8*hsolar  &
                           -1.4957e-05_R8*hsolar**2 + 1.4881e-08_R8*hsolar**3,0.01_R8))
                        forc_xy_soll %blk(ib,jb)%val(i,j) = ratio_rvrf*hsolar
                        forc_xy_solld%blk(ib,jb)%val(i,j) = (1._R8 - ratio_rvrf)*hsolar

                        ! VIS (dir, diff)
                        ratio_rvrf = min(0.99_R8,max(0.17639_R8 + 0.00380_R8*hsolar  &
                           -9.0039e-06_R8*hsolar**2 + 8.1351e-09_R8*hsolar**3,0.01_R8))
                        forc_xy_sols %blk(ib,jb)%val(i,j) = ratio_rvrf*hsolar
                        forc_xy_solsd%blk(ib,jb)%val(i,j) = (1._R8 - ratio_rvrf)*hsolar

                     ENDDO
                  ENDDO
               ENDDO

            ELSE
               !---------------------------------------------------------------
               ! as the downward solar is in full band, an empirical expression
               ! will be used to divide fractions of band and incident
               ! (visible, near-infrad, dirct, diffuse)
               ! Julian calday (1.xx to 365.xx)
               !---------------------------------------------------------------
               DO iblkme = 1, gblock%nblkme
                  ib = gblock%xblkme(iblkme)
                  jb = gblock%yblkme(iblkme)

                  DO j = 1, gforc%ycnt(jb)
                     DO i = 1, gforc%xcnt(ib)

                        ilat = gforc%ydsp(jb) + j
                        ilon = gforc%xdsp(ib) + i
                        IF (ilon > gforc%nlon) ilon = ilon - gforc%nlon

                        a = max(0., forc_xy_solarin%blk(ib,jb)%val(i,j))
                        calday = calendarday(idate)
                        sunang = orb_coszen (calday, gforc%rlon(ilon), gforc%rlat(ilat))

                        IF (sunang .eq. 0)THEN
                           cloud = 0.
                        ELSE
                           cloud = (1160.*sunang-a)/(963.*sunang)
                        ENDIF
                        cloud = max(cloud,0.)
                        cloud = min(cloud,1.)
                        cloud = max(0.58,cloud)

                        difrat = 0.0604/(sunang-0.0223)+0.0683
                        IF(difrat.lt.0.) difrat = 0.
                        IF(difrat.gt.1.) difrat = 1.

                        difrat = difrat+(1.0-difrat)*cloud
                        vnrat = (580.-cloud*464.)/((580.-cloud*499.)+(580.-cloud*464.))

                        forc_xy_sols %blk(ib,jb)%val(i,j) = a*(1.0-difrat)*vnrat
                        forc_xy_soll %blk(ib,jb)%val(i,j) = a*(1.0-difrat)*(1.0-vnrat)
                        forc_xy_solsd%blk(ib,jb)%val(i,j) = a*difrat*vnrat
                        forc_xy_solld%blk(ib,jb)%val(i,j) = a*difrat*(1.0-vnrat)
                     ENDDO
                  ENDDO
               ENDDO
            ENDIF
         ENDIF

         ! [GET ATMOSPHERE CO2 CONCENTRATION DATA]
         year  = idate(1)
         CALL julian2monthday (idate(1), idate(2), month, mday)
         pco2m = get_monthly_co2_mlo(year, month)*1.e-6
         CALL block_data_copy (forc_xy_pbot, forc_xy_pco2m, sca = pco2m        )
         CALL block_data_copy (forc_xy_pbot, forc_xy_po2m , sca = 0.209_r8     )

      ENDIF

      IF (.not. DEF_USE_Forcing_Downscaling) THEN

         ! Mapping the 2d atmospheric fields [lon_points]x[lat_points]
         !     -> the 1d vector of subgrid points [numpatch]
         CALL mg2p_forc%grid2pset (forc_xy_pco2m,  forc_pco2m)
         CALL mg2p_forc%grid2pset (forc_xy_po2m ,  forc_po2m )
         CALL mg2p_forc%grid2pset (forc_xy_us   ,  forc_us   )
         CALL mg2p_forc%grid2pset (forc_xy_vs   ,  forc_vs   )

         CALL mg2p_forc%grid2pset (forc_xy_psrf ,  forc_psrf )

         CALL mg2p_forc%grid2pset (forc_xy_sols ,  forc_sols )
         CALL mg2p_forc%grid2pset (forc_xy_soll ,  forc_soll )
         CALL mg2p_forc%grid2pset (forc_xy_solsd,  forc_solsd)
         CALL mg2p_forc%grid2pset (forc_xy_solld,  forc_solld)

         CALL mg2p_forc%grid2pset (forc_xy_hgt_t,  forc_hgt_t)
         CALL mg2p_forc%grid2pset (forc_xy_hgt_u,  forc_hgt_u)
         CALL mg2p_forc%grid2pset (forc_xy_hgt_q,  forc_hgt_q)

         IF (DEF_USE_CBL_HEIGHT) THEN
            CALL mg2p_forc%grid2pset (forc_xy_hpbl, forc_hpbl)
         ENDIF

         CALL mg2p_forc%grid2pset (forc_xy_t    ,  forc_t    )
         CALL mg2p_forc%grid2pset (forc_xy_q    ,  forc_q    )
         CALL mg2p_forc%grid2pset (forc_xy_prc  ,  forc_prc  )
         CALL mg2p_forc%grid2pset (forc_xy_prl  ,  forc_prl  )
         CALL mg2p_forc%grid2pset (forc_xy_pbot ,  forc_pbot )
         CALL mg2p_forc%grid2pset (forc_xy_frl  ,  forc_frl  )

         IF (p_is_worker) THEN

            DO np = 1, numpatch

               IF (.not. forcmask_pch(np)) CYCLE

               ! The standard measuring conditions for temperature are two meters above the ground
               ! Scientists have measured the most frigid temperature ever
               ! recorded on the continent's eastern highlands: about (180K) colder than dry ice.
               IF(forc_t(np) < 180.) forc_t(np) = 180.
               ! the highest air temp was found in Kuwait 326 K, Sulaibya 2012-07-31;
               ! Pakistan, Sindh 2010-05-26; Iraq, Nasiriyah 2011-08-03
               IF(forc_t(np) > 326.) forc_t(np) = 326.

               forc_rhoair(np) = (forc_pbot(np) &
                  - 0.378*forc_q(np)*forc_pbot(np)/(0.622+0.378*forc_q(np)))&
                  / (rgas*forc_t(np))

            ENDDO

         ENDIF

      ELSE
         ! ------------------------------------------------------
         ! Forcing downscaling module
         ! ------------------------------------------------------
         ! init forcing on patches
         CALL mg2p_forc%grid2pset (forc_xy_pco2m,   forc_pco2m)
         CALL mg2p_forc%grid2pset (forc_xy_po2m ,   forc_po2m )
         CALL mg2p_forc%grid2pset (forc_xy_us   ,   forc_us   )
         CALL mg2p_forc%grid2pset (forc_xy_vs   ,   forc_vs   )
         CALL mg2p_forc%grid2pset (forc_xy_psrf ,   forc_psrf )
         CALL mg2p_forc%grid2pset (forc_xy_sols ,   forc_sols )
         CALL mg2p_forc%grid2pset (forc_xy_soll ,   forc_soll )
         CALL mg2p_forc%grid2pset (forc_xy_solsd,   forc_solsd)
         CALL mg2p_forc%grid2pset (forc_xy_solld,   forc_solld)
         CALL mg2p_forc%grid2pset (forc_xy_solarin, forc_swrad)
         CALL mg2p_forc%grid2pset (forc_xy_hgt_t,   forc_hgt_t)
         CALL mg2p_forc%grid2pset (forc_xy_hgt_u,   forc_hgt_u)
         CALL mg2p_forc%grid2pset (forc_xy_hgt_q,   forc_hgt_q)

         IF (DEF_USE_CBL_HEIGHT) THEN
            CALL mg2p_forc%grid2pset (forc_xy_hpbl, forc_hpbl)
         ENDIF

         ! Mapping the 2d atmospheric fields [lon_points]x[lat_points]
         !     -> the 1d vector of subgrid points [numelm]
         !     by selected mapping methods
         CALL mg2p_forc%grid2part (forc_xy_t    ,   forc_t_grid    )
         CALL mg2p_forc%grid2part (forc_xy_q    ,   forc_q_grid    )
         CALL mg2p_forc%grid2part (forc_xy_prc  ,   forc_prc_grid  )
         CALL mg2p_forc%grid2part (forc_xy_prl  ,   forc_prl_grid  )
         CALL mg2p_forc%grid2part (forc_xy_pbot ,   forc_pbot_grid )
         CALL mg2p_forc%grid2part (forc_xy_frl  ,   forc_lwrad_grid)
         CALL mg2p_forc%grid2part (forc_xy_hgt_t,   forc_hgt_grid  )
         CALL mg2p_forc%grid2part (forc_xy_solarin, forc_swrad_grid)
         CALL mg2p_forc%grid2part (forc_xy_us,      forc_us_grid   )
         CALL mg2p_forc%grid2part (forc_xy_vs,      forc_vs_grid   )

         calday = calendarday(idate)

         IF (p_is_worker) THEN
            DO np = 1, numpatch ! patches

               ! calculate albedo of each patches
               IF (forc_sols(np)+forc_solsd(np)+forc_soll(np)+forc_solld(np) == 0) THEN
                  balb = 0
               ELSE
                  balb = ( alb(1,1,np)*forc_sols (np) + alb(1,2,np)*forc_solsd(np)   &
                         + alb(2,1,np)*forc_soll (np) + alb(2,2,np)*forc_solld(np) ) &
                       / (forc_sols(np)+forc_solsd(np)+forc_soll(np)+forc_solld(np))
               ENDIF

               DO ipart = 1, mg2p_forc%npart(np) ! part loop of each patch

                  IF (mg2p_forc%areapart(np)%val(ipart) == 0.) CYCLE

                  ! The standard measuring conditions for temperature are two meters above
                  ! the ground. Scientists have measured the most frigid temperature ever
                  ! recorded on the continent's eastern highlands: about (180K) colder than
                  ! dry ice.
                  IF (forc_t_grid(np)%val(ipart) < 180.) forc_t_grid(np)%val(ipart) = 180.
                  ! the highest air temp was found in Kuwait 326 K, Sulaibya 2012-07-31;
                  ! Pakistan, Sindh 2010-05-26; Iraq, Nasiriyah 2011-08-03
                  IF (forc_t_grid(np)%val(ipart) > 326.) forc_t_grid(np)%val(ipart) = 326.

                  forc_rho_grid(np)%val(ipart) = (forc_pbot_grid(np)%val(ipart) &
                     - 0.378*forc_q_grid(np)%val(ipart)*forc_pbot_grid(np)%val(ipart) &
                     /(0.622+0.378*forc_q_grid(np)%val(ipart)))/(rgas*forc_t_grid(np)%val(ipart))

                  forc_th_grid(np)%val(ipart) = forc_t_grid(np)%val(ipart) &
                     * (1.e5/forc_pbot_grid(np)%val(ipart)) ** (rair/cpair)

                  ! calculate sun zenith angle and sun azimuth angle and turn to degree
                  coszen(np) = orb_coszen(calday, patchlonr(np), patchlatr(np))
                  cosazi(np) = orb_cosazi(calday, patchlonr(np), patchlatr(np), coszen(np))

                  ! downscale forcing from grid to part
                  CALL downscale_forcings ( &
                     glacierss(np), &

                     ! non-adjusted forcing
                     forc_topo_grid(np)%val(ipart),  forc_maxelv_grid(np)%val(ipart), &
                     forc_t_grid(np)%val(ipart),     forc_th_grid(np)%val(ipart),     &
                     forc_q_grid(np)%val(ipart),     forc_pbot_grid(np)%val(ipart),   &
                     forc_rho_grid(np)%val(ipart),   forc_prc_grid(np)%val(ipart),    &
                     forc_prl_grid(np)%val(ipart),   forc_lwrad_grid(np)%val(ipart),  &
                     forc_hgt_grid(np)%val(ipart),   forc_swrad_grid(np)%val(ipart),  &
                     forc_us_grid(np)%val(ipart),    forc_vs_grid(np)%val(ipart),     &

                     ! topography-based factor on patch
                     slp_type_patches(:,np), asp_type_patches(:,np), area_type_patches(:,np), &
                     svf_patches(np), cur_patches(np), &
#ifdef SinglePoint
                     sf_lut_patches  (:,:,np), &
#else
                     sf_curve_patches(:,:,np), &
#endif

                     ! other factors
                     calday, coszen(np), cosazi(np), balb, &

                     ! adjusted forcing
                     forc_topo(np),                  forc_t_part(np)%val(ipart),      &
                     forc_th_part(np)%val(ipart),    forc_q_part(np)%val(ipart),      &
                     forc_pbot_part(np)%val(ipart),  forc_rhoair_part(np)%val(ipart), &
                     forc_prc_part(np)%val(ipart),   forc_prl_part(np)%val(ipart),    &

                     forc_frl_part(np)%val(ipart),   forc_swrad_part(np)%val(ipart),  &
                     forc_us_part(np)%val(ipart),    forc_vs_part(np)%val(ipart))
               ENDDO
            ENDDO
         ENDIF

         ! mapping parts to patches
         CALL mg2p_forc%part2pset (forc_t_part,      forc_t     )
         CALL mg2p_forc%part2pset (forc_q_part,      forc_q     )
         CALL mg2p_forc%part2pset (forc_pbot_part,   forc_pbot  )
         CALL mg2p_forc%part2pset (forc_rhoair_part, forc_rhoair)
         CALL mg2p_forc%part2pset (forc_prc_part,    forc_prc   )
         CALL mg2p_forc%part2pset (forc_prl_part,    forc_prl   )
         CALL mg2p_forc%part2pset (forc_frl_part,    forc_frl   )
         CALL mg2p_forc%part2pset (forc_swrad_part,  forc_swrad )
         CALL mg2p_forc%part2pset (forc_us_part,     forc_us    )
         CALL mg2p_forc%part2pset (forc_vs_part,     forc_vs    )

         ! wind downscaling
         IF (p_is_worker) THEN
            DO np = 1, numpatch
               IF ((forc_us(np)==spval).or.(forc_vs(np)==spval)) cycle
               CALL downscale_wind(forc_us(np), forc_vs(np), slp_type_patches(:,np), &
                        asp_type_patches(:,np), area_type_patches(:,np), cur_patches(np))
            ENDDO
         ENDIF

#ifndef SinglePoint
         IF (trim(DEF_DS_precipitation_adjust_scheme) == 'III') THEN
            ! Sisi Chen, Lu Li, Yongjiu Dai et al., 2024, JGR
            ! Using MPI to pass the forcing variable field to Python to
            ! accomplish precipitation downscaling
            IF (p_is_worker) THEN
               spaceship(1,1:numpatch) = forc_topo
               spaceship(2,1:numpatch) = forc_t
               spaceship(3,1:numpatch) = forc_pbot
               spaceship(4,1:numpatch) = forc_q
               spaceship(5,1:numpatch) = forc_frl
               spaceship(6,1:numpatch) = forc_swrad
               spaceship(7,1:numpatch) = forc_us
               spaceship(8,1:numpatch) = forc_vs
               spaceship(9,1:numpatch) = INT(calday)
               spaceship(10,1:numpatch) = patchlatr
               spaceship(11,1:numpatch) = patchlonr

               target_server = p_iam_glb/5+p_np_glb
               CALL MPI_SEND(spaceship,12*numpatch,MPI_REAL8,target_server,0,MPI_COMM_WORLD,ierr)
               CALL MPI_RECV(forc_prc,numpatch,MPI_REAL8,target_server,0,MPI_COMM_WORLD,&
                             MPI_STATUS_IGNORE,ierr)

               forc_prl = forc_prc/3600*2/3._r8
               forc_prc = forc_prc/3600*1/3._r8
            ENDIF

            ! mapping forc_prl to forc_prl_part, forc_prc to forc_prc_part
            IF (p_is_worker) THEN
               DO np = 1, numpatch ! patches
                  DO ipart = 1, mg2p_forc%npart(np) ! part loop of each patch
                     IF (mg2p_forc%areapart(np)%val(ipart) == 0.) CYCLE

                     forc_prl_part(np)%val(ipart) = forc_prl(np)
                     forc_prc_part(np)%val(ipart) = forc_prc(np)

                  ENDDO
               ENDDO
            ENDIF

            ! Conservation of convective and large scale precipitation in the grid of forcing
            CALL mg2p_forc%normalize (forc_xy_prc, forc_prc_part)
            CALL mg2p_forc%normalize (forc_xy_prl, forc_prl_part)

            ! mapping parts to patches
            CALL mg2p_forc%part2pset (forc_prc_part, forc_prc)
            CALL mg2p_forc%part2pset (forc_prl_part, forc_prl)
         ENDIF

         ! Conservation of short- and long- waves radiation in the grid of forcing
         CALL mg2p_forc%normalize (forc_xy_solarin, forc_swrad_part)
         CALL mg2p_forc%normalize (forc_xy_frl,     forc_frl_part  )
         CALL mg2p_forc%part2pset (forc_frl_part,    forc_frl   )
         CALL mg2p_forc%part2pset (forc_swrad_part,  forc_swrad )
#endif

         ! divide fractions of downscaled shortwave radiation
         IF (p_is_worker) THEN
            DO j = 1, numpatch
                  a = forc_swrad(j)
                  IF (isnan_ud(a)) a = 0
                  calday = calendarday(idate)
                  sunang = orb_coszen (calday, patchlonr(j), patchlatr(j))
                  IF (sunang.eq.0) THEN
                     cloud = 0.
                  ELSE
                     cloud = (1160.*sunang-a)/(963.*sunang)
                  ENDIF
                  cloud = max(cloud,0.0001)
                  cloud = min(cloud,1.)
                  cloud = max(0.58,cloud)

                  difrat = 0.0604/(sunang-0.0223)+0.0683
                  IF(difrat.lt.0.) difrat = 0.
                  IF(difrat.gt.1.) difrat = 1.

                  difrat = difrat+(1.0-difrat)*cloud
                  vnrat = (580.-cloud*464.)/((580.-cloud*499.)+(580.-cloud*464.))

                  forc_sols(j)  = a*(1.0-difrat)*vnrat
                  forc_soll(j)  = a*(1.0-difrat)*(1.0-vnrat)
                  forc_solsd(j) = a*difrat*vnrat
                  forc_solld(j) = a*difrat*(1.0-vnrat)
            ENDDO
         ENDIF
      ENDIF

#ifdef RangeCheck
#ifdef USEMPI
      CALL mpi_barrier (p_comm_glb, p_err)
#endif
      IF (p_is_master) write(*,'(/, A20)') 'Checking forcing ...'

      CALL check_vector_data ('Forcing us    [m/s]   ', forc_us   )
      CALL check_vector_data ('Forcing vs    [m/s]   ', forc_vs   )
      CALL check_vector_data ('Forcing t     [kelvin]', forc_t    )
      CALL check_vector_data ('Forcing q     [kg/kg] ', forc_q    )
      CALL check_vector_data ('Forcing prc   [mm/s]  ', forc_prc  )
      CALL check_vector_data ('Forcing psrf  [pa]    ', forc_psrf )
      CALL check_vector_data ('Forcing prl   [mm/s]  ', forc_prl  )
      CALL check_vector_data ('Forcing sols  [W/m2]  ', forc_sols )
      CALL check_vector_data ('Forcing soll  [W/m2]  ', forc_soll )
      CALL check_vector_data ('Forcing solsd [W/m2]  ', forc_solsd)
      CALL check_vector_data ('Forcing solld [W/m2]  ', forc_solld)
      CALL check_vector_data ('Forcing frl   [W/m2]  ', forc_frl  )
      IF (DEF_USE_CBL_HEIGHT) THEN
         CALL check_vector_data ('Forcing hpbl  ', forc_hpbl )
      ENDIF

#ifdef USEMPI
      CALL mpi_barrier (p_comm_glb, p_err)
#endif
#endif

   END SUBROUTINE read_forcing


!-----------------------------------------------------------------------
! !DESCRIPTION:
!  read lower and upper boundary forcing data, a major interface of this
!  MODULE
!
! !REVISIONS:
!  04/2014, Hua Yuan: initial code
!
!-----------------------------------------------------------------------
   SUBROUTINE metreadLBUB (idate, dir_forcing)

   USE MOD_UserSpecifiedForcing
   USE MOD_Namelist
   USE MOD_Block
   USE MOD_DataType
   USE MOD_Block
   USE MOD_NetCDFBlock
   USE MOD_RangeCheck
   IMPLICIT NONE

   integer, intent(in) :: idate(3)
   character(len=*), intent(in) :: dir_forcing

   ! Local variables
   integer         :: ivar, year, month, day, time_i
   integer         :: iblkme, ib, jb, i, j
   type(timestamp) :: mtstamp
   character(len=256) :: filename

      mtstamp = idate

      DO ivar = 1, NVAR

         IF (trim(vname(ivar)) == 'NULL') CYCLE     ! no data, CYCLE

         ! lower and upper boundary data already exist, CYCLE
         IF ( .not.(tstamp_LB(ivar)=='NULL') .and. .not.(tstamp_UB(ivar)=='NULL') .and. &
            tstamp_LB(ivar)<=mtstamp .and. mtstamp<tstamp_UB(ivar) ) THEN
            CYCLE
         ENDIF

         ! set lower boundary time stamp and get data
         IF (tstamp_LB(ivar) == 'NULL') THEN
            CALL setstampLB(mtstamp, ivar, year, month, day, time_i)

            ! read forcing data
            filename = trim(dir_forcing)//trim(metfilename(year, month, day, ivar))
            IF (trim(DEF_forcing%dataset) == 'POINT') THEN

               IF (forcing_read_ahead) THEN
                  metdata%blk(gblock%xblkme(1),gblock%yblkme(1))%val = forc_disk(time_i,ivar)
               ELSE
#ifndef URBAN_MODEL
                  CALL ncio_read_site_time (filename, vname(ivar), time_i, metdata)
#else
                  IF (trim(vname(ivar)) == 'Rainf') THEN
                     CALL ncio_read_site_time (filename, 'Rainf', time_i, rainf)
                     CALL ncio_read_site_time (filename, 'Snowf', time_i, snowf)

                     DO iblkme = 1, gblock%nblkme
                        ib = gblock%xblkme(iblkme)
                        jb = gblock%yblkme(iblkme)

                        metdata%blk(ib,jb)%val(1,1) = rainf%blk(ib,jb)%val(1,1) &
                                                    + snowf%blk(ib,jb)%val(1,1)
                     ENDDO
                  ELSE
                     CALL ncio_read_site_time (filename, vname(ivar), time_i, metdata)
                  ENDIF
#endif
               ENDIF
            ELSE
               CALL ncio_read_block_time (filename, vname(ivar), gforc, time_i, metdata)
            ENDIF

            CALL block_data_copy (metdata, forcn_LB(ivar))
         ENDIF

         ! set upper boundary time stamp and get data
         IF (tstamp_UB(ivar) == 'NULL' .or. tstamp_UB(ivar) <= mtstamp) THEN

            IF ( .not. (tstamp_UB(ivar) == 'NULL') ) THEN
               CALL block_data_copy (forcn_UB(ivar), forcn_LB(ivar))
            ENDIF

            CALL setstampUB(ivar, year, month, day, time_i)

            ! when reaching the END of forcing data, show a Warning but still try to run
            IF (year <= endyr) THEN
               write(*,*) 'model year: ', year, 'forcing end year defined: ', endyr
               print *, 'Warning: reaching the END of forcing data defined!'
            ENDIF

            ! read forcing data
            filename = trim(dir_forcing)//trim(metfilename(year, month, day, ivar))
            IF (trim(DEF_forcing%dataset) == 'POINT') THEN

               IF (forcing_read_ahead) THEN
                  metdata%blk(gblock%xblkme(1),gblock%yblkme(1))%val = forc_disk(time_i,ivar)
               ELSE
#ifndef URBAN_MODEL
                  CALL ncio_read_site_time (filename, vname(ivar), time_i, metdata)
#else
<<<<<<< HEAD
                  IF (trim(vname(ivar)) == 'Rainf') THEN
                     CALL ncio_read_site_time (filename, 'Rainf', time_i, rainf)
                     CALL ncio_read_site_time (filename, 'Snowf', time_i, snowf)

                     DO iblkme = 1, gblock%nblkme
                        ib = gblock%xblkme(iblkme)
                        jb = gblock%yblkme(iblkme)

                        metdata%blk(ib,jb)%val(1,1) = rainf%blk(ib,jb)%val(1,1) + snowf%blk(ib,jb)%val(1,1)
                     ENDDO
                  ELSE
                     CALL ncio_read_site_time (filename, vname(ivar), time_i, metdata)
=======
                     IF (trim(vname(ivar)) == 'Rainf') THEN
                        CALL ncio_read_site_time (filename, 'Rainf', time_i, rainf)
                        CALL ncio_read_site_time (filename, 'Snowf', time_i, snowf)

                        DO iblkme = 1, gblock%nblkme
                           ib = gblock%xblkme(iblkme)
                           jb = gblock%yblkme(iblkme)

                           metdata%blk(ib,jb)%val(1,1) = rainf%blk(ib,jb)%val(1,1) &
                                                       + snowf%blk(ib,jb)%val(1,1)
                        ENDDO
                     ELSE
                        CALL ncio_read_site_time (filename, vname(ivar), time_i, metdata)
                     ENDIF
#endif
>>>>>>> b3d05ed7
                  ENDIF
#endif
               ENDIF
            ELSE
<<<<<<< HEAD
               CALL ncio_read_block_time (filename, vname(ivar), gforc, time_i, metdata)
=======
               write(*,*) year, endyr
               print *, 'NOTE: reaching the END of forcing data, &
                         always reuse the last time step data!'
>>>>>>> b3d05ed7
            ENDIF

            CALL block_data_copy (metdata, forcn_UB(ivar))

            IF (tintalgo(ivar) == 'coszen') THEN  ! calculate time average coszen, for shortwave radiation
               CALL calavgcos(idate)
            ENDIF
         ENDIF

      ENDDO

   END SUBROUTINE metreadLBUB


!-----------------------------------------------------------------------
   SUBROUTINE metread_latlon (dir_forcing, idate)

   USE MOD_SPMD_Task
   USE MOD_NetCDFSerial
   USE MOD_UserSpecifiedForcing
   USE MOD_Namelist
   IMPLICIT NONE

   character(len=*), intent(in) :: dir_forcing
   integer, intent(in) :: idate(3)

   ! Local variables
   character(len=256) :: filename
   integer         :: year, month, day, time_i
   type(timestamp) :: mtstamp
   real(r8), allocatable :: latxy (:,:)    ! latitude values in 2d
   real(r8), allocatable :: lonxy (:,:)    ! longitude values in 2d
   real(r8), allocatable :: lon_in(:)
   real(r8), allocatable :: lat_in(:)

      IF (trim(DEF_forcing%dataset) == 'POINT' .or. trim(DEF_forcing%dataset) == 'CPL7' ) THEN
         CALL gforc%define_by_ndims (360, 180)
      ELSE

         mtstamp = idate

         CALL setstampLB(mtstamp, 1, year, month, day, time_i)
         filename = trim(dir_forcing)//trim(metfilename(year, month, day, 1))
         tstamp_LB(1) = timestamp(-1, -1, -1)

         IF (dim2d) THEN
            CALL ncio_read_bcast_serial (filename, latname, latxy)
            CALL ncio_read_bcast_serial (filename, lonname, lonxy)

            allocate (lat_in (size(latxy,2)))
            allocate (lon_in (size(lonxy,1)))
            lat_in = latxy(1,:)
            lon_in = lonxy(:,1)

            deallocate (latxy)
            deallocate (lonxy)
         ELSE
            CALL ncio_read_bcast_serial (filename, latname, lat_in)
            CALL ncio_read_bcast_serial (filename, lonname, lon_in)
         ENDIF

         IF (.not. DEF_forcing%regional) THEN
            CALL gforc%define_by_center (lat_in, lon_in)
         ELSE
            CALL gforc%define_by_center (lat_in, lon_in, &
               south = DEF_forcing%regbnd(1), north = DEF_forcing%regbnd(2), &
               west  = DEF_forcing%regbnd(3), east  = DEF_forcing%regbnd(4))
         ENDIF

         deallocate (lat_in)
         deallocate (lon_in)
      ENDIF

      CALL gforc%set_rlon ()
      CALL gforc%set_rlat ()

   END SUBROUTINE metread_latlon

!-----------------------------------------------------------------------
   SUBROUTINE metread_time (dir_forcing, ststamp, etstamp, deltime)

   USE MOD_SPMD_Task
   USE MOD_NetCDFSerial
   USE MOD_UserSpecifiedForcing
   USE MOD_Namelist
   IMPLICIT NONE

   character(len=*), intent(in) :: dir_forcing
   type(timestamp),  intent(in), optional :: ststamp, etstamp
   real(r8),         intent(in), optional :: deltime

   ! Local variables
   character(len=256) :: filename
   character(len=256) :: timeunit, timestr
   real(r8), allocatable :: forctime_sec(:), metcache(:,:,:)
   integer :: year, month, day, hour, minute, second
   integer :: itime, maxday, id(3)
   integer*8 :: sec_long
   integer :: ivar, ntime, its, ite, it
   real(r8) firstsec

   type(timestamp) :: etstamp_f
   type(timestamp), allocatable :: forctime_ (:)


      filename = trim(dir_forcing)//trim(fprefix(1))

      CALL ncio_read_serial (filename, 'time', forctime_sec)
      CALL ncio_get_attr    (filename, 'time', 'units', timeunit)

      timestr = timeunit(15:18) // ' ' // timeunit(20:21) // ' ' // timeunit(23:24) &
         // ' ' // timeunit(26:27) // ' ' // timeunit(29:30) // ' ' // timeunit(32:33)
      read(timestr,*) year, month, day, hour, minute, second

      allocate (forctime (size(forctime_sec)))

      id(1) = year
      id(2) = get_calday(month*100+day, isleapyear(year))
      id(3) = hour*3600 + minute*60 + second

      firstsec = forctime_sec(1)
      DO WHILE (firstsec > 86400)
         CALL ticktime (86400., id)
         firstsec = firstsec - 86400
      ENDDO
      CALL ticktime (firstsec, id)

      !forctime(1)%year = year
      !forctime(1)%day  = get_calday(month*100+day, isleapyear(year))
      !forctime(1)%sec  = hour*3600 + minute*60 + second + forctime_sec(1)

      !id(:) = (/forctime(1)%year, forctime(1)%day, forctime(1)%sec/)
      CALL adj2end(id)
      forctime(1) = id

      ntime = size(forctime)

      DO itime = 2, ntime
         id(:) = (/forctime(itime-1)%year, forctime(itime-1)%day, forctime(itime-1)%sec/)
         CALL ticktime (forctime_sec(itime)-forctime_sec(itime-1), id)
         forctime(itime) = id
      ENDDO

      IF (forcing_read_ahead) THEN

         CALL ticktime (deltime, id)
         etstamp_f = id

         IF ((ststamp < forctime(1)) .or. (etstamp_f < etstamp)) THEN
            write(*,*) 'Error: Forcing does not cover simulation period!'
            write(*,*) 'Model start ', ststamp,     ' -> Model END ', etstamp
            write(*,*) 'Forc  start ', forctime(1), ' -> Forc END  ', etstamp_f
            CALL CoLM_stop ()
         ELSE
            its = 1
            DO WHILE (.not. (ststamp < forctime(its+1)))
               its = its + 1
               IF (its >= ntime) EXIT
            ENDDO

            ite = ntime
            DO WHILE (etstamp < forctime(ite-1))
               ite = ite - 1
               IF (ite <= 1) EXIT
            ENDDO

            ntime = ite-its+1

            allocate (forctime_(ntime))
            DO it = 1, ntime
               forctime_(it) = forctime(it+its-1)
            ENDDO

            deallocate (forctime)
            allocate (forctime (ntime))
            DO it = 1, ntime
               forctime(it) = forctime_(it)
            ENDDO

            deallocate(forctime_)
         ENDIF

         allocate (forc_disk (size(forctime),NVAR))

         filename = trim(dir_forcing)//trim(metfilename(-1,-1,-1,-1))
         DO ivar = 1, NVAR
            IF (trim(vname(ivar)) /= 'NULL') THEN
#ifndef URBAN_MODEL
               CALL ncio_read_period_serial (filename, vname(ivar), its, ite, metcache)
               forc_disk(:,ivar) = metcache(1,1,:)
#else
               IF (trim(vname(ivar)) == 'Rainf') THEN
                  CALL ncio_read_period_serial (filename, 'Rainf', its, ite, metcache)
                  forc_disk(:,ivar) = metcache(1,1,:)

                  CALL ncio_read_period_serial (filename, 'Snowf', its, ite, metcache)
                  forc_disk(:,ivar) = forc_disk(:,ivar) + metcache(1,1,:)
               ELSE
                  CALL ncio_read_period_serial (filename, vname(ivar), its, ite, metcache)
                  forc_disk(:,ivar) = metcache(1,1,:)
               ENDIF
#endif
            ENDIF
         ENDDO

         IF (allocated(metcache)) deallocate(metcache)
      ENDIF

   END SUBROUTINE metread_time

!-----------------------------------------------------------------------
! !DESCRIPTION:
!    set the lower boundary time stamp and record information,
!    a KEY FUNCTION of this MODULE
!
! - for time stamp, set it regularly as the model time step.
! - for record information, account for:
!    o year alternation
!    o month alternation
!    o leap year
!    o required data just beyond the first record
!
! !REVISIONS:
!  04/2014, Hua Yuan: initial code
!
!-----------------------------------------------------------------------
   SUBROUTINE setstampLB(mtstamp, var_i, year, month, mday, time_i)

   IMPLICIT NONE
   type(timestamp), intent(in)  :: mtstamp
   integer,         intent(in)  :: var_i
   integer,         intent(out) :: year
   integer,         intent(out) :: month
   integer,         intent(out) :: mday
   integer,         intent(out) :: time_i

   integer :: i, day, sec, ntime
   integer :: months(0:12)

      year = mtstamp%year
      day  = mtstamp%day
      sec  = mtstamp%sec

      IF (trim(DEF_forcing%dataset) == 'POINT') THEN

         ntime  = size(forctime)
         time_i = 1

         IF ((mtstamp < forctime(1)) .or. (forctime(ntime) < mtstamp)) THEN
            write(*,*) 'Error: Forcing does not cover simulation period!'
            write(*,*) 'Need ', mtstamp, ', Forc start ', forctime(1), ', Forc END', forctime(ntime)
            CALL CoLM_stop ()
         ELSE
            DO WHILE (.not. (mtstamp < forctime(time_i+1)))
               time_i = time_i + 1
            ENDDO
            iforctime(var_i) = time_i
            tstamp_LB(var_i) = forctime(iforctime(var_i))
         ENDIF

         RETURN
      ENDIF

      tstamp_LB(var_i)%year = year
      tstamp_LB(var_i)%day  = day

      ! in the case of one year one file
      IF ( trim(groupby) == 'year' ) THEN

         ! calculate the initial second
         sec    = 86400*(day-1) + sec
         time_i = floor( (sec-offset(var_i)) *1. / dtime(var_i) ) + 1
         sec    = (time_i-1)*dtime(var_i) + offset(var_i) - 86400*(day-1)
         tstamp_LB(var_i)%sec = sec

         ! set time stamp (ststamp_LB)
         IF (sec < 0) THEN
            tstamp_LB(var_i)%sec = 86400 + sec
            tstamp_LB(var_i)%day = day - 1
            IF (tstamp_LB(var_i)%day == 0) THEN
               tstamp_LB(var_i)%year = year - 1
               IF ( isleapyear(tstamp_LB(var_i)%year) ) THEN
                  tstamp_LB(var_i)%day = 366
               ELSE
                  tstamp_LB(var_i)%day = 365
               ENDIF
            ENDIF
         ENDIF

         ! set record info (year, time_i)
         IF ( sec<0 .or. (sec==0 .and. offset(var_i).NE.0) ) THEN

            ! IF the required data just behind the first record
            ! -> set to the first record
            IF ( year==startyr .and. month==startmo .and. day==1 ) THEN
               sec = offset(var_i)

               ! ELSE, set to one record backward
            ELSE
               sec = 86400 + sec
               day = day - 1
               IF (day == 0) THEN
                  year = year - 1
                  IF ( isleapyear(year) ) THEN
                     day = 366
                  ELSE
                     day = 365
                  ENDIF
               ENDIF
            ENDIF
         ENDIF ! ENDIF (sec <= 0)

         ! in case of leapyear with a non-leapyear calendar
         ! USE the data 1 day before after FEB 28th (Julian day 59).
         IF ( .not. leapyear .and. isleapyear(year) .and. day>59 ) THEN
            day = day - 1
         ENDIF

         ! get record time index
         sec = 86400*(day-1) + sec
         time_i = floor( (sec-offset(var_i)) *1. / dtime(var_i) ) + 1
      ENDIF

      ! in the case of one month one file
      IF ( trim(groupby) == 'month' ) THEN

         IF ( isleapyear(year) ) THEN
            months = (/0,31,60,91,121,152,182,213,244,274,305,335,366/)
         ELSE
            months = (/0,31,59,90,120,151,181,212,243,273,304,334,365/)
         ENDIF

         ! calculate initial month and day values
         CALL julian2monthday(year, day, month, mday)

         ! calculate initial second value
         sec    = 86400*(mday-1) + sec
         time_i = floor( (sec-offset(var_i)) *1. / dtime(var_i) ) + 1
         sec    = (time_i-1)*dtime(var_i) + offset(var_i) - 86400*(mday-1)
         tstamp_LB(var_i)%sec  = sec

         ! set time stamp (ststamp_LB)
         IF (sec < 0) THEN
            tstamp_LB(var_i)%sec = 86400 + sec
            tstamp_LB(var_i)%day = day - 1
            IF (tstamp_LB(var_i)%day == 0) THEN
               tstamp_LB(var_i)%year = year - 1
               IF ( isleapyear(tstamp_LB(var_i)%year) ) THEN
                  tstamp_LB(var_i)%day = 366
               ELSE
                  tstamp_LB(var_i)%day = 365
               ENDIF
            ENDIF
         ENDIF

         ! set record info (year, month, time_i)
         IF ( sec<0 .or. (sec==0 .and. offset(var_i).ne.0) ) THEN

            ! IF just behind the first record -> set to first record
            IF ( year==startyr .and. month==startmo .and. mday==1 ) THEN
               sec = offset(var_i)

               ! set to one record backward
            ELSE
               sec = 86400 + sec
               mday = mday - 1
               IF (mday == 0) THEN
                  month = month - 1
                  ! bug found by Zhu Siguang & Zhang Xiangxiang, 05/19/2014
                  ! move the below line in the 'ELSE' statement
                  !mday = months(month) - months(month-1)
                  IF (month == 0) THEN
                     month = 12
                     year = year - 1
                     mday = 31
                  ELSE
                     mday = months(month) - months(month-1)
                  ENDIF
               ENDIF
            ENDIF
         ENDIF

         ! in case of leapyear with a non-leapyear calendar
         ! USE the data 1 day before, i.e., FEB 28th.
         IF ( .not. leapyear .and. isleapyear(year) .and. month==2 .and. mday==29 ) THEN
            mday = 28
         ENDIF

         ! get record time index
         sec = 86400*(mday-1) + sec
         time_i = floor( (sec-offset(var_i)) *1. / dtime(var_i) ) + 1
      ENDIF

      ! in the case of one day one file
      IF ( trim(groupby) == 'day' ) THEN

         ! calculate initial month and day values
         CALL julian2monthday(year, day, month, mday)

         ! calculate initial second value
         time_i = floor( (sec-offset(var_i)) *1. / dtime(var_i) ) + 1
         sec    = (time_i-1)*dtime(var_i) + offset(var_i)
         tstamp_LB(var_i)%sec  = sec

         ! set time stamp (ststamp_LB)
         IF (sec < 0) THEN
            tstamp_LB(var_i)%sec = 86400 + sec
            tstamp_LB(var_i)%day = day - 1
            IF (tstamp_LB(var_i)%day == 0) THEN
               tstamp_LB(var_i)%year = year - 1
               IF ( isleapyear(tstamp_LB(var_i)%year) ) THEN
                  tstamp_LB(var_i)%day = 366
               ELSE
                  tstamp_LB(var_i)%day = 365
               ENDIF
            ENDIF

            IF ( year==startyr .and. month==startmo .and. mday==1 ) THEN
               sec = offset(var_i)
            ! set to one record backward
            ELSE
               sec = 86400 + sec
               year = tstamp_LB(var_i)%year
               CALL julian2monthday(tstamp_LB(var_i)%year, tstamp_LB(var_i)%day, month, mday)
            ENDIF
         ENDIF

         ! in case of leapyear with a non-leapyear calendar
         ! USE the data 1 day before, i.e., FEB 28th.
         IF ( .not. leapyear .and. isleapyear(year) .and. month==2 .and. mday==29 ) THEN
            mday = 28
         ENDIF

         ! get record time index
         time_i = floor( (sec-offset(var_i)) *1. / dtime(var_i) ) + 1
      ENDIF

      IF (time_i <= 0) THEN
         write(6, *) "got the wrong time record of forcing! STOP!"; CALL CoLM_stop()
      ENDIF

      RETURN

   END SUBROUTINE setstampLB

!-----------------------------------------------------------------------
! !DESCRIPTION:
!    set the upper boundary time stamp and record information,
!    a KEY FUNCTION of this MODULE
!
! !REVISIONS:
!  04/2014, Hua Yuan: initial code
!
!-----------------------------------------------------------------------
   SUBROUTINE setstampUB(var_i, year, month, mday, time_i)

   IMPLICIT NONE
   integer,         intent(in)  :: var_i
   integer,         intent(out) :: year
   integer,         intent(out) :: month
   integer,         intent(out) :: mday
   integer,         intent(out) :: time_i

   integer :: day, sec
   integer :: months(0:12)

      IF (trim(DEF_forcing%dataset) == 'POINT') THEN
         IF ( tstamp_UB(var_i) == 'NULL' ) THEN
            tstamp_UB(var_i) = forctime(iforctime(var_i)+1)
         ELSE
            iforctime(var_i) = iforctime(var_i) + 1
            tstamp_LB(var_i) = forctime(iforctime(var_i))
            tstamp_UB(var_i) = forctime(iforctime(var_i)+1)
         ENDIF

         time_i = iforctime(var_i)+1
         year = tstamp_UB(var_i)%year
         RETURN
      ENDIF

      ! calculate the time stamp
      IF ( tstamp_UB(var_i) == 'NULL' ) THEN
         tstamp_UB(var_i) = tstamp_LB(var_i) + dtime(var_i)
      ELSE
         tstamp_LB(var_i) = tstamp_UB(var_i)
         tstamp_UB(var_i) = tstamp_UB(var_i) + dtime(var_i)
      ENDIF

      ! calculate initial year, day, and second values
      year = tstamp_UB(var_i)%year
      day  = tstamp_UB(var_i)%day
      sec  = tstamp_UB(var_i)%sec

      IF ( trim(groupby) == 'year' ) THEN

         ! adjust year value
         IF ( sec==86400 .and. offset(var_i).eq.0 ) THEN
            sec = 0
            day = day + 1
            IF( isleapyear(year) .and. day==367) THEN
               year = year + 1; day = 1
            ENDIF
            IF( .not. isleapyear(year) .and. day==366) THEN
               year = year + 1; day = 1
            ENDIF
         ENDIF

         ! in case of leapyear with a non-leapyear calendar
         ! USE the data 1 day before after FEB 28th (Julian day 59).
         IF ( .not. leapyear .and. isleapyear(year) .and. day>59 ) THEN
            day = day - 1
         ENDIF

         ! set record index
         sec = 86400*(day-1) + sec
         time_i = floor( (sec-offset(var_i)) *1. / dtime(var_i) ) + 1
      ENDIF

      IF ( trim(groupby) == 'month' ) THEN

         IF ( isleapyear(year) ) THEN
            months = (/0,31,60,91,121,152,182,213,244,274,305,335,366/)
         ELSE
            months = (/0,31,59,90,120,151,181,212,243,273,304,334,365/)
         ENDIF

         ! calculate initial month and day values
         CALL julian2monthday(year, day, month, mday)

         ! record in the next day, adjust year, month and second values
         IF ( sec==86400 .and. offset(var_i).eq.0 ) THEN
            sec  = 0
            mday = mday + 1
            IF ( mday > (months(month)-months(month-1)) ) THEN
               mday = 1
               ! bug found by Zhu Siguang, 05/25/2014
               ! move the below line in the 'ELSE' statement
               !month = month + 1
               IF (month == 12) THEN
                  month = 1
                  year = year + 1
               ELSE
                  month = month + 1
               ENDIF
            ENDIF
         ENDIF

         ! in case of leapyear with a non-leapyear calendar
         ! for day 29th Feb, USE the data 1 day before, i.e., 28th FEB.
         IF ( .not. leapyear .and. isleapyear(year) .and. month==2 .and. mday==29 ) THEN
            mday = 28
         ENDIF

         ! set record index
         sec    = 86400*(mday-1) + sec
         time_i = floor( (sec-offset(var_i)) *1. / dtime(var_i) ) + 1
      ENDIF

      IF ( trim(groupby) == 'day' ) THEN
         IF ( isleapyear(year) ) THEN
            months = (/0,31,60,91,121,152,182,213,244,274,305,335,366/)
         ELSE
            months = (/0,31,59,90,120,151,181,212,243,273,304,334,365/)
         ENDIF

         ! calculate initial month and day values
         CALL julian2monthday(year, day, month, mday)
         !mday = day

         ! record in the next day, adjust year, month and second values
         IF ( sec==86400 .and. offset(var_i).eq.0 ) THEN
            sec  = 0
            mday = mday + 1
            IF ( mday > (months(month)-months(month-1)) ) THEN
               mday = 1
               ! bug found by Zhu Siguang, 05/25/2014
               ! move the below line in the 'ELSE' statement
               !month = month + 1
               IF (month == 12) THEN
                  month = 1
                  year = year + 1
               ELSE
                  month = month + 1
               ENDIF
            ENDIF
         ENDIF

         ! in case of leapyear with a non-leapyear calendar
         ! for day 29th Feb, USE the data 1 day before, i.e., 28th FEB.
         IF ( .not. leapyear .and. isleapyear(year) .and. month==2 .and. mday==29 ) THEN
            mday = 28
         ENDIF

         ! set record index
         time_i = floor( (sec-offset(var_i)) *1. / dtime(var_i) ) + 1
      ENDIF

      IF (time_i < 0) THEN
         write(6, *) "got the wrong time record of forcing! STOP!"; CALL CoLM_stop()
      ENDIF

      RETURN

   END SUBROUTINE setstampUB

!-----------------------------------------------------------------------
! !DESCRIPTION:
!  calculate time average coszen value between [LB, UB]
!
! !REVISIONS:
!  04/2014, Hua Yuan: this method is adapted from CLM
!
!-----------------------------------------------------------------------
   SUBROUTINE calavgcos(idate)

   USE MOD_Block
   USE MOD_DataType
   IMPLICIT NONE

   integer, intent(in) :: idate(3)

   integer  :: ntime, iblkme, ib, jb, i, j, ilon, ilat
   real(r8) :: calday, cosz
   type(timestamp) :: tstamp

      tstamp = idate !tstamp_LB(7)
      ntime = 0
      DO WHILE (tstamp < tstamp_UB(7))
         ntime  = ntime + 1
         tstamp = tstamp + deltim_int
      ENDDO

      tstamp = idate !tstamp_LB(7)
      CALL flush_block_data (avgcos, 0._r8)

      DO WHILE (tstamp < tstamp_UB(7))

         DO iblkme = 1, gblock%nblkme
            ib = gblock%xblkme(iblkme)
            jb = gblock%yblkme(iblkme)
            DO j = 1, gforc%ycnt(jb)
               DO i = 1, gforc%xcnt(ib)

                  ilat = gforc%ydsp(jb) + j
                  ilon = gforc%xdsp(ib) + i
                  IF (ilon > gforc%nlon) ilon = ilon - gforc%nlon

                  calday = calendarday(tstamp)
                  cosz = orb_coszen(calday, gforc%rlon(ilon), gforc%rlat(ilat))
                  cosz = max(0.001, cosz)
                  avgcos%blk(ib,jb)%val(i,j) = avgcos%blk(ib,jb)%val(i,j) &
                     + cosz / real(ntime,r8) !  * deltim_real /real(tstamp_UB(7)-tstamp_LB(7))

               ENDDO
            ENDDO
         ENDDO

         tstamp = tstamp + deltim_int

      ENDDO

   END SUBROUTINE calavgcos

END MODULE MOD_Forcing<|MERGE_RESOLUTION|>--- conflicted
+++ resolved
@@ -1050,7 +1050,6 @@
 #ifndef URBAN_MODEL
                   CALL ncio_read_site_time (filename, vname(ivar), time_i, metdata)
 #else
-<<<<<<< HEAD
                   IF (trim(vname(ivar)) == 'Rainf') THEN
                      CALL ncio_read_site_time (filename, 'Rainf', time_i, rainf)
                      CALL ncio_read_site_time (filename, 'Snowf', time_i, snowf)
@@ -1059,43 +1058,22 @@
                         ib = gblock%xblkme(iblkme)
                         jb = gblock%yblkme(iblkme)
 
-                        metdata%blk(ib,jb)%val(1,1) = rainf%blk(ib,jb)%val(1,1) + snowf%blk(ib,jb)%val(1,1)
+                        metdata%blk(ib,jb)%val(1,1) = rainf%blk(ib,jb)%val(1,1) &
+                                                    + snowf%blk(ib,jb)%val(1,1)
                      ENDDO
                   ELSE
                      CALL ncio_read_site_time (filename, vname(ivar), time_i, metdata)
-=======
-                     IF (trim(vname(ivar)) == 'Rainf') THEN
-                        CALL ncio_read_site_time (filename, 'Rainf', time_i, rainf)
-                        CALL ncio_read_site_time (filename, 'Snowf', time_i, snowf)
-
-                        DO iblkme = 1, gblock%nblkme
-                           ib = gblock%xblkme(iblkme)
-                           jb = gblock%yblkme(iblkme)
-
-                           metdata%blk(ib,jb)%val(1,1) = rainf%blk(ib,jb)%val(1,1) &
-                                                       + snowf%blk(ib,jb)%val(1,1)
-                        ENDDO
-                     ELSE
-                        CALL ncio_read_site_time (filename, vname(ivar), time_i, metdata)
-                     ENDIF
-#endif
->>>>>>> b3d05ed7
                   ENDIF
 #endif
                ENDIF
             ELSE
-<<<<<<< HEAD
                CALL ncio_read_block_time (filename, vname(ivar), gforc, time_i, metdata)
-=======
-               write(*,*) year, endyr
-               print *, 'NOTE: reaching the END of forcing data, &
-                         always reuse the last time step data!'
->>>>>>> b3d05ed7
             ENDIF
 
             CALL block_data_copy (metdata, forcn_UB(ivar))
 
-            IF (tintalgo(ivar) == 'coszen') THEN  ! calculate time average coszen, for shortwave radiation
+            ! calculate time average coszen, for shortwave radiation
+            IF (tintalgo(ivar) == 'coszen') THEN
                CALL calavgcos(idate)
             ENDIF
          ENDIF
