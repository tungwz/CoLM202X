#include <define.h>

!-----------------------------------------------------------------------
MODULE MOD_Forcing

! DESCRIPTION:
! read in the atmospheric forcing using user defined interpolation method
! or downscaling forcing
!
! REVISIONS:
! Yongjiu Dai and Hua Yuan, 04/2014: initial code from CoLM2014 (metdata.F90,
!                                    GETMET.F90 and rd_forcing.F90
!
! Shupeng Zhang, 05/2023: 1) porting codes to MPI parallel version
!                         2) codes for dealing with missing forcing value
!                         3) interface for downscaling
!
! TODO...(need complement)

   USE MOD_Precision
   USE MOD_Namelist
   USE MOD_Grid
   USE MOD_SpatialMapping
   USE MOD_UserSpecifiedForcing
   USE MOD_TimeManager
   USE MOD_SPMD_Task
   USE MOD_MonthlyinSituCO2MaunaLoa
   USE MOD_Vars_Global, only : pi
   USE MOD_OrbCoszen

   IMPLICIT NONE

   type (grid_type), PUBLIC :: gforc

   type (spatial_mapping_type) :: mg2p_forc   ! area weighted mapping from forcing to model unit

   logical, allocatable :: forcmask_pch (:)

   ! for Forcing_Downscaling
   type(block_data_real8_2d) :: topo_grid, maxelv_grid
   type(block_data_real8_2d) :: sumarea_grid

   type(pointer_real8_1d), allocatable :: forc_topo_grid   (:)
   type(pointer_real8_1d), allocatable :: forc_maxelv_grid (:)

   type(pointer_real8_1d), allocatable :: forc_t_grid    (:)
   type(pointer_real8_1d), allocatable :: forc_th_grid   (:)
   type(pointer_real8_1d), allocatable :: forc_q_grid    (:)
   type(pointer_real8_1d), allocatable :: forc_pbot_grid (:)
   type(pointer_real8_1d), allocatable :: forc_rho_grid  (:)
   type(pointer_real8_1d), allocatable :: forc_prc_grid  (:)
   type(pointer_real8_1d), allocatable :: forc_prl_grid  (:)
   type(pointer_real8_1d), allocatable :: forc_lwrad_grid(:)
   type(pointer_real8_1d), allocatable :: forc_swrad_grid(:)
   type(pointer_real8_1d), allocatable :: forc_hgt_grid  (:)
   type(pointer_real8_1d), allocatable :: forc_us_grid   (:)
   type(pointer_real8_1d), allocatable :: forc_vs_grid   (:)

   type(pointer_real8_1d), allocatable :: forc_t_part     (:)
   type(pointer_real8_1d), allocatable :: forc_th_part    (:)
   type(pointer_real8_1d), allocatable :: forc_q_part     (:)
   type(pointer_real8_1d), allocatable :: forc_pbot_part  (:)
   type(pointer_real8_1d), allocatable :: forc_rhoair_part(:)
   type(pointer_real8_1d), allocatable :: forc_prc_part   (:)
   type(pointer_real8_1d), allocatable :: forc_prl_part   (:)
   type(pointer_real8_1d), allocatable :: forc_frl_part   (:)
   type(pointer_real8_1d), allocatable :: forc_swrad_part (:)
   type(pointer_real8_1d), allocatable :: forc_us_part    (:)
   type(pointer_real8_1d), allocatable :: forc_vs_part    (:)

   logical, allocatable :: glacierss (:)

   ! local variables
   integer  :: deltim_int                ! model time step length
   ! real(r8) :: deltim_real               ! model time step length

   !  for SinglePoint
   type(timestamp), allocatable :: forctime (:)
   integer,  allocatable :: iforctime(:)

   logical :: forcing_read_ahead
   real(r8), allocatable :: forc_disk(:,:)

   type(timestamp), allocatable :: tstamp_LB(:)  ! time stamp of low boundary data
   type(timestamp), allocatable :: tstamp_UB(:)  ! time stamp of up boundary data

   type(block_data_real8_2d) :: avgcos   ! time-average of cos(zenith)
   type(block_data_real8_2d) :: metdata  ! forcing data
#ifdef URBAN_MODEL
   type(block_data_real8_2d) :: rainf
   type(block_data_real8_2d) :: snowf
#endif

   type(block_data_real8_2d), allocatable :: forcn    (:)  ! forcing data
   type(block_data_real8_2d), allocatable :: forcn_LB (:)  ! forcing data at lower bondary
   type(block_data_real8_2d), allocatable :: forcn_UB (:)  ! forcing data at upper bondary

   PUBLIC :: forcing_init
   PUBLIC :: read_forcing

CONTAINS

   !--------------------------------
   SUBROUTINE forcing_init (dir_forcing, deltatime, ststamp, lc_year, etstamp, lulcc_call)

   USE MOD_SPMD_Task
   USE MOD_Namelist
   USE MOD_Block
   USE MOD_DataType
   USE MOD_Mesh
   USE MOD_LandElm
   USE MOD_LandPatch
#ifdef CROP
   USE MOD_LandCrop
#endif
   USE MOD_UserSpecifiedForcing
   USE MOD_NetCDFSerial
   USE MOD_NetCDFVector
   USE MOD_NetCDFBlock
   USE MOD_Vars_TimeInvariants
   USE MOD_Vars_1DForcing
   IMPLICIT NONE

   character(len=*), intent(in) :: dir_forcing
   real(r8),         intent(in) :: deltatime  ! model time step
   type(timestamp),  intent(in) :: ststamp
   integer, intent(in) :: lc_year    ! which year of land cover data used
   type(timestamp),  intent(in), optional :: etstamp
   logical,          intent(in), optional :: lulcc_call   ! whether it is a lulcc CALL

   ! Local variables
   integer            :: idate(3)
   character(len=256) :: filename, lndname, cyear
   integer            :: ivar, year, month, day, time_i
   real(r8)           :: missing_value
   integer            :: ielm, istt, iend

   integer :: iblkme, xblk, yblk, xloc, yloc

      CALL init_user_specified_forcing

      ! CO2 data initialization
      CALL init_monthly_co2_mlo

      ! get value of fmetdat and deltim
      deltim_int  = int(deltatime)
      ! deltim_real = deltatime

      ! set initial values
      IF (allocated(tstamp_LB)) deallocate(tstamp_LB)
      IF (allocated(tstamp_UB)) deallocate(tstamp_UB)
      allocate (tstamp_LB(NVAR))
      allocate (tstamp_UB(NVAR))
      tstamp_LB(:) = timestamp(-1, -1, -1)
      tstamp_UB(:) = timestamp(-1, -1, -1)

      idate = (/ststamp%year, ststamp%day, ststamp%sec/)

      CALL metread_latlon (dir_forcing, idate)

      IF (p_is_io) THEN

         IF (allocated(forcn   )) deallocate(forcn   )
         IF (allocated(forcn_LB)) deallocate(forcn_LB)
         IF (allocated(forcn_UB)) deallocate(forcn_UB)
         allocate (forcn    (NVAR))
         allocate (forcn_LB (NVAR))
         allocate (forcn_UB (NVAR))

         DO ivar = 1, NVAR
            CALL allocate_block_data (gforc, forcn   (ivar))
            CALL allocate_block_data (gforc, forcn_LB(ivar))
            CALL allocate_block_data (gforc, forcn_UB(ivar))
         ENDDO

         ! allocate memory for forcing data
         CALL allocate_block_data (gforc, metdata)  ! forcing data
         CALL allocate_block_data (gforc, avgcos )  ! time-average of cos(zenith)
#if(defined URBAN_MODEL && defined SinglePoint)
         CALL allocate_block_data (gforc, rainf)
         CALL allocate_block_data (gforc, snowf)
#endif

      ENDIF

      IF (p_is_worker) THEN
         IF (numpatch > 0) THEN
            allocate (forcmask_pch(numpatch));  forcmask_pch(:) = .true.
         ENDIF
      ENDIF

      IF (DEF_forcing%has_missing_value) THEN

         CALL setstampLB(ststamp, 1, year, month, day, time_i)
         filename = trim(dir_forcing)//trim(metfilename(year, month, day, 1))
         tstamp_LB(1) = timestamp(-1, -1, -1)

         IF (p_is_master) THEN
            CALL ncio_get_attr (filename, vname(1), trim(DEF_forcing%missing_value_name), missing_value)
         ENDIF
#ifdef USEMPI
         CALL mpi_bcast (missing_value, 1, MPI_REAL8, p_root, p_comm_glb, p_err)
#endif

         CALL ncio_read_block_time (filename, vname(1), gforc, time_i, metdata)

      ENDIF

      IF (trim(DEF_Forcing_Interp_Method) == 'arealweight') THEN
         IF (present(lulcc_call)) CALL mg2p_forc%forc_free_mem
         CALL mg2p_forc%build_arealweighted (gforc, landpatch)
      ELSEIF (trim(DEF_Forcing_Interp_Method) == 'bilinear') THEN
         IF (present(lulcc_call)) CALL mg2p_forc%forc_free_mem
         CALL mg2p_forc%build_bilinear (gforc, landpatch)
      ENDIF

      IF (DEF_forcing%has_missing_value) THEN
         CALL mg2p_forc%set_missing_value (metdata, missing_value, forcmask_pch)
      ENDIF

      IF (DEF_USE_Forcing_Downscaling) THEN

         IF (p_is_worker .and. (numpatch > 0)) THEN
            forc_topo = topoelv
            WHERE(forc_topo == spval) forc_topo = 0.
         ENDIF

         IF (p_is_io) CALL allocate_block_data (gforc, topo_grid)
         CALL mg2p_forc%pset2grid (forc_topo, topo_grid)

         IF (p_is_io) CALL allocate_block_data (gforc, sumarea_grid)
         CALL mg2p_forc%get_sumarea (sumarea_grid)

         CALL block_data_division (topo_grid, sumarea_grid)

         IF (p_is_io) CALL allocate_block_data (gforc, maxelv_grid)
         CALL mg2p_forc%pset2grid_max (forc_topo, maxelv_grid)


         CALL mg2p_forc%allocate_part (forc_topo_grid  )
         CALL mg2p_forc%allocate_part (forc_maxelv_grid)

         CALL mg2p_forc%allocate_part (forc_t_grid     )
         CALL mg2p_forc%allocate_part (forc_th_grid    )
         CALL mg2p_forc%allocate_part (forc_q_grid     )
         CALL mg2p_forc%allocate_part (forc_pbot_grid  )
         CALL mg2p_forc%allocate_part (forc_rho_grid   )
         CALL mg2p_forc%allocate_part (forc_prc_grid   )
         CALL mg2p_forc%allocate_part (forc_prl_grid   )
         CALL mg2p_forc%allocate_part (forc_lwrad_grid )
         CALL mg2p_forc%allocate_part (forc_swrad_grid )
         CALL mg2p_forc%allocate_part (forc_hgt_grid   )
         CALL mg2p_forc%allocate_part (forc_us_grid    )
         CALL mg2p_forc%allocate_part (forc_vs_grid    )

         CALL mg2p_forc%allocate_part (forc_t_part     )
         CALL mg2p_forc%allocate_part (forc_th_part    )
         CALL mg2p_forc%allocate_part (forc_q_part     )
         CALL mg2p_forc%allocate_part (forc_pbot_part  )
         CALL mg2p_forc%allocate_part (forc_rhoair_part)
         CALL mg2p_forc%allocate_part (forc_prc_part   )
         CALL mg2p_forc%allocate_part (forc_prl_part   )
         CALL mg2p_forc%allocate_part (forc_frl_part   )
         CALL mg2p_forc%allocate_part (forc_swrad_part )
         CALL mg2p_forc%allocate_part (forc_us_part    )
         CALL mg2p_forc%allocate_part (forc_vs_part    )

         CALL mg2p_forc%grid2part (topo_grid,   forc_topo_grid  )
         CALL mg2p_forc%grid2part (maxelv_grid, forc_maxelv_grid)

         IF (p_is_worker .and. (numpatch > 0)) THEN
            allocate (glacierss(numpatch))
            glacierss(:) = patchtype(:) == 3
         ENDIF

      ENDIF

      forcing_read_ahead = .false.
      IF (trim(DEF_forcing%dataset) == 'POINT') THEN
         IF (USE_SITE_ForcingReadAhead .and. present(etstamp)) THEN
            forcing_read_ahead = .true.
            CALL metread_time (dir_forcing, ststamp, etstamp, deltatime)
         ELSE
            CALL metread_time (dir_forcing)
         ENDIF
         allocate (iforctime(NVAR))
      ENDIF

      IF (trim(DEF_forcing%dataset) == 'POINT') THEN

         filename = trim(dir_forcing)//trim(fprefix(1))

#ifndef URBAN_MODEL
         IF (ncio_var_exist(filename,'reference_height_v')) THEN
            CALL ncio_read_serial (filename, 'reference_height_v', Height_V)
         ENDIF

         IF (ncio_var_exist(filename,'reference_height_t')) THEN
            CALL ncio_read_serial (filename, 'reference_height_t', Height_T)
         ENDIF

         IF (ncio_var_exist(filename,'reference_height_q')) THEN
            CALL ncio_read_serial (filename, 'reference_height_q', Height_Q)
         ENDIF
#else
         IF (ncio_var_exist(filename,'measurement_height_above_ground')) THEN
            CALL ncio_read_serial (filename, 'measurement_height_above_ground', Height_V)
            CALL ncio_read_serial (filename, 'measurement_height_above_ground', Height_T)
            CALL ncio_read_serial (filename, 'measurement_height_above_ground', Height_Q)
         ENDIF
#endif

      ENDIF

   END SUBROUTINE forcing_init

   ! ---- forcing finalize ----
   SUBROUTINE forcing_final ()

   USE MOD_LandPatch, only : numpatch
   IMPLICIT NONE

      IF (allocated(forcmask_pch)) deallocate(forcmask_pch)
      IF (allocated(glacierss   )) deallocate(glacierss   )
      IF (allocated(forctime    )) deallocate(forctime    )
      IF (allocated(iforctime   )) deallocate(iforctime   )
      IF (allocated(forc_disk   )) deallocate(forc_disk   )
      IF (allocated(tstamp_LB   )) deallocate(tstamp_LB   )
      IF (allocated(tstamp_UB   )) deallocate(tstamp_UB   )

      IF (DEF_USE_Forcing_Downscaling) THEN
         IF (p_is_worker) THEN
            IF (numpatch > 0) THEN

               deallocate (forc_topo_grid  )
               deallocate (forc_maxelv_grid)

               deallocate (forc_t_grid     )
               deallocate (forc_th_grid    )
               deallocate (forc_q_grid     )
               deallocate (forc_pbot_grid  )
               deallocate (forc_rho_grid   )
               deallocate (forc_prc_grid   )
               deallocate (forc_prl_grid   )
               deallocate (forc_lwrad_grid )
               deallocate (forc_swrad_grid )
               deallocate (forc_hgt_grid   )

               deallocate (forc_t_part     )
               deallocate (forc_th_part    )
               deallocate (forc_q_part     )
               deallocate (forc_pbot_part  )
               deallocate (forc_rhoair_part)
               deallocate (forc_prc_part   )
               deallocate (forc_prl_part   )
               deallocate (forc_frl_part   )
               deallocate (forc_swrad_part )

            ENDIF
         ENDIF
      ENDIF

   END SUBROUTINE forcing_final

   ! ------------
   SUBROUTINE forcing_reset ()

   IMPLICIT NONE

      tstamp_LB(:) = timestamp(-1, -1, -1)
      tstamp_UB(:) = timestamp(-1, -1, -1)

   END SUBROUTINE forcing_reset

   !--------------------------------
   SUBROUTINE read_forcing (idate, dir_forcing)
   USE MOD_OrbCosazi
   USE MOD_Precision
   USE MOD_Namelist
   USE MOD_Const_Physical, only: rgas, grav
   USE MOD_Vars_TimeInvariants
   USE MOD_Vars_TimeVariables, only: alb
   USE MOD_Vars_1DForcing
   USE MOD_Vars_2DForcing
   USE MOD_Block
   USE MOD_SPMD_Task
   USE MOD_DataType
   USE MOD_Mesh
   USE MOD_LandPatch
   USE MOD_RangeCheck
   USE MOD_UserSpecifiedForcing
   USE MOD_ForcingDownscaling, only : rair, cpair, downscale_forcings
   USE MOD_NetCDFVector

   IMPLICIT NONE

   integer, intent(in) :: idate(3)
   character(len=*), intent(in) :: dir_forcing

   ! local variables:
   integer  :: ivar, istt, iend, id(3)
   integer  :: iblkme, ib, jb, i, j, ilon, ilat, np, ipart, ne
   real(r8) :: calday                                             ! Julian cal day (1.xx to 365.xx)
   real(r8) :: sunang, cloud, difrat, vnrat
   real(r8) :: a, hsolar, ratio_rvrf
   type(block_data_real8_2d) :: forc_xy_solarin
   integer  :: ii
   character(10) :: cyear = "2005"
   character(256):: lndname
      
   type(timestamp) :: mtstamp
   integer  :: dtLB, dtUB
   real(r8) :: cosz, coszen(numpatch), cosa, cosazi(numpatch), balb
   INTEGER  :: year, month, mday
   logical  :: has_u,has_v
   real solar, frl, prcp, tm, us, vs, pres, qm
   real(r8) :: pco2m                        

   IF (p_is_io) THEN
   !------------------------------------------------------------
   ! READ in THE ATMOSPHERIC FORCING
   ! read lower and upper boundary forcing data
   CALL metreadLBUB(idate, dir_forcing)
   ! set model time stamp
   id(:) = idate(:)
   !CALL adj2end(id)
   mtstamp = id
   has_u = .true.
   has_v = .true.
   ! loop for variables
   DO ivar = 1, NVAR
      IF (ivar == 5 .and. trim(vname(ivar)) == 'NULL') has_u = .false.
      IF (ivar == 6 .and. trim(vname(ivar)) == 'NULL') has_v = .false.
      IF (trim(vname(ivar)) == 'NULL') CYCLE     ! no data, CYCLE
      IF (trim(tintalgo(ivar)) == 'NULL') CYCLE

      ! to make sure the forcing data calculated is in the range of time
      ! interval [LB, UB]
      IF ( (mtstamp < tstamp_LB(ivar)) .or. (tstamp_UB(ivar) < mtstamp) ) THEN
         write(6, *) "the data required is out of range! STOP!"; CALL CoLM_stop()
      ENDIF

      ! calcualte distance to lower/upper boundary
      dtLB = mtstamp - tstamp_LB(ivar)
      dtUB = tstamp_UB(ivar) - mtstamp

      ! nearest method, for precipitation
      IF (tintalgo(ivar) == 'nearest') THEN
         IF (dtLB <= dtUB) THEN
            CALL block_data_copy (forcn_LB(ivar), forcn(ivar))
         ELSE
            CALL block_data_copy (forcn_UB(ivar), forcn(ivar))
         ENDIF
      ENDIF

      ! linear method, for T, Pres, Q, W, LW
      IF (tintalgo(ivar) == 'linear') THEN
         IF ( (dtLB+dtUB) > 0 ) THEN
            CALL block_data_linear_interp ( &
               forcn_LB(ivar), real(dtUB,r8)/real(dtLB+dtUB,r8), &
               forcn_UB(ivar), real(dtLB,r8)/real(dtLB+dtUB,r8), &
               forcn(ivar))
         ELSE
            CALL block_data_copy (forcn_LB(ivar), forcn(ivar))
         ENDIF
      ENDIF

      ! coszen method, for SW
      IF (tintalgo(ivar) == 'coszen') THEN
         DO iblkme = 1, gblock%nblkme
            ib = gblock%xblkme(iblkme)
            jb = gblock%yblkme(iblkme)

            DO j = 1, gforc%ycnt(jb)
               DO i = 1, gforc%xcnt(ib)

                  ilat = gforc%ydsp(jb) + j
                  ilon = gforc%xdsp(ib) + i
                  IF (ilon > gforc%nlon) ilon = ilon - gforc%nlon

                  calday = calendarday(mtstamp)
                  cosz = orb_coszen(calday, gforc%rlon(ilon), gforc%rlat(ilat))
                  cosz = max(0.001, cosz)
                  forcn(ivar)%blk(ib,jb)%val(i,j) = &
                    cosz / avgcos%blk(ib,jb)%val(i,j) * forcn_LB(ivar)%blk(ib,jb)%val(i,j)

               ENDDO
            ENDDO
         ENDDO
      ENDIF

   ENDDO

   ! preprocess for forcing data, only for QIAN data right now?
   CALL metpreprocess (gforc, forcn)

   CALL allocate_block_data (gforc, forc_xy_solarin)

   CALL block_data_copy (forcn(1), forc_xy_t   )
   CALL block_data_copy (forcn(2), forc_xy_q   )
   CALL block_data_copy (forcn(3), forc_xy_psrf   )
   CALL block_data_copy (forcn(3), forc_xy_pbot   )
   CALL block_data_copy (forcn(4), forc_xy_prl, sca = 2/3._r8)
   CALL block_data_copy (forcn(4), forc_xy_prc, sca = 1/3._r8)
   CALL block_data_copy (forcn(7), forc_xy_solarin)
   CALL block_data_copy (forcn(8), forc_xy_frl    )
   IF (DEF_USE_CBL_HEIGHT) THEN
   CALL block_data_copy (forcn(9), forc_xy_hpbl    )
   ENDIF

   IF (has_u .and. has_v) THEN
      CALL block_data_copy (forcn(5), forc_xy_us )
      CALL block_data_copy (forcn(6), forc_xy_vs )
   ELSEIF (has_u) THEN
      CALL block_data_copy (forcn(5), forc_xy_us , sca = 1/sqrt(2.0_r8))
      CALL block_data_copy (forcn(5), forc_xy_vs , sca = 1/sqrt(2.0_r8))
   ELSEIF (has_v) THEN
      CALL block_data_copy (forcn(6), forc_xy_us , sca = 1/sqrt(2.0_r8))
      CALL block_data_copy (forcn(6), forc_xy_vs , sca = 1/sqrt(2.0_r8))
   ELSE
      IF (.not.trim(DEF_forcing%dataset) == 'CPL7') THEN
         write(6, *) "At least one of the wind components must be provided! STOP!";
      CALL CoLM_stop()
      ENDIF
   ENDIF

   CALL flush_block_data (forc_xy_hgt_u, real(HEIGHT_V,r8))
   CALL flush_block_data (forc_xy_hgt_t, real(HEIGHT_T,r8))
   CALL flush_block_data (forc_xy_hgt_q, real(HEIGHT_Q,r8))

   IF (solarin_all_band) THEN

      IF (trim(DEF_forcing%dataset) == 'QIAN') THEN
         !---------------------------------------------------------------
         ! 04/2014, yuan: NOTE! codes from CLM4.5-CESM1.2.0
         ! relationship between incoming NIR or VIS radiation and ratio of
         ! direct to diffuse radiation calculated based on one year's worth of
         ! hourly CAM output from CAM version cam3_5_55
         !---------------------------------------------------------------
         DO iblkme = 1, gblock%nblkme
            ib = gblock%xblkme(iblkme)
            jb = gblock%yblkme(iblkme)

            DO j = 1, gforc%ycnt(jb)
               DO i = 1, gforc%xcnt(ib)

                  hsolar = forc_xy_solarin%blk(ib,jb)%val(i,j)*0.5_R8

                  ! NIR (dir, diff)
                  ratio_rvrf = min(0.99_R8,max(0.29548_R8 + 0.00504_R8*hsolar  &
                     -1.4957e-05_R8*hsolar**2 + 1.4881e-08_R8*hsolar**3,0.01_R8))
                  forc_xy_soll %blk(ib,jb)%val(i,j) = ratio_rvrf*hsolar
                  forc_xy_solld%blk(ib,jb)%val(i,j) = (1._R8 - ratio_rvrf)*hsolar

                  ! VIS (dir, diff)
                  ratio_rvrf = min(0.99_R8,max(0.17639_R8 + 0.00380_R8*hsolar  &
                     -9.0039e-06_R8*hsolar**2 + 8.1351e-09_R8*hsolar**3,0.01_R8))
                  forc_xy_sols %blk(ib,jb)%val(i,j) = ratio_rvrf*hsolar
                  forc_xy_solsd%blk(ib,jb)%val(i,j) = (1._R8 - ratio_rvrf)*hsolar

               ENDDO
            ENDDO
         ENDDO

      ELSE
         !---------------------------------------------------------------
         ! as the downward solar is in full band, an empirical expression
         ! will be used to divide fractions of band and incident
         ! (visible, near-infrad, dirct, diffuse)
         ! Julian calday (1.xx to 365.xx)
         !---------------------------------------------------------------
         DO iblkme = 1, gblock%nblkme
            ib = gblock%xblkme(iblkme)
            jb = gblock%yblkme(iblkme)

            DO j = 1, gforc%ycnt(jb)
               DO i = 1, gforc%xcnt(ib)

                  ilat = gforc%ydsp(jb) + j
                  ilon = gforc%xdsp(ib) + i
                  IF (ilon > gforc%nlon) ilon = ilon - gforc%nlon

<<<<<<< HEAD
            ELSE
               !---------------------------------------------------------------
               ! as the downward solar is in full band, an empirical expression
               ! will be used to divide fractions of band and incident
               ! (visible, near-infrad, dirct, diffuse)
               ! Julian calday (1.xx to 365.xx)
               !---------------------------------------------------------------
               DO iblkme = 1, gblock%nblkme
                  ib = gblock%xblkme(iblkme)
                  jb = gblock%yblkme(iblkme)

                  DO j = 1, gforc%ycnt(jb)
                     DO i = 1, gforc%xcnt(ib)

                        ilat = gforc%ydsp(jb) + j
                        ilon = gforc%xdsp(ib) + i
                        IF (ilon > gforc%nlon) ilon = ilon - gforc%nlon

                        a = max(0., forc_xy_solarin%blk(ib,jb)%val(i,j))
                        calday = calendarday(idate)
                        sunang = orb_coszen (calday, gforc%rlon(ilon), gforc%rlat(ilat))

                        cloud = (1160.*sunang-a)/(963.*sunang)
                        cloud = max(cloud,0.)
                        cloud = min(cloud,1.)
                        cloud = max(0.58,cloud)

                        difrat = 0.0604/(sunang-0.0223)+0.0683
                        IF(difrat.lt.0.) difrat = 0.
                        IF(difrat.gt.1.) difrat = 1.

                        difrat = difrat+(1.0-difrat)*cloud
                        vnrat = (580.-cloud*464.)/((580.-cloud*499.)+(580.-cloud*464.))

                        forc_xy_sols %blk(ib,jb)%val(i,j) = a*(1.0-difrat)*vnrat
                        forc_xy_soll %blk(ib,jb)%val(i,j) = a*(1.0-difrat)*(1.0-vnrat)
                        forc_xy_solsd%blk(ib,jb)%val(i,j) = a*difrat*vnrat
                        forc_xy_solld%blk(ib,jb)%val(i,j) = a*difrat*(1.0-vnrat)
                     ENDDO
                  ENDDO
               ENDDO
            ENDIF
=======
                  a = forc_xy_solarin%blk(ib,jb)%val(i,j)
                  calday = calendarday(idate)
                  sunang = orb_coszen (calday, gforc%rlon(ilon), gforc%rlat(ilat))
>>>>>>> 718faf4b

                  IF (sunang .eq. 0)THEN
                     cloud = 0.
                  ELSE
                     cloud = (1160.*sunang-a)/(963.*sunang)
                  END IF
                  cloud = max(cloud,0.)
                  cloud = min(cloud,1.)
                  cloud = max(0.58,cloud)

                  difrat = 0.0604/(sunang-0.0223)+0.0683
                  IF(difrat.lt.0.) difrat = 0.
                  IF(difrat.gt.1.) difrat = 1.

                  difrat = difrat+(1.0-difrat)*cloud
                  vnrat = (580.-cloud*464.)/((580.-cloud*499.)+(580.-cloud*464.))

                  forc_xy_sols %blk(ib,jb)%val(i,j) = a*(1.0-difrat)*vnrat
                  forc_xy_soll %blk(ib,jb)%val(i,j) = a*(1.0-difrat)*(1.0-vnrat)
                  forc_xy_solsd%blk(ib,jb)%val(i,j) = a*difrat*vnrat
                  forc_xy_solld%blk(ib,jb)%val(i,j) = a*difrat*(1.0-vnrat)
               ENDDO
            ENDDO
         ENDDO
      ENDIF
   ENDIF

         ! [GET ATMOSPHERE CO2 CONCENTRATION DATA]
         year  = idate(1)
         CALL julian2monthday (idate(1), idate(2), month, mday)
         pco2m = get_monthly_co2_mlo(year, month)*1.e-6
         CALL block_data_copy (forc_xy_pbot, forc_xy_pco2m, sca = pco2m        )
         CALL block_data_copy (forc_xy_pbot, forc_xy_po2m , sca = 0.209_r8     )

      ENDIF

      IF (.not. DEF_USE_Forcing_Downscaling) THEN

         ! Mapping the 2d atmospheric fields [lon_points]x[lat_points]
         !     -> the 1d vector of subgrid points [numpatch]
         CALL mg2p_forc%grid2pset (forc_xy_pco2m,  forc_pco2m)
         CALL mg2p_forc%grid2pset (forc_xy_po2m ,  forc_po2m )
         CALL mg2p_forc%grid2pset (forc_xy_us   ,  forc_us   )
         CALL mg2p_forc%grid2pset (forc_xy_vs   ,  forc_vs   )

         CALL mg2p_forc%grid2pset (forc_xy_psrf ,  forc_psrf )

         CALL mg2p_forc%grid2pset (forc_xy_sols ,  forc_sols )
         CALL mg2p_forc%grid2pset (forc_xy_soll ,  forc_soll )
         CALL mg2p_forc%grid2pset (forc_xy_solsd,  forc_solsd)
         CALL mg2p_forc%grid2pset (forc_xy_solld,  forc_solld)

         CALL mg2p_forc%grid2pset (forc_xy_hgt_t,  forc_hgt_t)
         CALL mg2p_forc%grid2pset (forc_xy_hgt_u,  forc_hgt_u)
         CALL mg2p_forc%grid2pset (forc_xy_hgt_q,  forc_hgt_q)

         IF (DEF_USE_CBL_HEIGHT) THEN
            CALL mg2p_forc%grid2pset (forc_xy_hpbl, forc_hpbl)
         ENDIF

         CALL mg2p_forc%grid2pset (forc_xy_t    ,  forc_t    )
         CALL mg2p_forc%grid2pset (forc_xy_q    ,  forc_q    )
         CALL mg2p_forc%grid2pset (forc_xy_prc  ,  forc_prc  )
         CALL mg2p_forc%grid2pset (forc_xy_prl  ,  forc_prl  )
         CALL mg2p_forc%grid2pset (forc_xy_pbot ,  forc_pbot )
         CALL mg2p_forc%grid2pset (forc_xy_frl  ,  forc_frl  )

         IF (p_is_worker) THEN

            DO np = 1, numpatch

               IF (.not. forcmask_pch(np)) CYCLE

               ! The standard measuring conditions for temperature are two meters above the ground
               ! Scientists have measured the most frigid temperature ever
               ! recorded on the continent's eastern highlands: about (180K) colder than dry ice.
               IF(forc_t(np) < 180.) forc_t(np) = 180.
               ! the highest air temp was found in Kuwait 326 K, Sulaibya 2012-07-31;
               ! Pakistan, Sindh 2010-05-26; Iraq, Nasiriyah 2011-08-03
               IF(forc_t(np) > 326.) forc_t(np) = 326.

               forc_rhoair(np) = (forc_pbot(np) &
                  - 0.378*forc_q(np)*forc_pbot(np)/(0.622+0.378*forc_q(np)))&
                  / (rgas*forc_t(np))

            ENDDO

         ENDIF

      ELSE
         ! ------------------------------------------------------
         ! Forcing downscaling module
         ! ------------------------------------------------------
         ! init forcing on patches
         CALL mg2p_forc%grid2pset (forc_xy_pco2m,   forc_pco2m)
         CALL mg2p_forc%grid2pset (forc_xy_po2m ,   forc_po2m )
         CALL mg2p_forc%grid2pset (forc_xy_us   ,   forc_us   )
         CALL mg2p_forc%grid2pset (forc_xy_vs   ,   forc_vs   )
         CALL mg2p_forc%grid2pset (forc_xy_psrf ,   forc_psrf )
         CALL mg2p_forc%grid2pset (forc_xy_sols ,   forc_sols )
         CALL mg2p_forc%grid2pset (forc_xy_soll ,   forc_soll )
         CALL mg2p_forc%grid2pset (forc_xy_solsd,   forc_solsd)
         CALL mg2p_forc%grid2pset (forc_xy_solld,   forc_solld)
         CALL mg2p_forc%grid2pset (forc_xy_solarin, forc_swrad)
         CALL mg2p_forc%grid2pset (forc_xy_hgt_t,   forc_hgt_t)
         CALL mg2p_forc%grid2pset (forc_xy_hgt_u,   forc_hgt_u)
         CALL mg2p_forc%grid2pset (forc_xy_hgt_q,   forc_hgt_q)

         IF (DEF_USE_CBL_HEIGHT) THEN
            CALL mg2p_forc%grid2pset (forc_xy_hpbl, forc_hpbl)
         ENDIF

         ! Mapping the 2d atmospheric fields [lon_points]x[lat_points]
         !     -> the 1d vector of subgrid points [numelm] 
         !     by selected mapping methods
         CALL mg2p_forc%grid2part (forc_xy_t    ,   forc_t_grid    )
         CALL mg2p_forc%grid2part (forc_xy_q    ,   forc_q_grid    )
         CALL mg2p_forc%grid2part (forc_xy_prc  ,   forc_prc_grid  )
         CALL mg2p_forc%grid2part (forc_xy_prl  ,   forc_prl_grid  )
         CALL mg2p_forc%grid2part (forc_xy_pbot ,   forc_pbot_grid )
         CALL mg2p_forc%grid2part (forc_xy_frl  ,   forc_lwrad_grid)
         CALL mg2p_forc%grid2part (forc_xy_hgt_t,   forc_hgt_grid  )
         CALL mg2p_forc%grid2part (forc_xy_solarin, forc_swrad_grid)
         CALL mg2p_forc%grid2part (forc_xy_us,      forc_us_grid   )
         CALL mg2p_forc%grid2part (forc_xy_vs,      forc_vs_grid   )

         calday = calendarday(idate) 
         write(*,*) 'calday', calday

         IF (p_is_worker) THEN
            DO np = 1, numpatch ! patches
               
               ! calculate albedo of each patches
               IF (forc_sols(np)+forc_solsd(np)+forc_soll(np)+forc_solld(np) == 0) THEN
                  balb = 0
               ELSE
                  balb = (alb(1,1,np)*forc_sols(np) &
                        +alb(1,2,np)*forc_solsd(np) &
                        +alb(2,1,np)*forc_soll(np) &
                        +alb(2,2,np)*forc_solld(np)) &
                        /(forc_sols(np)+forc_solsd(np)+forc_soll(np)+forc_solld(np))
               ENDIF

               DO ipart = 1, mg2p_forc%npart(np) ! part loop of each patch

                  IF (mg2p_forc%areapart(np)%val(ipart) == 0.) CYCLE

                  ! The standard measuring conditions for temperature are two meters above
                  ! the ground. Scientists have measured the most frigid temperature ever
                  ! recorded on the continent's eastern highlands: about (180K) colder than
                  ! dry ice.
                  IF (forc_t_grid(np)%val(ipart) < 180.) forc_t_grid(np)%val(ipart) = 180.
                  ! the highest air temp was found in Kuwait 326 K, Sulaibya 2012-07-31;
                  ! Pakistan, Sindh 2010-05-26; Iraq, Nasiriyah 2011-08-03
                  IF (forc_t_grid(np)%val(ipart) > 326.) forc_t_grid(np)%val(ipart) = 326.

                  forc_rho_grid(np)%val(ipart) = (forc_pbot_grid(np)%val(ipart) &
                     - 0.378*forc_q_grid(np)%val(ipart)*forc_pbot_grid(np)%val(ipart) &
                     /(0.622+0.378*forc_q_grid(np)%val(ipart)))/(rgas*forc_t_grid(np)%val(ipart))

                  forc_th_grid(np)%val(ipart) = forc_t_grid(np)%val(ipart) &
                     * (1.e5/forc_pbot_grid(np)%val(ipart)) ** (rair/cpair)

                  ! caculate sun zenith angle and sun azimuth angle and turn to degree
                  coszen(np) = orb_coszen(calday, patchlonr(np), patchlatr(np))
                  cosazi(np) = orb_cosazi(calday, patchlonr(np), patchlatr(np), coszen(np))

                  ! downscale forcing from grid to part
                  CALL downscale_forcings ( &
                     glacierss(np), &

                     ! non-adjusted forcing
                     forc_topo_grid(np)%val(ipart),  forc_maxelv_grid(np)%val(ipart), &
                     forc_t_grid(np)%val(ipart),     forc_th_grid(np)%val(ipart),     &
                     forc_q_grid(np)%val(ipart),     forc_pbot_grid(np)%val(ipart),   &
                     forc_rho_grid(np)%val(ipart),   forc_prc_grid(np)%val(ipart),    &
                     forc_prl_grid(np)%val(ipart),   forc_lwrad_grid(np)%val(ipart),  &
                     forc_hgt_grid(np)%val(ipart),   forc_swrad_grid(np)%val(ipart),  &
                     forc_us_grid(np)%val(ipart),    forc_vs_grid(np)%val(ipart),     &

                     ! topography-based factor on patch
                     slp_type_patches(:,np), asp_type_patches(:,np), area_type_patches(:,np), &
                     svf_patches(np), cur_patches(np), sf_lut_patches(:,:,np), & 

                     ! other factors
                     calday, coszen(np), cosazi(np), balb, &

                     ! adjusted forcing
                     forc_topo(np),                  forc_t_part(np)%val(ipart),      &
                     forc_th_part(np)%val(ipart),    forc_q_part(np)%val(ipart),      &
                     forc_pbot_part(np)%val(ipart),  forc_rhoair_part(np)%val(ipart), &
                     forc_prc_part(np)%val(ipart),   forc_prl_part(np)%val(ipart),    &
<<<<<<< HEAD
                     forc_frl_part(np)%val(ipart))

=======
                     forc_frl_part(np)%val(ipart),   forc_swrad_part(np)%val(ipart),  &
                     forc_us_part(np)%val(ipart),    forc_vs_part(np)%val(ipart))
>>>>>>> 718faf4b
               ENDDO
            ENDDO
         ENDIF

<<<<<<< HEAD
         ENDIF

         CALL mg2p_forc%normalize (forc_xy_frl, forc_frl_part)

=======
         ! Conservation of short- and long- waves radiation in the grid of forcing
         CALL mg2p_forc%normalize (forc_xy_solarin, forc_swrad_part)
         CALL mg2p_forc%normalize (forc_xy_frl,     forc_frl_part  )
   
         ! mapping parts to patches
>>>>>>> 718faf4b
         CALL mg2p_forc%part2pset (forc_t_part,      forc_t     )
         CALL mg2p_forc%part2pset (forc_q_part,      forc_q     )
         CALL mg2p_forc%part2pset (forc_pbot_part,   forc_pbot  )
         CALL mg2p_forc%part2pset (forc_rhoair_part, forc_rhoair)
         CALL mg2p_forc%part2pset (forc_prc_part,    forc_prc   )
         CALL mg2p_forc%part2pset (forc_prl_part,    forc_prl   )
         CALL mg2p_forc%part2pset (forc_frl_part,    forc_frl   )
         CALL mg2p_forc%part2pset (forc_swrad_part,  forc_swrad )
         CALL mg2p_forc%part2pset (forc_us_part,     forc_us    )
         CALL mg2p_forc%part2pset (forc_vs_part,     forc_vs    )

         ! divide fractions of downscaled shortwave radiation 
         IF (p_is_worker) THEN
            DO j = 1, numpatch
                  a = forc_swrad(j)
                  IF (isnan(a)) a = 0
                  calday = calendarday(idate)
                  sunang = orb_coszen (calday, patchlonr(j), patchlatr(j))
                  IF (sunang.eq.0) THEN
                     cloud = 0.
                  ELSE
                     cloud = (1160.*sunang-a)/(963.*sunang)
                  ENDIF
                  cloud = max(cloud,0.0001)
                  cloud = min(cloud,1.)
                  cloud = max(0.58,cloud)

                  difrat = 0.0604/(sunang-0.0223)+0.0683
                  IF(difrat.lt.0.) difrat = 0.
                  IF(difrat.gt.1.) difrat = 1.

                  difrat = difrat+(1.0-difrat)*cloud
                  vnrat = (580.-cloud*464.)/((580.-cloud*499.)+(580.-cloud*464.))

                  forc_sols(j)  = a*(1.0-difrat)*vnrat
                  forc_soll(j)  = a*(1.0-difrat)*(1.0-vnrat)
                  forc_solsd(j) = a*difrat*vnrat
                  forc_solld(j) = a*difrat*(1.0-vnrat)
            ENDDO
         ENDIF
         ENDIF

#ifdef RangeCheck
#ifdef USEMPI
      CALL mpi_barrier (p_comm_glb, p_err)
#endif
      IF (p_is_master) write(*,'(/, A20)') 'Checking forcing ...'

      CALL check_vector_data ('Forcing us    [m/s]   ', forc_us   )
      CALL check_vector_data ('Forcing vs    [m/s]   ', forc_vs   )
      CALL check_vector_data ('Forcing t     [kelvin]', forc_t    )
      CALL check_vector_data ('Forcing q     [kg/kg] ', forc_q    )
      CALL check_vector_data ('Forcing prc   [mm/s]  ', forc_prc  )
      CALL check_vector_data ('Forcing psrf  [pa]    ', forc_psrf )
      CALL check_vector_data ('Forcing prl   [mm/s]  ', forc_prl  )
      CALL check_vector_data ('Forcing sols  [W/m2]  ', forc_sols )
      CALL check_vector_data ('Forcing soll  [W/m2]  ', forc_soll )
      CALL check_vector_data ('Forcing solsd [W/m2]  ', forc_solsd)
      CALL check_vector_data ('Forcing solld [W/m2]  ', forc_solld)
      CALL check_vector_data ('Forcing frl   [W/m2]  ', forc_frl  )
      IF (DEF_USE_CBL_HEIGHT) THEN
         CALL check_vector_data ('Forcing hpbl  ', forc_hpbl )
      ENDIF

#ifdef USEMPI
      CALL mpi_barrier (p_comm_glb, p_err)
#endif
#endif

   END SUBROUTINE read_forcing


   ! ------------------------------------------------------------
   !
   ! !DESCRIPTION:
   !    read lower and upper boundary forcing data, a major interface of this
   !    MODULE
   !
   ! REVISIONS:
   ! Hua Yuan, 04/2014: initial code
   ! ------------------------------------------------------------
   SUBROUTINE metreadLBUB (idate, dir_forcing)

   USE MOD_UserSpecifiedForcing
   USE MOD_Namelist
   USE MOD_Block
   USE MOD_DataType
   USE MOD_Block
   USE MOD_NetCDFBlock
   USE MOD_RangeCheck
   IMPLICIT NONE

   integer, intent(in) :: idate(3)
   character(len=*), intent(in) :: dir_forcing

   ! Local variables
   integer         :: ivar, year, month, day, time_i
   integer         :: iblkme, ib, jb, i, j
   type(timestamp) :: mtstamp
   character(len=256) :: filename

      mtstamp = idate

      DO ivar = 1, NVAR

         IF (trim(vname(ivar)) == 'NULL') CYCLE     ! no data, CYCLE

         ! lower and upper boundary data already exist, CYCLE
         IF ( .not.(tstamp_LB(ivar)=='NULL') .and. .not.(tstamp_UB(ivar)=='NULL') .and. &
            tstamp_LB(ivar)<=mtstamp .and. mtstamp<tstamp_UB(ivar) ) THEN
            CYCLE
         ENDIF

         ! set lower boundary time stamp and get data
         IF (tstamp_LB(ivar) == 'NULL') THEN
            CALL setstampLB(mtstamp, ivar, year, month, day, time_i)

            ! read forcing data
            filename = trim(dir_forcing)//trim(metfilename(year, month, day, ivar))
            IF (trim(DEF_forcing%dataset) == 'POINT') THEN

#ifndef URBAN_MODEL
               IF (forcing_read_ahead) THEN
                  metdata%blk(gblock%xblkme(1),gblock%yblkme(1))%val = forc_disk(time_i,ivar)
               ELSE
                  CALL ncio_read_site_time (filename, vname(ivar), time_i, metdata)
               ENDIF
#else
               IF (trim(vname(ivar)) == 'Rainf') THEN
                  CALL ncio_read_site_time (filename, 'Rainf', time_i, rainf)
                  CALL ncio_read_site_time (filename, 'Snowf', time_i, snowf)

                  DO iblkme = 1, gblock%nblkme
                     ib = gblock%xblkme(iblkme)
                     jb = gblock%yblkme(iblkme)

                     metdata%blk(ib,jb)%val(1,1) = rainf%blk(ib,jb)%val(1,1) + snowf%blk(ib,jb)%val(1,1)
                     !DO j = 1, gforc%ycnt(jb)
                     !   DO i = 1, gforc%xcnt(ib)
                     !      metdata%blk(ib,jb)%val(i,j) = rainf%blk(ib,jb)%val(i,j) &
                     !                                    +  snowf%blk(ib,jb)%val(i,j)
                     !   ENDDO
                     !ENDDO
                  ENDDO
               ELSE
                  CALL ncio_read_site_time (filename, vname(ivar), time_i, metdata)
               ENDIF
#endif
            ELSE
               CALL ncio_read_block_time (filename, vname(ivar), gforc, time_i, metdata)
            ENDIF

            CALL block_data_copy (metdata, forcn_LB(ivar))
         ENDIF

         ! set upper boundary time stamp and get data
         IF (tstamp_UB(ivar) == 'NULL' .or. tstamp_UB(ivar) <= mtstamp) THEN
            IF ( .not. (tstamp_UB(ivar) == 'NULL') ) THEN
               CALL block_data_copy (forcn_UB(ivar), forcn_LB(ivar))
            ENDIF
            CALL setstampUB(ivar, year, month, day, time_i)
            ! when reaching the END of forcing data, always reuse the last time step data
            IF (year <= endyr) THEN
               ! read forcing data
               filename = trim(dir_forcing)//trim(metfilename(year, month, day, ivar))
               IF (trim(DEF_forcing%dataset) == 'POINT') THEN

#ifndef URBAN_MODEL
                  IF (forcing_read_ahead) THEN
                     metdata%blk(gblock%xblkme(1),gblock%yblkme(1))%val = forc_disk(time_i,ivar)
                  ELSE
                     CALL ncio_read_site_time (filename, vname(ivar), time_i, metdata)
                  ENDIF
#else
                  IF (trim(vname(ivar)) == 'Rainf') THEN
                     CALL ncio_read_site_time (filename, 'Rainf', time_i, rainf)
                     CALL ncio_read_site_time (filename, 'Snowf', time_i, snowf)

                     DO iblkme = 1, gblock%nblkme
                        ib = gblock%xblkme(iblkme)
                        jb = gblock%yblkme(iblkme)

                        metdata%blk(ib,jb)%val(1,1) = rainf%blk(ib,jb)%val(1,1) + snowf%blk(ib,jb)%val(1,1)
                        !DO j = 1, gforc%ycnt(jb)
                        !   DO i = 1, gforc%xcnt(ib)
                        !      metdata%blk(ib,jb)%val(i,j) = rainf%blk(ib,jb)%val(i,j) &
                        !                                    +  snowf%blk(ib,jb)%val(i,j)
                        !   ENDDO
                        !ENDDO
                     ENDDO
                  ELSE
                     CALL ncio_read_site_time (filename, vname(ivar), time_i, metdata)
                  ENDIF
#endif
               ELSE
                  CALL ncio_read_block_time (filename, vname(ivar), gforc, time_i, metdata)
               ENDIF

               CALL block_data_copy (metdata, forcn_UB(ivar))
            ELSE
               write(*,*) year, endyr
               print *, 'NOTE: reaching the END of forcing data, always reuse the last time step data!'
            ENDIF
            IF (ivar == 7) THEN  ! calculate time average coszen, for shortwave radiation
               CALL calavgcos(idate)
            ENDIF
         ENDIF

      ENDDO

   END SUBROUTINE metreadLBUB


   !-------------------------------------------------
   SUBROUTINE metread_latlon (dir_forcing, idate)

   USE MOD_SPMD_Task
   USE MOD_NetCDFSerial
   USE MOD_UserSpecifiedForcing
   USE MOD_Namelist
   IMPLICIT NONE

   character(len=*), intent(in) :: dir_forcing
   integer, intent(in) :: idate(3)

   ! Local variables
   character(len=256) :: filename
   integer         :: year, month, day, time_i
   type(timestamp) :: mtstamp
   real(r8), allocatable :: latxy (:,:)    ! latitude values in 2d
   real(r8), allocatable :: lonxy (:,:)    ! longitude values in 2d
   real(r8), allocatable :: lon_in(:)
   real(r8), allocatable :: lat_in(:)

      IF (trim(DEF_forcing%dataset) == 'POINT' .or. trim(DEF_forcing%dataset) == 'CPL7' ) THEN
         CALL gforc%define_by_ndims (360, 180)
      ELSE

         mtstamp = idate

         CALL setstampLB(mtstamp, 1, year, month, day, time_i)
         filename = trim(dir_forcing)//trim(metfilename(year, month, day, 1))
         tstamp_LB(1) = timestamp(-1, -1, -1)

         IF (dim2d) THEN
            CALL ncio_read_bcast_serial (filename, latname, latxy)
            CALL ncio_read_bcast_serial (filename, lonname, lonxy)

            allocate (lat_in (size(latxy,2)))
            allocate (lon_in (size(lonxy,1)))
            lat_in = latxy(1,:)
            lon_in = lonxy(:,1)

            deallocate (latxy)
            deallocate (lonxy)
         ELSE
            CALL ncio_read_bcast_serial (filename, latname, lat_in)
            CALL ncio_read_bcast_serial (filename, lonname, lon_in)
         ENDIF

         IF (.not. DEF_forcing%regional) THEN
            CALL gforc%define_by_center (lat_in, lon_in)
         ELSE
            CALL gforc%define_by_center (lat_in, lon_in, &
               south = DEF_forcing%regbnd(1), north = DEF_forcing%regbnd(2), &
               west  = DEF_forcing%regbnd(3), east  = DEF_forcing%regbnd(4))
         ENDIF

         deallocate (lat_in)
         deallocate (lon_in)
      ENDIF

      CALL gforc%set_rlon ()
      CALL gforc%set_rlat ()

   END SUBROUTINE metread_latlon

   !-------------------------------------------------
   SUBROUTINE metread_time (dir_forcing, ststamp, etstamp, deltime)

   USE MOD_SPMD_Task
   USE MOD_NetCDFSerial
   USE MOD_UserSpecifiedForcing
   USE MOD_Namelist
   IMPLICIT NONE

   character(len=*), intent(in) :: dir_forcing
   type(timestamp),  intent(in), optional :: ststamp, etstamp
   real(r8),         intent(in), optional :: deltime

   ! Local variables
   character(len=256) :: filename
   character(len=256) :: timeunit, timestr
   real(r8), allocatable :: forctime_sec(:), metcache(:,:,:)
   integer :: year, month, day, hour, minute, second
   integer :: itime, maxday, id(3)
   integer*8 :: sec_long
   integer :: ivar, ntime, its, ite, it
   real(r8) firstsec

   type(timestamp) :: etstamp_f
   type(timestamp), allocatable :: forctime_ (:)


      filename = trim(dir_forcing)//trim(fprefix(1))

      CALL ncio_read_serial (filename, 'time', forctime_sec)
      CALL ncio_get_attr    (filename, 'time', 'units', timeunit)

      timestr = timeunit(15:18) // ' ' // timeunit(20:21) // ' ' // timeunit(23:24) &
         // ' ' // timeunit(26:27) // ' ' // timeunit(29:30) // ' ' // timeunit(32:33)
      read(timestr,*) year, month, day, hour, minute, second

      allocate (forctime (size(forctime_sec)))

      id(1) = year
      id(2) = get_calday(month*100+day, isleapyear(year))
      id(3) = hour*3600 + minute*60 + second

      firstsec = forctime_sec(1)
      DO WHILE (firstsec > 86400)
         CALL ticktime (86400., id)
         firstsec = firstsec - 86400
      ENDDO
      CALL ticktime (firstsec, id)

      !forctime(1)%year = year
      !forctime(1)%day  = get_calday(month*100+day, isleapyear(year))
      !forctime(1)%sec = hour*3600 + minute*60 + second + forctime_sec(1)

      !id(:) = (/forctime(1)%year, forctime(1)%day, forctime(1)%sec/)
      CALL adj2end(id)
      forctime(1) = id

      ntime = size(forctime)

      DO itime = 2, ntime
         id(:) = (/forctime(itime-1)%year, forctime(itime-1)%day, forctime(itime-1)%sec/)
         CALL ticktime (forctime_sec(itime)-forctime_sec(itime-1), id)
         forctime(itime) = id
      ENDDO

      IF (forcing_read_ahead) THEN

         CALL ticktime (deltime, id)
         etstamp_f = id

         IF ((ststamp < forctime(1)) .or. (etstamp_f < etstamp)) THEN
            write(*,*) 'Error: Forcing does not cover simulation period!'
            write(*,*) 'Model start ', ststamp,     ' -> Model END ', etstamp
            write(*,*) 'Forc  start ', forctime(1), ' -> Forc END  ', etstamp_f
            CALL CoLM_stop ()
         ELSE
            its = 1
            DO WHILE (.not. (ststamp < forctime(its+1)))
               its = its + 1
               IF (its >= ntime) EXIT
            ENDDO

            ite = ntime
            DO WHILE (etstamp < forctime(ite-1))
               ite = ite - 1
               IF (ite <= 1) EXIT
            ENDDO

            ntime = ite-its+1

            allocate (forctime_(ntime))
            DO it = 1, ntime
               forctime_(it) = forctime(it+its-1)
            ENDDO

            deallocate (forctime)
            allocate (forctime (ntime))
            DO it = 1, ntime
               forctime(it) = forctime_(it)
            ENDDO

            deallocate(forctime_)
         ENDIF

         allocate (forc_disk (size(forctime),NVAR))

         filename = trim(dir_forcing)//trim(metfilename(-1,-1,-1,-1))
         DO ivar = 1, NVAR
            IF (trim(vname(ivar)) /= 'NULL') THEN
               CALL ncio_read_period_serial (filename, vname(ivar), its, ite, metcache)
               forc_disk(:,ivar) = metcache(1,1,:)
            ENDIF
         ENDDO

         IF (allocated(metcache)) deallocate(metcache)
      ENDIF

   END SUBROUTINE metread_time

! ------------------------------------------------------------
!
! !DESCRIPTION:
!    set the lower boundary time stamp and record information,
!    a KEY FUNCTION of this MODULE
!
! - for time stamp, set it regularly as the model time step.
! - for record information, account for:
!    o year alternation
!    o month alternation
!    o leap year
!    o required dada just beyond the first record
!
! REVISIONS:
! Hua Yuan, 04/2014: initial code
! ------------------------------------------------------------
   SUBROUTINE setstampLB(mtstamp, var_i, year, month, mday, time_i)

   IMPLICIT NONE
   type(timestamp), intent(in)  :: mtstamp
   integer,         intent(in)  :: var_i
   integer,         intent(out) :: year
   integer,         intent(out) :: month
   integer,         intent(out) :: mday
   integer,         intent(out) :: time_i

   integer :: i, day, sec, ntime
   integer :: months(0:12)

      year = mtstamp%year
      day  = mtstamp%day
      sec  = mtstamp%sec

      IF (trim(DEF_forcing%dataset) == 'POINT') THEN

         ntime  = size(forctime)
         time_i = 1

         IF ((mtstamp < forctime(1)) .or. (forctime(ntime) < mtstamp)) THEN
            write(*,*) 'Error: Forcing does not cover simulation period!'
            write(*,*) 'Need ', mtstamp, ', Forc start ', forctime(1), ', Forc END', forctime(ntime)
            CALL CoLM_stop ()
         ELSE
            DO WHILE (.not. (mtstamp < forctime(time_i+1)))
               time_i = time_i + 1
            ENDDO
            iforctime(var_i) = time_i
            tstamp_LB(var_i) = forctime(iforctime(var_i))
         ENDIF

         RETURN
      ENDIF

      tstamp_LB(var_i)%year = year
      tstamp_LB(var_i)%day  = day

      ! in the case of one year one file
      IF ( trim(groupby) == 'year' ) THEN

         ! calculate the intitial second
         sec    = 86400*(day-1) + sec
         time_i = floor( (sec-offset(var_i)) *1. / dtime(var_i) ) + 1
         sec    = (time_i-1)*dtime(var_i) + offset(var_i) - 86400*(day-1)
         tstamp_LB(var_i)%sec = sec

         ! set time stamp (ststamp_LB)
         IF (sec < 0) THEN
            tstamp_LB(var_i)%sec = 86400 + sec
            tstamp_LB(var_i)%day = day - 1
            IF (tstamp_LB(var_i)%day == 0) THEN
               tstamp_LB(var_i)%year = year - 1
               IF ( isleapyear(tstamp_LB(var_i)%year) ) THEN
                  tstamp_LB(var_i)%day = 366
               ELSE
                  tstamp_LB(var_i)%day = 365
               ENDIF
            ENDIF
         ENDIF

         ! set record info (year, time_i)
         IF ( sec<0 .or. (sec==0 .and. offset(var_i).NE.0) ) THEN

            ! IF the required dada just behind the first record
            ! -> set to the first record
            IF ( year==startyr .and. month==startmo .and. day==1 ) THEN
               sec = offset(var_i)

               ! ELSE, set to one record backward
            ELSE
               sec = 86400 + sec
               day = day - 1
               IF (day == 0) THEN
                  year = year - 1
                  IF ( isleapyear(year) .and. leapyear) THEN
                     day = 366
                  ELSE
                     day = 365
                  ENDIF
               ENDIF
            ENDIF
         ENDIF ! ENDIF (sec <= 0)

         ! in case of leapyear with a non-leayyear calendar
         ! USE the data 1 day before after FEB 28th (Julian day 59).
         IF ( .not. leapyear .and. isleapyear(year) .and. day>59 ) THEN
            day = day - 1
         ENDIF

         ! get record time index
         sec = 86400*(day-1) + sec
         time_i = floor( (sec-offset(var_i)) *1. / dtime(var_i) ) + 1
      ENDIF

      ! in the case of one month one file
      IF ( trim(groupby) == 'month' ) THEN

         IF ( isleapyear(year) ) THEN
            months = (/0,31,60,91,121,152,182,213,244,274,305,335,366/)
         ELSE
            months = (/0,31,59,90,120,151,181,212,243,273,304,334,365/)
         ENDIF

         ! calculate initial month and day values
         CALL julian2monthday(year, day, month, mday)

         ! calculate initial second value
         sec    = 86400*(mday-1) + sec
         time_i = floor( (sec-offset(var_i)) *1. / dtime(var_i) ) + 1
         sec    = (time_i-1)*dtime(var_i) + offset(var_i) - 86400*(mday-1)
         tstamp_LB(var_i)%sec  = sec

         ! set time stamp (ststamp_LB)
         IF (sec < 0) THEN
            tstamp_LB(var_i)%sec = 86400 + sec
            tstamp_LB(var_i)%day = day - 1
            IF (tstamp_LB(var_i)%day == 0) THEN
               tstamp_LB(var_i)%year = year - 1
               IF ( isleapyear(tstamp_LB(var_i)%year) ) THEN
                  tstamp_LB(var_i)%day = 366
               ELSE
                  tstamp_LB(var_i)%day = 365
               ENDIF
            ENDIF
         ENDIF

         ! set record info (year, month, time_i)
         IF ( sec<0 .or. (sec==0 .and. offset(var_i).NE.0) ) THEN

            ! IF just behind the first record -> set to first record
            IF ( year==startyr .and. month==startmo .and. mday==1 ) THEN
               sec = offset(var_i)

               ! set to one record backward
            ELSE
               sec = 86400 + sec
               mday = mday - 1
               IF (mday == 0) THEN
                  month = month - 1
                  ! bug found by Zhu Siguang & Zhang Xiangxiang, 05/19/2014
                  ! move the below line in the 'ELSE' statement
                  !mday = months(month) - months(month-1)
                  IF (month == 0) THEN
                     month = 12
                     year = year - 1
                     mday = 31
                  ELSE
                     mday = months(month) - months(month-1)
                  ENDIF
               ENDIF
            ENDIF
         ENDIF

         ! in case of leapyear with a non-leayyear calendar
         ! USE the data 1 day before, i.e., FEB 28th.
         IF ( .not. leapyear .and. isleapyear(year) .and. month==2 .and. mday==29 ) THEN
            mday = 28
         ENDIF

         ! get record time index
         sec = 86400*(mday-1) + sec
         time_i = floor( (sec-offset(var_i)) *1. / dtime(var_i) ) + 1
      ENDIF

      ! in the case of one day one file
      IF ( trim(groupby) == 'day' ) THEN

         ! calculate initial month and day values
         CALL julian2monthday(year, day, month, mday)

         ! calculate initial second value
         time_i = floor( (sec-offset(var_i)) *1. / dtime(var_i) ) + 1
         sec    = (time_i-1)*dtime(var_i) + offset(var_i)
         tstamp_LB(var_i)%sec  = sec

         ! set time stamp (ststamp_LB)
         IF (sec < 0) THEN
            tstamp_LB(var_i)%sec = 86400 + sec
            tstamp_LB(var_i)%day = day - 1
            IF (tstamp_LB(var_i)%day == 0) THEN
               tstamp_LB(var_i)%year = year - 1
               IF ( isleapyear(tstamp_LB(var_i)%year) ) THEN
                  tstamp_LB(var_i)%day = 366
               ELSE
                  tstamp_LB(var_i)%day = 365
               ENDIF
            ENDIF

            IF ( year==startyr .and. month==startmo .and. mday==1 ) THEN
               sec = offset(var_i)
            ! set to one record backward
            ELSE
               sec = 86400 + sec
               year = tstamp_LB(var_i)%year
               CALL julian2monthday(tstamp_LB(var_i)%year, tstamp_LB(var_i)%day, month, mday)
            ENDIF
         ENDIF

         ! in case of leapyear with a non-leayyear calendar
         ! USE the data 1 day before, i.e., FEB 28th.
         IF ( .not. leapyear .and. isleapyear(year) .and. month==2 .and. mday==29 ) THEN
            mday = 28
         ENDIF

         ! get record time index
         time_i = floor( (sec-offset(var_i)) *1. / dtime(var_i) ) + 1
      ENDIF

      IF (time_i <= 0) THEN
         write(6, *) "got the wrong time record of forcing! STOP!"; CALL CoLM_stop()
      ENDIF

      RETURN

   END SUBROUTINE setstampLB

! ------------------------------------------------------------
!
! !DESCRIPTION:
!    set the upper boundary time stamp and record information,
!    a KEY FUNCTION of this MODULE
!
! REVISIONS:
! Hua Yuan, 04/2014: initial code
! ------------------------------------------------------------
   SUBROUTINE setstampUB(var_i, year, month, mday, time_i)

   IMPLICIT NONE
   integer,         intent(in)  :: var_i
   integer,         intent(out) :: year
   integer,         intent(out) :: month
   integer,         intent(out) :: mday
   integer,         intent(out) :: time_i

   integer :: day, sec
   integer :: months(0:12)

      IF (trim(DEF_forcing%dataset) == 'POINT') THEN
         IF ( tstamp_UB(var_i) == 'NULL' ) THEN
            tstamp_UB(var_i) = forctime(iforctime(var_i)+1)
         ELSE
            iforctime(var_i) = iforctime(var_i) + 1
            tstamp_LB(var_i) = forctime(iforctime(var_i))
            tstamp_UB(var_i) = forctime(iforctime(var_i)+1)
         ENDIF

         time_i = iforctime(var_i)+1
         year = tstamp_UB(var_i)%year
         RETURN
      ENDIF

      ! calculate the time stamp
      IF ( tstamp_UB(var_i) == 'NULL' ) THEN
         tstamp_UB(var_i) = tstamp_LB(var_i) + dtime(var_i)
      ELSE
         tstamp_LB(var_i) = tstamp_UB(var_i)
         tstamp_UB(var_i) = tstamp_UB(var_i) + dtime(var_i)
      ENDIF

      ! calcualte initial year, day, and second values
      year = tstamp_UB(var_i)%year
      day  = tstamp_UB(var_i)%day
      sec  = tstamp_UB(var_i)%sec

      IF ( trim(groupby) == 'year' ) THEN

         ! adjust year value
         IF ( sec==86400 .and. offset(var_i).eq.0 ) THEN
            sec = 0
            day = day + 1
            IF( isleapyear(year) .and. day==367) THEN
               year = year + 1; day = 1
            ENDIF
            IF( .not. isleapyear(year) .and. day==366) THEN
               year = year + 1; day = 1
            ENDIF
         ENDIF

         ! in case of leapyear with a non-leayyear calendar
         ! USE the data 1 day before after FEB 28th (Julian day 59).
         IF ( .not. leapyear .and. isleapyear(year) .and. day>59 ) THEN
            day = day - 1
         ENDIF

         ! set record index
         sec = 86400*(day-1) + sec
         time_i = floor( (sec-offset(var_i)) *1. / dtime(var_i) ) + 1
      ENDIF

      IF ( trim(groupby) == 'month' ) THEN

         IF ( isleapyear(year) ) THEN
            months = (/0,31,60,91,121,152,182,213,244,274,305,335,366/)
         ELSE
            months = (/0,31,59,90,120,151,181,212,243,273,304,334,365/)
         ENDIF

         ! calculate initial month and day values
         CALL julian2monthday(year, day, month, mday)

         ! record in the next day, adjust year, month and second values
         IF ( sec==86400 .and. offset(var_i).eq.0 ) THEN
            sec  = 0
            mday = mday + 1
            IF ( mday > (months(month)-months(month-1)) ) THEN
               mday = 1
               ! bug found by Zhu Siguang, 05/25/2014
               ! move the below line in the 'ELSE' statement
               !month = month + 1
               IF (month == 12) THEN
                  month = 1
                  year = year + 1
               ELSE
                  month = month + 1
               ENDIF
            ENDIF
         ENDIF

         ! in case of leapyear with a non-leayyear calendar
         ! for day 29th Feb, USE the data 1 day before, i.e., 28th FEB.
         IF ( .not. leapyear .and. isleapyear(year) .and. month==2 .and. mday==29 ) THEN
            mday = 28
         ENDIF

         ! set record index
         sec    = 86400*(mday-1) + sec
         time_i = floor( (sec-offset(var_i)) *1. / dtime(var_i) ) + 1
      ENDIF

      IF ( trim(groupby) == 'day' ) THEN
         IF ( isleapyear(year) ) THEN
            months = (/0,31,60,91,121,152,182,213,244,274,305,335,366/)
         ELSE
            months = (/0,31,59,90,120,151,181,212,243,273,304,334,365/)
         ENDIF

         ! calculate initial month and day values
         CALL julian2monthday(year, day, month, mday)
         !mday = day

         ! record in the next day, adjust year, month and second values
         IF ( sec==86400 .and. offset(var_i).eq.0 ) THEN
            sec  = 0
            mday = mday + 1
            IF ( mday > (months(month)-months(month-1)) ) THEN
               mday = 1
               ! bug found by Zhu Siguang, 05/25/2014
               ! move the below line in the 'ELSE' statement
               !month = month + 1
               IF (month == 12) THEN
                  month = 1
                  year = year + 1
               ELSE
                  month = month + 1
               ENDIF
            ENDIF
         ENDIF

         ! in case of leapyear with a non-leayyear calendar
         ! for day 29th Feb, USE the data 1 day before, i.e., 28th FEB.
         IF ( .not. leapyear .and. isleapyear(year) .and. month==2 .and. mday==29 ) THEN
            mday = 28
         ENDIF

         ! set record index
         time_i = floor( (sec-offset(var_i)) *1. / dtime(var_i) ) + 1
      ENDIF

      IF (time_i < 0) THEN
         write(6, *) "got the wrong time record of forcing! STOP!"; CALL CoLM_stop()
      ENDIF

      RETURN

   END SUBROUTINE setstampUB

! ------------------------------------------------------------
! !DESCRIPTION:
! calculate time average coszen value bwteeen [LB, UB]
!
! REVISIONS:
! 04/2014, yuan: this method is adapted from CLM
! ------------------------------------------------------------
   SUBROUTINE calavgcos(idate)

   USE MOD_Block
   USE MOD_DataType
   IMPLICIT NONE

   integer, intent(in) :: idate(3)

   integer  :: ntime, iblkme, ib, jb, i, j, ilon, ilat
   real(r8) :: calday, cosz
   type(timestamp) :: tstamp

      tstamp = idate !tstamp_LB(7)
      ntime = 0
      DO WHILE (tstamp < tstamp_UB(7))
         ntime  = ntime + 1
         tstamp = tstamp + deltim_int
      ENDDO

      tstamp = idate !tstamp_LB(7)
      CALL flush_block_data (avgcos, 0._r8)

      DO WHILE (tstamp < tstamp_UB(7))

         DO iblkme = 1, gblock%nblkme
            ib = gblock%xblkme(iblkme)
            jb = gblock%yblkme(iblkme)
            DO j = 1, gforc%ycnt(jb)
               DO i = 1, gforc%xcnt(ib)

                  ilat = gforc%ydsp(jb) + j
                  ilon = gforc%xdsp(ib) + i
                  IF (ilon > gforc%nlon) ilon = ilon - gforc%nlon

                  calday = calendarday(tstamp)
                  cosz = orb_coszen(calday, gforc%rlon(ilon), gforc%rlat(ilat))
                  cosz = max(0.001, cosz)
                  avgcos%blk(ib,jb)%val(i,j) = avgcos%blk(ib,jb)%val(i,j) &
                     + cosz / real(ntime,r8) !  * deltim_real /real(tstamp_UB(7)-tstamp_LB(7))

               ENDDO
            ENDDO
         ENDDO

         tstamp = tstamp + deltim_int

      ENDDO

   END SUBROUTINE calavgcos

END MODULE MOD_Forcing<|MERGE_RESOLUTION|>--- conflicted
+++ resolved
@@ -407,180 +407,161 @@
    integer  :: ii
    character(10) :: cyear = "2005"
    character(256):: lndname
-      
+
    type(timestamp) :: mtstamp
    integer  :: dtLB, dtUB
    real(r8) :: cosz, coszen(numpatch), cosa, cosazi(numpatch), balb
    INTEGER  :: year, month, mday
    logical  :: has_u,has_v
    real solar, frl, prcp, tm, us, vs, pres, qm
-   real(r8) :: pco2m                        
-
-   IF (p_is_io) THEN
-   !------------------------------------------------------------
-   ! READ in THE ATMOSPHERIC FORCING
-   ! read lower and upper boundary forcing data
-   CALL metreadLBUB(idate, dir_forcing)
-   ! set model time stamp
-   id(:) = idate(:)
-   !CALL adj2end(id)
-   mtstamp = id
-   has_u = .true.
-   has_v = .true.
-   ! loop for variables
-   DO ivar = 1, NVAR
-      IF (ivar == 5 .and. trim(vname(ivar)) == 'NULL') has_u = .false.
-      IF (ivar == 6 .and. trim(vname(ivar)) == 'NULL') has_v = .false.
-      IF (trim(vname(ivar)) == 'NULL') CYCLE     ! no data, CYCLE
-      IF (trim(tintalgo(ivar)) == 'NULL') CYCLE
-
-      ! to make sure the forcing data calculated is in the range of time
-      ! interval [LB, UB]
-      IF ( (mtstamp < tstamp_LB(ivar)) .or. (tstamp_UB(ivar) < mtstamp) ) THEN
-         write(6, *) "the data required is out of range! STOP!"; CALL CoLM_stop()
-      ENDIF
-
-      ! calcualte distance to lower/upper boundary
-      dtLB = mtstamp - tstamp_LB(ivar)
-      dtUB = tstamp_UB(ivar) - mtstamp
-
-      ! nearest method, for precipitation
-      IF (tintalgo(ivar) == 'nearest') THEN
-         IF (dtLB <= dtUB) THEN
-            CALL block_data_copy (forcn_LB(ivar), forcn(ivar))
+   real(r8) :: pco2m
+
+      IF (p_is_io) THEN
+         !------------------------------------------------------------
+         ! READ in THE ATMOSPHERIC FORCING
+         ! read lower and upper boundary forcing data
+         CALL metreadLBUB(idate, dir_forcing)
+         ! set model time stamp
+         id(:) = idate(:)
+         !CALL adj2end(id)
+         mtstamp = id
+         has_u = .true.
+         has_v = .true.
+         ! loop for variables
+         DO ivar = 1, NVAR
+            IF (ivar == 5 .and. trim(vname(ivar)) == 'NULL') has_u = .false.
+            IF (ivar == 6 .and. trim(vname(ivar)) == 'NULL') has_v = .false.
+            IF (trim(vname(ivar)) == 'NULL') CYCLE     ! no data, CYCLE
+            IF (trim(tintalgo(ivar)) == 'NULL') CYCLE
+
+            ! to make sure the forcing data calculated is in the range of time
+            ! interval [LB, UB]
+            IF ( (mtstamp < tstamp_LB(ivar)) .or. (tstamp_UB(ivar) < mtstamp) ) THEN
+               write(6, *) "the data required is out of range! STOP!"; CALL CoLM_stop()
+            ENDIF
+
+            ! calcualte distance to lower/upper boundary
+            dtLB = mtstamp - tstamp_LB(ivar)
+            dtUB = tstamp_UB(ivar) - mtstamp
+
+            ! nearest method, for precipitation
+            IF (tintalgo(ivar) == 'nearest') THEN
+               IF (dtLB <= dtUB) THEN
+                  CALL block_data_copy (forcn_LB(ivar), forcn(ivar))
+               ELSE
+                  CALL block_data_copy (forcn_UB(ivar), forcn(ivar))
+               ENDIF
+            ENDIF
+
+            ! linear method, for T, Pres, Q, W, LW
+            IF (tintalgo(ivar) == 'linear') THEN
+               IF ( (dtLB+dtUB) > 0 ) THEN
+                  CALL block_data_linear_interp ( &
+                     forcn_LB(ivar), real(dtUB,r8)/real(dtLB+dtUB,r8), &
+                     forcn_UB(ivar), real(dtLB,r8)/real(dtLB+dtUB,r8), &
+                     forcn(ivar))
+               ELSE
+                  CALL block_data_copy (forcn_LB(ivar), forcn(ivar))
+               ENDIF
+            ENDIF
+
+            ! coszen method, for SW
+            IF (tintalgo(ivar) == 'coszen') THEN
+               DO iblkme = 1, gblock%nblkme
+                  ib = gblock%xblkme(iblkme)
+                  jb = gblock%yblkme(iblkme)
+
+                  DO j = 1, gforc%ycnt(jb)
+                     DO i = 1, gforc%xcnt(ib)
+
+                        ilat = gforc%ydsp(jb) + j
+                        ilon = gforc%xdsp(ib) + i
+                        IF (ilon > gforc%nlon) ilon = ilon - gforc%nlon
+
+                        calday = calendarday(mtstamp)
+                        cosz = orb_coszen(calday, gforc%rlon(ilon), gforc%rlat(ilat))
+                        cosz = max(0.001, cosz)
+                        forcn(ivar)%blk(ib,jb)%val(i,j) = &
+                          cosz / avgcos%blk(ib,jb)%val(i,j) * forcn_LB(ivar)%blk(ib,jb)%val(i,j)
+
+                     ENDDO
+                  ENDDO
+               ENDDO
+            ENDIF
+
+         ENDDO
+
+         ! preprocess for forcing data, only for QIAN data right now?
+         CALL metpreprocess (gforc, forcn)
+
+         CALL allocate_block_data (gforc, forc_xy_solarin)
+
+         CALL block_data_copy (forcn(1), forc_xy_t   )
+         CALL block_data_copy (forcn(2), forc_xy_q   )
+         CALL block_data_copy (forcn(3), forc_xy_psrf   )
+         CALL block_data_copy (forcn(3), forc_xy_pbot   )
+         CALL block_data_copy (forcn(4), forc_xy_prl, sca = 2/3._r8)
+         CALL block_data_copy (forcn(4), forc_xy_prc, sca = 1/3._r8)
+         CALL block_data_copy (forcn(7), forc_xy_solarin)
+         CALL block_data_copy (forcn(8), forc_xy_frl    )
+         IF (DEF_USE_CBL_HEIGHT) THEN
+         CALL block_data_copy (forcn(9), forc_xy_hpbl    )
+         ENDIF
+
+         IF (has_u .and. has_v) THEN
+            CALL block_data_copy (forcn(5), forc_xy_us )
+            CALL block_data_copy (forcn(6), forc_xy_vs )
+         ELSEIF (has_u) THEN
+            CALL block_data_copy (forcn(5), forc_xy_us , sca = 1/sqrt(2.0_r8))
+            CALL block_data_copy (forcn(5), forc_xy_vs , sca = 1/sqrt(2.0_r8))
+         ELSEIF (has_v) THEN
+            CALL block_data_copy (forcn(6), forc_xy_us , sca = 1/sqrt(2.0_r8))
+            CALL block_data_copy (forcn(6), forc_xy_vs , sca = 1/sqrt(2.0_r8))
          ELSE
-            CALL block_data_copy (forcn_UB(ivar), forcn(ivar))
-         ENDIF
-      ENDIF
-
-      ! linear method, for T, Pres, Q, W, LW
-      IF (tintalgo(ivar) == 'linear') THEN
-         IF ( (dtLB+dtUB) > 0 ) THEN
-            CALL block_data_linear_interp ( &
-               forcn_LB(ivar), real(dtUB,r8)/real(dtLB+dtUB,r8), &
-               forcn_UB(ivar), real(dtLB,r8)/real(dtLB+dtUB,r8), &
-               forcn(ivar))
-         ELSE
-            CALL block_data_copy (forcn_LB(ivar), forcn(ivar))
-         ENDIF
-      ENDIF
-
-      ! coszen method, for SW
-      IF (tintalgo(ivar) == 'coszen') THEN
-         DO iblkme = 1, gblock%nblkme
-            ib = gblock%xblkme(iblkme)
-            jb = gblock%yblkme(iblkme)
-
-            DO j = 1, gforc%ycnt(jb)
-               DO i = 1, gforc%xcnt(ib)
-
-                  ilat = gforc%ydsp(jb) + j
-                  ilon = gforc%xdsp(ib) + i
-                  IF (ilon > gforc%nlon) ilon = ilon - gforc%nlon
-
-                  calday = calendarday(mtstamp)
-                  cosz = orb_coszen(calday, gforc%rlon(ilon), gforc%rlat(ilat))
-                  cosz = max(0.001, cosz)
-                  forcn(ivar)%blk(ib,jb)%val(i,j) = &
-                    cosz / avgcos%blk(ib,jb)%val(i,j) * forcn_LB(ivar)%blk(ib,jb)%val(i,j)
-
+            IF (.not.trim(DEF_forcing%dataset) == 'CPL7') THEN
+               write(6, *) "At least one of the wind components must be provided! STOP!";
+            CALL CoLM_stop()
+            ENDIF
+         ENDIF
+
+         CALL flush_block_data (forc_xy_hgt_u, real(HEIGHT_V,r8))
+         CALL flush_block_data (forc_xy_hgt_t, real(HEIGHT_T,r8))
+         CALL flush_block_data (forc_xy_hgt_q, real(HEIGHT_Q,r8))
+
+         IF (solarin_all_band) THEN
+
+            IF (trim(DEF_forcing%dataset) == 'QIAN') THEN
+               !---------------------------------------------------------------
+               ! 04/2014, yuan: NOTE! codes from CLM4.5-CESM1.2.0
+               ! relationship between incoming NIR or VIS radiation and ratio of
+               ! direct to diffuse radiation calculated based on one year's worth of
+               ! hourly CAM output from CAM version cam3_5_55
+               !---------------------------------------------------------------
+               DO iblkme = 1, gblock%nblkme
+                  ib = gblock%xblkme(iblkme)
+                  jb = gblock%yblkme(iblkme)
+
+                  DO j = 1, gforc%ycnt(jb)
+                     DO i = 1, gforc%xcnt(ib)
+
+                        hsolar = forc_xy_solarin%blk(ib,jb)%val(i,j)*0.5_R8
+
+                        ! NIR (dir, diff)
+                        ratio_rvrf = min(0.99_R8,max(0.29548_R8 + 0.00504_R8*hsolar  &
+                           -1.4957e-05_R8*hsolar**2 + 1.4881e-08_R8*hsolar**3,0.01_R8))
+                        forc_xy_soll %blk(ib,jb)%val(i,j) = ratio_rvrf*hsolar
+                        forc_xy_solld%blk(ib,jb)%val(i,j) = (1._R8 - ratio_rvrf)*hsolar
+
+                        ! VIS (dir, diff)
+                        ratio_rvrf = min(0.99_R8,max(0.17639_R8 + 0.00380_R8*hsolar  &
+                           -9.0039e-06_R8*hsolar**2 + 8.1351e-09_R8*hsolar**3,0.01_R8))
+                        forc_xy_sols %blk(ib,jb)%val(i,j) = ratio_rvrf*hsolar
+                        forc_xy_solsd%blk(ib,jb)%val(i,j) = (1._R8 - ratio_rvrf)*hsolar
+
+                     ENDDO
+                  ENDDO
                ENDDO
-            ENDDO
-         ENDDO
-      ENDIF
-
-   ENDDO
-
-   ! preprocess for forcing data, only for QIAN data right now?
-   CALL metpreprocess (gforc, forcn)
-
-   CALL allocate_block_data (gforc, forc_xy_solarin)
-
-   CALL block_data_copy (forcn(1), forc_xy_t   )
-   CALL block_data_copy (forcn(2), forc_xy_q   )
-   CALL block_data_copy (forcn(3), forc_xy_psrf   )
-   CALL block_data_copy (forcn(3), forc_xy_pbot   )
-   CALL block_data_copy (forcn(4), forc_xy_prl, sca = 2/3._r8)
-   CALL block_data_copy (forcn(4), forc_xy_prc, sca = 1/3._r8)
-   CALL block_data_copy (forcn(7), forc_xy_solarin)
-   CALL block_data_copy (forcn(8), forc_xy_frl    )
-   IF (DEF_USE_CBL_HEIGHT) THEN
-   CALL block_data_copy (forcn(9), forc_xy_hpbl    )
-   ENDIF
-
-   IF (has_u .and. has_v) THEN
-      CALL block_data_copy (forcn(5), forc_xy_us )
-      CALL block_data_copy (forcn(6), forc_xy_vs )
-   ELSEIF (has_u) THEN
-      CALL block_data_copy (forcn(5), forc_xy_us , sca = 1/sqrt(2.0_r8))
-      CALL block_data_copy (forcn(5), forc_xy_vs , sca = 1/sqrt(2.0_r8))
-   ELSEIF (has_v) THEN
-      CALL block_data_copy (forcn(6), forc_xy_us , sca = 1/sqrt(2.0_r8))
-      CALL block_data_copy (forcn(6), forc_xy_vs , sca = 1/sqrt(2.0_r8))
-   ELSE
-      IF (.not.trim(DEF_forcing%dataset) == 'CPL7') THEN
-         write(6, *) "At least one of the wind components must be provided! STOP!";
-      CALL CoLM_stop()
-      ENDIF
-   ENDIF
-
-   CALL flush_block_data (forc_xy_hgt_u, real(HEIGHT_V,r8))
-   CALL flush_block_data (forc_xy_hgt_t, real(HEIGHT_T,r8))
-   CALL flush_block_data (forc_xy_hgt_q, real(HEIGHT_Q,r8))
-
-   IF (solarin_all_band) THEN
-
-      IF (trim(DEF_forcing%dataset) == 'QIAN') THEN
-         !---------------------------------------------------------------
-         ! 04/2014, yuan: NOTE! codes from CLM4.5-CESM1.2.0
-         ! relationship between incoming NIR or VIS radiation and ratio of
-         ! direct to diffuse radiation calculated based on one year's worth of
-         ! hourly CAM output from CAM version cam3_5_55
-         !---------------------------------------------------------------
-         DO iblkme = 1, gblock%nblkme
-            ib = gblock%xblkme(iblkme)
-            jb = gblock%yblkme(iblkme)
-
-            DO j = 1, gforc%ycnt(jb)
-               DO i = 1, gforc%xcnt(ib)
-
-                  hsolar = forc_xy_solarin%blk(ib,jb)%val(i,j)*0.5_R8
-
-                  ! NIR (dir, diff)
-                  ratio_rvrf = min(0.99_R8,max(0.29548_R8 + 0.00504_R8*hsolar  &
-                     -1.4957e-05_R8*hsolar**2 + 1.4881e-08_R8*hsolar**3,0.01_R8))
-                  forc_xy_soll %blk(ib,jb)%val(i,j) = ratio_rvrf*hsolar
-                  forc_xy_solld%blk(ib,jb)%val(i,j) = (1._R8 - ratio_rvrf)*hsolar
-
-                  ! VIS (dir, diff)
-                  ratio_rvrf = min(0.99_R8,max(0.17639_R8 + 0.00380_R8*hsolar  &
-                     -9.0039e-06_R8*hsolar**2 + 8.1351e-09_R8*hsolar**3,0.01_R8))
-                  forc_xy_sols %blk(ib,jb)%val(i,j) = ratio_rvrf*hsolar
-                  forc_xy_solsd%blk(ib,jb)%val(i,j) = (1._R8 - ratio_rvrf)*hsolar
-
-               ENDDO
-            ENDDO
-         ENDDO
-
-      ELSE
-         !---------------------------------------------------------------
-         ! as the downward solar is in full band, an empirical expression
-         ! will be used to divide fractions of band and incident
-         ! (visible, near-infrad, dirct, diffuse)
-         ! Julian calday (1.xx to 365.xx)
-         !---------------------------------------------------------------
-         DO iblkme = 1, gblock%nblkme
-            ib = gblock%xblkme(iblkme)
-            jb = gblock%yblkme(iblkme)
-
-            DO j = 1, gforc%ycnt(jb)
-               DO i = 1, gforc%xcnt(ib)
-
-                  ilat = gforc%ydsp(jb) + j
-                  ilon = gforc%xdsp(ib) + i
-                  IF (ilon > gforc%nlon) ilon = ilon - gforc%nlon
-
-<<<<<<< HEAD
+
             ELSE
                !---------------------------------------------------------------
                ! as the downward solar is in full band, an empirical expression
@@ -603,7 +584,11 @@
                         calday = calendarday(idate)
                         sunang = orb_coszen (calday, gforc%rlon(ilon), gforc%rlat(ilat))
 
-                        cloud = (1160.*sunang-a)/(963.*sunang)
+                        IF (sunang .eq. 0)THEN
+                           cloud = 0.
+                        ELSE
+                           cloud = (1160.*sunang-a)/(963.*sunang)
+                        END IF
                         cloud = max(cloud,0.)
                         cloud = min(cloud,1.)
                         cloud = max(0.58,cloud)
@@ -623,37 +608,7 @@
                   ENDDO
                ENDDO
             ENDIF
-=======
-                  a = forc_xy_solarin%blk(ib,jb)%val(i,j)
-                  calday = calendarday(idate)
-                  sunang = orb_coszen (calday, gforc%rlon(ilon), gforc%rlat(ilat))
->>>>>>> 718faf4b
-
-                  IF (sunang .eq. 0)THEN
-                     cloud = 0.
-                  ELSE
-                     cloud = (1160.*sunang-a)/(963.*sunang)
-                  END IF
-                  cloud = max(cloud,0.)
-                  cloud = min(cloud,1.)
-                  cloud = max(0.58,cloud)
-
-                  difrat = 0.0604/(sunang-0.0223)+0.0683
-                  IF(difrat.lt.0.) difrat = 0.
-                  IF(difrat.gt.1.) difrat = 1.
-
-                  difrat = difrat+(1.0-difrat)*cloud
-                  vnrat = (580.-cloud*464.)/((580.-cloud*499.)+(580.-cloud*464.))
-
-                  forc_xy_sols %blk(ib,jb)%val(i,j) = a*(1.0-difrat)*vnrat
-                  forc_xy_soll %blk(ib,jb)%val(i,j) = a*(1.0-difrat)*(1.0-vnrat)
-                  forc_xy_solsd%blk(ib,jb)%val(i,j) = a*difrat*vnrat
-                  forc_xy_solld%blk(ib,jb)%val(i,j) = a*difrat*(1.0-vnrat)
-               ENDDO
-            ENDDO
-         ENDDO
-      ENDIF
-   ENDIF
+         ENDIF
 
          ! [GET ATMOSPHERE CO2 CONCENTRATION DATA]
          year  = idate(1)
@@ -741,7 +696,7 @@
          ENDIF
 
          ! Mapping the 2d atmospheric fields [lon_points]x[lat_points]
-         !     -> the 1d vector of subgrid points [numelm] 
+         !     -> the 1d vector of subgrid points [numelm]
          !     by selected mapping methods
          CALL mg2p_forc%grid2part (forc_xy_t    ,   forc_t_grid    )
          CALL mg2p_forc%grid2part (forc_xy_q    ,   forc_q_grid    )
@@ -754,12 +709,12 @@
          CALL mg2p_forc%grid2part (forc_xy_us,      forc_us_grid   )
          CALL mg2p_forc%grid2part (forc_xy_vs,      forc_vs_grid   )
 
-         calday = calendarday(idate) 
+         calday = calendarday(idate)
          write(*,*) 'calday', calday
 
          IF (p_is_worker) THEN
             DO np = 1, numpatch ! patches
-               
+
                ! calculate albedo of each patches
                IF (forc_sols(np)+forc_solsd(np)+forc_soll(np)+forc_solld(np) == 0) THEN
                   balb = 0
@@ -810,7 +765,7 @@
 
                      ! topography-based factor on patch
                      slp_type_patches(:,np), asp_type_patches(:,np), area_type_patches(:,np), &
-                     svf_patches(np), cur_patches(np), sf_lut_patches(:,:,np), & 
+                     svf_patches(np), cur_patches(np), sf_lut_patches(:,:,np), &
 
                      ! other factors
                      calday, coszen(np), cosazi(np), balb, &
@@ -820,29 +775,18 @@
                      forc_th_part(np)%val(ipart),    forc_q_part(np)%val(ipart),      &
                      forc_pbot_part(np)%val(ipart),  forc_rhoair_part(np)%val(ipart), &
                      forc_prc_part(np)%val(ipart),   forc_prl_part(np)%val(ipart),    &
-<<<<<<< HEAD
-                     forc_frl_part(np)%val(ipart))
-
-=======
+
                      forc_frl_part(np)%val(ipart),   forc_swrad_part(np)%val(ipart),  &
                      forc_us_part(np)%val(ipart),    forc_vs_part(np)%val(ipart))
->>>>>>> 718faf4b
                ENDDO
             ENDDO
          ENDIF
 
-<<<<<<< HEAD
-         ENDIF
-
-         CALL mg2p_forc%normalize (forc_xy_frl, forc_frl_part)
-
-=======
          ! Conservation of short- and long- waves radiation in the grid of forcing
          CALL mg2p_forc%normalize (forc_xy_solarin, forc_swrad_part)
          CALL mg2p_forc%normalize (forc_xy_frl,     forc_frl_part  )
-   
+
          ! mapping parts to patches
->>>>>>> 718faf4b
          CALL mg2p_forc%part2pset (forc_t_part,      forc_t     )
          CALL mg2p_forc%part2pset (forc_q_part,      forc_q     )
          CALL mg2p_forc%part2pset (forc_pbot_part,   forc_pbot  )
@@ -854,7 +798,7 @@
          CALL mg2p_forc%part2pset (forc_us_part,     forc_us    )
          CALL mg2p_forc%part2pset (forc_vs_part,     forc_vs    )
 
-         ! divide fractions of downscaled shortwave radiation 
+         ! divide fractions of downscaled shortwave radiation
          IF (p_is_worker) THEN
             DO j = 1, numpatch
                   a = forc_swrad(j)
@@ -883,7 +827,7 @@
                   forc_solld(j) = a*difrat*(1.0-vnrat)
             ENDDO
          ENDIF
-         ENDIF
+      ENDIF
 
 #ifdef RangeCheck
 #ifdef USEMPI
