#include <define.h>

!-----------------------------------------------------------------------
module MOD_Forcing

! DESCRIPTION:
! read in the atmospheric forcing using user defined interpolation method
! or downscaling forcing
!
! REVISIONS:
! Yongjiu Dai and Hua Yuan, 04/2014: initial code from CoLM2014 (metdata.F90,
!                                    GETMET.F90 and rd_forcing.F90
!
! TODO...(need complement)

   use MOD_Precision
   USE MOD_Namelist
   use MOD_Grid
   use MOD_Mapping_Grid2Pset
   use MOD_UserSpecifiedForcing
   use MOD_TimeManager
   use MOD_SPMD_Task
   USE MOD_MonthlyinSituCO2mlo
   USE MathConstants, only : pi
   USE MOD_OrbCoszen

   implicit none

   type (grid_type), public :: gforc
   type (mapping_grid2pset_type) :: mg2p_forc

   LOGICAL, allocatable :: forcmask (:)

#ifdef Forcing_Downscaling
   type (mapping_grid2pset_type) :: mg2p_forc_elm
   LOGICAL, allocatable :: forcmask_elm (:)
   LOGICAL, allocatable :: glacierss    (:)
#endif

   ! local variables
   integer  :: deltim_int                ! model time step length
   real(r8) :: deltim_real               ! model time step length

   !  for SinglePoint
   TYPE(timestamp), allocatable :: forctime (:)
   INTEGER, allocatable :: iforctime(:)

   type(timestamp), allocatable :: tstamp_LB(:)  ! time stamp of low boundary data
   type(timestamp), allocatable :: tstamp_UB(:)  ! time stamp of up boundary data

   type(block_data_real8_2d) :: avgcos   ! time-average of cos(zenith)
   type(block_data_real8_2d) :: metdata  ! forcing data

   type(block_data_real8_2d), allocatable :: forcn    (:)  ! forcing data
   type(block_data_real8_2d), allocatable :: forcn_LB (:)  ! forcing data at lower bondary
   type(block_data_real8_2d), allocatable :: forcn_UB (:)  ! forcing data at upper bondary

   public :: forcing_init
   public :: read_forcing

contains

   !--------------------------------
   subroutine forcing_init (dir_forcing, deltatime, idate)

      use MOD_SPMD_Task
      USE MOD_Namelist
      use MOD_DataType
      USE MOD_Mesh
      USE mod_landelm
      USE mod_landpatch
      use MOD_Mapping_Grid2Pset
      use MOD_UserSpecifiedForcing
      USE MOD_NetCDFSerial
      USE MOD_NetCDFVector
      USE MOD_NetCDFBlock
      USE MOD_Vars_TimeInvariants
      USE MOD_Vars_1DForcing
      implicit none

      character(len=*), intent(in) :: dir_forcing
      real(r8), intent(in) :: deltatime  ! model time step
      integer,  intent(in) :: idate(3)

      ! Local variables
      CHARACTER(len=256) :: filename, lndname
      type(timestamp)    :: mtstamp
      integer            :: ivar, year, month, day, time_i
      REAL(r8)           :: missing_value
      INTEGER            :: ielm, istt, iend

      call init_user_specified_forcing

      ! CO2 data initialization
      CALL init_monthly_co2_mlo

      ! get value of fmetdat and deltim
      deltim_int  = int(deltatime)
      deltim_real = deltatime

      ! set initial values
      allocate (tstamp_LB(NVAR))
      allocate (tstamp_UB(NVAR))
      tstamp_LB(:) = timestamp(-1, -1, -1)
      tstamp_UB(:) = timestamp(-1, -1, -1)

      call metread_latlon (dir_forcing, idate)

      if (p_is_io) then

         allocate (forcn    (NVAR))
         allocate (forcn_LB (NVAR))
         allocate (forcn_UB (NVAR))

         do ivar = 1, NVAR
            call allocate_block_data (gforc, forcn   (ivar))
            call allocate_block_data (gforc, forcn_LB(ivar))
            call allocate_block_data (gforc, forcn_UB(ivar))
         end do

         ! allocate memory for forcing data
         call allocate_block_data (gforc, metdata)  ! forcing data
         call allocate_block_data (gforc, avgcos )  ! time-average of cos(zenith)

      end if

      IF (.not. DEF_forcing%has_missing_value) THEN
         call mg2p_forc%build (gforc, landpatch)
#ifdef Forcing_Downscaling
         call mg2p_forc_elm%build (gforc, landelm)
#endif
      ELSE
         mtstamp = idate
         call setstampLB(mtstamp, 1, year, month, day, time_i)
         filename = trim(dir_forcing)//trim(metfilename(year, month, day, 1))
         tstamp_LB(1) = timestamp(-1, -1, -1)

         IF (p_is_worker) THEN
            IF (numpatch > 0) THEN
               allocate (forcmask(numpatch))
               forcmask(:) = .true.
            ENDIF
#ifdef Forcing_Downscaling
            IF (numelm > 0) THEN
               allocate (forcmask_elm(numelm))
               forcmask_elm(:) = .true.
            ENDIF
#endif
         ENDIF

         IF (p_is_master) THEN
            CALL ncio_get_attr (filename, vname(1), 'missing_value', missing_value)
         ENDIF
#ifdef USEMPI
         CALL mpi_bcast (missing_value, 1, MPI_REAL8, p_root, p_comm_glb, p_err)
#endif

         call ncio_read_block_time (filename, vname(1), gforc, time_i, metdata)
         call mg2p_forc%build (gforc, landpatch, metdata, missing_value, forcmask)
#ifdef Forcing_Downscaling
         call mg2p_forc_elm%build (gforc, landelm, metdata, missing_value, forcmask_elm)
#endif
      ENDIF

#ifdef Forcing_Downscaling
      lndname = trim(DEF_dir_landdata) // '/topography/topography_patches.nc'
      call ncio_read_vector (lndname, 'topography_patches', landpatch, forc_topo)

      IF (p_is_worker) THEN
#if (defined CROP)
         CALL elm_patch%build (landelm, landpatch, use_frac = .true., shadowfrac = pctcrop)
#else
         CALL elm_patch%build (landelm, landpatch, use_frac = .true.)
#endif

         DO ielm = 1, numelm
            istt = elm_patch%substt(ielm)
            iend = elm_patch%subend(ielm)
            forc_topo_elm(ielm) = sum(forc_topo(istt:iend) * elm_patch%subfrc(istt:iend))
         ENDDO

         IF (numpatch > 0) THEN
            allocate (glacierss(numpatch))
            glacierss(:) = patchtype(:) == 3
         ENDIF
      ENDIF
#endif

      IF (trim(DEF_forcing%dataset) == 'POINT') THEN
         CALL metread_time (dir_forcing)
         allocate (iforctime(NVAR))
      ENDIF

   end subroutine forcing_init

   ! ------------
   SUBROUTINE forcing_reset ()

      IMPLICIT NONE

      tstamp_LB(:) = timestamp(-1, -1, -1)
      tstamp_UB(:) = timestamp(-1, -1, -1)

   END SUBROUTINE forcing_reset

   !--------------------------------
   SUBROUTINE read_forcing (idate, dir_forcing)

<<<<<<< HEAD
      use MOD_Precision
      use MOD_Namelist
      use PhysicalConstants, only: rgas, grav
=======
      use precision
      use mod_namelist
      use MOD_Const_Physical, only: rgas, grav
>>>>>>> 3e1016d9
      use MOD_Vars_TimeInvariants
      use MOD_Vars_1DForcing
      use MOD_Vars_2DForcing
      use MOD_Block
      use MOD_SPMD_Task
      use MOD_DataType
      use MOD_Mesh
      use mod_landpatch
      use MOD_Mapping_Grid2Pset
      use MOD_CoLMDebug
      use MOD_UserSpecifiedForcing
#ifdef Forcing_Downscaling
      USE MOD_DownscalingForcing, only : rair, cpair, downscale_forcings
#endif

      IMPLICIT NONE
      integer, INTENT(in) :: idate(3)
      character(len=*), intent(in) :: dir_forcing

      ! local variables:
      integer  :: ivar
      integer  :: iblkme, ib, jb, i, j, ilon, ilat, np, ne
      real(r8) :: calday  ! Julian cal day (1.xx to 365.xx)
      real(r8) :: sunang, cloud, difrat, vnrat
      real(r8) :: a, hsolar, ratio_rvrf
      type(block_data_real8_2d) :: forc_xy_solarin

      type(timestamp) :: mtstamp
      integer  :: id(3)
      integer  :: dtLB, dtUB
      real(r8) :: cosz
      INTEGER  :: year, month, mday

      real solar, frl, prcp, tm, us, vs, pres, qm
      real(r8) :: pco2m

      if (p_is_io) then

         !------------------------------------------------------------
         ! READ IN THE ATMOSPHERIC FORCING

         ! read lower and upper boundary forcing data
         CALL metreadLBUB(idate, dir_forcing)

         ! set model time stamp
         id(:) = idate(:)
         call adj2end(id)
         mtstamp = id

         ! loop for variables
         do ivar = 1, NVAR

            if (tintalgo(ivar) == 'NULL') cycle

            ! to make sure the forcing data calculated is in the range of time
            ! interval [LB, UB]
            if ( .NOT. (tstamp_LB(ivar)<=mtstamp .AND. mtstamp<=tstamp_UB(ivar)) ) then
               write(6, *) "the data required is out of range! stop!"; stop
            end if

            ! calcualte distance to lower/upper boundary
            dtLB = mtstamp - tstamp_LB(ivar)
            dtUB = tstamp_UB(ivar) - mtstamp

            ! nearest method, for precipitation
            if (tintalgo(ivar) == 'nearest') then
               if (dtLB <= dtUB) then
                  call block_data_copy (forcn_LB(ivar), forcn(ivar))
               else
                  call block_data_copy (forcn_UB(ivar), forcn(ivar))
               end if
            end if

            ! linear method, for T, Pres, Q, W, LW
            if (tintalgo(ivar) == 'linear') then
               if ( (dtLB+dtUB) > 0 ) then
                  call block_data_linear_interp ( &
                     forcn_LB(ivar), real(dtUB,r8)/real(dtLB+dtUB,r8), &
                     forcn_UB(ivar), real(dtLB,r8)/real(dtLB+dtUB,r8), &
                     forcn(ivar))
               else
                  call block_data_copy (forcn_LB(ivar), forcn(ivar))
               end if
            end if

            ! coszen method, for SW
            if (tintalgo(ivar) == 'coszen') then
               DO iblkme = 1, gblock%nblkme
                  ib = gblock%xblkme(iblkme)
                  jb = gblock%yblkme(iblkme)

                  do j = 1, gforc%ycnt(jb)
                     do i = 1, gforc%xcnt(ib)

                        ilat = gforc%ydsp(jb) + j
                        ilon = gforc%xdsp(ib) + i
                        if (ilon > gforc%nlon) ilon = ilon - gforc%nlon

                        calday = calendarday(mtstamp, gforc%rlon(ilon)*180.0_r8/pi)
                        cosz = orb_coszen(calday, gforc%rlon(ilon), gforc%rlat(ilat))
                        cosz = max(0.001, cosz)
                        forcn(ivar)%blk(ib,jb)%val(i,j) = &
                           cosz / avgcos%blk(ib,jb)%val(i,j) * forcn_LB(ivar)%blk(ib,jb)%val(i,j)

                     end do
                  end do
               end do
            end if

         end do

         ! preprocess for forcing data, only for QIAN data right now?
         CALL metpreprocess (gforc, forcn)

         call allocate_block_data (gforc, forc_xy_solarin)

         call block_data_copy (forcn(1), forc_xy_t      )
         call block_data_copy (forcn(2), forc_xy_q      )
         call block_data_copy (forcn(3), forc_xy_psrf   )
         call block_data_copy (forcn(3), forc_xy_pbot   )
         call block_data_copy (forcn(7), forc_xy_solarin)
         call block_data_copy (forcn(8), forc_xy_frl    )

         if (trim(DEF_forcing%dataset) == 'POINT') then
            call block_data_copy (forcn(4), forc_xy_prl, sca = 2/3._r8)
            call block_data_copy (forcn(4), forc_xy_prc, sca = 1/3._r8)
            call block_data_copy (forcn(5), forc_xy_us )
            call block_data_copy (forcn(6), forc_xy_vs )
         ELSEif (trim(DEF_forcing%dataset) == 'ERA5LAND') then
            call block_data_copy (forcn(4), forc_xy_prl, sca = 2/3._r8)
            call block_data_copy (forcn(4), forc_xy_prc, sca = 1/3._r8)
            call block_data_copy (forcn(5), forc_xy_us )
            call block_data_copy (forcn(6), forc_xy_vs )
         ELSEif (trim(DEF_forcing%dataset) == 'ERA5') then
            call block_data_copy (forcn(4), forc_xy_prl, sca = 2/3._r8)
            call block_data_copy (forcn(4), forc_xy_prc, sca = 1/3._r8)
            call block_data_copy (forcn(5), forc_xy_us )
            call block_data_copy (forcn(6), forc_xy_vs )
         ELSEif (trim(DEF_forcing%dataset) == 'CRUJRA') then
            call block_data_copy (forcn(4), forc_xy_prl, sca = 2/3._r8)
            call block_data_copy (forcn(4), forc_xy_prc, sca = 1/3._r8)
            call block_data_copy (forcn(5), forc_xy_us )
            call block_data_copy (forcn(6), forc_xy_vs )
         ELSEif (trim(DEF_forcing%dataset) == 'JRA55') then
            call block_data_copy (forcn(4), forc_xy_prl, sca = 2/3._r8)
            call block_data_copy (forcn(4), forc_xy_prc, sca = 1/3._r8)
            call block_data_copy (forcn(5), forc_xy_us )
            call block_data_copy (forcn(6), forc_xy_vs )

         ELSE
            call block_data_copy (forcn(4), forc_xy_prl, sca = 2/3._r8)
            call block_data_copy (forcn(4), forc_xy_prc, sca = 1/3._r8)
            call block_data_copy (forcn(6), forc_xy_us , sca = 1/sqrt(2.0_r8))
            call block_data_copy (forcn(6), forc_xy_vs , sca = 1/sqrt(2.0_r8))
         ENDIF

         call flush_block_data (forc_xy_hgt_u, real(HEIGHT_V,r8))
         call flush_block_data (forc_xy_hgt_t, real(HEIGHT_T,r8))
         call flush_block_data (forc_xy_hgt_q, real(HEIGHT_Q,r8))

         if (solarin_all_band) then

            if (trim(DEF_forcing%dataset) == 'QIAN') then
               !---------------------------------------------------------------
               ! 04/2014, yuan: NOTE! codes from CLM4.5-CESM1.2.0
               ! relationship between incoming NIR or VIS radiation and ratio of
               ! direct to diffuse radiation calculated based on one year's worth of
               ! hourly CAM output from CAM version cam3_5_55
               !---------------------------------------------------------------
               DO iblkme = 1, gblock%nblkme
                  ib = gblock%xblkme(iblkme)
                  jb = gblock%yblkme(iblkme)

                  do j = 1, gforc%ycnt(jb)
                     do i = 1, gforc%xcnt(ib)

                        hsolar = forc_xy_solarin%blk(ib,jb)%val(i,j)*0.5_R8

                        ! NIR (dir, diff)
                        ratio_rvrf = min(0.99_R8,max(0.29548_R8 + 0.00504_R8*hsolar  &
                           -1.4957e-05_R8*hsolar**2 + 1.4881e-08_R8*hsolar**3,0.01_R8))
                        forc_xy_soll %blk(ib,jb)%val(i,j) = ratio_rvrf*hsolar
                        forc_xy_solld%blk(ib,jb)%val(i,j) = (1._R8 - ratio_rvrf)*hsolar

                        ! VIS (dir, diff)
                        ratio_rvrf = min(0.99_R8,max(0.17639_R8 + 0.00380_R8*hsolar  &
                           -9.0039e-06_R8*hsolar**2 + 8.1351e-09_R8*hsolar**3,0.01_R8))
                        forc_xy_sols %blk(ib,jb)%val(i,j) = ratio_rvrf*hsolar
                        forc_xy_solsd%blk(ib,jb)%val(i,j) = (1._R8 - ratio_rvrf)*hsolar

                     end do
                  end do
               end do

            else
               !---------------------------------------------------------------
               ! as the downward solar is in full band, an empirical expression
               ! will be used to divide fractions of band and incident
               ! (visible, near-infrad, dirct, diffuse)
               ! Julian calday (1.xx to 365.xx)
               !---------------------------------------------------------------
               DO iblkme = 1, gblock%nblkme
                  ib = gblock%xblkme(iblkme)
                  jb = gblock%yblkme(iblkme)

                  do j = 1, gforc%ycnt(jb)
                     do i = 1, gforc%xcnt(ib)

                        ilat = gforc%ydsp(jb) + j
                        ilon = gforc%xdsp(ib) + i
                        if (ilon > gforc%nlon) ilon = ilon - gforc%nlon

                        a = forc_xy_solarin%blk(ib,jb)%val(i,j)
                        calday = calendarday(idate,  gforc%rlon(ilon)*180.0_r8/pi)
                        sunang = orb_coszen (calday, gforc%rlon(ilon), gforc%rlat(ilat))

                        cloud = (1160.*sunang-a)/(963.*sunang)
                        cloud = max(cloud,0.)
                        cloud = min(cloud,1.)
                        cloud = max(0.58,cloud)

                        difrat = 0.0604/(sunang-0.0223)+0.0683
                        if(difrat.lt.0.) difrat = 0.
                        if(difrat.gt.1.) difrat = 1.

                        difrat = difrat+(1.0-difrat)*cloud
                        vnrat = (580.-cloud*464.)/((580.-cloud*499.)+(580.-cloud*464.))

                        forc_xy_sols %blk(ib,jb)%val(i,j) = a*(1.0-difrat)*vnrat
                        forc_xy_soll %blk(ib,jb)%val(i,j) = a*(1.0-difrat)*(1.0-vnrat)
                        forc_xy_solsd%blk(ib,jb)%val(i,j) = a*difrat*vnrat
                        forc_xy_solld%blk(ib,jb)%val(i,j) = a*difrat*(1.0-vnrat)
                     end do
                  end do
               end do
            end if

         end if

         ! [GET ATMOSPHERE CO2 CONCENTRATION DATA]
         year  = idate(1)
         CALL julian2monthday (idate(1), idate(2), month, mday)
         pco2m = get_monthly_co2_mlo(year, month)*1.e-6
         call block_data_copy (forc_xy_pbot, forc_xy_pco2m, sca = pco2m        )
         call block_data_copy (forc_xy_pbot, forc_xy_po2m , sca = 0.209_r8     )

      end if

      ! Mapping the 2d atmospheric fields [lon_points]x[lat_points]
      !     -> the 1d vector of subgrid points [numpatch]
      call mg2p_forc%map_aweighted (forc_xy_pco2m,  forc_pco2m)
      call mg2p_forc%map_aweighted (forc_xy_po2m ,  forc_po2m )
      call mg2p_forc%map_aweighted (forc_xy_us   ,  forc_us   )
      call mg2p_forc%map_aweighted (forc_xy_vs   ,  forc_vs   )

      call mg2p_forc%map_aweighted (forc_xy_psrf ,  forc_psrf )

      call mg2p_forc%map_aweighted (forc_xy_sols ,  forc_sols )
      call mg2p_forc%map_aweighted (forc_xy_soll ,  forc_soll )
      call mg2p_forc%map_aweighted (forc_xy_solsd,  forc_solsd)
      call mg2p_forc%map_aweighted (forc_xy_solld,  forc_solld)

      call mg2p_forc%map_aweighted (forc_xy_hgt_t,  forc_hgt_t)
      call mg2p_forc%map_aweighted (forc_xy_hgt_u,  forc_hgt_u)
      call mg2p_forc%map_aweighted (forc_xy_hgt_q,  forc_hgt_q)

#ifndef Forcing_Downscaling
      call mg2p_forc%map_aweighted (forc_xy_t    ,  forc_t    )
      call mg2p_forc%map_aweighted (forc_xy_q    ,  forc_q    )
      call mg2p_forc%map_aweighted (forc_xy_prc  ,  forc_prc  )
      call mg2p_forc%map_aweighted (forc_xy_prl  ,  forc_prl  )
      call mg2p_forc%map_aweighted (forc_xy_pbot ,  forc_pbot )
      call mg2p_forc%map_aweighted (forc_xy_frl  ,  forc_frl  )

      if (p_is_worker) then

         do np = 1, numpatch
            IF (DEF_forcing%has_missing_value) THEN
               IF (.not. forcmask(np)) cycle
            ENDIF

            ! The standard measuring conditions for temperature are two meters above the ground
            ! Scientists have measured the most frigid temperature ever
            ! recorded on the continent's eastern highlands: about (180K) colder than dry ice.
            if(forc_t(np) < 180.) forc_t(np) = 180.
            ! the highest air temp was found in Kuwait 326 K, Sulaibya 2012-07-31;
            ! Pakistan, Sindh 2010-05-26; Iraq, Nasiriyah 2011-08-03
            if(forc_t(np) > 326.) forc_t(np) = 326.

            forc_rhoair(np) = (forc_pbot(np) &
               - 0.378*forc_q(np)*forc_pbot(np)/(0.622+0.378*forc_q(np)))&
               / (rgas*forc_t(np))

         end do

      end if
#else
      call mg2p_forc_elm%map_aweighted (forc_xy_t    ,  forc_t_elm    )
      call mg2p_forc_elm%map_aweighted (forc_xy_q    ,  forc_q_elm    )
      call mg2p_forc_elm%map_aweighted (forc_xy_prc  ,  forc_prc_elm  )
      call mg2p_forc_elm%map_aweighted (forc_xy_prl  ,  forc_prl_elm  )
      call mg2p_forc_elm%map_aweighted (forc_xy_pbot ,  forc_pbot_elm )
      call mg2p_forc_elm%map_aweighted (forc_xy_frl  ,  forc_lwrad_elm)
      call mg2p_forc_elm%map_aweighted (forc_xy_hgt_t,  forc_hgt_elm  )

      if (p_is_worker) then

         do ne = 1, numelm
            IF (DEF_forcing%has_missing_value) THEN
               IF (.not. forcmask_elm(ne)) cycle
            ENDIF

            ! The standard measuring conditions for temperature are two meters above the ground
            ! Scientists have measured the most frigid temperature ever
            ! recorded on the continent's eastern highlands: about (180K) colder than dry ice.
            if(forc_t_elm(ne) < 180.) forc_t_elm(ne) = 180.
            ! the highest air temp was found in Kuwait 326 K, Sulaibya 2012-07-31;
            ! Pakistan, Sindh 2010-05-26; Iraq, Nasiriyah 2011-08-03
            if(forc_t_elm(ne) > 326.) forc_t_elm(ne) = 326.

            forc_rho_elm(ne) = (forc_pbot_elm(ne) &
               - 0.378*forc_q_elm(ne)*forc_pbot_elm(ne)/(0.622+0.378*forc_q_elm(ne)))&
               / (rgas*forc_t_elm(ne))

            forc_th_elm(ne) = forc_t_elm(ne) * (1.e5/forc_pbot_elm(ne)) ** (rair/cpair)

         end do

         CALL downscale_forcings ( &
            numelm, numpatch, elm_patch%substt, elm_patch%subend, glacierss, elm_patch%subfrc,   &
            ! forcing in gridcells
            forc_topo_elm, forc_t_elm,   forc_th_elm,  forc_q_elm,     forc_pbot_elm, &
            forc_rho_elm,  forc_prc_elm, forc_prl_elm, forc_lwrad_elm, forc_hgt_elm,  &
            ! forcing in patches
            forc_topo,     forc_t,       forc_th,      forc_q,         forc_pbot,     &
            forc_rhoair,   forc_prc,     forc_prl,     forc_frl)

      end if
#endif

#ifdef CoLMDEBUG
#ifdef USEMPI
      call mpi_barrier (p_comm_glb, p_err)
#endif
      if (p_is_master) write(*,'(/, A20)') 'Checking forcing ...'

      call check_vector_data ('Forcing t     ', forc_t    )
      call check_vector_data ('Forcing q     ', forc_q    )
      call check_vector_data ('Forcing prc   ', forc_prc  )
      call check_vector_data ('Forcing psrf  ', forc_psrf )
      call check_vector_data ('Forcing prl   ', forc_prl  )
      call check_vector_data ('Forcing sols  ', forc_sols )
      call check_vector_data ('Forcing soll  ', forc_soll )
      call check_vector_data ('Forcing solsd ', forc_solsd)
      call check_vector_data ('Forcing solld ', forc_solld)
      call check_vector_data ('Forcing frl   ', forc_frl  )

#ifdef USEMPI
      call mpi_barrier (p_comm_glb, p_err)
#endif
#endif

   END SUBROUTINE read_forcing


   ! ------------------------------------------------------------
   !
   ! !DESCRIPTION:
   !    read lower and upper boundary forcing data, a major interface of this
   !    module
   !
   ! REVISIONS:
   ! Hua Yuan, 04/2014: initial code
   ! ------------------------------------------------------------
   SUBROUTINE metreadLBUB (idate, dir_forcing)

      use MOD_UserSpecifiedForcing
      USE MOD_Namelist
      use MOD_DataType
      use MOD_NetCDFBlock
      use MOD_CoLMDebug
      implicit none

      integer, intent(in) :: idate(3)
      character(len=*), intent(in) :: dir_forcing

      ! Local variables
      integer         :: ivar, year, month, day, time_i
      type(timestamp) :: mtstamp
      character(len=256) :: filename

      mtstamp = idate

      do ivar = 1, NVAR

         if (trim(vname(ivar)) == 'NULL') cycle     ! no data, cycle

         ! lower and upper boundary data already exist, cycle
         if ( .NOT.(tstamp_LB(ivar)=='NULL') .AND. .NOT.(tstamp_UB(ivar)=='NULL') .AND. &
            tstamp_LB(ivar)<=mtstamp .AND. mtstamp<=tstamp_UB(ivar) ) then
            cycle
         end if

         ! set lower boundary time stamp and get data
         if (tstamp_LB(ivar) == 'NULL') then
            call setstampLB(mtstamp, ivar, year, month, day, time_i)

            ! read forcing data
            filename = trim(dir_forcing)//trim(metfilename(year, month, day, ivar))
            IF (trim(DEF_forcing%dataset) == 'POINT') THEN
               CALL ncio_read_site_time (filename, vname(ivar), time_i, metdata)
            ELSE
               call ncio_read_block_time (filename, vname(ivar), gforc, time_i, metdata)
            ENDIF

            call block_data_copy (metdata, forcn_LB(ivar))
         end if

         ! set upper boundary time stamp and get data
         if (tstamp_UB(ivar) == 'NULL' .OR. tstamp_UB(ivar) < mtstamp) then
            if ( .NOT. (tstamp_UB(ivar) == 'NULL') ) then
               call block_data_copy (forcn_UB(ivar), forcn_LB(ivar))
            end if
            call setstampUB(ivar, year, month, day, time_i)
            ! when reaching the end of forcing data, always reuse the last time step data
            if (year <= endyr) then
               ! read forcing data
               filename = trim(dir_forcing)//trim(metfilename(year, month, day, ivar))
               IF (trim(DEF_forcing%dataset) == 'POINT') THEN
                  CALL ncio_read_site_time (filename, vname(ivar), time_i, metdata)
               ELSE
                  call ncio_read_block_time (filename, vname(ivar), gforc, time_i, metdata)
               ENDIF

               call block_data_copy (metdata, forcn_UB(ivar))
            else
               write(*,*) year, endyr
               print *, 'NOTE: reaching the end of forcing data, always reuse the last time step data!'
            end if
            if (ivar == 7) then  ! calculate time average coszen, for shortwave radiation
               call calavgcos()
            end if
         end if

      end do

   END SUBROUTINE metreadLBUB


   !-------------------------------------------------
   SUBROUTINE metread_latlon (dir_forcing, idate)

      use MOD_SPMD_Task
      use MOD_NetCDFSerial
      use MOD_UserSpecifiedForcing
      USE MOD_Namelist
      implicit none

      character(len=*), intent(in) :: dir_forcing
      integer, intent(in) :: idate(3)

      ! Local variables
      character(len=256) :: filename
      integer         :: year, month, day, time_i
      type(timestamp) :: mtstamp
      real(r8), allocatable :: latxy (:,:)    ! latitude values in 2d
      real(r8), allocatable :: lonxy (:,:)    ! longitude values in 2d
      real(r8), allocatable :: lon_in(:)
      real(r8), allocatable :: lat_in(:)

      IF (trim(DEF_forcing%dataset) == 'POINT') THEN
         CALL gforc%define_by_ndims (360, 180)
      ELSE

         mtstamp = idate

         call setstampLB(mtstamp, 1, year, month, day, time_i)
         filename = trim(dir_forcing)//trim(metfilename(year, month, day, 1))
         tstamp_LB(1) = timestamp(-1, -1, -1)

         if (dim2d) then
            call ncio_read_bcast_serial (filename, latname, latxy)
            call ncio_read_bcast_serial (filename, lonname, lonxy)

            allocate (lat_in (size(latxy,2)))
            allocate (lon_in (size(lonxy,1)))
            lat_in = latxy(1,:)
            lon_in = lonxy(:,1)

            deallocate (latxy)
            deallocate (lonxy)
         else
            call ncio_read_bcast_serial (filename, latname, lat_in)
            call ncio_read_bcast_serial (filename, lonname, lon_in)
         ENDIF

         IF (.not. DEF_forcing%regional) THEN
            call gforc%define_by_center (lat_in, lon_in)
         ELSE
            call gforc%define_by_center (lat_in, lon_in, &
               south = DEF_forcing%regbnd(1), north = DEF_forcing%regbnd(2), &
               west  = DEF_forcing%regbnd(3), east  = DEF_forcing%regbnd(4))
         ENDIF

         deallocate (lat_in)
         deallocate (lon_in)
      ENDIF

      call gforc%set_rlon ()
      call gforc%set_rlat ()

   END SUBROUTINE metread_latlon

   !-------------------------------------------------
   SUBROUTINE metread_time (dir_forcing)

      use MOD_SPMD_Task
      use MOD_NetCDFSerial
      use MOD_UserSpecifiedForcing
      USE MOD_Namelist
      implicit none

      character(len=*), intent(in) :: dir_forcing

      ! Local variables
      character(len=256) :: filename
      character(len=256) :: timeunit, timestr
      REAL(r8), allocatable :: forctime_sec (:)
      INTEGER :: year, month, day, hour, minute, second
      INTEGER :: itime, maxday
      INTEGER*8 :: sec_long

      filename = trim(dir_forcing)//trim(fprefix(1))

      CALL ncio_read_serial (filename, 'time', forctime_sec)
      CALL ncio_get_attr    (filename, 'time', 'units', timeunit)

      timestr = timeunit(15:18) // ' ' // timeunit(20:21) // ' ' // timeunit(23:24) &
         // ' ' // timeunit(26:27) // ' ' // timeunit(29:30) // ' ' // timeunit(32:33)
      read(timestr,*) year, month, day, hour, minute, second

      allocate (forctime (size(forctime_sec)))

      forctime(1)%year = year
      forctime(1)%day  = get_calday(month*100+day, isleapyear(year))
      sec_long = hour*3600 + minute*60 + second + forctime_sec(1)

      DO itime = 1, size(forctime)
         IF (itime > 1) THEN
            forctime(itime) = forctime(itime-1)
            sec_long = sec_long + forctime_sec(itime) - forctime_sec(itime-1)
         ENDIF

         DO WHILE (sec_long > 86400)
            sec_long = sec_long - 86400
            IF( isleapyear(forctime(itime)%year) ) THEN
               maxday = 366
            ELSE
               maxday = 365
            ENDIF
            forctime(itime)%day = forctime(itime)%day + 1
            IF(forctime(itime)%day > maxday) THEN
               forctime(itime)%year = forctime(itime)%year + 1
               forctime(itime)%day = 1
            ENDIF
         ENDDO

         forctime(itime)%sec = sec_long
      ENDDO

   END SUBROUTINE metread_time

   ! ------------------------------------------------------------
   !
   ! !DESCRIPTION:
   !    set the lower boundary time stamp and record information,
   !    a KEY function of this module
   !
   ! - for time stamp, set it regularly as the model time step.
   ! - for record information, account for:
   !    o year alternation
   !    o month alternation
   !    o leap year
   !    o required dada just beyond the first record
   !
   ! REVISIONS:
   ! Hua Yuan, 04/2014: initial code
   ! ------------------------------------------------------------
   SUBROUTINE setstampLB(mtstamp, var_i, year, month, mday, time_i)

      implicit none
      type(timestamp), intent(in)  :: mtstamp
      integer,         intent(in)  :: var_i
      integer,         intent(out) :: year
      integer,         intent(out) :: month
      integer,         intent(out) :: mday
      integer,         intent(out) :: time_i

      integer :: i, day, sec
      integer :: months(0:12)

      year = mtstamp%year
      day  = mtstamp%day
      sec  = mtstamp%sec

      IF (trim(DEF_forcing%dataset) == 'POINT') THEN
         time_i = 0
         DO i = 1, size(forctime)
            IF (mtstamp < forctime(i)) THEN
               time_i = i - 1
               exit
            ENDIF
         ENDDO
         IF (time_i <= 0) THEN
            write(*,*) 'Error: Forcing does not cover simulation period!'
            stop
         ELSE
            iforctime(var_i) = time_i
            tstamp_LB(var_i) = forctime(iforctime(var_i))
         ENDIF

         RETURN
      ENDIF

      tstamp_LB(var_i)%year = year
      tstamp_LB(var_i)%day  = day

      ! in the case of one year one file
      if ( trim(groupby) == 'year' ) then

         ! calculate the intitial second
         sec    = 86400*(day-1) + sec
         time_i = floor( (sec-offset(var_i)-0.01) *1. / dtime(var_i) ) + 1
         sec    = (time_i-1)*dtime(var_i) + offset(var_i) - 86400*(day-1)
         tstamp_LB(var_i)%sec = sec

         ! set time stamp (ststamp_LB)
         if (sec <= 0) then
            tstamp_LB(var_i)%sec = 86400 + sec
            tstamp_LB(var_i)%day = day - 1
            if (tstamp_LB(var_i)%day == 0) then
               tstamp_LB(var_i)%year = year - 1
               if ( isleapyear(tstamp_LB(var_i)%year) ) then
                  tstamp_LB(var_i)%day = 366
               else
                  tstamp_LB(var_i)%day = 365
               end if
            end if
         end if

         ! set record info (year, time_i)
         if ( sec<0 .OR. (sec==0 .AND. offset(var_i).NE.0) ) then

            ! if the required dada just behind the first record
            ! -> set to the first record
            if ( year==startyr .AND. month==startmo .AND. day==1 ) then
               sec = offset(var_i)

               ! else, set to one record backward
            else
               sec = 86400 + sec
               day = day - 1
               if (day == 0) then
                  year = year - 1
                  if ( isleapyear(year) .AND. leapyear) then
                     day = 366
                  else
                     day = 365
                  end if
               end if
            end if
         end if ! end if (sec <= 0)

         ! in case of leapyear with a non-leayyear calendar
         ! use the data 1 day before after FEB 28th (Julian day 59).
         if ( .NOT. leapyear .AND. isleapyear(year) .AND. day>59 ) then
            day = day - 1
         end if

         ! get record time index
         sec = 86400*(day-1) + sec
         time_i = floor( (sec-offset(var_i)) *1. / dtime(var_i) ) + 1
      end if

      ! in the case of one month one file
      if ( trim(groupby) == 'month' ) then

         if ( isleapyear(year) ) then
            months = (/0,31,60,91,121,152,182,213,244,274,305,335,366/)
         else
            months = (/0,31,59,90,120,151,181,212,243,273,304,334,365/)
         end if

         ! calculate initial month and day values
         call julian2monthday(year, day, month, mday)

         ! calculate initial second value
         sec    = 86400*(mday-1) + sec
         time_i = floor( (sec-offset(var_i)-0.01) *1. / dtime(var_i) ) + 1
         sec    = (time_i-1)*dtime(var_i) + offset(var_i) - 86400*(mday-1)
         tstamp_LB(var_i)%sec  = sec

         ! set time stamp (ststamp_LB)
         if (sec <= 0) then
            tstamp_LB(var_i)%sec = 86400 + sec
            tstamp_LB(var_i)%day = day - 1
            if (tstamp_LB(var_i)%day == 0) then
               tstamp_LB(var_i)%year = year - 1
               if ( isleapyear(tstamp_LB(var_i)%year) ) then
                  tstamp_LB(var_i)%day = 366
               else
                  tstamp_LB(var_i)%day = 365
               end if
            end if
         end if

         ! set record info (year, month, time_i)
         if ( sec<0 .OR. (sec==0 .AND. offset(var_i).NE.0) ) then

            ! if just behind the first record -> set to first record
            if ( year==startyr .AND. month==startmo .AND. mday==1 ) then
               sec = offset(var_i)

               ! set to one record backward
            else
               sec = 86400 + sec
               mday = mday - 1
               if (mday == 0) then
                  month = month - 1
                  ! bug found by Zhu Siguang & Zhang Xiangxiang, 05/19/2014
                  ! move the below line in the 'else' statement
                  !mday = months(month) - months(month-1)
                  if (month == 0) then
                     month = 12
                     year = year - 1
                     mday = 31
                  else
                     mday = months(month) - months(month-1)
                  end if
               end if
            end if
         end if

         ! in case of leapyear with a non-leayyear calendar
         ! use the data 1 day before, i.e., FEB 28th.
         if ( .NOT. leapyear .AND. isleapyear(year) .AND. month==2 .AND. mday==29 ) then
            mday = 28
         end if

         ! get record time index
         sec = 86400*(mday-1) + sec
         time_i = floor( (sec-offset(var_i)) *1. / dtime(var_i) ) + 1
      end if

      ! in the case of one day one file
      if ( trim(groupby) == 'day' ) then

         ! calculate initial month and day values
         call julian2monthday(year, day, month, mday)

         ! calculate initial second value
         time_i = floor( (sec-offset(var_i)-0.01) *1. / dtime(var_i) ) + 1
         sec    = (time_i-1)*dtime(var_i) + offset(var_i)
         tstamp_LB(var_i)%sec  = sec

         ! set time stamp (ststamp_LB)
         if (sec <= 0) then
            tstamp_LB(var_i)%sec = 86400 + sec
            tstamp_LB(var_i)%day = day - 1
            if (tstamp_LB(var_i)%day == 0) then
               tstamp_LB(var_i)%year = year - 1
               if ( isleapyear(tstamp_LB(var_i)%year) ) then
                  tstamp_LB(var_i)%day = 366
               else
                  tstamp_LB(var_i)%day = 365
               end if
            end if

            if ( year==startyr .AND. month==startmo .AND. mday==1 ) then
                  sec = offset(var_i)
                  ! set to one record backward
               else
                  sec = 86400 + sec
                  year = tstamp_LB(var_i)%year
                  call julian2monthday(tstamp_LB(var_i)%year, tstamp_LB(var_i)%day, month, mday)
               end if
            end if

            ! in case of leapyear with a non-leayyear calendar
            ! use the data 1 day before, i.e., FEB 28th.
            if ( .NOT. leapyear .AND. isleapyear(year) .AND. month==2 .AND. mday==29 ) then
               mday = 28
            end if

            ! get record time index
            time_i = floor( (sec-offset(var_i)) *1. / dtime(var_i) ) + 1
         end if

         if (time_i <= 0) then
            write(6, *) "got the wrong time record of forcing! stop!"; stop
         end if

         return

      END SUBROUTINE setstampLB

      ! ------------------------------------------------------------
      !
      ! !DESCRIPTION:
      !    set the upper boundary time stamp and record information,
      !    a KEY function of this module
      !
      ! REVISIONS:
      ! Hua Yuan, 04/2014: initial code
      ! ------------------------------------------------------------
      SUBROUTINE setstampUB(var_i, year, month, mday, time_i)

         implicit none
         integer,         intent(in)  :: var_i
         integer,         intent(out) :: year
         integer,         intent(out) :: month
         integer,         intent(out) :: mday
         integer,         intent(out) :: time_i

         integer :: day, sec
         integer :: months(0:12)

      IF (trim(DEF_forcing%dataset) == 'POINT') THEN
         if ( tstamp_UB(var_i) == 'NULL' ) then
            tstamp_UB(var_i) = forctime(iforctime(var_i)+1)
         ELSE
            iforctime(var_i) = iforctime(var_i) + 1
            tstamp_LB(var_i) = forctime(iforctime(var_i))
            tstamp_UB(var_i) = forctime(iforctime(var_i) + 1)
         ENDIF

         time_i = iforctime(var_i)
         year = tstamp_UB(var_i)%year
         RETURN
      ENDIF

      ! calculate the time stamp
      if ( tstamp_UB(var_i) == 'NULL' ) then
         tstamp_UB(var_i) = tstamp_LB(var_i) + dtime(var_i)
      else
         tstamp_LB(var_i) = tstamp_UB(var_i)
         tstamp_UB(var_i) = tstamp_UB(var_i) + dtime(var_i)
      end if

         ! calcualte initial year, day, and second values
         year = tstamp_UB(var_i)%year
         day  = tstamp_UB(var_i)%day
         sec  = tstamp_UB(var_i)%sec

         if ( trim(groupby) == 'year' ) then

            ! adjust year value
            if ( sec==86400 .AND. offset(var_i).EQ.0 ) then
               sec = 0
               day = day + 1
               if( isleapyear(year) .AND. day==367) then
                  year = year + 1; day = 1
               end if
               if( .NOT. isleapyear(year) .AND. day==366) then
                  year = year + 1; day = 1
               end if
            end if

            ! in case of leapyear with a non-leayyear calendar
            ! use the data 1 day before after FEB 28th (Julian day 59).
            if ( .NOT. leapyear .AND. isleapyear(year) .AND. day>59 ) then
               day = day - 1
            end if

            ! set record index
            sec = 86400*(day-1) + sec
            time_i = floor( (sec-offset(var_i)) *1. / dtime(var_i) ) + 1
         end if

         if ( trim(groupby) == 'month' ) then

            if ( isleapyear(year) ) then
               months = (/0,31,60,91,121,152,182,213,244,274,305,335,366/)
            else
               months = (/0,31,59,90,120,151,181,212,243,273,304,334,365/)
            end if

            ! calculate initial month and day values
            call julian2monthday(year, day, month, mday)

            ! record in the next day, adjust year, month and second values
            if ( sec==86400 .AND. offset(var_i).EQ.0 ) then
               sec  = 0
               mday = mday + 1
               if ( mday > (months(month)-months(month-1)) ) then
                  mday = 1
                  ! bug found by Zhu Siguang, 05/25/2014
                  ! move the below line in the 'else' statement
                  !month = month + 1
                  if (month == 12) then
                     month = 1
                     year = year + 1
                  else
                     month = month + 1
                  end if
               end if
            end if

            ! in case of leapyear with a non-leayyear calendar
            ! for day 29th Feb, use the data 1 day before, i.e., 28th FEB.
            if ( .NOT. leapyear .AND. isleapyear(year) .AND. month==2 .AND. mday==29 ) then
               mday = 28
            end if

            ! set record index
            sec    = 86400*(mday-1) + sec
            time_i = floor( (sec-offset(var_i)) *1. / dtime(var_i) ) + 1
         end if

         if ( trim(groupby) == 'day' ) then
            if ( isleapyear(year) ) then
               months = (/0,31,60,91,121,152,182,213,244,274,305,335,366/)
            else
               months = (/0,31,59,90,120,151,181,212,243,273,304,334,365/)
            end if

            ! calculate initial month and day values
            call julian2monthday(year, day, month, mday)
            !mday = day

            ! record in the next day, adjust year, month and second values
            if ( sec==86400 .AND. offset(var_i).EQ.0 ) then
               sec  = 0
               mday = mday + 1
               if ( mday > (months(month)-months(month-1)) ) then
                  mday = 1
                  ! bug found by Zhu Siguang, 05/25/2014
                  ! move the below line in the 'else' statement
                  !month = month + 1
                  if (month == 12) then
                     month = 1
                     year = year + 1
                  else
                     month = month + 1
                  end if
               end if
            end if

            ! in case of leapyear with a non-leayyear calendar
            ! for day 29th Feb, use the data 1 day before, i.e., 28th FEB.
            if ( .NOT. leapyear .AND. isleapyear(year) .AND. month==2 .AND. mday==29 ) then
               mday = 28
            end if

            ! set record index
            time_i = floor( (sec-offset(var_i)) *1. / dtime(var_i) ) + 1
         end if

         if (time_i < 0) then
            write(6, *) "got the wrong time record of forcing! stop!"; stop
         end if

         return

      END SUBROUTINE setstampUB

      ! ------------------------------------------------------------
      ! !DESCRIPTION:
      ! calculate time average coszen value bwteeen [LB, UB]
      !
      ! REVISIONS:
      ! 04/2014, yuan: this method is adapted from CLM
      ! ------------------------------------------------------------
      SUBROUTINE calavgcos()

         use MOD_Block
         use MOD_DataType
         implicit none

         integer  :: iblkme, ib, jb, i, j, ilon, ilat
         real(r8) :: calday, cosz
         type(timestamp) :: tstamp

         tstamp = tstamp_LB(7)
         call flush_block_data (avgcos, 0._r8)

         do while (tstamp < tstamp_UB(7))

            tstamp = tstamp + deltim_int

            DO iblkme = 1, gblock%nblkme
               ib = gblock%xblkme(iblkme)
               jb = gblock%yblkme(iblkme)
               do j = 1, gforc%ycnt(jb)
                  do i = 1, gforc%xcnt(ib)

                     ilat = gforc%ydsp(jb) + j
                     ilon = gforc%xdsp(ib) + i
                     if (ilon > gforc%nlon) ilon = ilon - gforc%nlon

                     calday = calendarday(tstamp, gforc%rlon(ilon)*180.0_r8/pi)
                     cosz = orb_coszen(calday, gforc%rlon(ilon), gforc%rlat(ilat))
                     cosz = max(0.001, cosz)
                     avgcos%blk(ib,jb)%val(i,j) = avgcos%blk(ib,jb)%val(i,j) &
                        + cosz*deltim_real /real(tstamp_UB(7)-tstamp_LB(7))

                  end do
               end do
            end do
         end do

      END SUBROUTINE calavgcos

   end module MOD_Forcing<|MERGE_RESOLUTION|>--- conflicted
+++ resolved
@@ -206,15 +206,9 @@
    !--------------------------------
    SUBROUTINE read_forcing (idate, dir_forcing)
 
-<<<<<<< HEAD
       use MOD_Precision
       use MOD_Namelist
-      use PhysicalConstants, only: rgas, grav
-=======
-      use precision
-      use mod_namelist
       use MOD_Const_Physical, only: rgas, grav
->>>>>>> 3e1016d9
       use MOD_Vars_TimeInvariants
       use MOD_Vars_1DForcing
       use MOD_Vars_2DForcing
