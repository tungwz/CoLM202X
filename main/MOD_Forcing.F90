#include <define.h>

!-----------------------------------------------------------------------
MODULE MOD_Forcing

! DESCRIPTION:
! read in the atmospheric forcing using user defined interpolation method
! or downscaling forcing
!
! REVISIONS:
! Yongjiu Dai and Hua Yuan, 04/2014: initial code from CoLM2014 (metdata.F90,
!                                    GETMET.F90 and rd_forcing.F90
!
! Shupeng Zhang, 05/2023: 1) porting codes to MPI parallel version
!                         2) codes for dealing with missing forcing value
!                         3) interface for downscaling
!
! TODO...(need complement)

   USE MOD_Precision
   USE MOD_Namelist
   USE MOD_Grid
   USE MOD_SpatialMapping
   USE MOD_UserSpecifiedForcing
   USE MOD_TimeManager
   USE MOD_SPMD_Task
   USE MOD_MonthlyinSituCO2MaunaLoa
   USE MOD_Vars_Global, only : pi
   USE MOD_OrbCoszen

   IMPLICIT NONE

   type (grid_type), PUBLIC :: gforc

   type (spatial_mapping_type) :: mg2p_forc   ! area weighted mapping from forcing to model unit

   logical, allocatable :: forcmask_pch (:)
   
   ! for Forcing_Downscaling
<<<<<<< HEAD
   logical, allocatable :: glacierss    (:)

=======
   type(block_data_real8_2d) :: topo_grid, maxelv_grid
   type(block_data_real8_2d) :: sumarea_grid

   type(pointer_real8_1d), allocatable :: forc_topo_grid   (:)
   type(pointer_real8_1d), allocatable :: forc_maxelv_grid (:)
                                                                                
   type(pointer_real8_1d), allocatable :: forc_t_grid    (:)
   type(pointer_real8_1d), allocatable :: forc_th_grid   (:)
   type(pointer_real8_1d), allocatable :: forc_q_grid    (:)
   type(pointer_real8_1d), allocatable :: forc_pbot_grid (:)
   type(pointer_real8_1d), allocatable :: forc_rho_grid  (:)
   type(pointer_real8_1d), allocatable :: forc_prc_grid  (:)
   type(pointer_real8_1d), allocatable :: forc_prl_grid  (:)
   type(pointer_real8_1d), allocatable :: forc_lwrad_grid(:)
   type(pointer_real8_1d), allocatable :: forc_hgt_grid  (:)

   type(pointer_real8_1d), allocatable :: forc_t_part     (:)
   type(pointer_real8_1d), allocatable :: forc_th_part    (:)
   type(pointer_real8_1d), allocatable :: forc_q_part     (:)
   type(pointer_real8_1d), allocatable :: forc_pbot_part  (:)
   type(pointer_real8_1d), allocatable :: forc_rhoair_part(:)
   type(pointer_real8_1d), allocatable :: forc_prc_part   (:)
   type(pointer_real8_1d), allocatable :: forc_prl_part   (:)
   type(pointer_real8_1d), allocatable :: forc_frl_part   (:)

   logical, allocatable :: glacierss (:)
   
>>>>>>> f89054fd
   ! local variables
   integer  :: deltim_int                ! model time step length
   ! real(r8) :: deltim_real               ! model time step length

   !  for SinglePoint
   type(timestamp), allocatable :: forctime (:)
   integer,  allocatable :: iforctime(:)

   logical :: forcing_read_ahead
   real(r8), allocatable :: forc_disk(:,:)

   type(timestamp), allocatable :: tstamp_LB(:)  ! time stamp of low boundary data
   type(timestamp), allocatable :: tstamp_UB(:)  ! time stamp of up boundary data

   type(block_data_real8_2d) :: avgcos   ! time-average of cos(zenith)
   type(block_data_real8_2d) :: metdata  ! forcing data
#ifdef URBAN_MODEL
   type(block_data_real8_2d) :: rainf
   type(block_data_real8_2d) :: snowf
#endif

   type(block_data_real8_2d), allocatable :: forcn    (:)  ! forcing data
   type(block_data_real8_2d), allocatable :: forcn_LB (:)  ! forcing data at lower bondary
   type(block_data_real8_2d), allocatable :: forcn_UB (:)  ! forcing data at upper bondary

   PUBLIC :: forcing_init
   PUBLIC :: read_forcing

CONTAINS

   !--------------------------------
   SUBROUTINE forcing_init (dir_forcing, deltatime, ststamp, lc_year, etstamp)

   USE MOD_SPMD_Task
   USE MOD_Namelist
   USE MOD_Block
   USE MOD_DataType
   USE MOD_Mesh
   USE MOD_LandElm
   USE MOD_LandPatch
#ifdef CROP
   USE MOD_LandCrop
#endif
   USE MOD_UserSpecifiedForcing
   USE MOD_NetCDFSerial
   USE MOD_NetCDFVector
   USE MOD_NetCDFBlock
   USE MOD_Vars_TimeInvariants
   USE MOD_Vars_1DForcing
   IMPLICIT NONE

   character(len=*), intent(in) :: dir_forcing
   real(r8),         intent(in) :: deltatime  ! model time step
   type(timestamp),  intent(in) :: ststamp
   integer, intent(in) :: lc_year    ! which year of land cover data used
   type(timestamp),  intent(in), optional :: etstamp

   ! Local variables
   integer            :: idate(3)
   character(len=256) :: filename, lndname, cyear
   integer            :: ivar, year, month, day, time_i
   real(r8)           :: missing_value
   integer            :: ielm, istt, iend

      CALL init_user_specified_forcing

      ! CO2 data initialization
      CALL init_monthly_co2_mlo

      ! get value of fmetdat and deltim
      deltim_int  = int(deltatime)
      ! deltim_real = deltatime

      ! set initial values
      IF (allocated(tstamp_LB)) deallocate(tstamp_LB)
      IF (allocated(tstamp_UB)) deallocate(tstamp_UB)
      allocate (tstamp_LB(NVAR))
      allocate (tstamp_UB(NVAR))
      tstamp_LB(:) = timestamp(-1, -1, -1)
      tstamp_UB(:) = timestamp(-1, -1, -1)

      idate = (/ststamp%year, ststamp%day, ststamp%sec/)

      CALL metread_latlon (dir_forcing, idate)

      IF (p_is_io) THEN

         IF (allocated(forcn   )) deallocate(forcn   )
         IF (allocated(forcn_LB)) deallocate(forcn_LB)
         IF (allocated(forcn_UB)) deallocate(forcn_UB)
         allocate (forcn    (NVAR))
         allocate (forcn_LB (NVAR))
         allocate (forcn_UB (NVAR))

         DO ivar = 1, NVAR
            CALL allocate_block_data (gforc, forcn   (ivar))
            CALL allocate_block_data (gforc, forcn_LB(ivar))
            CALL allocate_block_data (gforc, forcn_UB(ivar))
         ENDDO

         ! allocate memory for forcing data
         CALL allocate_block_data (gforc, metdata)  ! forcing data
         CALL allocate_block_data (gforc, avgcos )  ! time-average of cos(zenith)
#if(defined URBAN_MODEL && defined SinglePoint)
         CALL allocate_block_data (gforc, rainf)
         CALL allocate_block_data (gforc, snowf)
#endif

      ENDIF

<<<<<<< HEAD
      IF (DEF_USE_Forcing_Downscaling) THEN
         IF (p_is_worker) THEN
#if (defined CROP)
            CALL elm_patch%build (landelm, landpatch, use_frac = .true., sharedfrac = pctshrpch)
#else
            CALL elm_patch%build (landelm, landpatch, use_frac = .true.)
#endif
=======
      IF (p_is_worker) THEN
         IF (numpatch > 0) THEN
            allocate (forcmask_pch(numpatch));  forcmask_pch(:) = .true.
>>>>>>> f89054fd
         ENDIF
      ENDIF

      IF (DEF_forcing%has_missing_value) THEN

         CALL setstampLB(ststamp, 1, year, month, day, time_i)
         filename = trim(dir_forcing)//trim(metfilename(year, month, day, 1))
         tstamp_LB(1) = timestamp(-1, -1, -1)

<<<<<<< HEAD
         IF (p_is_worker) THEN
            IF (numpatch > 0) THEN
               IF (allocated(forcmask_pch)) deallocate (forcmask_pch)
               allocate (forcmask_pch(numpatch));  forcmask_pch(:) = .true.
            ENDIF
            IF (DEF_USE_Forcing_Downscaling) THEN
               IF (numelm > 0) THEN
                  allocate (forcmask_elm(numelm)); forcmask_elm(:) = .true.
               ENDIF
            ENDIF
         ENDIF

=======
>>>>>>> f89054fd
         IF (p_is_master) THEN
            CALL ncio_get_attr (filename, vname(1), trim(DEF_forcing%missing_value_name), missing_value)
         ENDIF
#ifdef USEMPI
         CALL mpi_bcast (missing_value, 1, MPI_REAL8, p_root, p_comm_glb, p_err)
#endif

         CALL ncio_read_block_time (filename, vname(1), gforc, time_i, metdata)

      ENDIF

<<<<<<< HEAD
      IF (.not. DEF_USE_Forcing_Downscaling) THEN

         IF (.not. DEF_forcing%has_missing_value) THEN

            IF (trim(DEF_Forcing_Interp) == 'areaweight') THEN
               CALL mg2p_forc%build (gforc, landpatch)
            ELSEIF (trim(DEF_Forcing_Interp) == 'bilinear') THEN
               CALL forc_interp%build (gforc, landpatch)
            ENDIF

         ELSE

            IF (trim(DEF_Forcing_Interp) == 'areaweight') THEN
               CALL mg2p_forc%build (gforc, landpatch, metdata, missing_value, forcmask_pch)
            ELSEIF (trim(DEF_Forcing_Interp) == 'bilinear') THEN
               CALL forc_interp%build (gforc, landpatch, metdata, missing_value, forcmask_pch)
            ENDIF

         ENDIF

      ELSE

         IF (.not. DEF_forcing%has_missing_value) THEN

            IF (trim(DEF_Forcing_Interp) == 'areaweight') THEN
               CALL mg2p_forc%build (gforc, landelm)
            ELSEIF (trim(DEF_Forcing_Interp) == 'bilinear') THEN
               CALL forc_interp%build (gforc, landelm)
            ENDIF

         ELSE

            IF (trim(DEF_Forcing_Interp) == 'areaweight') THEN
               CALL mg2p_forc%build (gforc, landelm, metdata, missing_value, forcmask_elm)
            ELSEIF (trim(DEF_Forcing_Interp) == 'bilinear') THEN
               CALL forc_interp%build (gforc, landelm, metdata, missing_value, forcmask_elm)
            ENDIF

            IF (p_is_worker) THEN
               DO ielm = 1, numelm
                  istt = elm_patch%substt(ielm)
                  iend = elm_patch%subend(ielm)
                  forcmask_pch(istt:iend) = forcmask_elm(ielm)
               ENDDO
            ENDIF
=======
      IF (trim(DEF_Forcing_Interp_Method) == 'arealweight') THEN
         CALL mg2p_forc%build_arealweighted (gforc, landpatch)
      ELSEIF (trim(DEF_Forcing_Interp_Method) == 'bilinear') THEN
         CALL mg2p_forc%build_bilinear (gforc, landpatch)
      ENDIF
>>>>>>> f89054fd

      IF (DEF_forcing%has_missing_value) THEN
         CALL mg2p_forc%set_missing_value (metdata, missing_value, forcmask_pch)
      ENDIF

      IF (DEF_USE_Forcing_Downscaling) THEN
<<<<<<< HEAD
         IF (p_is_worker) THEN
            IF (numpatch > 0) THEN

               forc_topo = topoelv
=======
>>>>>>> f89054fd

         IF (p_is_worker .and. (numpatch > 0)) THEN
            forc_topo = topoelv
            WHERE(forc_topo == spval) forc_topo = 0.
         ENDIF 

         IF (p_is_io) CALL allocate_block_data (gforc, topo_grid)
         CALL mg2p_forc%pset2grid (forc_topo, topo_grid)
         
         IF (p_is_io) CALL allocate_block_data (gforc, sumarea_grid)  
         CALL mg2p_forc%get_sumarea (sumarea_grid)
                  
         CALL block_data_division (topo_grid, sumarea_grid)
         
         IF (p_is_io) CALL allocate_block_data (gforc, maxelv_grid)
         CALL mg2p_forc%pset2grid_max (forc_topo, maxelv_grid)
         

         CALL mg2p_forc%allocate_part (forc_topo_grid  )
         CALL mg2p_forc%allocate_part (forc_maxelv_grid)
         
         CALL mg2p_forc%allocate_part (forc_t_grid     )
         CALL mg2p_forc%allocate_part (forc_th_grid    )
         CALL mg2p_forc%allocate_part (forc_q_grid     )
         CALL mg2p_forc%allocate_part (forc_pbot_grid  )
         CALL mg2p_forc%allocate_part (forc_rho_grid   )
         CALL mg2p_forc%allocate_part (forc_prc_grid   )
         CALL mg2p_forc%allocate_part (forc_prl_grid   )
         CALL mg2p_forc%allocate_part (forc_lwrad_grid )
         CALL mg2p_forc%allocate_part (forc_hgt_grid   )

         CALL mg2p_forc%allocate_part (forc_t_part     )
         CALL mg2p_forc%allocate_part (forc_th_part    )
         CALL mg2p_forc%allocate_part (forc_q_part     )
         CALL mg2p_forc%allocate_part (forc_pbot_part  )
         CALL mg2p_forc%allocate_part (forc_rhoair_part)
         CALL mg2p_forc%allocate_part (forc_prc_part   )
         CALL mg2p_forc%allocate_part (forc_prl_part   )
         CALL mg2p_forc%allocate_part (forc_frl_part   )

         CALL mg2p_forc%grid2part (topo_grid,   forc_topo_grid  )
         CALL mg2p_forc%grid2part (maxelv_grid, forc_maxelv_grid)

         IF (p_is_worker .and. (numpatch > 0)) THEN
            allocate (glacierss(numpatch))
            glacierss(:) = patchtype(:) == 3
         ENDIF

      ENDIF

      forcing_read_ahead = .false.
      IF (trim(DEF_forcing%dataset) == 'POINT') THEN
         IF (USE_SITE_ForcingReadAhead .and. present(etstamp)) THEN
            forcing_read_ahead = .true.
            CALL metread_time (dir_forcing, ststamp, etstamp, deltatime)
         ELSE
            CALL metread_time (dir_forcing)
         ENDIF
         allocate (iforctime(NVAR))
      ENDIF

      IF (trim(DEF_forcing%dataset) == 'POINT') THEN

         filename = trim(dir_forcing)//trim(fprefix(1))

#ifndef URBAN_MODEL
         IF (ncio_var_exist(filename,'reference_height_v')) THEN
            CALL ncio_read_serial (filename, 'reference_height_v', Height_V)
         ENDIF

         IF (ncio_var_exist(filename,'reference_height_t')) THEN
            CALL ncio_read_serial (filename, 'reference_height_t', Height_T)
         ENDIF

         IF (ncio_var_exist(filename,'reference_height_q')) THEN
            CALL ncio_read_serial (filename, 'reference_height_q', Height_Q)
         ENDIF
#else
         IF (ncio_var_exist(filename,'measurement_height_above_ground')) THEN
            CALL ncio_read_serial (filename, 'measurement_height_above_ground', Height_V)
            CALL ncio_read_serial (filename, 'measurement_height_above_ground', Height_T)
            CALL ncio_read_serial (filename, 'measurement_height_above_ground', Height_Q)
         ENDIF
#endif

      ENDIF

   END SUBROUTINE forcing_init

   ! ---- forcing finalize ----
   SUBROUTINE forcing_final ()

   USE MOD_LandPatch, only : numpatch 
   IMPLICIT NONE

      IF (allocated(forcmask_pch)) deallocate(forcmask_pch)
      IF (allocated(glacierss   )) deallocate(glacierss   )
      IF (allocated(forctime    )) deallocate(forctime    )
      IF (allocated(iforctime   )) deallocate(iforctime   )
      IF (allocated(forc_disk   )) deallocate(forc_disk   )
      IF (allocated(tstamp_LB   )) deallocate(tstamp_LB   )
      IF (allocated(tstamp_UB   )) deallocate(tstamp_UB   )
      
      IF (DEF_USE_Forcing_Downscaling) THEN
         IF (p_is_worker) THEN
            IF (numpatch > 0) THEN

               deallocate (forc_topo_grid  )
               deallocate (forc_maxelv_grid)
               
               deallocate (forc_t_grid     )
               deallocate (forc_th_grid    )
               deallocate (forc_q_grid     )
               deallocate (forc_pbot_grid  )
               deallocate (forc_rho_grid   )
               deallocate (forc_prc_grid   )
               deallocate (forc_prl_grid   )
               deallocate (forc_lwrad_grid )
               deallocate (forc_hgt_grid   )

               deallocate (forc_t_part     )
               deallocate (forc_th_part    )
               deallocate (forc_q_part     )
               deallocate (forc_pbot_part  )
               deallocate (forc_rhoair_part)
               deallocate (forc_prc_part   )
               deallocate (forc_prl_part   )
               deallocate (forc_frl_part   )

            ENDIF
         ENDIF
      ENDIF

   END SUBROUTINE forcing_final

   ! ------------
   SUBROUTINE forcing_reset ()

   IMPLICIT NONE

      tstamp_LB(:) = timestamp(-1, -1, -1)
      tstamp_UB(:) = timestamp(-1, -1, -1)

   END SUBROUTINE forcing_reset

<<<<<<< HEAD
   ! ------------
   SUBROUTINE forcing_xy2vec (f_xy, f_vec)

   IMPLICIT NONE

      type(block_data_real8_2d) :: f_xy
      real(r8) :: f_vec(:)

      IF (trim(DEF_Forcing_Interp) == 'areaweight') THEN
         CALL mg2p_forc%map_aweighted (f_xy, f_vec)
      ELSEIF (trim(DEF_Forcing_Interp) == 'bilinear') THEN
         CALL forc_interp%interp (f_xy, f_vec)
      ENDIF

   END SUBROUTINE forcing_xy2vec

=======
>>>>>>> f89054fd
   !--------------------------------
   SUBROUTINE read_forcing (idate, dir_forcing)

   USE MOD_Precision
   USE MOD_Namelist
   USE MOD_Const_Physical, only: rgas, grav
   USE MOD_Vars_TimeInvariants
   USE MOD_Vars_1DForcing
   USE MOD_Vars_2DForcing
   USE MOD_Block
   USE MOD_SPMD_Task
   USE MOD_DataType
   USE MOD_Mesh
   USE MOD_LandPatch
   USE MOD_RangeCheck
   USE MOD_UserSpecifiedForcing
   USE MOD_ForcingDownscaling, only : rair, cpair, downscale_forcings_1c

   IMPLICIT NONE
   integer, intent(in) :: idate(3)
   character(len=*), intent(in) :: dir_forcing

   ! local variables:
   integer  :: ivar, istt, iend
   integer  :: iblkme, ib, jb, i, j, ilon, ilat, np, ipart, ne
   real(r8) :: calday  ! Julian cal day (1.xx to 365.xx)
   real(r8) :: sunang, cloud, difrat, vnrat
   real(r8) :: a, hsolar, ratio_rvrf
   type(block_data_real8_2d) :: forc_xy_solarin

   type(timestamp) :: mtstamp
   integer  :: id(3)
   integer  :: dtLB, dtUB
   real(r8) :: cosz
   integer  :: year, month, mday
   logical  :: has_u,has_v

   real solar, frl, prcp, tm, us, vs, pres, qm
   real(r8) :: pco2m

      IF (p_is_io) THEN

         !------------------------------------------------------------
         ! READ in THE ATMOSPHERIC FORCING

         ! read lower and upper boundary forcing data
         CALL metreadLBUB(idate, dir_forcing)

         ! set model time stamp
         id(:) = idate(:)
         !CALL adj2end(id)
         mtstamp = id

         has_u = .true.
         has_v = .true.
         ! loop for variables
         DO ivar = 1, NVAR

            IF (ivar == 5 .and. trim(vname(ivar)) == 'NULL') has_u = .false.
            IF (ivar == 6 .and. trim(vname(ivar)) == 'NULL') has_v = .false.
            IF (trim(vname(ivar)) == 'NULL') CYCLE     ! no data, CYCLE
            IF (trim(tintalgo(ivar)) == 'NULL') CYCLE

            ! to make sure the forcing data calculated is in the range of time
            ! interval [LB, UB]
            IF ( (mtstamp < tstamp_LB(ivar)) .or. (tstamp_UB(ivar) < mtstamp) ) THEN
               write(6, *) "the data required is out of range! STOP!"; CALL CoLM_stop()
            ENDIF

            ! calcualte distance to lower/upper boundary
            dtLB = mtstamp - tstamp_LB(ivar)
            dtUB = tstamp_UB(ivar) - mtstamp

            ! nearest method, for precipitation
            IF (tintalgo(ivar) == 'nearest') THEN
               IF (dtLB <= dtUB) THEN
                  CALL block_data_copy (forcn_LB(ivar), forcn(ivar))
               ELSE
                  CALL block_data_copy (forcn_UB(ivar), forcn(ivar))
               ENDIF
            ENDIF

            ! linear method, for T, Pres, Q, W, LW
            IF (tintalgo(ivar) == 'linear') THEN
               IF ( (dtLB+dtUB) > 0 ) THEN
                  CALL block_data_linear_interp ( &
                     forcn_LB(ivar), real(dtUB,r8)/real(dtLB+dtUB,r8), &
                     forcn_UB(ivar), real(dtLB,r8)/real(dtLB+dtUB,r8), &
                     forcn(ivar))
               ELSE
                  CALL block_data_copy (forcn_LB(ivar), forcn(ivar))
               ENDIF
            ENDIF

            ! coszen method, for SW
            IF (tintalgo(ivar) == 'coszen') THEN
               DO iblkme = 1, gblock%nblkme
                  ib = gblock%xblkme(iblkme)
                  jb = gblock%yblkme(iblkme)

                  DO j = 1, gforc%ycnt(jb)
                     DO i = 1, gforc%xcnt(ib)

                        ilat = gforc%ydsp(jb) + j
                        ilon = gforc%xdsp(ib) + i
                        IF (ilon > gforc%nlon) ilon = ilon - gforc%nlon

                        calday = calendarday(mtstamp)
                        cosz = orb_coszen(calday, gforc%rlon(ilon), gforc%rlat(ilat))
                        cosz = max(0.001, cosz)
                        forcn(ivar)%blk(ib,jb)%val(i,j) = &
                           cosz / avgcos%blk(ib,jb)%val(i,j) * forcn_LB(ivar)%blk(ib,jb)%val(i,j)

                     ENDDO
                  ENDDO
               ENDDO
            ENDIF

         ENDDO

         ! preprocess for forcing data, only for QIAN data right now?
         CALL metpreprocess (gforc, forcn)

         CALL allocate_block_data (gforc, forc_xy_solarin)

         CALL block_data_copy (forcn(1), forc_xy_t      )
         CALL block_data_copy (forcn(2), forc_xy_q      )
         CALL block_data_copy (forcn(3), forc_xy_psrf   )
         CALL block_data_copy (forcn(3), forc_xy_pbot   )
         CALL block_data_copy (forcn(4), forc_xy_prl, sca = 2/3._r8)
         CALL block_data_copy (forcn(4), forc_xy_prc, sca = 1/3._r8)
         CALL block_data_copy (forcn(7), forc_xy_solarin)
         CALL block_data_copy (forcn(8), forc_xy_frl    )
         IF (DEF_USE_CBL_HEIGHT) THEN
            CALL block_data_copy (forcn(9), forc_xy_hpbl    )
         ENDIF

         IF (has_u .and. has_v) THEN
            CALL block_data_copy (forcn(5), forc_xy_us )
            CALL block_data_copy (forcn(6), forc_xy_vs )
         ELSEif (has_u) THEN
            CALL block_data_copy (forcn(5), forc_xy_us , sca = 1/sqrt(2.0_r8))
            CALL block_data_copy (forcn(5), forc_xy_vs , sca = 1/sqrt(2.0_r8))
         ELSEif (has_v) THEN
            CALL block_data_copy (forcn(6), forc_xy_us , sca = 1/sqrt(2.0_r8))
            CALL block_data_copy (forcn(6), forc_xy_vs , sca = 1/sqrt(2.0_r8))
         ELSE
            IF (.not.trim(DEF_forcing%dataset) == 'CPL7') THEN
               write(6, *) "At least one of the wind components must be provided! STOP!";
               CALL CoLM_stop()
            ENDIF
         ENDIF

         CALL flush_block_data (forc_xy_hgt_u, real(HEIGHT_V,r8))
         CALL flush_block_data (forc_xy_hgt_t, real(HEIGHT_T,r8))
         CALL flush_block_data (forc_xy_hgt_q, real(HEIGHT_Q,r8))

         IF (solarin_all_band) THEN

            IF (trim(DEF_forcing%dataset) == 'QIAN') THEN
               !---------------------------------------------------------------
               ! 04/2014, yuan: NOTE! codes from CLM4.5-CESM1.2.0
               ! relationship between incoming NIR or VIS radiation and ratio of
               ! direct to diffuse radiation calculated based on one year's worth of
               ! hourly CAM output from CAM version cam3_5_55
               !---------------------------------------------------------------
               DO iblkme = 1, gblock%nblkme
                  ib = gblock%xblkme(iblkme)
                  jb = gblock%yblkme(iblkme)

                  DO j = 1, gforc%ycnt(jb)
                     DO i = 1, gforc%xcnt(ib)

                        hsolar = forc_xy_solarin%blk(ib,jb)%val(i,j)*0.5_R8

                        ! NIR (dir, diff)
                        ratio_rvrf = min(0.99_R8,max(0.29548_R8 + 0.00504_R8*hsolar  &
                           -1.4957e-05_R8*hsolar**2 + 1.4881e-08_R8*hsolar**3,0.01_R8))
                        forc_xy_soll %blk(ib,jb)%val(i,j) = ratio_rvrf*hsolar
                        forc_xy_solld%blk(ib,jb)%val(i,j) = (1._R8 - ratio_rvrf)*hsolar

                        ! VIS (dir, diff)
                        ratio_rvrf = min(0.99_R8,max(0.17639_R8 + 0.00380_R8*hsolar  &
                           -9.0039e-06_R8*hsolar**2 + 8.1351e-09_R8*hsolar**3,0.01_R8))
                        forc_xy_sols %blk(ib,jb)%val(i,j) = ratio_rvrf*hsolar
                        forc_xy_solsd%blk(ib,jb)%val(i,j) = (1._R8 - ratio_rvrf)*hsolar

                     ENDDO
                  ENDDO
               ENDDO

            ELSE
               !---------------------------------------------------------------
               ! as the downward solar is in full band, an empirical expression
               ! will be used to divide fractions of band and incident
               ! (visible, near-infrad, dirct, diffuse)
               ! Julian calday (1.xx to 365.xx)
               !---------------------------------------------------------------
               DO iblkme = 1, gblock%nblkme
                  ib = gblock%xblkme(iblkme)
                  jb = gblock%yblkme(iblkme)

                  DO j = 1, gforc%ycnt(jb)
                     DO i = 1, gforc%xcnt(ib)

                        ilat = gforc%ydsp(jb) + j
                        ilon = gforc%xdsp(ib) + i
                        IF (ilon > gforc%nlon) ilon = ilon - gforc%nlon

                        a = max(0., forc_xy_solarin%blk(ib,jb)%val(i,j))
                        calday = calendarday(idate)
                        sunang = orb_coszen (calday, gforc%rlon(ilon), gforc%rlat(ilat))

                        cloud = (1160.*sunang-a)/(963.*sunang)
                        cloud = max(cloud,0.)
                        cloud = min(cloud,1.)
                        cloud = max(0.58,cloud)

                        difrat = 0.0604/(sunang-0.0223)+0.0683
                        IF(difrat.lt.0.) difrat = 0.
                        IF(difrat.gt.1.) difrat = 1.

                        difrat = difrat+(1.0-difrat)*cloud
                        vnrat = (580.-cloud*464.)/((580.-cloud*499.)+(580.-cloud*464.))

                        forc_xy_sols %blk(ib,jb)%val(i,j) = a*(1.0-difrat)*vnrat
                        forc_xy_soll %blk(ib,jb)%val(i,j) = a*(1.0-difrat)*(1.0-vnrat)
                        forc_xy_solsd%blk(ib,jb)%val(i,j) = a*difrat*vnrat
                        forc_xy_solld%blk(ib,jb)%val(i,j) = a*difrat*(1.0-vnrat)
                     ENDDO
                  ENDDO
               ENDDO
            ENDIF

         ENDIF

         ! [GET ATMOSPHERE CO2 CONCENTRATION DATA]
         year  = idate(1)
         CALL julian2monthday (idate(1), idate(2), month, mday)
         pco2m = get_monthly_co2_mlo(year, month)*1.e-6
         CALL block_data_copy (forc_xy_pbot, forc_xy_pco2m, sca = pco2m        )
         CALL block_data_copy (forc_xy_pbot, forc_xy_po2m , sca = 0.209_r8     )

      ENDIF


      IF (.not. DEF_USE_Forcing_Downscaling) THEN

         ! Mapping the 2d atmospheric fields [lon_points]x[lat_points]
         !     -> the 1d vector of subgrid points [numpatch]
         CALL mg2p_forc%grid2pset (forc_xy_pco2m,  forc_pco2m)
         CALL mg2p_forc%grid2pset (forc_xy_po2m ,  forc_po2m )
         CALL mg2p_forc%grid2pset (forc_xy_us   ,  forc_us   )
         CALL mg2p_forc%grid2pset (forc_xy_vs   ,  forc_vs   )

         CALL mg2p_forc%grid2pset (forc_xy_psrf ,  forc_psrf )

         CALL mg2p_forc%grid2pset (forc_xy_sols ,  forc_sols )
         CALL mg2p_forc%grid2pset (forc_xy_soll ,  forc_soll )
         CALL mg2p_forc%grid2pset (forc_xy_solsd,  forc_solsd)
         CALL mg2p_forc%grid2pset (forc_xy_solld,  forc_solld)

         CALL mg2p_forc%grid2pset (forc_xy_hgt_t,  forc_hgt_t)
         CALL mg2p_forc%grid2pset (forc_xy_hgt_u,  forc_hgt_u)
         CALL mg2p_forc%grid2pset (forc_xy_hgt_q,  forc_hgt_q)

         IF (DEF_USE_CBL_HEIGHT) THEN
            CALL mg2p_forc%grid2pset (forc_xy_hpbl, forc_hpbl)
         ENDIF

         CALL mg2p_forc%grid2pset (forc_xy_t    ,  forc_t    )
         CALL mg2p_forc%grid2pset (forc_xy_q    ,  forc_q    )
         CALL mg2p_forc%grid2pset (forc_xy_prc  ,  forc_prc  )
         CALL mg2p_forc%grid2pset (forc_xy_prl  ,  forc_prl  )
         CALL mg2p_forc%grid2pset (forc_xy_pbot ,  forc_pbot )
         CALL mg2p_forc%grid2pset (forc_xy_frl  ,  forc_frl  )

         IF (p_is_worker) THEN

            DO np = 1, numpatch

               IF (.not. forcmask_pch(np)) CYCLE

               ! The standard measuring conditions for temperature are two meters above the ground
               ! Scientists have measured the most frigid temperature ever
               ! recorded on the continent's eastern highlands: about (180K) colder than dry ice.
               IF(forc_t(np) < 180.) forc_t(np) = 180.
               ! the highest air temp was found in Kuwait 326 K, Sulaibya 2012-07-31;
               ! Pakistan, Sindh 2010-05-26; Iraq, Nasiriyah 2011-08-03
               IF(forc_t(np) > 326.) forc_t(np) = 326.

               forc_rhoair(np) = (forc_pbot(np) &
                  - 0.378*forc_q(np)*forc_pbot(np)/(0.622+0.378*forc_q(np)))&
                  / (rgas*forc_t(np))

            ENDDO

         ENDIF

      ELSE

         ! Mapping the 2d atmospheric fields [lon_points]x[lat_points]
         !     -> the 1d vector of subgrid points [numelm]
         CALL mg2p_forc%grid2pset (forc_xy_pco2m,  forc_pco2m)
         CALL mg2p_forc%grid2pset (forc_xy_po2m ,  forc_po2m )
         CALL mg2p_forc%grid2pset (forc_xy_us   ,  forc_us   )
         CALL mg2p_forc%grid2pset (forc_xy_vs   ,  forc_vs   )

         CALL mg2p_forc%grid2pset (forc_xy_psrf ,  forc_psrf )

         CALL mg2p_forc%grid2pset (forc_xy_sols ,  forc_sols )
         CALL mg2p_forc%grid2pset (forc_xy_soll ,  forc_soll )
         CALL mg2p_forc%grid2pset (forc_xy_solsd,  forc_solsd)
         CALL mg2p_forc%grid2pset (forc_xy_solld,  forc_solld)

         CALL mg2p_forc%grid2pset (forc_xy_hgt_t,  forc_hgt_t)
         CALL mg2p_forc%grid2pset (forc_xy_hgt_u,  forc_hgt_u)
         CALL mg2p_forc%grid2pset (forc_xy_hgt_q,  forc_hgt_q)

         IF (DEF_USE_CBL_HEIGHT) THEN
            CALL mg2p_forc%grid2pset (forc_xy_hpbl, forc_hpbl)
         ENDIF

         CALL mg2p_forc%grid2part (forc_xy_t    ,  forc_t_grid    )
         CALL mg2p_forc%grid2part (forc_xy_q    ,  forc_q_grid    )
         CALL mg2p_forc%grid2part (forc_xy_prc  ,  forc_prc_grid  )
         CALL mg2p_forc%grid2part (forc_xy_prl  ,  forc_prl_grid  )
         CALL mg2p_forc%grid2part (forc_xy_pbot ,  forc_pbot_grid )
         CALL mg2p_forc%grid2part (forc_xy_frl  ,  forc_lwrad_grid)
         CALL mg2p_forc%grid2part (forc_xy_hgt_t,  forc_hgt_grid  )

         IF (p_is_worker) THEN

<<<<<<< HEAD
            DO ne = 1, numelm
               IF (DEF_forcing%has_missing_value) THEN
                  IF (.not. forcmask_elm(ne)) CYCLE
               ENDIF

               istt = elm_patch%substt(ne)
               iend = elm_patch%subend(ne)

               forc_pco2m(istt:iend) = forc_pco2m_elm (ne)
               forc_po2m (istt:iend) = forc_po2m_elm  (ne)
               forc_us   (istt:iend) = forc_us_elm    (ne)
               forc_vs   (istt:iend) = forc_vs_elm    (ne)

               forc_psrf (istt:iend) = forc_psrf_elm  (ne)

               forc_sols (istt:iend) = forc_sols_elm  (ne)
               forc_soll (istt:iend) = forc_soll_elm  (ne)
               forc_solsd(istt:iend) = forc_solsd_elm (ne)
               forc_solld(istt:iend) = forc_solld_elm (ne)

               forc_hgt_t(istt:iend) = forc_hgt_t_elm (ne)
               forc_hgt_u(istt:iend) = forc_hgt_u_elm (ne)
               forc_hgt_q(istt:iend) = forc_hgt_q_elm (ne)

               IF (DEF_USE_CBL_HEIGHT) THEN
                  forc_hpbl(istt:iend) = forc_hpbl_elm(ne)
               ENDIF

               ! The standard measuring conditions for temperature are two meters above the ground
               ! Scientists have measured the most frigid temperature ever
               ! recorded on the continent's eastern highlands: about (180K) colder than dry ice.
               IF(forc_t_elm(ne) < 180.) forc_t_elm(ne) = 180.
               ! the highest air temp was found in Kuwait 326 K, Sulaibya 2012-07-31;
               ! Pakistan, Sindh 2010-05-26; Iraq, Nasiriyah 2011-08-03
               IF(forc_t_elm(ne) > 326.) forc_t_elm(ne) = 326.

               forc_rho_elm(ne) = (forc_pbot_elm(ne) &
                  - 0.378*forc_q_elm(ne)*forc_pbot_elm(ne)/(0.622+0.378*forc_q_elm(ne)))&
                  / (rgas*forc_t_elm(ne))

               forc_th_elm(ne) = forc_t_elm(ne) * (1.e5/forc_pbot_elm(ne)) ** (rair/cpair)

=======
            DO np = 1, numpatch
               DO ipart = 1, mg2p_forc%npart(np)

                  IF (mg2p_forc%areapart(np)%val(ipart) == 0.) CYCLE

                  ! The standard measuring conditions for temperature are two meters above 
                  ! the ground. Scientists have measured the most frigid temperature ever
                  ! recorded on the continent's eastern highlands: about (180K) colder than 
                  ! dry ice.
                  IF(forc_t_grid(np)%val(ipart) < 180.) forc_t_grid(np)%val(ipart) = 180.
                  ! the highest air temp was found in Kuwait 326 K, Sulaibya 2012-07-31;
                  ! Pakistan, Sindh 2010-05-26; Iraq, Nasiriyah 2011-08-03
                  IF(forc_t_grid(np)%val(ipart) > 326.) forc_t_grid(np)%val(ipart) = 326.

                  forc_rho_grid(np)%val(ipart) = (forc_pbot_grid(np)%val(ipart) &
                     - 0.378*forc_q_grid(np)%val(ipart)*forc_pbot_grid(np)%val(ipart) &
                     /(0.622+0.378*forc_q_grid(np)%val(ipart)))/(rgas*forc_t_grid(np)%val(ipart))

                  forc_th_grid(np)%val(ipart) = forc_t_grid(np)%val(ipart) &
                     * (1.e5/forc_pbot_grid(np)%val(ipart)) ** (rair/cpair)


                  CALL downscale_forcings_1c ( glacierss(np), &
                     ! forcing in gridcells
                     forc_topo_grid(np)%val(ipart),  forc_maxelv_grid(np)%val(ipart), &
                     forc_t_grid(np)%val(ipart),     forc_th_grid(np)%val(ipart),     &
                     forc_q_grid(np)%val(ipart),     forc_pbot_grid(np)%val(ipart),   &
                     forc_rho_grid(np)%val(ipart),   forc_prc_grid(np)%val(ipart),    &
                     forc_prl_grid(np)%val(ipart),   forc_lwrad_grid(np)%val(ipart),  &
                     forc_hgt_grid(np)%val(ipart),   &
                     ! forcing in part of patches
                     forc_topo(np),                  forc_t_part(np)%val(ipart),      &
                     forc_th_part(np)%val(ipart),    forc_q_part(np)%val(ipart),      &
                     forc_pbot_part(np)%val(ipart),  forc_rhoair_part(np)%val(ipart), &
                     forc_prc_part(np)%val(ipart),   forc_prl_part(np)%val(ipart),    &
                     forc_frl_part(np)%val(ipart))
               
               ENDDO
>>>>>>> f89054fd
            ENDDO

         ENDIF 

         CALL mg2p_forc%normalize (forc_xy_frl, forc_frl_part)

         CALL mg2p_forc%part2pset (forc_t_part,      forc_t     )
         CALL mg2p_forc%part2pset (forc_q_part,      forc_q     )
         CALL mg2p_forc%part2pset (forc_pbot_part,   forc_pbot  )
         CALL mg2p_forc%part2pset (forc_rhoair_part, forc_rhoair)
         CALL mg2p_forc%part2pset (forc_prc_part,    forc_prc   )
         CALL mg2p_forc%part2pset (forc_prl_part,    forc_prl   )
         CALL mg2p_forc%part2pset (forc_frl_part,    forc_frl   )

      ENDIF

#ifdef RangeCheck
#ifdef USEMPI
      CALL mpi_barrier (p_comm_glb, p_err)
#endif
      IF (p_is_master) write(*,'(/, A20)') 'Checking forcing ...'

      CALL check_vector_data ('Forcing us    [m/s]   ', forc_us   )
      CALL check_vector_data ('Forcing vs    [m/s]   ', forc_vs   )
      CALL check_vector_data ('Forcing t     [kelvin]', forc_t    )
      CALL check_vector_data ('Forcing q     [kg/kg] ', forc_q    )
      CALL check_vector_data ('Forcing prc   [mm/s]  ', forc_prc  )
      CALL check_vector_data ('Forcing psrf  [pa]    ', forc_psrf )
      CALL check_vector_data ('Forcing prl   [mm/s]  ', forc_prl  )
      CALL check_vector_data ('Forcing sols  [W/m2]  ', forc_sols )
      CALL check_vector_data ('Forcing soll  [W/m2]  ', forc_soll )
      CALL check_vector_data ('Forcing solsd [W/m2]  ', forc_solsd)
      CALL check_vector_data ('Forcing solld [W/m2]  ', forc_solld)
      CALL check_vector_data ('Forcing frl   [W/m2]  ', forc_frl  )
      IF (DEF_USE_CBL_HEIGHT) THEN
         CALL check_vector_data ('Forcing hpbl  ', forc_hpbl )
      ENDIF

#ifdef USEMPI
      CALL mpi_barrier (p_comm_glb, p_err)
#endif
#endif

   END SUBROUTINE read_forcing


   ! ------------------------------------------------------------
   !
   ! !DESCRIPTION:
   !    read lower and upper boundary forcing data, a major interface of this
   !    MODULE
   !
   ! REVISIONS:
   ! Hua Yuan, 04/2014: initial code
   ! ------------------------------------------------------------
   SUBROUTINE metreadLBUB (idate, dir_forcing)

   USE MOD_UserSpecifiedForcing
   USE MOD_Namelist
   USE MOD_Block
   USE MOD_DataType
   USE MOD_Block
   USE MOD_NetCDFBlock
   USE MOD_RangeCheck
   IMPLICIT NONE

   integer, intent(in) :: idate(3)
   character(len=*), intent(in) :: dir_forcing

   ! Local variables
   integer         :: ivar, year, month, day, time_i
   integer         :: iblkme, ib, jb, i, j
   type(timestamp) :: mtstamp
   character(len=256) :: filename

      mtstamp = idate

      DO ivar = 1, NVAR

         IF (trim(vname(ivar)) == 'NULL') CYCLE     ! no data, CYCLE

         ! lower and upper boundary data already exist, CYCLE
         IF ( .not.(tstamp_LB(ivar)=='NULL') .and. .not.(tstamp_UB(ivar)=='NULL') .and. &
            tstamp_LB(ivar)<=mtstamp .and. mtstamp<tstamp_UB(ivar) ) THEN
            CYCLE
         ENDIF

         ! set lower boundary time stamp and get data
         IF (tstamp_LB(ivar) == 'NULL') THEN
            CALL setstampLB(mtstamp, ivar, year, month, day, time_i)

            ! read forcing data
            filename = trim(dir_forcing)//trim(metfilename(year, month, day, ivar))
            IF (trim(DEF_forcing%dataset) == 'POINT') THEN

#ifndef URBAN_MODEL
               IF (forcing_read_ahead) THEN
                  metdata%blk(gblock%xblkme(1),gblock%yblkme(1))%val = forc_disk(time_i,ivar)
               ELSE
                  CALL ncio_read_site_time (filename, vname(ivar), time_i, metdata)
               ENDIF
#else
               IF (trim(vname(ivar)) == 'Rainf') THEN
                  CALL ncio_read_site_time (filename, 'Rainf', time_i, rainf)
                  CALL ncio_read_site_time (filename, 'Snowf', time_i, snowf)

                  DO iblkme = 1, gblock%nblkme
                     ib = gblock%xblkme(iblkme)
                     jb = gblock%yblkme(iblkme)

                     metdata%blk(ib,jb)%val(1,1) = rainf%blk(ib,jb)%val(1,1) + snowf%blk(ib,jb)%val(1,1)
                     !DO j = 1, gforc%ycnt(jb)
                     !   DO i = 1, gforc%xcnt(ib)
                     !      metdata%blk(ib,jb)%val(i,j) = rainf%blk(ib,jb)%val(i,j) &
                     !                                    +  snowf%blk(ib,jb)%val(i,j)
                     !   ENDDO
                     !ENDDO
                  ENDDO
               ELSE
                  CALL ncio_read_site_time (filename, vname(ivar), time_i, metdata)
               ENDIF
#endif
            ELSE
               CALL ncio_read_block_time (filename, vname(ivar), gforc, time_i, metdata)
            ENDIF

            CALL block_data_copy (metdata, forcn_LB(ivar))
         ENDIF

         ! set upper boundary time stamp and get data
         IF (tstamp_UB(ivar) == 'NULL' .or. tstamp_UB(ivar) <= mtstamp) THEN
            IF ( .not. (tstamp_UB(ivar) == 'NULL') ) THEN
               CALL block_data_copy (forcn_UB(ivar), forcn_LB(ivar))
            ENDIF
            CALL setstampUB(ivar, year, month, day, time_i)
            ! when reaching the END of forcing data, always reuse the last time step data
            IF (year <= endyr) THEN
               ! read forcing data
               filename = trim(dir_forcing)//trim(metfilename(year, month, day, ivar))
               IF (trim(DEF_forcing%dataset) == 'POINT') THEN

#ifndef URBAN_MODEL
                  IF (forcing_read_ahead) THEN
                     metdata%blk(gblock%xblkme(1),gblock%yblkme(1))%val = forc_disk(time_i,ivar)
                  ELSE
                     CALL ncio_read_site_time (filename, vname(ivar), time_i, metdata)
                  ENDIF
#else
                  IF (trim(vname(ivar)) == 'Rainf') THEN
                     CALL ncio_read_site_time (filename, 'Rainf', time_i, rainf)
                     CALL ncio_read_site_time (filename, 'Snowf', time_i, snowf)

                     DO iblkme = 1, gblock%nblkme
                        ib = gblock%xblkme(iblkme)
                        jb = gblock%yblkme(iblkme)

                        metdata%blk(ib,jb)%val(1,1) = rainf%blk(ib,jb)%val(1,1) + snowf%blk(ib,jb)%val(1,1)
                        !DO j = 1, gforc%ycnt(jb)
                        !   DO i = 1, gforc%xcnt(ib)
                        !      metdata%blk(ib,jb)%val(i,j) = rainf%blk(ib,jb)%val(i,j) &
                        !                                    +  snowf%blk(ib,jb)%val(i,j)
                        !   ENDDO
                        !ENDDO
                     ENDDO
                  ELSE
                     CALL ncio_read_site_time (filename, vname(ivar), time_i, metdata)
                  ENDIF
#endif
               ELSE
                  CALL ncio_read_block_time (filename, vname(ivar), gforc, time_i, metdata)
               ENDIF

               CALL block_data_copy (metdata, forcn_UB(ivar))
            ELSE
               write(*,*) year, endyr
               print *, 'NOTE: reaching the END of forcing data, always reuse the last time step data!'
            ENDIF
            IF (ivar == 7) THEN  ! calculate time average coszen, for shortwave radiation
               CALL calavgcos(idate)
            ENDIF
         ENDIF

      ENDDO

   END SUBROUTINE metreadLBUB


   !-------------------------------------------------
   SUBROUTINE metread_latlon (dir_forcing, idate)

   USE MOD_SPMD_Task
   USE MOD_NetCDFSerial
   USE MOD_UserSpecifiedForcing
   USE MOD_Namelist
   IMPLICIT NONE

   character(len=*), intent(in) :: dir_forcing
   integer, intent(in) :: idate(3)

   ! Local variables
   character(len=256) :: filename
   integer         :: year, month, day, time_i
   type(timestamp) :: mtstamp
   real(r8), allocatable :: latxy (:,:)    ! latitude values in 2d
   real(r8), allocatable :: lonxy (:,:)    ! longitude values in 2d
   real(r8), allocatable :: lon_in(:)
   real(r8), allocatable :: lat_in(:)

      IF (trim(DEF_forcing%dataset) == 'POINT' .or. trim(DEF_forcing%dataset) == 'CPL7' ) THEN
         CALL gforc%define_by_ndims (360, 180)
      ELSE

         mtstamp = idate

         CALL setstampLB(mtstamp, 1, year, month, day, time_i)
         filename = trim(dir_forcing)//trim(metfilename(year, month, day, 1))
         tstamp_LB(1) = timestamp(-1, -1, -1)

         IF (dim2d) THEN
            CALL ncio_read_bcast_serial (filename, latname, latxy)
            CALL ncio_read_bcast_serial (filename, lonname, lonxy)

            allocate (lat_in (size(latxy,2)))
            allocate (lon_in (size(lonxy,1)))
            lat_in = latxy(1,:)
            lon_in = lonxy(:,1)

            deallocate (latxy)
            deallocate (lonxy)
         ELSE
            CALL ncio_read_bcast_serial (filename, latname, lat_in)
            CALL ncio_read_bcast_serial (filename, lonname, lon_in)
         ENDIF

         IF (.not. DEF_forcing%regional) THEN
            CALL gforc%define_by_center (lat_in, lon_in)
         ELSE
            CALL gforc%define_by_center (lat_in, lon_in, &
               south = DEF_forcing%regbnd(1), north = DEF_forcing%regbnd(2), &
               west  = DEF_forcing%regbnd(3), east  = DEF_forcing%regbnd(4))
         ENDIF

         deallocate (lat_in)
         deallocate (lon_in)
      ENDIF

      CALL gforc%set_rlon ()
      CALL gforc%set_rlat ()

   END SUBROUTINE metread_latlon

   !-------------------------------------------------
   SUBROUTINE metread_time (dir_forcing, ststamp, etstamp, deltime)

   USE MOD_SPMD_Task
   USE MOD_NetCDFSerial
   USE MOD_UserSpecifiedForcing
   USE MOD_Namelist
   IMPLICIT NONE

   character(len=*), intent(in) :: dir_forcing
   type(timestamp),  intent(in), optional :: ststamp, etstamp
   real(r8),         intent(in), optional :: deltime

   ! Local variables
   character(len=256) :: filename
   character(len=256) :: timeunit, timestr
   real(r8), allocatable :: forctime_sec(:), metcache(:,:,:)
   integer :: year, month, day, hour, minute, second
   integer :: itime, maxday, id(3)
   integer*8 :: sec_long
   integer :: ivar, ntime, its, ite, it

   type(timestamp) :: etstamp_f
   type(timestamp), allocatable :: forctime_ (:)


      filename = trim(dir_forcing)//trim(fprefix(1))

      CALL ncio_read_serial (filename, 'time', forctime_sec)
      CALL ncio_get_attr    (filename, 'time', 'units', timeunit)

      timestr = timeunit(15:18) // ' ' // timeunit(20:21) // ' ' // timeunit(23:24) &
         // ' ' // timeunit(26:27) // ' ' // timeunit(29:30) // ' ' // timeunit(32:33)
      read(timestr,*) year, month, day, hour, minute, second

      allocate (forctime (size(forctime_sec)))

      forctime(1)%year = year
      forctime(1)%day  = get_calday(month*100+day, isleapyear(year))
      forctime(1)%sec = hour*3600 + minute*60 + second + forctime_sec(1)

      id(:) = (/forctime(1)%year, forctime(1)%day, forctime(1)%sec/)
      CALL adj2end(id)
      forctime(1) = id

      ntime = size(forctime)

      DO itime = 2, ntime
         id(:) = (/forctime(itime-1)%year, forctime(itime-1)%day, forctime(itime-1)%sec/)
         CALL ticktime (forctime_sec(itime)-forctime_sec(itime-1), id)
         forctime(itime) = id
      ENDDO

      IF (forcing_read_ahead) THEN

         CALL ticktime (deltime, id)
         etstamp_f = id

         IF ((ststamp < forctime(1)) .or. (etstamp_f < etstamp)) THEN
            write(*,*) 'Error: Forcing does not cover simulation period!'
            write(*,*) 'Model start ', ststamp,     ' -> Model END ', etstamp
            write(*,*) 'Forc  start ', forctime(1), ' -> Forc END  ', etstamp_f
            CALL CoLM_stop ()
         ELSE
            its = 1
            DO WHILE (.not. (ststamp < forctime(its+1)))
               its = its + 1
               IF (its >= ntime) EXIT
            ENDDO

            ite = ntime
            DO WHILE (etstamp < forctime(ite-1))
               ite = ite - 1
               IF (ite <= 1) EXIT
            ENDDO

            ntime = ite-its+1

            allocate (forctime_(ntime))
            DO it = 1, ntime
               forctime_(it) = forctime(it+its-1)
            ENDDO

            deallocate (forctime)
            allocate (forctime (ntime))
            DO it = 1, ntime
               forctime(it) = forctime_(it)
            ENDDO

            deallocate(forctime_)
         ENDIF

         allocate (forc_disk (size(forctime),NVAR))

         filename = trim(dir_forcing)//trim(metfilename(-1,-1,-1,-1))
         DO ivar = 1, NVAR
            IF (trim(vname(ivar)) /= 'NULL') THEN
               CALL ncio_read_period_serial (filename, vname(ivar), its, ite, metcache)
               forc_disk(:,ivar) = metcache(1,1,:)
            ENDIF
         ENDDO

         IF (allocated(metcache)) deallocate(metcache)
      ENDIF

   END SUBROUTINE metread_time

! ------------------------------------------------------------
!
! !DESCRIPTION:
!    set the lower boundary time stamp and record information,
!    a KEY FUNCTION of this MODULE
!
! - for time stamp, set it regularly as the model time step.
! - for record information, account for:
!    o year alternation
!    o month alternation
!    o leap year
!    o required dada just beyond the first record
!
! REVISIONS:
! Hua Yuan, 04/2014: initial code
! ------------------------------------------------------------
   SUBROUTINE setstampLB(mtstamp, var_i, year, month, mday, time_i)

   IMPLICIT NONE
   type(timestamp), intent(in)  :: mtstamp
   integer,         intent(in)  :: var_i
   integer,         intent(out) :: year
   integer,         intent(out) :: month
   integer,         intent(out) :: mday
   integer,         intent(out) :: time_i

   integer :: i, day, sec, ntime
   integer :: months(0:12)

      year = mtstamp%year
      day  = mtstamp%day
      sec  = mtstamp%sec

      IF (trim(DEF_forcing%dataset) == 'POINT') THEN

         ntime  = size(forctime)
         time_i = 1

         IF ((mtstamp < forctime(1)) .or. (forctime(ntime) < mtstamp)) THEN
            write(*,*) 'Error: Forcing does not cover simulation period!'
            write(*,*) 'Need ', mtstamp, ', Forc start ', forctime(1), ', Forc END', forctime(ntime)
            CALL CoLM_stop ()
         ELSE
            DO WHILE (.not. (mtstamp < forctime(time_i+1)))
               time_i = time_i + 1
            ENDDO
            iforctime(var_i) = time_i
            tstamp_LB(var_i) = forctime(iforctime(var_i))
         ENDIF

         RETURN
      ENDIF

      tstamp_LB(var_i)%year = year
      tstamp_LB(var_i)%day  = day

      ! in the case of one year one file
      IF ( trim(groupby) == 'year' ) THEN

         ! calculate the intitial second
         sec    = 86400*(day-1) + sec
         time_i = floor( (sec-offset(var_i)) *1. / dtime(var_i) ) + 1
         sec    = (time_i-1)*dtime(var_i) + offset(var_i) - 86400*(day-1)
         tstamp_LB(var_i)%sec = sec

         ! set time stamp (ststamp_LB)
         IF (sec < 0) THEN
            tstamp_LB(var_i)%sec = 86400 + sec
            tstamp_LB(var_i)%day = day - 1
            IF (tstamp_LB(var_i)%day == 0) THEN
               tstamp_LB(var_i)%year = year - 1
               IF ( isleapyear(tstamp_LB(var_i)%year) ) THEN
                  tstamp_LB(var_i)%day = 366
               ELSE
                  tstamp_LB(var_i)%day = 365
               ENDIF
            ENDIF
         ENDIF

         ! set record info (year, time_i)
         IF ( sec<0 .or. (sec==0 .and. offset(var_i).NE.0) ) THEN

            ! IF the required dada just behind the first record
            ! -> set to the first record
            IF ( year==startyr .and. month==startmo .and. day==1 ) THEN
               sec = offset(var_i)

               ! ELSE, set to one record backward
            ELSE
               sec = 86400 + sec
               day = day - 1
               IF (day == 0) THEN
                  year = year - 1
                  IF ( isleapyear(year) .and. leapyear) THEN
                     day = 366
                  ELSE
                     day = 365
                  ENDIF
               ENDIF
            ENDIF
         ENDIF ! ENDIF (sec <= 0)

         ! in case of leapyear with a non-leayyear calendar
         ! USE the data 1 day before after FEB 28th (Julian day 59).
         IF ( .not. leapyear .and. isleapyear(year) .and. day>59 ) THEN
            day = day - 1
         ENDIF

         ! get record time index
         sec = 86400*(day-1) + sec
         time_i = floor( (sec-offset(var_i)) *1. / dtime(var_i) ) + 1
      ENDIF

      ! in the case of one month one file
      IF ( trim(groupby) == 'month' ) THEN

         IF ( isleapyear(year) ) THEN
            months = (/0,31,60,91,121,152,182,213,244,274,305,335,366/)
         ELSE
            months = (/0,31,59,90,120,151,181,212,243,273,304,334,365/)
         ENDIF

         ! calculate initial month and day values
         CALL julian2monthday(year, day, month, mday)

         ! calculate initial second value
         sec    = 86400*(mday-1) + sec
         time_i = floor( (sec-offset(var_i)) *1. / dtime(var_i) ) + 1
         sec    = (time_i-1)*dtime(var_i) + offset(var_i) - 86400*(mday-1)
         tstamp_LB(var_i)%sec  = sec

         ! set time stamp (ststamp_LB)
         IF (sec < 0) THEN
            tstamp_LB(var_i)%sec = 86400 + sec
            tstamp_LB(var_i)%day = day - 1
            IF (tstamp_LB(var_i)%day == 0) THEN
               tstamp_LB(var_i)%year = year - 1
               IF ( isleapyear(tstamp_LB(var_i)%year) ) THEN
                  tstamp_LB(var_i)%day = 366
               ELSE
                  tstamp_LB(var_i)%day = 365
               ENDIF
            ENDIF
         ENDIF

         ! set record info (year, month, time_i)
         IF ( sec<0 .or. (sec==0 .and. offset(var_i).NE.0) ) THEN

            ! IF just behind the first record -> set to first record
            IF ( year==startyr .and. month==startmo .and. mday==1 ) THEN
               sec = offset(var_i)

               ! set to one record backward
            ELSE
               sec = 86400 + sec
               mday = mday - 1
               IF (mday == 0) THEN
                  month = month - 1
                  ! bug found by Zhu Siguang & Zhang Xiangxiang, 05/19/2014
                  ! move the below line in the 'ELSE' statement
                  !mday = months(month) - months(month-1)
                  IF (month == 0) THEN
                     month = 12
                     year = year - 1
                     mday = 31
                  ELSE
                     mday = months(month) - months(month-1)
                  ENDIF
               ENDIF
            ENDIF
         ENDIF

         ! in case of leapyear with a non-leayyear calendar
         ! USE the data 1 day before, i.e., FEB 28th.
         IF ( .not. leapyear .and. isleapyear(year) .and. month==2 .and. mday==29 ) THEN
            mday = 28
         ENDIF

         ! get record time index
         sec = 86400*(mday-1) + sec
         time_i = floor( (sec-offset(var_i)) *1. / dtime(var_i) ) + 1
      ENDIF

      ! in the case of one day one file
      IF ( trim(groupby) == 'day' ) THEN

         ! calculate initial month and day values
         CALL julian2monthday(year, day, month, mday)

         ! calculate initial second value
         time_i = floor( (sec-offset(var_i)) *1. / dtime(var_i) ) + 1
         sec    = (time_i-1)*dtime(var_i) + offset(var_i)
         tstamp_LB(var_i)%sec  = sec

         ! set time stamp (ststamp_LB)
         IF (sec < 0) THEN
            tstamp_LB(var_i)%sec = 86400 + sec
            tstamp_LB(var_i)%day = day - 1
            IF (tstamp_LB(var_i)%day == 0) THEN
               tstamp_LB(var_i)%year = year - 1
               IF ( isleapyear(tstamp_LB(var_i)%year) ) THEN
                  tstamp_LB(var_i)%day = 366
               ELSE
                  tstamp_LB(var_i)%day = 365
               ENDIF
            ENDIF

            IF ( year==startyr .and. month==startmo .and. mday==1 ) THEN
               sec = offset(var_i)
            ! set to one record backward
            ELSE
               sec = 86400 + sec
               year = tstamp_LB(var_i)%year
               CALL julian2monthday(tstamp_LB(var_i)%year, tstamp_LB(var_i)%day, month, mday)
            ENDIF
         ENDIF

         ! in case of leapyear with a non-leayyear calendar
         ! USE the data 1 day before, i.e., FEB 28th.
         IF ( .not. leapyear .and. isleapyear(year) .and. month==2 .and. mday==29 ) THEN
            mday = 28
         ENDIF

         ! get record time index
         time_i = floor( (sec-offset(var_i)) *1. / dtime(var_i) ) + 1
      ENDIF

      IF (time_i <= 0) THEN
         write(6, *) "got the wrong time record of forcing! STOP!"; CALL CoLM_stop()
      ENDIF

      RETURN

   END SUBROUTINE setstampLB

! ------------------------------------------------------------
!
! !DESCRIPTION:
!    set the upper boundary time stamp and record information,
!    a KEY FUNCTION of this MODULE
!
! REVISIONS:
! Hua Yuan, 04/2014: initial code
! ------------------------------------------------------------
   SUBROUTINE setstampUB(var_i, year, month, mday, time_i)

   IMPLICIT NONE
   integer,         intent(in)  :: var_i
   integer,         intent(out) :: year
   integer,         intent(out) :: month
   integer,         intent(out) :: mday
   integer,         intent(out) :: time_i

   integer :: day, sec
   integer :: months(0:12)

      IF (trim(DEF_forcing%dataset) == 'POINT') THEN
         IF ( tstamp_UB(var_i) == 'NULL' ) THEN
            tstamp_UB(var_i) = forctime(iforctime(var_i)+1)
         ELSE
            iforctime(var_i) = iforctime(var_i) + 1
            tstamp_LB(var_i) = forctime(iforctime(var_i))
            tstamp_UB(var_i) = forctime(iforctime(var_i)+1)
         ENDIF

         time_i = iforctime(var_i)+1
         year = tstamp_UB(var_i)%year
         RETURN
      ENDIF

      ! calculate the time stamp
      IF ( tstamp_UB(var_i) == 'NULL' ) THEN
         tstamp_UB(var_i) = tstamp_LB(var_i) + dtime(var_i)
      ELSE
         tstamp_LB(var_i) = tstamp_UB(var_i)
         tstamp_UB(var_i) = tstamp_UB(var_i) + dtime(var_i)
      ENDIF

      ! calcualte initial year, day, and second values
      year = tstamp_UB(var_i)%year
      day  = tstamp_UB(var_i)%day
      sec  = tstamp_UB(var_i)%sec

      IF ( trim(groupby) == 'year' ) THEN

         ! adjust year value
         IF ( sec==86400 .and. offset(var_i).eq.0 ) THEN
            sec = 0
            day = day + 1
            IF( isleapyear(year) .and. day==367) THEN
               year = year + 1; day = 1
            ENDIF
            IF( .not. isleapyear(year) .and. day==366) THEN
               year = year + 1; day = 1
            ENDIF
         ENDIF

         ! in case of leapyear with a non-leayyear calendar
         ! USE the data 1 day before after FEB 28th (Julian day 59).
         IF ( .not. leapyear .and. isleapyear(year) .and. day>59 ) THEN
            day = day - 1
         ENDIF

         ! set record index
         sec = 86400*(day-1) + sec
         time_i = floor( (sec-offset(var_i)) *1. / dtime(var_i) ) + 1
      ENDIF

      IF ( trim(groupby) == 'month' ) THEN

         IF ( isleapyear(year) ) THEN
            months = (/0,31,60,91,121,152,182,213,244,274,305,335,366/)
         ELSE
            months = (/0,31,59,90,120,151,181,212,243,273,304,334,365/)
         ENDIF

         ! calculate initial month and day values
         CALL julian2monthday(year, day, month, mday)

         ! record in the next day, adjust year, month and second values
         IF ( sec==86400 .and. offset(var_i).eq.0 ) THEN
            sec  = 0
            mday = mday + 1
            IF ( mday > (months(month)-months(month-1)) ) THEN
               mday = 1
               ! bug found by Zhu Siguang, 05/25/2014
               ! move the below line in the 'ELSE' statement
               !month = month + 1
               IF (month == 12) THEN
                  month = 1
                  year = year + 1
               ELSE
                  month = month + 1
               ENDIF
            ENDIF
         ENDIF

         ! in case of leapyear with a non-leayyear calendar
         ! for day 29th Feb, USE the data 1 day before, i.e., 28th FEB.
         IF ( .not. leapyear .and. isleapyear(year) .and. month==2 .and. mday==29 ) THEN
            mday = 28
         ENDIF

         ! set record index
         sec    = 86400*(mday-1) + sec
         time_i = floor( (sec-offset(var_i)) *1. / dtime(var_i) ) + 1
      ENDIF

      IF ( trim(groupby) == 'day' ) THEN
         IF ( isleapyear(year) ) THEN
            months = (/0,31,60,91,121,152,182,213,244,274,305,335,366/)
         ELSE
            months = (/0,31,59,90,120,151,181,212,243,273,304,334,365/)
         ENDIF

         ! calculate initial month and day values
         CALL julian2monthday(year, day, month, mday)
         !mday = day

         ! record in the next day, adjust year, month and second values
         IF ( sec==86400 .and. offset(var_i).eq.0 ) THEN
            sec  = 0
            mday = mday + 1
            IF ( mday > (months(month)-months(month-1)) ) THEN
               mday = 1
               ! bug found by Zhu Siguang, 05/25/2014
               ! move the below line in the 'ELSE' statement
               !month = month + 1
               IF (month == 12) THEN
                  month = 1
                  year = year + 1
               ELSE
                  month = month + 1
               ENDIF
            ENDIF
         ENDIF

         ! in case of leapyear with a non-leayyear calendar
         ! for day 29th Feb, USE the data 1 day before, i.e., 28th FEB.
         IF ( .not. leapyear .and. isleapyear(year) .and. month==2 .and. mday==29 ) THEN
            mday = 28
         ENDIF

         ! set record index
         time_i = floor( (sec-offset(var_i)) *1. / dtime(var_i) ) + 1
      ENDIF

      IF (time_i < 0) THEN
         write(6, *) "got the wrong time record of forcing! STOP!"; CALL CoLM_stop()
      ENDIF

      RETURN

   END SUBROUTINE setstampUB

! ------------------------------------------------------------
! !DESCRIPTION:
! calculate time average coszen value bwteeen [LB, UB]
!
! REVISIONS:
! 04/2014, yuan: this method is adapted from CLM
! ------------------------------------------------------------
   SUBROUTINE calavgcos(idate)

   USE MOD_Block
   USE MOD_DataType
   IMPLICIT NONE

   integer, intent(in) :: idate(3)

   integer  :: ntime, iblkme, ib, jb, i, j, ilon, ilat
   real(r8) :: calday, cosz
   type(timestamp) :: tstamp

      tstamp = idate !tstamp_LB(7)
      ntime = 0
      DO WHILE (tstamp < tstamp_UB(7))
         ntime  = ntime + 1
         tstamp = tstamp + deltim_int
      ENDDO

      tstamp = idate !tstamp_LB(7)
      CALL flush_block_data (avgcos, 0._r8)

      DO WHILE (tstamp < tstamp_UB(7))

         DO iblkme = 1, gblock%nblkme
            ib = gblock%xblkme(iblkme)
            jb = gblock%yblkme(iblkme)
            DO j = 1, gforc%ycnt(jb)
               DO i = 1, gforc%xcnt(ib)

                  ilat = gforc%ydsp(jb) + j
                  ilon = gforc%xdsp(ib) + i
                  IF (ilon > gforc%nlon) ilon = ilon - gforc%nlon

                  calday = calendarday(tstamp)
                  cosz = orb_coszen(calday, gforc%rlon(ilon), gforc%rlat(ilat))
                  cosz = max(0.001, cosz)
                  avgcos%blk(ib,jb)%val(i,j) = avgcos%blk(ib,jb)%val(i,j) &
                     + cosz / real(ntime,r8) !  * deltim_real /real(tstamp_UB(7)-tstamp_LB(7))

               ENDDO
            ENDDO
         ENDDO

         tstamp = tstamp + deltim_int

      ENDDO

   END SUBROUTINE calavgcos

END MODULE MOD_Forcing<|MERGE_RESOLUTION|>--- conflicted
+++ resolved
@@ -35,18 +35,14 @@
    type (spatial_mapping_type) :: mg2p_forc   ! area weighted mapping from forcing to model unit
 
    logical, allocatable :: forcmask_pch (:)
-   
+
    ! for Forcing_Downscaling
-<<<<<<< HEAD
-   logical, allocatable :: glacierss    (:)
-
-=======
    type(block_data_real8_2d) :: topo_grid, maxelv_grid
    type(block_data_real8_2d) :: sumarea_grid
 
    type(pointer_real8_1d), allocatable :: forc_topo_grid   (:)
    type(pointer_real8_1d), allocatable :: forc_maxelv_grid (:)
-                                                                                
+
    type(pointer_real8_1d), allocatable :: forc_t_grid    (:)
    type(pointer_real8_1d), allocatable :: forc_th_grid   (:)
    type(pointer_real8_1d), allocatable :: forc_q_grid    (:)
@@ -67,8 +63,7 @@
    type(pointer_real8_1d), allocatable :: forc_frl_part   (:)
 
    logical, allocatable :: glacierss (:)
-   
->>>>>>> f89054fd
+
    ! local variables
    integer  :: deltim_int                ! model time step length
    ! real(r8) :: deltim_real               ! model time step length
@@ -179,19 +174,9 @@
 
       ENDIF
 
-<<<<<<< HEAD
-      IF (DEF_USE_Forcing_Downscaling) THEN
-         IF (p_is_worker) THEN
-#if (defined CROP)
-            CALL elm_patch%build (landelm, landpatch, use_frac = .true., sharedfrac = pctshrpch)
-#else
-            CALL elm_patch%build (landelm, landpatch, use_frac = .true.)
-#endif
-=======
       IF (p_is_worker) THEN
          IF (numpatch > 0) THEN
             allocate (forcmask_pch(numpatch));  forcmask_pch(:) = .true.
->>>>>>> f89054fd
          ENDIF
       ENDIF
 
@@ -201,21 +186,6 @@
          filename = trim(dir_forcing)//trim(metfilename(year, month, day, 1))
          tstamp_LB(1) = timestamp(-1, -1, -1)
 
-<<<<<<< HEAD
-         IF (p_is_worker) THEN
-            IF (numpatch > 0) THEN
-               IF (allocated(forcmask_pch)) deallocate (forcmask_pch)
-               allocate (forcmask_pch(numpatch));  forcmask_pch(:) = .true.
-            ENDIF
-            IF (DEF_USE_Forcing_Downscaling) THEN
-               IF (numelm > 0) THEN
-                  allocate (forcmask_elm(numelm)); forcmask_elm(:) = .true.
-               ENDIF
-            ENDIF
-         ENDIF
-
-=======
->>>>>>> f89054fd
          IF (p_is_master) THEN
             CALL ncio_get_attr (filename, vname(1), trim(DEF_forcing%missing_value_name), missing_value)
          ENDIF
@@ -227,93 +197,38 @@
 
       ENDIF
 
-<<<<<<< HEAD
-      IF (.not. DEF_USE_Forcing_Downscaling) THEN
-
-         IF (.not. DEF_forcing%has_missing_value) THEN
-
-            IF (trim(DEF_Forcing_Interp) == 'areaweight') THEN
-               CALL mg2p_forc%build (gforc, landpatch)
-            ELSEIF (trim(DEF_Forcing_Interp) == 'bilinear') THEN
-               CALL forc_interp%build (gforc, landpatch)
-            ENDIF
-
-         ELSE
-
-            IF (trim(DEF_Forcing_Interp) == 'areaweight') THEN
-               CALL mg2p_forc%build (gforc, landpatch, metdata, missing_value, forcmask_pch)
-            ELSEIF (trim(DEF_Forcing_Interp) == 'bilinear') THEN
-               CALL forc_interp%build (gforc, landpatch, metdata, missing_value, forcmask_pch)
-            ENDIF
-
-         ENDIF
-
-      ELSE
-
-         IF (.not. DEF_forcing%has_missing_value) THEN
-
-            IF (trim(DEF_Forcing_Interp) == 'areaweight') THEN
-               CALL mg2p_forc%build (gforc, landelm)
-            ELSEIF (trim(DEF_Forcing_Interp) == 'bilinear') THEN
-               CALL forc_interp%build (gforc, landelm)
-            ENDIF
-
-         ELSE
-
-            IF (trim(DEF_Forcing_Interp) == 'areaweight') THEN
-               CALL mg2p_forc%build (gforc, landelm, metdata, missing_value, forcmask_elm)
-            ELSEIF (trim(DEF_Forcing_Interp) == 'bilinear') THEN
-               CALL forc_interp%build (gforc, landelm, metdata, missing_value, forcmask_elm)
-            ENDIF
-
-            IF (p_is_worker) THEN
-               DO ielm = 1, numelm
-                  istt = elm_patch%substt(ielm)
-                  iend = elm_patch%subend(ielm)
-                  forcmask_pch(istt:iend) = forcmask_elm(ielm)
-               ENDDO
-            ENDIF
-=======
       IF (trim(DEF_Forcing_Interp_Method) == 'arealweight') THEN
          CALL mg2p_forc%build_arealweighted (gforc, landpatch)
       ELSEIF (trim(DEF_Forcing_Interp_Method) == 'bilinear') THEN
          CALL mg2p_forc%build_bilinear (gforc, landpatch)
       ENDIF
->>>>>>> f89054fd
 
       IF (DEF_forcing%has_missing_value) THEN
          CALL mg2p_forc%set_missing_value (metdata, missing_value, forcmask_pch)
       ENDIF
 
       IF (DEF_USE_Forcing_Downscaling) THEN
-<<<<<<< HEAD
-         IF (p_is_worker) THEN
-            IF (numpatch > 0) THEN
-
-               forc_topo = topoelv
-=======
->>>>>>> f89054fd
 
          IF (p_is_worker .and. (numpatch > 0)) THEN
             forc_topo = topoelv
             WHERE(forc_topo == spval) forc_topo = 0.
-         ENDIF 
+         ENDIF
 
          IF (p_is_io) CALL allocate_block_data (gforc, topo_grid)
          CALL mg2p_forc%pset2grid (forc_topo, topo_grid)
-         
-         IF (p_is_io) CALL allocate_block_data (gforc, sumarea_grid)  
+
+         IF (p_is_io) CALL allocate_block_data (gforc, sumarea_grid)
          CALL mg2p_forc%get_sumarea (sumarea_grid)
-                  
+
          CALL block_data_division (topo_grid, sumarea_grid)
-         
+
          IF (p_is_io) CALL allocate_block_data (gforc, maxelv_grid)
          CALL mg2p_forc%pset2grid_max (forc_topo, maxelv_grid)
-         
+
 
          CALL mg2p_forc%allocate_part (forc_topo_grid  )
          CALL mg2p_forc%allocate_part (forc_maxelv_grid)
-         
+
          CALL mg2p_forc%allocate_part (forc_t_grid     )
          CALL mg2p_forc%allocate_part (forc_th_grid    )
          CALL mg2p_forc%allocate_part (forc_q_grid     )
@@ -385,7 +300,7 @@
    ! ---- forcing finalize ----
    SUBROUTINE forcing_final ()
 
-   USE MOD_LandPatch, only : numpatch 
+   USE MOD_LandPatch, only : numpatch
    IMPLICIT NONE
 
       IF (allocated(forcmask_pch)) deallocate(forcmask_pch)
@@ -395,14 +310,14 @@
       IF (allocated(forc_disk   )) deallocate(forc_disk   )
       IF (allocated(tstamp_LB   )) deallocate(tstamp_LB   )
       IF (allocated(tstamp_UB   )) deallocate(tstamp_UB   )
-      
+
       IF (DEF_USE_Forcing_Downscaling) THEN
          IF (p_is_worker) THEN
             IF (numpatch > 0) THEN
 
                deallocate (forc_topo_grid  )
                deallocate (forc_maxelv_grid)
-               
+
                deallocate (forc_t_grid     )
                deallocate (forc_th_grid    )
                deallocate (forc_q_grid     )
@@ -438,25 +353,6 @@
 
    END SUBROUTINE forcing_reset
 
-<<<<<<< HEAD
-   ! ------------
-   SUBROUTINE forcing_xy2vec (f_xy, f_vec)
-
-   IMPLICIT NONE
-
-      type(block_data_real8_2d) :: f_xy
-      real(r8) :: f_vec(:)
-
-      IF (trim(DEF_Forcing_Interp) == 'areaweight') THEN
-         CALL mg2p_forc%map_aweighted (f_xy, f_vec)
-      ELSEIF (trim(DEF_Forcing_Interp) == 'bilinear') THEN
-         CALL forc_interp%interp (f_xy, f_vec)
-      ENDIF
-
-   END SUBROUTINE forcing_xy2vec
-
-=======
->>>>>>> f89054fd
    !--------------------------------
    SUBROUTINE read_forcing (idate, dir_forcing)
 
@@ -790,58 +686,14 @@
 
          IF (p_is_worker) THEN
 
-<<<<<<< HEAD
-            DO ne = 1, numelm
-               IF (DEF_forcing%has_missing_value) THEN
-                  IF (.not. forcmask_elm(ne)) CYCLE
-               ENDIF
-
-               istt = elm_patch%substt(ne)
-               iend = elm_patch%subend(ne)
-
-               forc_pco2m(istt:iend) = forc_pco2m_elm (ne)
-               forc_po2m (istt:iend) = forc_po2m_elm  (ne)
-               forc_us   (istt:iend) = forc_us_elm    (ne)
-               forc_vs   (istt:iend) = forc_vs_elm    (ne)
-
-               forc_psrf (istt:iend) = forc_psrf_elm  (ne)
-
-               forc_sols (istt:iend) = forc_sols_elm  (ne)
-               forc_soll (istt:iend) = forc_soll_elm  (ne)
-               forc_solsd(istt:iend) = forc_solsd_elm (ne)
-               forc_solld(istt:iend) = forc_solld_elm (ne)
-
-               forc_hgt_t(istt:iend) = forc_hgt_t_elm (ne)
-               forc_hgt_u(istt:iend) = forc_hgt_u_elm (ne)
-               forc_hgt_q(istt:iend) = forc_hgt_q_elm (ne)
-
-               IF (DEF_USE_CBL_HEIGHT) THEN
-                  forc_hpbl(istt:iend) = forc_hpbl_elm(ne)
-               ENDIF
-
-               ! The standard measuring conditions for temperature are two meters above the ground
-               ! Scientists have measured the most frigid temperature ever
-               ! recorded on the continent's eastern highlands: about (180K) colder than dry ice.
-               IF(forc_t_elm(ne) < 180.) forc_t_elm(ne) = 180.
-               ! the highest air temp was found in Kuwait 326 K, Sulaibya 2012-07-31;
-               ! Pakistan, Sindh 2010-05-26; Iraq, Nasiriyah 2011-08-03
-               IF(forc_t_elm(ne) > 326.) forc_t_elm(ne) = 326.
-
-               forc_rho_elm(ne) = (forc_pbot_elm(ne) &
-                  - 0.378*forc_q_elm(ne)*forc_pbot_elm(ne)/(0.622+0.378*forc_q_elm(ne)))&
-                  / (rgas*forc_t_elm(ne))
-
-               forc_th_elm(ne) = forc_t_elm(ne) * (1.e5/forc_pbot_elm(ne)) ** (rair/cpair)
-
-=======
             DO np = 1, numpatch
                DO ipart = 1, mg2p_forc%npart(np)
 
                   IF (mg2p_forc%areapart(np)%val(ipart) == 0.) CYCLE
 
-                  ! The standard measuring conditions for temperature are two meters above 
+                  ! The standard measuring conditions for temperature are two meters above
                   ! the ground. Scientists have measured the most frigid temperature ever
-                  ! recorded on the continent's eastern highlands: about (180K) colder than 
+                  ! recorded on the continent's eastern highlands: about (180K) colder than
                   ! dry ice.
                   IF(forc_t_grid(np)%val(ipart) < 180.) forc_t_grid(np)%val(ipart) = 180.
                   ! the highest air temp was found in Kuwait 326 K, Sulaibya 2012-07-31;
@@ -870,12 +722,11 @@
                      forc_pbot_part(np)%val(ipart),  forc_rhoair_part(np)%val(ipart), &
                      forc_prc_part(np)%val(ipart),   forc_prl_part(np)%val(ipart),    &
                      forc_frl_part(np)%val(ipart))
-               
+
                ENDDO
->>>>>>> f89054fd
             ENDDO
 
-         ENDIF 
+         ENDIF
 
          CALL mg2p_forc%normalize (forc_xy_frl, forc_frl_part)
 
