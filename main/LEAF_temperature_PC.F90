--- conflicted
+++ resolved
@@ -77,14 +77,11 @@
 ! https://doi.org/10.1016/j.agrformet.2019.02.006
 !
 ! REVISIONS:
-<<<<<<< HEAD
+! Xingjie Lu and Nan Wei, 01/2021: added plant hydraulic process interface
+! Nan Wei,  01/2021: added interaction btw prec and canopy
 ! Shaofeng Liu, 05/2023: add option to call moninobuk_leddy, the LargeEddy
 !                        surface turbulence scheme (LZD2022);
 !                        make a proper update of um.
-=======
-! Xingjie Lu and Nan Wei, 01/2021: added plant hydraulic process interface
-! Nan Wei,  01/2021: added interaction btw prec and canopy
->>>>>>> 1c2d70f9
 !=======================================================================
 
   USE precision
@@ -854,7 +851,6 @@
 !-----------------------------------------------------------------------
 ! Evaluate stability-dependent variables using moz from prior iteration
 
-<<<<<<< HEAD
           if (DEF_USE_CBL_HEIGHT) then	
              CALL moninobukm_leddy(hu,ht,hq,displa_lays(toplay),z0mv,z0hv,z0qv,obu,um, &
                                   displa_lay(toplay),z0m_lay(toplay), hpbl, ustar,fh2m,fq2m, &
@@ -865,12 +861,6 @@
                             htop_lay(toplay),fmtop,fm,fh,fq,fht,fqt,phih)
           endif
  
-=======
-          CALL moninobukm(hu,ht,hq,displa_lays(toplay),z0mv,z0hv,z0qv,obu,um, &
-                          displa_lay(toplay),z0m_lay(toplay),ustar,fh2m,fq2m, &
-                          htop_lay(toplay),fmtop,fm,fh,fq,fht,fqt,phih)
-
->>>>>>> 1c2d70f9
 ! Aerodynamic resistance
           ! 09/16/2017:
           ! note that for ram, it is the resistance from Href to z0mv+displa
