#include <define.h>

 MODULE MOD_Glacier

!-----------------------------------------------------------------------
! Energy and Mass Balance Model of LAND ICE (GLACIER / ICE SHEET)
!
! Original author: Yongjiu Dai, /05/2014/
!
! REVISIONS:
! Hua Yuan, 01/2023: added GLACIER_WATER_snicar() to account for SNICAR
!                    model effects on snow water [see snowwater_snicar()],
!                    snow layers combine [see snowlayerscombine_snicar()],
!                    snow layers divide  [see snowlayersdivide_snicar()]
!
! Hua Yuan, 01/2023: added snow layer absorption in GLACIER_TEMP()
!-----------------------------------------------------------------------
 use MOD_Precision
 IMPLICIT NONE
 SAVE

! PUBLIC MEMBER FUNCTIONS:
  public :: GLACIER_TEMP
  public :: GLACIER_WATER
  public :: GLACIER_WATER_snicar


! PRIVATE MEMBER FUNCTIONS:
  private :: groundfluxes_glacier
  private :: groundtem_glacier


!-----------------------------------------------------------------------

  CONTAINS

!-----------------------------------------------------------------------


 subroutine GLACIER_TEMP (patchtype,   lb   ,nl_ice      ,deltim      ,&
                    zlnd        ,zsno       ,capr        ,cnfac       ,&
                    forc_hgt_u ,forc_hgt_t  ,forc_hgt_q  ,&
                    forc_us     ,forc_vs    ,forc_t      ,forc_q      ,&
                    forc_rhoair ,forc_psrf  ,coszen      ,sabg        ,&
                    forc_frl    ,fsno       ,dz_icesno   ,z_icesno    ,&
                    zi_icesno   ,t_icesno   ,wice_icesno ,wliq_icesno ,&
                    scv         ,snowdp     ,imelt       ,taux        ,&
                    tauy        ,fsena      ,fevpa       ,lfevpa      ,&
                    fseng       ,fevpg      ,olrg        ,fgrnd       ,&
                    qseva       ,qsdew      ,qsubl       ,qfros       ,&
                    sm          ,tref       ,qref        ,trad        ,&
                    errore      ,emis       ,z0m         ,zol         ,&
                    rib         ,ustar      ,qstar       ,tstar       ,&
                    fm          ,fh         ,fq          ,pg_rain     ,&
                    pg_snow     ,t_precip   ,snofrz      ,sabg_lyr     )

!=======================================================================
! this is the main subroutine to execute the calculation
! of thermal processes and surface fluxes of the land ice (glacier and ice sheet)
!
! Original author : Yongjiu Dai and Nan Wei, /05/2014/
! Modified by Nan Wei, 07/2017/  interaction btw prec and land ice
! FLOW DIAGRAM FOR GLACIER_TEMP.F90
!
! GLACIER_TEMP ===> qsadv
!                   groundfluxes | --------->  |moninobukini
!                                |             |moninobuk
!
!                   groundTem    | --------->  |meltf
!
!=======================================================================

<<<<<<< HEAD
  use MOD_Precision
  use PhysicalConstants, only : hvap,hsub,rgas,cpair,stefnc,tfrz,cpliq,cpice
=======
  use precision
  use MOD_Const_Physical, only : hvap,hsub,rgas,cpair,stefnc,tfrz,cpliq,cpice
>>>>>>> 3e1016d9
  use MOD_FrictionVelocity
  USE MOD_Qsadv

  IMPLICIT NONE

!---------------------Argument------------------------------------------

  integer, INTENT(in) :: &
        patchtype,&   ! land water type (0=soil, 1=urban and built-up,  2=wetland, 3=land ice, 4=land water bodies, 99 = ocean)
        lb,          &! lower bound of array
        nl_ice        ! upper bound of array

  real(r8), INTENT(in) :: &
        deltim,      &! model time step [second]
        zlnd,        &! roughness length for ice surface [m]
        zsno,        &! roughness length for snow [m]
        capr,        &! tuning factor to turn first layer T into surface T
        cnfac,       &! Crank Nicholson factor between 0 and 1

        ! Atmospherical variables and observational height
        forc_hgt_u,  &! observational height of wind [m]
        forc_hgt_t,  &! observational height of temperature [m]
        forc_hgt_q,  &! observational height of humidity [m]
        forc_us,     &! wind component in eastward direction [m/s]
        forc_vs,     &! wind component in northward direction [m/s]
        forc_t,      &! temperature at agcm reference height [kelvin]
        forc_q,      &! specific humidity at agcm reference height [kg/kg]
        forc_rhoair, &! density air [kg/m3]
        forc_psrf,   &! atmosphere pressure at the surface [pa]
        t_precip,    &! snowfall/rainfall temperature [kelvin]
        pg_rain,     &! rainfall  [kg/(m2 s)]
        pg_snow,     &! snowfall  [kg/(m2 s)]

        ! Radiative fluxes
        coszen,      &! cosine of the solar zenith angle
        sabg,        &! solar radiation absorbed by ground [W/m2]
        forc_frl,    &! atmospheric infrared (longwave) radiation [W/m2]

        ! State variable (1)
        fsno,        &! fraction of ground covered by snow
        dz_icesno(lb:nl_ice),  &! layer thickiness [m]
        z_icesno (lb:nl_ice),  &! node depth [m]
        zi_icesno(lb-1:nl_ice)  ! interface depth [m]

  REAL(r8), intent(in) :: &
        sabg_lyr (lb:1)    ! snow layer absorption [W/m-2]

        ! State variables (2)
  real(r8), INTENT(inout) :: &
        t_icesno(lb:nl_ice),   &! snow/ice temperature [K]
        wice_icesno(lb:nl_ice),&! ice lens [kg/m2]
        wliq_icesno(lb:nl_ice),&! liqui water [kg/m2]
        scv,                   &! snow cover, water equivalent [mm, kg/m2]
        snowdp                  ! snow depth [m]

  REAL(r8), intent(inout) :: &
        snofrz (lb:0)    ! snow freezing rate (lyr) [kg m-2 s-1]

  integer, INTENT(out) :: &
       imelt(lb:nl_ice)  ! flag for melting or freezing [-]

        ! Output fluxes
  real(r8), INTENT(out) :: &
        taux,        &! wind stress: E-W [kg/m/s**2]
        tauy,        &! wind stress: N-S [kg/m/s**2]
        fsena,       &! sensible heat to atmosphere [W/m2]
        lfevpa,      &! latent heat flux to atmosphere [W/m2]
        fseng,       &! sensible heat flux from ground [W/m2]
        fevpg,       &! evaporation heat flux from ground [mm/s]
        olrg,        &! outgoing long-wave radiation to atmosphere
        fgrnd,       &! ground heat flux [W/m2]

        fevpa,       &! evapotranspiration to atmosphere (mm h2o/s)
        qseva,       &! ground surface evaporation rate (mm h2o/s)
        qsdew,       &! ground surface dew formation (mm h2o /s) [+]
        qsubl,       &! sublimation rate from snow pack (mm h2o /s) [+]
        qfros,       &! surface dew added to snow pack (mm h2o /s) [+]

        sm,          &! rate of snowmelt [kg/(m2 s)]
        tref,        &! 2 m height air temperature [kelvin]
        qref,        &! 2 m height air specific humidity
        trad,        &! radiative temperature [K]

        emis,        &! averaged bulk surface emissivity
        z0m,         &! effective roughness [m]
        zol,         &! dimensionless height (z/L) used in Monin-Obukhov theory
        rib,         &! bulk Richardson number in surface layer
        ustar,       &! u* in similarity theory [m/s]
        qstar,       &! q* in similarity theory [kg/kg]
        tstar,       &! t* in similarity theory [K]
        fm,          &! integral of profile function for momentum
        fh,          &! integral of profile function for heat
        fq            ! integral of profile function for moisture

!---------------------Local Variables-----------------------------------
  integer i,j

  real(r8) :: &
       cgrnd,        &! deriv. of ice energy flux wrt to ice temp [w/m2/k]
       cgrndl,       &! deriv, of ice sensible heat flux wrt ice temp [w/m2/k]
       cgrnds,       &! deriv of ice latent heat flux wrt ice temp [w/m**2/k]
       degdT,        &! d(eg)/dT
       dqgdT,        &! d(qg)/dT
       eg,           &! water vapor pressure at temperature T [pa]
       egsmax,       &! max. evaporation which ice can provide at one time step
       egidif,       &! the excess of evaporation over "egsmax"
       emg,          &! ground emissivity (0.96)
       errore,       &! energy balnce error [w/m2]
       fact(lb:nl_ice), &! used in computing tridiagonal matrix
       htvp,         &! latent heat of vapor of water (or sublimation) [j/kg]
       qg,           &! ground specific humidity [kg/kg]
       qsatg,        &! saturated humidity [kg/kg]
       qsatgdT,      &! d(qsatg)/dT
       qred,         &! ice surface relative humidity
       thm,          &! intermediate variable (forc_t+0.0098*forc_hgt_t)
       th,           &! potential temperature (kelvin)
       thv,          &! virtual potential temperature (kelvin)
       t_grnd,       &! ground surface temperature [K]
       t_icesno_bef(lb:nl_ice), &! ice/snow temperature before update
       tinc,         &! temperature difference of two time step
       ur,           &! wind speed at reference height [m/s]
       xmf            ! total latent heat of phase change of ground water

!=======================================================================
! [1] Initial set and propositional variables
!=======================================================================

      ! temperature and water mass from previous time step
      t_grnd = t_icesno(lb)
      t_icesno_bef(lb:) = t_icesno(lb:)

      ! emissivity
      emg = 0.97

      ! latent heat, assumed that the sublimation occured only as wliq_icesno=0
      htvp = hvap
      if(wliq_icesno(lb)<=0. .and. wice_icesno(lb)>0.) htvp = hsub

      ! potential temperatur at the reference height
      thm = forc_t + 0.0098*forc_hgt_t  ! intermediate variable equivalent to
                                        ! forc_t*(pgcm/forc_psrf)**(rgas/cpair)
      th = forc_t*(100000./forc_psrf)**(rgas/cpair) ! potential T
      thv = th*(1.+0.61*forc_q)         ! virtual potential T
      ur = max(0.1,sqrt(forc_us*forc_us+forc_vs*forc_vs))   ! limit set to 0.1

!=======================================================================
! [2] specific humidity and its derivative at ground surface
!=======================================================================

      qred = 1.
      call qsadv(t_grnd,forc_psrf,eg,degdT,qsatg,qsatgdT)

      qg = qred*qsatg
      dqgdT = qred*qsatgdT

!=======================================================================
! [3] Compute sensible and latent fluxes and their derivatives with respect
!     to ground temperature using ground temperatures from previous time step.
!=======================================================================

      call groundfluxes_glacier (zlnd,zsno,forc_hgt_u,forc_hgt_t,forc_hgt_q,&
                        forc_us,forc_vs,forc_t,forc_q,forc_rhoair,forc_psrf, &
                        ur,thm,th,thv,t_grnd,qg,dqgdT,htvp,&
                        fsno,cgrnd,cgrndl,cgrnds,&
                        taux,tauy,fsena,fevpa,fseng,fevpg,tref,qref,&
                        z0m,zol,rib,ustar,qstar,tstar,fm,fh,fq)

!=======================================================================
! [4] Gound temperature
!=======================================================================

      call groundtem_glacier (patchtype,lb,nl_ice,deltim,&
                     capr,cnfac,dz_icesno,z_icesno,zi_icesno,&
                     t_icesno,wice_icesno,wliq_icesno,scv,snowdp,&
                     forc_frl,sabg,sabg_lyr,fseng,fevpg,cgrnd,htvp,emg,&
                     imelt,snofrz,sm,xmf,fact,pg_rain,pg_snow,t_precip)

!=======================================================================
! [5] Correct fluxes to present ice temperature
!=======================================================================

      t_grnd = t_icesno(lb)
      tinc = t_icesno(lb) - t_icesno_bef(lb)
      fseng = fseng + tinc*cgrnds
      fevpg = fevpg + tinc*cgrndl

! calculation of evaporative potential; flux in kg m-2 s-1.
! egidif holds the excess energy if all water is evaporated
! during the timestep. this energy is later added to the sensible heat flux.

      egsmax = (wice_icesno(lb)+wliq_icesno(lb)) / deltim

      egidif = max( 0., fevpg - egsmax )
      fevpg = min ( fevpg, egsmax )
      fseng = fseng + htvp*egidif

! total fluxes to atmosphere
      fsena = fseng
      fevpa = fevpg
      lfevpa= htvp*fevpg   ! W/m^2 (accouting for sublimation)

      qseva = 0.
      qsubl = 0.
      qfros = 0.
      qsdew = 0.

      if(fevpg >= 0)then
         qseva = min(wliq_icesno(lb)/deltim, fevpg)
         qsubl = fevpg - qseva
      else
        if(t_grnd < tfrz)then
           qfros = abs(fevpg)
        else
           qsdew = abs(fevpg)
        endif
      end if

! ground heat flux
      fgrnd = sabg + emg*forc_frl &
            - emg*stefnc*t_icesno_bef(lb)**3*(t_icesno_bef(lb) + 4.*tinc) &
            - (fseng+fevpg*htvp) + cpliq * pg_rain * (t_precip - t_icesno(lb)) &
            + cpice * pg_snow * (t_precip - t_icesno(lb))

! outgoing long-wave radiation from ground
      olrg = (1.-emg)*forc_frl + emg*stefnc * t_icesno_bef(lb)**4 &
! for conservation we put the increase of ground longwave to outgoing
           + 4.*emg*stefnc*t_icesno_bef(lb)**3*tinc

! averaged bulk surface emissivity
      emis = emg

! radiative temperature
      trad = (olrg/stefnc)**0.25

!=======================================================================
! [6] energy balance error
!=======================================================================

      errore = sabg + forc_frl - olrg - fsena - lfevpa - xmf + &
               cpliq * pg_rain * (t_precip - t_icesno(lb)) &
               + cpice * pg_snow * (t_precip - t_icesno(lb))
      do j = lb, nl_ice
         errore = errore - (t_icesno(j)-t_icesno_bef(j))/fact(j)
      enddo

#if (defined CoLMDEBUG)
     if(abs(errore)>.2)then
        write(6,*) 'GLACIER_TEMP.F90 : energy  balance violation'
        write(6,100) errore,sabg,forc_frl,olrg,fsena,lfevpa,xmf,t_precip,t_icesno(lb)
     endif
100  format(10(f7.3))
#endif

 end subroutine GLACIER_TEMP



 subroutine groundfluxes_glacier (zlnd,zsno,hu,ht,hq,&
                                  us,vs,tm,qm,rhoair,psrf,&
                                  ur,thm,th,thv,t_grnd,qg,dqgdT,htvp,&
                                  fsno,cgrnd,cgrndl,cgrnds,&
                                  taux,tauy,fsena,fevpa,fseng,fevpg,tref,qref,&
                                  z0m,zol,rib,ustar,qstar,tstar,fm,fh,fq)

!=======================================================================
! this is the main subroutine to execute the calculation of thermal processes
! and surface fluxes of land ice (glacier and ice sheet)
!
! Original author : Yongjiu Dai and Nan Wei, /05/2014/
!=======================================================================

<<<<<<< HEAD
  use MOD_Precision
  use PhysicalConstants, only : cpair,vonkar,grav
=======
  use precision
  use MOD_Const_Physical, only : cpair,vonkar,grav
>>>>>>> 3e1016d9
  use MOD_FrictionVelocity
  implicit none

!----------------------- Dummy argument --------------------------------
  real(r8), INTENT(in) :: &
        zlnd,     &! roughness length for ice [m]
        zsno,     &! roughness length for snow [m]

        ! atmospherical variables and observational height
        hu,       &! observational height of wind [m]
        ht,       &! observational height of temperature [m]
        hq,       &! observational height of humidity [m]
        us,       &! wind component in eastward direction [m/s]
        vs,       &! wind component in northward direction [m/s]
        tm,       &! temperature at agcm reference height [kelvin] [not used]
        qm,       &! specific humidity at agcm reference height [kg/kg]
        rhoair,   &! density air [kg/m3]
        psrf,     &! atmosphere pressure at the surface [pa] [not used]

        fsno,     &! fraction of ground covered by snow

        ur,       &! wind speed at reference height [m/s]
        thm,      &! intermediate variable (tm+0.0098*ht)
        th,       &! potential temperature (kelvin)
        thv,      &! virtual potential temperature (kelvin)

        t_grnd,   &! ground surface temperature [K]
        qg,       &! ground specific humidity [kg/kg]
        dqgdT,    &! d(qg)/dT
        htvp       ! latent heat of vapor of water (or sublimation) [j/kg]

  real(r8), INTENT(out) :: &
        taux,     &! wind stress: E-W [kg/m/s**2]
        tauy,     &! wind stress: N-S [kg/m/s**2]
        fsena,    &! sensible heat to atmosphere [W/m2]
        fevpa,    &! evapotranspiration to atmosphere [mm/s]
        fseng,    &! sensible heat flux from ground [W/m2]
        fevpg,    &! evaporation heat flux from ground [mm/s]
        cgrnd,    &! deriv. of ice energy flux wrt to ice temp [w/m2/k]
        cgrndl,   &! deriv, of ice sensible heat flux wrt ice temp [w/m2/k]
        cgrnds,   &! deriv of ice latent heat flux wrt ice temp [w/m**2/k]
        tref,     &! 2 m height air temperature [kelvin]
        qref,     &! 2 m height air humidity

        z0m,      &! effective roughness [m]
        zol,      &! dimensionless height (z/L) used in Monin-Obukhov theory
        rib,      &! bulk Richardson number in surface layer
        ustar,    &! friction velocity [m/s]
        tstar,    &! temperature scaling parameter
        qstar,    &! moisture scaling parameter
        fm,       &! integral of profile function for momentum
        fh,       &! integral of profile function for heat
        fq         ! integral of profile function for moisture

!------------------------ LOCAL VARIABLES ------------------------------
  integer niters, &! maximum number of iterations for surface temperature
       iter,      &! iteration index
       nmozsgn     ! number of times moz changes sign

  real(r8) :: &
       beta,      &! coefficient of conective velocity [-]
       displax,   &! zero-displacement height [m]
       dth,       &! diff of virtual temp. between ref. height and surface
       dqh,       &! diff of humidity between ref. height and surface
       dthv,      &! diff of vir. poten. temp. between ref. height and surface
       obu,       &! monin-obukhov length (m)
       obuold,    &! monin-obukhov length from previous iteration
       ram,       &! aerodynamical resistance [s/m]
       rah,       &! thermal resistance [s/m]
       raw,       &! moisture resistance [s/m]
       raih,      &! temporary variable [kg/m2/s]
       raiw,      &! temporary variable [kg/m2/s]
       fh2m,      &! relation for temperature at 2m
       fq2m,      &! relation for specific humidity at 2m
       fm10m,     &! integral of profile function for momentum at 10m
       thvstar,   &! virtual potential temperature scaling parameter
       um,        &! wind speed including the stablity effect [m/s]
       wc,        &! convective velocity [m/s]
       wc2,       &! wc**2
       zeta,      &! dimensionless height used in Monin-Obukhov theory
       zii,       &! convective boundary height [m]
       zldis,     &! reference height "minus" zero displacement heght [m]
       z0mg,      &! roughness length over ground, momentum [m]
       z0hg,      &! roughness length over ground, sensible heat [m]
       z0qg        ! roughness length over ground, latent heat [m]

!----------------------- Dummy argument --------------------------------
! initial roughness length
      if(fsno > 0.)then
       ! z0mg = zsno
         z0mg = 0.002 ! Table 1 of Brock et al., (2006)
         z0hg = z0mg
         z0qg = z0mg
      else
       ! z0mg = zlnd
         z0mg = 0.001 ! Table 1 of Brock et al., (2006)
         z0hg = z0mg
         z0qg = z0mg
      endif

! potential temperatur at the reference height
      beta = 1.      ! -  (in computing W_*)
      zii = 1000.    ! m  (pbl height)
      z0m = z0mg

!-----------------------------------------------------------------------
!     Compute sensible and latent fluxes and their derivatives with respect
!     to ground temperature using ground temperatures from previous time step.
!-----------------------------------------------------------------------
! Initialization variables
      nmozsgn = 0
      obuold = 0.

      dth   = thm-t_grnd
      dqh   = qm-qg
      dthv  = dth*(1.+0.61*qm)+0.61*th*dqh
      zldis = hu-0.

      call moninobukini(ur,th,thm,thv,dth,dqh,dthv,zldis,z0mg,um,obu)

! Evaluated stability-dependent variables using moz from prior iteration
      niters=6

      !----------------------------------------------------------------
      ITERATION : do iter = 1, niters         ! begin stability iteration
      !----------------------------------------------------------------
         displax = 0.
         call moninobuk(hu,ht,hq,displax,z0mg,z0hg,z0qg,obu,um,&
                        ustar,fh2m,fq2m,fm10m,fm,fh,fq)

         tstar = vonkar/fh*dth
         qstar = vonkar/fq*dqh

         z0hg = z0mg/exp(0.13 * (ustar*z0mg/1.5e-5)**0.45)
         z0qg = z0hg

         thvstar=tstar+0.61*th*qstar
         zeta=zldis*vonkar*grav*thvstar/(ustar**2*thv)
         if(zeta >= 0.) then     !stable
           zeta = min(2.,max(zeta,1.e-6))
         else                    !unstable
           zeta = max(-100.,min(zeta,-1.e-6))
         endif
         obu = zldis/zeta

         if(zeta >= 0.)then
           um = max(ur,0.1)
         else
           wc = (-grav*ustar*thvstar*zii/thv)**(1./3.)
          wc2 = beta*beta*(wc*wc)
           um = sqrt(ur*ur+wc2)
         endif

         if (obuold*obu < 0.) nmozsgn = nmozsgn+1
         if(nmozsgn >= 4) EXIT

         obuold = obu

      !----------------------------------------------------------------
      enddo ITERATION                         ! end stability iteration
      !----------------------------------------------------------------

! Get derivative of fluxes with repect to ground temperature
      ram    = 1./(ustar*ustar/um)
      rah    = 1./(vonkar/fh*ustar)
      raw    = 1./(vonkar/fq*ustar)

      raih   = rhoair*cpair/rah
      raiw   = rhoair/raw
      cgrnds = raih
      cgrndl = raiw*dqgdT
      cgrnd  = cgrnds + htvp*cgrndl

      zol = zeta
      rib = min(5.,zol*ustar**2/(vonkar**2/fh*um**2))

! surface fluxes of momentum, sensible and latent
! using ground temperatures from previous time step
      taux   = -rhoair*us/ram
      tauy   = -rhoair*vs/ram
      fseng  = -raih*dth
      fevpg  = -raiw*dqh

      fsena  = fseng
      fevpa  = fevpg

! 2 m height air temperature
      tref   = (thm + vonkar/fh*dth * (fh2m/vonkar - fh/vonkar))
      qref   = ( qm + vonkar/fq*dqh * (fq2m/vonkar - fq/vonkar))

 end subroutine groundfluxes_glacier



 subroutine groundtem_glacier (patchtype,lb,nl_ice,deltim,&
                      capr,cnfac,dz_icesno,z_icesno,zi_icesno,&
                      t_icesno,wice_icesno,wliq_icesno,scv,snowdp,&
                      forc_frl,sabg,sabg_lyr,fseng,fevpg,cgrnd,htvp,emg,&
                      imelt,snofrz,sm,xmf,fact,pg_rain,pg_snow,t_precip)

!=======================================================================
! SNOW and LAND ICE temperatures
! o The volumetric heat capacity is calculated as a linear combination
!   in terms of the volumetric fraction of the constituent phases.
! o The thermal conductivity of snow/ice is computed from
!   the formulation used in SNTHERM (Jordan 1991) and Yen (1981), respectively.
! o Boundary conditions:
!   F = Rnet - Hg - LEg (top) + HPR, F= 0 (base of the land ice column).
! o Ice/snow temperature is predicted from heat conduction
!   in 10 ice layers and up to 5 snow layers.
!   The thermal conductivities at the interfaces between two neighbor layers
!   (j, j+1) are derived from an assumption that the flux across the interface
!   is equal to that from the node j to the interface and the flux from the
!   interface to the node j+1. The equation is solved using the Crank-Nicholson
!   method and resulted in a tridiagonal system equation.
!
! Phase change (see meltf.F90)
!
! Original author : Yongjiu Dai, /05/2014/
!
! REVISIONS:
! Hua Yuan, 01/2023: account for snow layer absorptioin (SNICAR) in ground heat
!                    flux, temperature and melt calculation.
!=======================================================================

<<<<<<< HEAD
  use MOD_Precision
  use PhysicalConstants, only : stefnc,cpice,cpliq,denh2o,denice,tfrz,tkwat,tkice,tkair
=======
  use precision
  use MOD_Const_Physical, only : stefnc,cpice,cpliq,denh2o,denice,tfrz,tkwat,tkice,tkair
>>>>>>> 3e1016d9
  USE MOD_Meltf
  USE MOD_Utils

  IMPLICIT NONE

  integer, INTENT(in) :: patchtype     ! land water type (0=soil, 1=urban and built-up,
                              ! 2=wetland, 3=land ice, 4=land water bodies, 99 = ocean)
  integer, INTENT(in) :: lb         !lower bound of array
  integer, INTENT(in) :: nl_ice     !upper bound of array
  real(r8), INTENT(in) :: deltim    !seconds in a time step [second]
  real(r8), INTENT(in) :: capr      !tuning factor to turn first layer T into surface T
  real(r8), INTENT(in) :: cnfac     !Crank Nicholson factor between 0 and 1

  real(r8), INTENT(in) :: dz_icesno(lb:nl_ice)   !layer thickiness [m]
  real(r8), INTENT(in) :: z_icesno (lb:nl_ice)   !node depth [m]
  real(r8), INTENT(in) :: zi_icesno(lb-1:nl_ice) !interface depth [m]

  real(r8), INTENT(in) :: sabg      !solar radiation absorbed by ground [W/m2]
  real(r8), INTENT(in) :: forc_frl  !atmospheric infrared (longwave) radiation [W/m2]
  real(r8), INTENT(in) :: fseng     !sensible heat flux from ground [W/m2]
  real(r8), INTENT(in) :: fevpg     !evaporation heat flux from ground [mm/s]
  real(r8), INTENT(in) :: cgrnd     !deriv. of ice energy flux wrt to ice temp [W/m2/k]
  real(r8), INTENT(in) :: htvp      !latent heat of vapor of water (or sublimation) [J/kg]
  real(r8), INTENT(in) :: emg       !ground emissivity (0.97 for snow,
  real(r8), INTENT(in) :: t_precip  ! snowfall/rainfall temperature [kelvin]
  real(r8), INTENT(in) :: pg_rain   ! rainfall  [kg/(m2 s)]
  real(r8), INTENT(in) :: pg_snow   ! snowfall  [kg/(m2 s)]

  REAL(r8), intent(in) :: sabg_lyr (lb:1)         !snow layer absorption [W/m-2]

  real(r8), INTENT(inout) :: t_icesno (lb:nl_ice) !snow and ice temperature [K]
  real(r8), INTENT(inout) :: wice_icesno(lb:nl_ice) !ice lens [kg/m2]
  real(r8), INTENT(inout) :: wliq_icesno(lb:nl_ice) !liqui water [kg/m2]
  real(r8), INTENT(inout) :: scv    !snow cover, water equivalent [mm, kg/m2]
  real(r8), INTENT(inout) :: snowdp !snow depth [m]

  real(r8), INTENT(out) :: sm       !rate of snowmelt [kg/(m2 s)]
  real(r8), INTENT(out) :: xmf      !total latent heat of phase change of ground water
  real(r8), INTENT(out) :: fact(lb:nl_ice) !used in computing tridiagonal matrix
  integer, INTENT(out)  :: imelt(lb:nl_ice)    !flag for melting or freezing [-]

  REAL(r8), intent(out) :: snofrz(lb:0)        !snow freezing rate (lyr) [kg m-2 s-1]

!------------------------ local variables ------------------------------
  real(r8) rhosnow         ! partitial density of water (ice + liquid)
  real(r8) cv(lb:nl_ice)   ! heat capacity [J/(m2 K)]
  real(r8) thk(lb:nl_ice)  ! thermal conductivity of layer
  real(r8) tk(lb:nl_ice)   ! thermal conductivity [W/(m K)]

  real(r8) at(lb:nl_ice)   !"a" vector for tridiagonal matrix
  real(r8) bt(lb:nl_ice)   !"b" vector for tridiagonal matrix
  real(r8) ct(lb:nl_ice)   !"c" vector for tridiagonal matrix
  real(r8) rt(lb:nl_ice)   !"r" vector for tridiagonal solution

  real(r8) fn  (lb:nl_ice) ! heat diffusion through the layer interface [W/m2]
  real(r8) fn1 (lb:nl_ice) ! heat diffusion through the layer interface [W/m2]
  real(r8) dzm             ! used in computing tridiagonal matrix
  real(r8) dzp             ! used in computing tridiagonal matrix

  real(r8) t_icesno_bef(lb:nl_ice) ! snow/ice temperature before update
  real(r8) wice_icesno_bef(lb:0)   ! ice lens [kg/m2]
  real(r8) hs              ! net energy flux into the surface (w/m2)
  real(r8) dhsdt           ! d(hs)/dT
  real(r8) brr(lb:nl_ice)  ! temporay set

  integer i,j

  real(r8) :: porsl(1:nl_ice)    ! not used
  real(r8) :: psi0 (1:nl_ice)    ! not used
#ifdef Campbell_SOIL_MODEL
  real(r8) :: bsw(1:nl_ice)      ! not used
#endif
#ifdef vanGenuchten_Mualem_SOIL_MODEL
  real(r8) :: theta_r  (1:nl_ice), &
              alpha_vgm(1:nl_ice), &
              n_vgm    (1:nl_ice), &
              L_vgm    (1:nl_ice), &
              sc_vgm   (1:nl_ice), &
              fc_vgm   (1:nl_ice)
#endif

!=======================================================================
! SNOW and LAND ICE heat capacity
      cv(1:) = wice_icesno(1:)*cpice + wliq_icesno(1:)*cpliq
      if(lb==1 .and. scv>0.) cv(1) = cv(1) + cpice*scv

      if(lb<=0)then
        cv(:0) = cpliq*wliq_icesno(:0) + cpice*wice_icesno(:0)
      endif

! SNOW and LAND ICE thermal conductivity [W/(m K)]
      do j = lb, nl_ice
         thk(j) = tkwat
         if(t_icesno(j)<=tfrz) thk(j) = 9.828*exp(-0.0057*t_icesno(j))
      enddo

      if(lb < 1)then
        do j = lb, 0
          rhosnow = (wice_icesno(j)+wliq_icesno(j))/dz_icesno(j)

        ! presently option [1] is the default option
        ! [1] Jordan (1991) pp. 18
          thk(j) = tkair+(7.75e-5*rhosnow+1.105e-6*rhosnow*rhosnow)*(tkice-tkair)

        ! [2] Sturm et al (1997)
        ! thk(j) = 0.0138 + 1.01e-3*rhosnow + 3.233e-6*rhosnow**2
        ! [3] Ostin and Andersson presented in Sturm et al., (1997)
        ! thk(j) = -0.871e-2 + 0.439e-3*rhosnow + 1.05e-6*rhosnow**2
        ! [4] Jansson(1901) presented in Sturm et al. (1997)
        ! thk(j) = 0.0293 + 0.7953e-3*rhosnow + 1.512e-12*rhosnow**2
        ! [5] Douville et al., (1995)
        ! thk(j) = 2.2*(rhosnow/denice)**1.88
        ! [6] van Dusen (1992) presented in Sturm et al. (1997)
        ! thk(j) = 0.021 + 0.42e-3*rhosnow + 0.22e-6*rhosnow**2
        enddo
      endif

! Thermal conductivity at the layer interface
      do j = lb, nl_ice-1

! the following consideration is try to avoid the snow conductivity
! to be dominant in the thermal conductivity of the interface.
! Because when the distance of bottom snow node to the interfacee
! is larger than that of interface to top ice node,
! the snow thermal conductivity will be dominant, and the result is that
! lees heat tranfer between snow and ice
         if((j==0) .and. (z_icesno(j+1)-zi_icesno(j)<zi_icesno(j)-z_icesno(j)))then
            tk(j) = 2.*thk(j)*thk(j+1)/(thk(j)+thk(j+1))
            tk(j) = max(0.5*thk(j+1),tk(j))
         else
            tk(j) = thk(j)*thk(j+1)*(z_icesno(j+1)-z_icesno(j)) &
                  /(thk(j)*(z_icesno(j+1)-zi_icesno(j))+thk(j+1)*(zi_icesno(j)-z_icesno(j)))
         endif
      enddo
      tk(nl_ice) = 0.


! net ground heat flux into the surface and its temperature derivative
#ifdef SNICAR
      hs = sabg_lyr(lb) + emg*forc_frl - emg*stefnc*t_icesno(lb)**4 - (fseng+fevpg*htvp) +&
           cpliq * pg_rain * (t_precip - t_icesno(lb)) + cpice * pg_snow * (t_precip - t_icesno(lb))
#else
      hs = sabg + emg*forc_frl - emg*stefnc*t_icesno(lb)**4 - (fseng+fevpg*htvp) +&
           cpliq * pg_rain * (t_precip - t_icesno(lb)) + cpice * pg_snow * (t_precip - t_icesno(lb))
#endif

      dhsdT = - cgrnd - 4.*emg * stefnc * t_icesno(lb)**3 - cpliq * pg_rain - cpice * pg_snow
      t_icesno_bef(lb:) = t_icesno(lb:)

      j       = lb
      fact(j) = deltim / cv(j) * dz_icesno(j) &
              / (0.5*(z_icesno(j)-zi_icesno(j-1)+capr*(z_icesno(j+1)-zi_icesno(j-1))))

      do j = lb + 1, nl_ice
         fact(j) = deltim/cv(j)
      enddo

      do j = lb, nl_ice - 1
        fn(j) = tk(j)*(t_icesno(j+1)-t_icesno(j))/(z_icesno(j+1)-z_icesno(j))
      enddo
      fn(nl_ice) = 0.

! set up vector r and vectors a, b, c that define tridiagonal matrix
      j     = lb
      dzp   = z_icesno(j+1)-z_icesno(j)
      at(j) = 0.
      bt(j) = 1+(1.-cnfac)*fact(j)*tk(j)/dzp-fact(j)*dhsdT
      ct(j) =  -(1.-cnfac)*fact(j)*tk(j)/dzp
      rt(j) = t_icesno(j) + fact(j)*( hs - dhsdT*t_icesno(j) + cnfac*fn(j) )

! Hua Yuan, January 12, 2023
      if (lb <= 0) then
          do j = lb + 1, 1
             dzm   = (z_icesno(j)-z_icesno(j-1))
             dzp   = (z_icesno(j+1)-z_icesno(j))
             at(j) =   - (1.-cnfac)*fact(j)* tk(j-1)/dzm
             bt(j) = 1.+ (1.-cnfac)*fact(j)*(tk(j)/dzp + tk(j-1)/dzm)
             ct(j) =   - (1.-cnfac)*fact(j)* tk(j)/dzp
             rt(j) = t_icesno(j) + fact(j)*sabg_lyr(j) + cnfac*fact(j)*( fn(j) - fn(j-1) )
          end do
      endif


      do j = 2, nl_ice - 1
! January 12, 2023
         dzm   = (z_icesno(j)-z_icesno(j-1))
         dzp   = (z_icesno(j+1)-z_icesno(j))
         at(j) =   - (1.-cnfac)*fact(j)* tk(j-1)/dzm
         bt(j) = 1.+ (1.-cnfac)*fact(j)*(tk(j)/dzp + tk(j-1)/dzm)
         ct(j) =   - (1.-cnfac)*fact(j)* tk(j)/dzp
         rt(j) = t_icesno(j) + cnfac*fact(j)*( fn(j) - fn(j-1) )
      end do

      j     =  nl_ice
      dzm   = (z_icesno(j)-z_icesno(j-1))
      at(j) =   - (1.-cnfac)*fact(j)*tk(j-1)/dzm
      bt(j) = 1.+ (1.-cnfac)*fact(j)*tk(j-1)/dzm
      ct(j) = 0.
      rt(j) = t_icesno(j) - cnfac*fact(j)*fn(j-1)

! solve for t_icesno
      i = size(at)
      call tridia (i ,at ,bt ,ct ,rt ,t_icesno)

!=======================================================================
! melting or freezing
!=======================================================================

      do j = lb, nl_ice - 1
         fn1(j) = tk(j)*(t_icesno(j+1)-t_icesno(j))/(z_icesno(j+1)-z_icesno(j))
      enddo
      fn1(nl_ice) = 0.

      j = lb
      brr(j) = cnfac*fn(j) + (1.-cnfac)*fn1(j)

      do j = lb + 1, nl_ice
         brr(j) = cnfac*(fn(j)-fn(j-1)) + (1.-cnfac)*(fn1(j)-fn1(j-1))
      enddo

#ifdef SNICAR

      wice_icesno_bef(lb:0) = wice_icesno(lb:0)

      call meltf_snicar (patchtype,lb,nl_ice,deltim, &
                  fact(lb:),brr(lb:),hs,dhsdT,sabg_lyr, &
                  t_icesno_bef(lb:),t_icesno(lb:),wliq_icesno(lb:),wice_icesno(lb:),imelt(lb:), &
                  scv,snowdp,sm,xmf,porsl,psi0,&
#ifdef Campbell_SOIL_MODEL
                   bsw,&
#endif
#ifdef vanGenuchten_Mualem_SOIL_MODEL
                   theta_r,alpha_vgm,n_vgm,L_vgm,&
                   sc_vgm,fc_vgm,&
#endif
                   dz_icesno(1:))

      ! layer freezing mass flux (positive):
      DO j = lb, 0
         IF (imelt(j)==2 .and. j<1) THEN
            snofrz(j) = max(0._r8,(wice_icesno(j)-wice_icesno_bef(j)))/deltim
         ENDIF
      ENDDO

#else
      call meltf (patchtype,lb,nl_ice,deltim, &
                  fact(lb:),brr(lb:),hs,dhsdT, &
                  t_icesno_bef(lb:),t_icesno(lb:),wliq_icesno(lb:),wice_icesno(lb:),imelt(lb:), &
                  scv,snowdp,sm,xmf,porsl,psi0,&
#ifdef Campbell_SOIL_MODEL
                   bsw,&
#endif
#ifdef vanGenuchten_Mualem_SOIL_MODEL
                   theta_r,alpha_vgm,n_vgm,L_vgm,&
                   sc_vgm,fc_vgm,&
#endif
                   dz_icesno(1:))
#endif

!-----------------------------------------------------------------------

 end subroutine groundtem_glacier



 subroutine GLACIER_WATER ( nl_ice,maxsnl,deltim,&
                    z_icesno    ,dz_icesno   ,zi_icesno ,t_icesno,&
                    wliq_icesno ,wice_icesno ,pg_rain   ,pg_snow ,&
                    sm          ,scv         ,snowdp    ,imelt   ,&
                    fiold       ,snl         ,qseva     ,qsdew   ,&
                    qsubl       ,qfros       ,rsur      ,rnof    ,&
                    ssi         ,wimp    )

!=======================================================================
<<<<<<< HEAD
  use MOD_Precision
  use PhysicalConstants, only : denice, denh2o, tfrz
=======
  use precision
  use MOD_Const_Physical, only : denice, denh2o, tfrz
>>>>>>> 3e1016d9
  use MOD_SnowLayersCombineDivide
  use MOD_SoilSnowHydrology

  IMPLICIT NONE

!-----------------------Argument---------- ------------------------------
  integer, INTENT(in) :: nl_ice  ! upper bound of array
  integer, INTENT(in) :: maxsnl  ! maximum number of snow layers

  real(r8), INTENT(in) :: &
       deltim    , &! time step (s)
       ssi       , &! irreducible water saturation of snow
       wimp      , &! water impremeable if porosity less than wimp
       pg_rain   , &! rainfall (mm h2o/s)
       pg_snow   , &! snowfall (mm h2o/s)
       sm        , &! snow melt (mm h2o/s)
       qseva     , &! ground surface evaporation rate (mm h2o/s)
       qsdew     , &! ground surface dew formation (mm h2o /s) [+]
       qsubl     , &! sublimation rate from snow pack (mm h2o /s) [+]
       qfros     , &! surface dew added to snow pack (mm h2o /s) [+]
       fiold(maxsnl+1:nl_ice)  ! fraction of ice relative to the total water

  integer, INTENT(in) :: imelt(maxsnl+1:nl_ice)  ! flag for: melting=1, freezing=2, nothing happended=0
  integer, INTENT(inout) :: snl ! lower bound of array

  real(r8), INTENT(inout) :: &
       z_icesno   (maxsnl+1:nl_ice) , &! layer depth (m)
       dz_icesno  (maxsnl+1:nl_ice) , &! layer thickness (m)
       zi_icesno  (maxsnl  :nl_ice) , &! interface level below a "z" level (m)
       t_icesno   (maxsnl+1:nl_ice) , &! snow/ice skin temperature (K)
       wice_icesno(maxsnl+1:nl_ice) , &! ice lens (kg/m2)
       wliq_icesno(maxsnl+1:nl_ice) , &! liquid water (kg/m2)
       scv       , &! snow mass (kg/m2)
       snowdp       ! snow depth (m)

  real(r8), INTENT(out) :: &
       rsur      , &! surface runoff (mm h2o/s)
       rnof         ! total runoff (mm h2o/s)
!
!-----------------------Local Variables------------------------------
!
  integer lb, j

  real(r8) :: gwat   ! net water input from top (mm/s)
  real(r8) :: rsubst ! subsurface runoff (mm h2o/s)

!=======================================================================
! [1] update the liquid water within snow layer and the water onto the ice surface
!
! Snow melting is treated in a realistic fashion, with meltwater
! percolating downward through snow layers as long as the snow is unsaturated.
! Once the underlying snow is saturated, any additional meltwater runs off.
! When glacier ice melts, however, the meltwater is assumed to remain in place until it refreezes.
! In warm parts of the ice sheet, the meltwater does not refreeze, but stays in place indefinitely.
!=======================================================================

      lb = snl + 1
      if (lb>=1)then
         gwat = pg_rain + sm - qseva
      else
         call snowwater (lb,deltim,ssi,wimp,&
                         pg_rain,qseva,qsdew,qsubl,qfros,&
                         dz_icesno(lb:0),wice_icesno(lb:0),wliq_icesno(lb:0),gwat)
      endif

!=======================================================================
! [2] surface runoff and infiltration
!=======================================================================

      rsur = max(0.0,gwat)
      rsubst = 0.
      rnof = rsur

      if(snl<0)then
         ! Compaction rate for snow
         ! Natural compaction and metamorphosis. The compaction rate
         ! is recalculated for every new timestep
         lb  = snl + 1   ! lower bound of array
         call snowcompaction (lb,deltim,&
                         imelt(lb:0),fiold(lb:0),t_icesno(lb:0),&
                         wliq_icesno(lb:0),wice_icesno(lb:0),dz_icesno(lb:0))

         ! Combine thin snow elements
         lb = maxsnl + 1
         call snowlayerscombine (lb,snl,&
                         z_icesno(lb:1),dz_icesno(lb:1),zi_icesno(lb-1:1),&
                         wliq_icesno(lb:1),wice_icesno(lb:1),t_icesno(lb:1),scv,snowdp)

         ! Divide thick snow elements
         if(snl<0) &
         call snowlayersdivide (lb,snl,&
                         z_icesno(lb:0),dz_icesno(lb:0),zi_icesno(lb-1:0),&
                         wliq_icesno(lb:0),wice_icesno(lb:0),t_icesno(lb:0))
      endif

      if (snl > maxsnl) then
         wice_icesno(maxsnl+1:snl) = 0.
         wliq_icesno(maxsnl+1:snl) = 0.
         t_icesno   (maxsnl+1:snl) = 0.
         z_icesno   (maxsnl+1:snl) = 0.
         dz_icesno  (maxsnl+1:snl) = 0.
      endif


 end subroutine GLACIER_WATER


 subroutine GLACIER_WATER_snicar ( nl_ice,maxsnl,deltim,&
                    z_icesno    ,dz_icesno   ,zi_icesno ,t_icesno,&
                    wliq_icesno ,wice_icesno ,pg_rain   ,pg_snow ,&
                    sm          ,scv         ,snowdp    ,imelt   ,&
                    fiold       ,snl         ,qseva     ,qsdew   ,&
                    qsubl       ,qfros       ,rsur      ,rnof    ,&
                    ssi         ,wimp        ,&
                    ! SNICAR
                    forc_aer,&
                    mss_bcpho, mss_bcphi, mss_ocpho, mss_ocphi, &
                    mss_dst1,  mss_dst2,  mss_dst3,  mss_dst4 )

!=======================================================================
<<<<<<< HEAD
  use MOD_Precision
  use PhysicalConstants, only : denice, denh2o, tfrz
=======
  use precision
  use MOD_Const_Physical, only : denice, denh2o, tfrz
>>>>>>> 3e1016d9
  use MOD_SnowLayersCombineDivide
  use MOD_SoilSnowHydrology

  IMPLICIT NONE

!-----------------------Argument---------- ------------------------------
  integer, INTENT(in) :: nl_ice  ! upper bound of array
  integer, INTENT(in) :: maxsnl  ! maximum number of snow layers

  real(r8), INTENT(in) :: &
       deltim    , &! time step (s)
       ssi       , &! irreducible water saturation of snow
       wimp      , &! water impremeable if porosity less than wimp
       pg_rain   , &! rainfall (mm h2o/s)
       pg_snow   , &! snowfall (mm h2o/s)
       sm        , &! snow melt (mm h2o/s)
       qseva     , &! ground surface evaporation rate (mm h2o/s)
       qsdew     , &! ground surface dew formation (mm h2o /s) [+]
       qsubl     , &! sublimation rate from snow pack (mm h2o /s) [+]
       qfros     , &! surface dew added to snow pack (mm h2o /s) [+]
       fiold(maxsnl+1:nl_ice)  ! fraction of ice relative to the total water

  integer, INTENT(in) :: imelt(maxsnl+1:nl_ice)  ! flag for: melting=1, freezing=2, nothing happended=0
  integer, INTENT(inout) :: snl ! lower bound of array

  real(r8), INTENT(inout) :: &
       z_icesno   (maxsnl+1:nl_ice) , &! layer depth (m)
       dz_icesno  (maxsnl+1:nl_ice) , &! layer thickness (m)
       zi_icesno  (maxsnl  :nl_ice) , &! interface level below a "z" level (m)
       t_icesno   (maxsnl+1:nl_ice) , &! snow/ice skin temperature (K)
       wice_icesno(maxsnl+1:nl_ice) , &! ice lens (kg/m2)
       wliq_icesno(maxsnl+1:nl_ice) , &! liquid water (kg/m2)
       scv       , &! snow mass (kg/m2)
       snowdp       ! snow depth (m)

  real(r8), INTENT(out) :: &
       rsur      , &! surface runoff (mm h2o/s)
       rnof         ! total runoff (mm h2o/s)

! Aerosol Fluxes (Jan. 07, 2023)
  real(r8), intent(in) :: forc_aer ( 14 )  ! aerosol deposition from atmosphere model (grd,aer) [kg m-1 s-1]

  real(r8), INTENT(inout) :: &
        mss_bcpho (maxsnl+1:0), &! mass of hydrophobic BC in snow  (col,lyr) [kg]
        mss_bcphi (maxsnl+1:0), &! mass of hydrophillic BC in snow (col,lyr) [kg]
        mss_ocpho (maxsnl+1:0), &! mass of hydrophobic OC in snow  (col,lyr) [kg]
        mss_ocphi (maxsnl+1:0), &! mass of hydrophillic OC in snow (col,lyr) [kg]
        mss_dst1  (maxsnl+1:0), &! mass of dust species 1 in snow  (col,lyr) [kg]
        mss_dst2  (maxsnl+1:0), &! mass of dust species 2 in snow  (col,lyr) [kg]
        mss_dst3  (maxsnl+1:0), &! mass of dust species 3 in snow  (col,lyr) [kg]
        mss_dst4  (maxsnl+1:0)   ! mass of dust species 4 in snow  (col,lyr) [kg]
! Aerosol Fluxes (Jan. 07, 2023)

!
!-----------------------Local Variables------------------------------
!
  integer lb, j

  real(r8) :: gwat   ! net water input from top (mm/s)
  real(r8) :: rsubst ! subsurface runoff (mm h2o/s)

!=======================================================================
! [1] update the liquid water within snow layer and the water onto the ice surface
!
! Snow melting is treated in a realistic fashion, with meltwater
! percolating downward through snow layers as long as the snow is unsaturated.
! Once the underlying snow is saturated, any additional meltwater runs off.
! When glacier ice melts, however, the meltwater is assumed to remain in place until it refreezes.
! In warm parts of the ice sheet, the meltwater does not refreeze, but stays in place indefinitely.
!=======================================================================

      lb = snl + 1
      if (lb>=1)then
         gwat = pg_rain + sm - qseva
      else
         call snowwater_snicar (lb,deltim,ssi,wimp,&
                         pg_rain,qseva,qsdew,qsubl,qfros,&
                         dz_icesno(lb:0),wice_icesno(lb:0),wliq_icesno(lb:0),gwat,&
                         forc_aer,&
                         mss_bcpho(lb:0), mss_bcphi(lb:0), mss_ocpho(lb:0), mss_ocphi(lb:0),&
                         mss_dst1(lb:0), mss_dst2(lb:0), mss_dst3(lb:0), mss_dst4(lb:0) )
      endif

!=======================================================================
! [2] surface runoff and infiltration
!=======================================================================

      rsur = max(0.0,gwat)
      rsubst = 0.
      rnof = rsur

      if(snl<0)then
         ! Compaction rate for snow
         ! Natural compaction and metamorphosis. The compaction rate
         ! is recalculated for every new timestep
         lb  = snl + 1   ! lower bound of array
         call snowcompaction (lb,deltim,&
                         imelt(lb:0),fiold(lb:0),t_icesno(lb:0),&
                         wliq_icesno(lb:0),wice_icesno(lb:0),dz_icesno(lb:0))

         ! Combine thin snow elements
         lb = maxsnl + 1
         CALL snowlayerscombine_snicar (lb,snl,&
                         z_icesno(lb:1),dz_icesno(lb:1),zi_icesno(lb-1:1),&
                         wliq_icesno(lb:1),wice_icesno(lb:1),t_icesno(lb:1),scv,snowdp,&
                         mss_bcpho(lb:0), mss_bcphi(lb:0), mss_ocpho(lb:0), mss_ocphi(lb:0),&
                         mss_dst1(lb:0), mss_dst2(lb:0), mss_dst3(lb:0), mss_dst4(lb:0) )

         ! Divide thick snow elements
         if(snl<0) &
         CALL snowlayersdivide_snicar (lb,snl,&
                         z_icesno(lb:0),dz_icesno(lb:0),zi_icesno(lb-1:0),&
                         wliq_icesno(lb:0),wice_icesno(lb:0),t_icesno(lb:0),&
                         mss_bcpho(lb:0), mss_bcphi(lb:0), mss_ocpho(lb:0), mss_ocphi(lb:0),&
                         mss_dst1(lb:0), mss_dst2(lb:0), mss_dst3(lb:0), mss_dst4(lb:0) )
      endif

      if (snl > maxsnl) then
         wice_icesno(maxsnl+1:snl) = 0.
         wliq_icesno(maxsnl+1:snl) = 0.
         t_icesno   (maxsnl+1:snl) = 0.
         z_icesno   (maxsnl+1:snl) = 0.
         dz_icesno  (maxsnl+1:snl) = 0.
      endif


 end subroutine GLACIER_WATER_snicar



 END MODULE MOD_Glacier<|MERGE_RESOLUTION|>--- conflicted
+++ resolved
@@ -70,13 +70,8 @@
 !
 !=======================================================================
 
-<<<<<<< HEAD
   use MOD_Precision
-  use PhysicalConstants, only : hvap,hsub,rgas,cpair,stefnc,tfrz,cpliq,cpice
-=======
-  use precision
   use MOD_Const_Physical, only : hvap,hsub,rgas,cpair,stefnc,tfrz,cpliq,cpice
->>>>>>> 3e1016d9
   use MOD_FrictionVelocity
   USE MOD_Qsadv
 
@@ -348,13 +343,8 @@
 ! Original author : Yongjiu Dai and Nan Wei, /05/2014/
 !=======================================================================
 
-<<<<<<< HEAD
   use MOD_Precision
-  use PhysicalConstants, only : cpair,vonkar,grav
-=======
-  use precision
   use MOD_Const_Physical, only : cpair,vonkar,grav
->>>>>>> 3e1016d9
   use MOD_FrictionVelocity
   implicit none
 
@@ -580,13 +570,8 @@
 !                    flux, temperature and melt calculation.
 !=======================================================================
 
-<<<<<<< HEAD
   use MOD_Precision
-  use PhysicalConstants, only : stefnc,cpice,cpliq,denh2o,denice,tfrz,tkwat,tkice,tkair
-=======
-  use precision
   use MOD_Const_Physical, only : stefnc,cpice,cpliq,denh2o,denice,tfrz,tkwat,tkice,tkair
->>>>>>> 3e1016d9
   USE MOD_Meltf
   USE MOD_Utils
 
@@ -861,13 +846,8 @@
                     ssi         ,wimp    )
 
 !=======================================================================
-<<<<<<< HEAD
   use MOD_Precision
-  use PhysicalConstants, only : denice, denh2o, tfrz
-=======
-  use precision
   use MOD_Const_Physical, only : denice, denh2o, tfrz
->>>>>>> 3e1016d9
   use MOD_SnowLayersCombineDivide
   use MOD_SoilSnowHydrology
 
@@ -988,13 +968,8 @@
                     mss_dst1,  mss_dst2,  mss_dst3,  mss_dst4 )
 
 !=======================================================================
-<<<<<<< HEAD
   use MOD_Precision
-  use PhysicalConstants, only : denice, denh2o, tfrz
-=======
-  use precision
   use MOD_Const_Physical, only : denice, denh2o, tfrz
->>>>>>> 3e1016d9
   use MOD_SnowLayersCombineDivide
   use MOD_SoilSnowHydrology
 
