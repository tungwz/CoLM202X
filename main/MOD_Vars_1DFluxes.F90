#include <define.h>

MODULE MOD_Vars_1DFluxes
! -------------------------------
! Created by Yongjiu Dai, 03/2014
! -------------------------------

  USE MOD_Precision
#ifdef LULC_IGBP_PFT
  USE MOD_Vars_1DPFTFluxes
#endif
#ifdef LULC_IGBP_PC
  USE MOD_Vars_1DPCFluxes
#endif
#ifdef BGC
  USE MOD_BGC_Vars_1DFluxes
#endif
#ifdef LATERAL_FLOW
  USE MOD_Hydro_Vars_1DFluxes
#endif
#ifdef URBAN_MODEL
  USE MOD_Urban_Vars_1DFluxes
#endif
  IMPLICIT NONE
  SAVE

! -----------------------------------------------------------------
! Fluxes
! -----------------------------------------------------------------
  REAL(r8), allocatable :: taux   (:) !wind stress: E-W [kg/m/s2]
  REAL(r8), allocatable :: tauy   (:) !wind stress: N-S [kg/m/s2]
  REAL(r8), allocatable :: fsena  (:) !sensible heat from canopy height to atmosphere [W/m2]
  REAL(r8), allocatable :: lfevpa (:) !latent heat flux from canopy height to atmosphere [W/m2]
  REAL(r8), allocatable :: fevpa  (:) !evapotranspiration from canopy to atmosphere [mm/s]
  REAL(r8), allocatable :: fsenl  (:) !sensible heat from leaves [W/m2]
  REAL(r8), allocatable :: fevpl  (:) !evaporation+transpiration from leaves [mm/s]
  REAL(r8), allocatable :: etr    (:) !transpiration rate [mm/s]
  REAL(r8), allocatable :: fseng  (:) !sensible heat flux from ground [W/m2]
  REAL(r8), allocatable :: fevpg  (:) !evaporation heat flux from ground [mm/s]
  REAL(r8), allocatable :: fgrnd  (:) !ground heat flux [W/m2]
  REAL(r8), allocatable :: sabvsun(:) !solar absorbed by sunlit vegetation [W/m2]
  REAL(r8), allocatable :: sabvsha(:) !solar absorbed by shaded vegetation [W/m2]
  REAL(r8), allocatable :: sabg   (:) !solar absorbed by ground  [W/m2]
  REAL(r8), allocatable :: sr     (:) !total reflected solar radiation (W/m2)
  REAL(r8), allocatable :: solvd  (:) !incident direct beam vis solar radiation (W/m2)
  REAL(r8), allocatable :: solvi  (:) !incident diffuse beam vis solar radiation (W/m2)
  REAL(r8), allocatable :: solnd  (:) !incident direct beam nir solar radiation (W/m2)
  REAL(r8), allocatable :: solni  (:) !incident diffuse beam nir solar radiation (W/m2)
  REAL(r8), allocatable :: srvd   (:) !reflected direct beam vis solar radiation (W/m2)
  REAL(r8), allocatable :: srvi   (:) !reflected diffuse beam vis solar radiation (W/m2)
  REAL(r8), allocatable :: srnd   (:) !reflected direct beam nir solar radiation (W/m2)
  REAL(r8), allocatable :: srni   (:) !reflected diffuse beam nir solar radiation (W/m2)
  REAL(r8), allocatable :: solvdln(:) !incident direct beam vis solar radiation at local noon (W/m2)
  REAL(r8), allocatable :: solviln(:) !incident diffuse beam vis solar radiation at local noon (W/m2)
  REAL(r8), allocatable :: solndln(:) !incident direct beam nir solar radiation at local noon (W/m2)
  REAL(r8), allocatable :: solniln(:) !incident diffuse beam nir solar radiation at local noon (W/m2)
  REAL(r8), allocatable :: srvdln (:) !reflected direct beam vis solar radiation at local noon (W/m2)
  REAL(r8), allocatable :: srviln (:) !reflected diffuse beam vis solar radiation at local noon (W/m2)
  REAL(r8), allocatable :: srndln (:) !reflected direct beam nir solar radiation at local noon (W/m2)
  REAL(r8), allocatable :: srniln (:) !reflected diffuse beam nir solar radiation at local noon (W/m2)
  REAL(r8), allocatable :: olrg   (:) !outgoing long-wave radiation from ground+canopy [W/m2]
  REAL(r8), allocatable :: rnet   (:) !net radiation by surface [W/m2]
  REAL(r8), allocatable :: xerr   (:) !the error of water banace [mm/s]
  REAL(r8), allocatable :: zerr   (:) !the error of energy balance [W/m2]
  REAL(r8), allocatable :: rsur   (:) !surface runoff (mm h2o/s)
  REAL(r8), allocatable :: rsub   (:) !subsurface runoff (mm h2o/s)
  REAL(r8), allocatable :: rnof   (:) !total runoff (mm h2o/s)
  REAL(r8), allocatable :: qintr  (:) !interception (mm h2o/s)
  REAL(r8), allocatable :: qinfl  (:) !inflitration (mm h2o/s)
  REAL(r8), allocatable :: qdrip  (:) !throughfall (mm h2o/s)
  REAL(r8), allocatable :: assim  (:) !canopy assimilation rate (mol m-2 s-1)
  REAL(r8), allocatable :: respc  (:) !canopy respiration (mol m-2 s-1)

  REAL(r8), allocatable :: qcharge(:) !groundwater recharge [mm/s]

  INTEGER,  allocatable :: oroflag(:) !groundwater recharge [mm/s]

! PUBLIC MEMBER FUNCTIONS:
  PUBLIC :: allocate_1D_Fluxes
  PUBLIC :: deallocate_1D_Fluxes

! PRIVATE MEMBER FUNCTIONS:

!-----------------------------------------------------------------------

  CONTAINS

!-----------------------------------------------------------------------

  SUBROUTINE allocate_1D_Fluxes
  ! --------------------------------------------------------------------
  ! Allocates memory for CoLM 1d [numpatch] variables
  ! --------------------------------------------------------------------
     USE MOD_Precision
     USE MOD_Vars_Global
     USE MOD_SPMD_Task
     USE MOD_LandPatch
     IMPLICIT NONE

      if (p_is_worker) then

         if (numpatch > 0) then

<<<<<<< HEAD
            allocate ( taux   (numpatch) )  ! wind stress: E-W [kg/m/s2]
            allocate ( tauy   (numpatch) )  ! wind stress: N-S [kg/m/s2]
            allocate ( fsena  (numpatch) )  ! sensible heat from canopy height to atmosphere [W/m2]
            allocate ( lfevpa (numpatch) )  ! latent heat flux from canopy height to atmosphere [W/m2]
            allocate ( fevpa  (numpatch) )  ! evapotranspiration from canopy to atmosphere [mm/s]
            allocate ( fsenl  (numpatch) )  ! sensible heat from leaves [W/m2]
            allocate ( fevpl  (numpatch) )  ! evaporation+transpiration from leaves [mm/s]
            allocate ( etr    (numpatch) )  ! transpiration rate [mm/s]
            allocate ( fseng  (numpatch) )  ! sensible heat flux from ground [W/m2]
            allocate ( fevpg  (numpatch) )  ! evaporation heat flux from ground [mm/s]
            allocate ( fgrnd  (numpatch) )  ! ground heat flux [W/m2]
            allocate ( sabvsun(numpatch) )  ! solar absorbed by sunlit vegetation [W/m2]
            allocate ( sabvsha(numpatch) )  ! solar absorbed by shaded vegetation [W/m2]
            allocate ( sabg   (numpatch) )  ! solar absorbed by ground  [W/m2]
            allocate ( sr     (numpatch) )  ! incident direct beam vis solar radiation (W/m2)
            allocate ( solvd  (numpatch) )  ! incident direct beam vis solar radiation (W/m2)
            allocate ( solvi  (numpatch) )  ! incident diffuse beam vis solar radiation (W/m2)
            allocate ( solnd  (numpatch) )  ! incident direct beam nir solar radiation (W/m2)
            allocate ( solni  (numpatch) )  ! incident diffuse beam nir solar radiation (W/m2)
            allocate ( srvd   (numpatch) )  ! reflected direct beam vis solar radiation (W/m2)
            allocate ( srvi   (numpatch) )  ! reflected diffuse beam vis solar radiation (W/m2)
            allocate ( srnd   (numpatch) )  ! reflected direct beam nir solar radiation (W/m2)
            allocate ( srni   (numpatch) )  ! reflected diffuse beam nir solar radiation (W/m2)
            allocate ( solvdln(numpatch) )  ! incident direct beam vis solar radiation at local noon(W/m2)
            allocate ( solviln(numpatch) )  ! incident diffuse beam vis solar radiation at local noon(W/m2)
            allocate ( solndln(numpatch) )  ! incident direct beam nir solar radiation at local noon(W/m2)
            allocate ( solniln(numpatch) )  ! incident diffuse beam nir solar radiation at local noon(W/m2)
            allocate ( srvdln (numpatch) )  ! reflected direct beam vis solar radiation at local noon(W/m2)
            allocate ( srviln (numpatch) )  ! reflected diffuse beam vis solar radiation at local noon(W/m2)
            allocate ( srndln (numpatch) )  ! reflected direct beam nir solar radiation at local noon(W/m2)
            allocate ( srniln (numpatch) )  ! reflected diffuse beam nir solar radiation at local noon(W/m2)
            allocate ( olrg   (numpatch) )  ! outgoing long-wave radiation from ground+canopy [W/m2]
            allocate ( rnet   (numpatch) )  ! net radiation by surface [W/m2]
            allocate ( xerr   (numpatch) )  ! the error of water banace [mm/s]
            allocate ( zerr   (numpatch) )  ! the error of energy balance [W/m2]
            allocate ( rsur   (numpatch) )  ! surface runoff (mm h2o/s)
            allocate ( rsub   (numpatch) )  ! subsurface runoff (mm h2o/s)
            allocate ( rnof   (numpatch) )  ! total runoff (mm h2o/s)
            allocate ( qintr  (numpatch) )  ! interception (mm h2o/s)
            allocate ( qinfl  (numpatch) )  ! inflitration (mm h2o/s)
            allocate ( qdrip  (numpatch) )  ! throughfall (mm h2o/s)
            allocate ( assim  (numpatch) )  ! canopy assimilation rate (mol m-2 s-1)
            allocate ( respc  (numpatch) )  ! canopy respiration (mol m-2 s-1)

            allocate ( qcharge(numpatch) )  ! groundwater recharge [mm/s]

            allocate ( oroflag(numpatch) )  !
=======
            allocate ( taux   (numpatch) )  ; taux   (:) = spval ! wind stress: E-W [kg/m/s2]
            allocate ( tauy   (numpatch) )  ; tauy   (:) = spval ! wind stress: N-S [kg/m/s2]
            allocate ( fsena  (numpatch) )  ; fsena  (:) = spval ! sensible heat from canopy height to atmosphere [W/m2]
            allocate ( lfevpa (numpatch) )  ; lfevpa (:) = spval ! latent heat flux from canopy height to atmosphere [W/m2]
            allocate ( fevpa  (numpatch) )  ; fevpa  (:) = spval ! evapotranspiration from canopy to atmosphere [mm/s]
            allocate ( fsenl  (numpatch) )  ; fsenl  (:) = spval ! sensible heat from leaves [W/m2]
            allocate ( fevpl  (numpatch) )  ; fevpl  (:) = spval ! evaporation+transpiration from leaves [mm/s]
            allocate ( etr    (numpatch) )  ; etr    (:) = spval ! transpiration rate [mm/s]
            allocate ( fseng  (numpatch) )  ; fseng  (:) = spval ! sensible heat flux from ground [W/m2]
            allocate ( fevpg  (numpatch) )  ; fevpg  (:) = spval ! evaporation heat flux from ground [mm/s]
            allocate ( fgrnd  (numpatch) )  ; fgrnd  (:) = spval ! ground heat flux [W/m2]
            allocate ( sabvsun(numpatch) )  ; sabvsun(:) = spval ! solar absorbed by sunlit vegetation [W/m2]
            allocate ( sabvsha(numpatch) )  ; sabvsha(:) = spval ! solar absorbed by shaded vegetation [W/m2]
            allocate ( sabg   (numpatch) )  ; sabg   (:) = spval ! solar absorbed by ground  [W/m2]
            allocate ( sr     (numpatch) )  ; sr     (:) = spval ! incident direct beam vis solar radiation (W/m2)
            allocate ( solvd  (numpatch) )  ; solvd  (:) = spval ! incident direct beam vis solar radiation (W/m2)
            allocate ( solvi  (numpatch) )  ; solvi  (:) = spval ! incident diffuse beam vis solar radiation (W/m2)
            allocate ( solnd  (numpatch) )  ; solnd  (:) = spval ! incident direct beam nir solar radiation (W/m2)
            allocate ( solni  (numpatch) )  ; solni  (:) = spval ! incident diffuse beam nir solar radiation (W/m2)
            allocate ( srvd   (numpatch) )  ; srvd   (:) = spval ! reflected direct beam vis solar radiation (W/m2)
            allocate ( srvi   (numpatch) )  ; srvi   (:) = spval ! reflected diffuse beam vis solar radiation (W/m2)
            allocate ( srnd   (numpatch) )  ; srnd   (:) = spval ! reflected direct beam nir solar radiation (W/m2)
            allocate ( srni   (numpatch) )  ; srni   (:) = spval ! reflected diffuse beam nir solar radiation (W/m2)
            allocate ( solvdln(numpatch) )  ; solvdln(:) = spval ! incident direct beam vis solar radiation at local noon(W/m2)
            allocate ( solviln(numpatch) )  ; solviln(:) = spval ! incident diffuse beam vis solar radiation at local noon(W/m2)
            allocate ( solndln(numpatch) )  ; solndln(:) = spval ! incident direct beam nir solar radiation at local noon(W/m2)
            allocate ( solniln(numpatch) )  ; solniln(:) = spval ! incident diffuse beam nir solar radiation at local noon(W/m2)
            allocate ( srvdln (numpatch) )  ; srvdln (:) = spval ! reflected direct beam vis solar radiation at local noon(W/m2)
            allocate ( srviln (numpatch) )  ; srviln (:) = spval ! reflected diffuse beam vis solar radiation at local noon(W/m2)
            allocate ( srndln (numpatch) )  ; srndln (:) = spval ! reflected direct beam nir solar radiation at local noon(W/m2)
            allocate ( srniln (numpatch) )  ; srniln (:) = spval ! reflected diffuse beam nir solar radiation at local noon(W/m2)
            allocate ( olrg   (numpatch) )  ; olrg   (:) = spval ! outgoing long-wave radiation from ground+canopy [W/m2]
            allocate ( rnet   (numpatch) )  ; rnet   (:) = spval ! net radiation by surface [W/m2]
            allocate ( xerr   (numpatch) )  ; xerr   (:) = spval ! the error of water banace [mm/s]
            allocate ( zerr   (numpatch) )  ; zerr   (:) = spval ! the error of energy balance [W/m2]

            allocate ( rsur   (numpatch) )  ; rsur   (:) = spval ! surface runoff (mm h2o/s)
            allocate ( rsub   (numpatch) )  ; rsub   (:) = spval ! subsurface runoff (mm h2o/s)
            allocate ( rnof   (numpatch) )  ; rnof   (:) = spval ! total runoff (mm h2o/s)
            allocate ( qintr  (numpatch) )  ; qintr  (:) = spval ! interception (mm h2o/s)
            allocate ( qinfl  (numpatch) )  ; qinfl  (:) = spval ! inflitration (mm h2o/s)
            allocate ( qdrip  (numpatch) )  ; qdrip  (:) = spval ! throughfall (mm h2o/s)
            allocate ( assim  (numpatch) )  ; assim  (:) = spval ! canopy assimilation rate (mol m-2 s-1)
            allocate ( respc  (numpatch) )  ; respc  (:) = spval ! canopy respiration (mol m-2 s-1)

            allocate ( qcharge(numpatch) )  ; qcharge(:) = spval ! groundwater recharge [mm/s]

            allocate ( oroflag(numpatch) )  ; oroflag(:) = spval_i4 !
>>>>>>> 489bdbf0

         end if
      end if

#ifdef LULC_IGBP_PFT
      CALL allocate_1D_PFTFluxes
#endif

#ifdef LULC_IGBP_PC
      CALL allocate_1D_PCFluxes
#endif

#ifdef BGC
      CALL allocate_1D_BGCFluxes
#endif

#ifdef LATERAL_FLOW
      CALL allocate_1D_HydroFluxes
#endif

#ifdef URBAN_MODEL
      CALL allocate_1D_UrbanFluxes
#endif

   END SUBROUTINE allocate_1D_Fluxes

   SUBROUTINE deallocate_1D_Fluxes ()
  ! --------------------------------------------------------------------
  ! deallocates memory for CoLM 1d [numpatch] variables
  ! --------------------------------------------------------------------
     USE MOD_SPMD_Task
     USE MOD_LandPatch

     if (p_is_worker) then

        if (numpatch > 0) then

           deallocate ( taux    )  ! wind stress: E-W [kg/m/s2]
           deallocate ( tauy    )  ! wind stress: N-S [kg/m/s2]
           deallocate ( fsena   )  ! sensible heat from canopy height to atmosphere [W/m2]
           deallocate ( lfevpa  )  ! latent heat flux from canopy height to atmosphere [W/m2]
           deallocate ( fevpa   )  ! evapotranspiration from canopy to atmosphere [mm/s]
           deallocate ( fsenl   )  ! sensible heat from leaves [W/m2]
           deallocate ( fevpl   )  ! evaporation+transpiration from leaves [mm/s]
           deallocate ( etr     )  ! transpiration rate [mm/s]
           deallocate ( fseng   )  ! sensible heat flux from ground [W/m2]
           deallocate ( fevpg   )  ! evaporation heat flux from ground [mm/s]
           deallocate ( fgrnd   )  ! ground heat flux [W/m2]
           deallocate ( sabvsun )  ! solar absorbed by sunlit vegetation [W/m2]
           deallocate ( sabvsha )  ! solar absorbed by shaded vegetation [W/m2]
           deallocate ( sabg    )  ! solar absorbed by ground  [W/m2]
           deallocate ( sr      )  ! incident direct beam vis solar radiation (W/m2)
           deallocate ( solvd   )  ! incident direct beam vis solar radiation (W/m2)
           deallocate ( solvi   )  ! incident diffuse beam vis solar radiation (W/m2)
           deallocate ( solnd   )  ! incident direct beam nir solar radiation (W/m2)
           deallocate ( solni   )  ! incident diffuse beam nir solar radiation (W/m2)
           deallocate ( srvd    )  ! reflected direct beam vis solar radiation (W/m2)
           deallocate ( srvi    )  ! reflected diffuse beam vis solar radiation (W/m2)
           deallocate ( srnd    )  ! reflected direct beam nir solar radiation (W/m2)
           deallocate ( srni    )  ! reflected diffuse beam nir solar radiation (W/m2)
           deallocate ( solvdln )  ! incident direct beam vis solar radiation at local noon(W/m2)
           deallocate ( solviln )  ! incident diffuse beam vis solar radiation at local noon(W/m2)
           deallocate ( solndln )  ! incident direct beam nir solar radiation at local noon(W/m2)
           deallocate ( solniln )  ! incident diffuse beam nir solar radiation at local noon(W/m2)
           deallocate ( srvdln  )  ! reflected direct beam vis solar radiation at local noon(W/m2)
           deallocate ( srviln  )  ! reflected diffuse beam vis solar radiation at local noon(W/m2)
           deallocate ( srndln  )  ! reflected direct beam nir solar radiation at local noon(W/m2)
           deallocate ( srniln  )  ! reflected diffuse beam nir solar radiation at local noon(W/m2)
           deallocate ( olrg    )  ! outgoing long-wave radiation from ground+canopy [W/m2]
           deallocate ( rnet    )  ! net radiation by surface [W/m2]
           deallocate ( xerr    )  ! the error of water banace [mm/s]
           deallocate ( zerr    )  ! the error of energy balance [W/m2]
           deallocate ( rsur    )  ! surface runoff (mm h2o/s)
           deallocate ( rsub    )  ! subsurface runoff (mm h2o/s)
           deallocate ( rnof    )  ! total runoff (mm h2o/s)
           deallocate ( qintr   )  ! interception (mm h2o/s)
           deallocate ( qinfl   )  ! inflitration (mm h2o/s)
           deallocate ( qdrip   )  ! throughfall (mm h2o/s)
           deallocate ( assim   )  ! canopy assimilation rate (mol m-2 s-1)
           deallocate ( respc   )  ! canopy respiration (mol m-2 s-1)

           deallocate ( qcharge )  ! groundwater recharge [mm/s]

           deallocate ( oroflag )  !

        end if
     end if

#ifdef LULC_IGBP_PFT
     CALL deallocate_1D_PFTFluxes
#endif

#ifdef LULC_IGBP_PC
     CALL deallocate_1D_PCFluxes
#endif

#ifdef BGC
     CALL deallocate_1D_BGCFluxes
#endif

#ifdef LATERAL_FLOW
     CALL deallocate_1D_HydroFluxes
#endif

#ifdef URBAN_MODEL
     CALL deallocate_1D_UrbanFluxes
#endif

   END SUBROUTINE deallocate_1D_Fluxes

END MODULE MOD_Vars_1DFluxes
! ---------- EOP ------------
<|MERGE_RESOLUTION|>--- conflicted
+++ resolved
@@ -101,55 +101,6 @@
 
          if (numpatch > 0) then
 
-<<<<<<< HEAD
-            allocate ( taux   (numpatch) )  ! wind stress: E-W [kg/m/s2]
-            allocate ( tauy   (numpatch) )  ! wind stress: N-S [kg/m/s2]
-            allocate ( fsena  (numpatch) )  ! sensible heat from canopy height to atmosphere [W/m2]
-            allocate ( lfevpa (numpatch) )  ! latent heat flux from canopy height to atmosphere [W/m2]
-            allocate ( fevpa  (numpatch) )  ! evapotranspiration from canopy to atmosphere [mm/s]
-            allocate ( fsenl  (numpatch) )  ! sensible heat from leaves [W/m2]
-            allocate ( fevpl  (numpatch) )  ! evaporation+transpiration from leaves [mm/s]
-            allocate ( etr    (numpatch) )  ! transpiration rate [mm/s]
-            allocate ( fseng  (numpatch) )  ! sensible heat flux from ground [W/m2]
-            allocate ( fevpg  (numpatch) )  ! evaporation heat flux from ground [mm/s]
-            allocate ( fgrnd  (numpatch) )  ! ground heat flux [W/m2]
-            allocate ( sabvsun(numpatch) )  ! solar absorbed by sunlit vegetation [W/m2]
-            allocate ( sabvsha(numpatch) )  ! solar absorbed by shaded vegetation [W/m2]
-            allocate ( sabg   (numpatch) )  ! solar absorbed by ground  [W/m2]
-            allocate ( sr     (numpatch) )  ! incident direct beam vis solar radiation (W/m2)
-            allocate ( solvd  (numpatch) )  ! incident direct beam vis solar radiation (W/m2)
-            allocate ( solvi  (numpatch) )  ! incident diffuse beam vis solar radiation (W/m2)
-            allocate ( solnd  (numpatch) )  ! incident direct beam nir solar radiation (W/m2)
-            allocate ( solni  (numpatch) )  ! incident diffuse beam nir solar radiation (W/m2)
-            allocate ( srvd   (numpatch) )  ! reflected direct beam vis solar radiation (W/m2)
-            allocate ( srvi   (numpatch) )  ! reflected diffuse beam vis solar radiation (W/m2)
-            allocate ( srnd   (numpatch) )  ! reflected direct beam nir solar radiation (W/m2)
-            allocate ( srni   (numpatch) )  ! reflected diffuse beam nir solar radiation (W/m2)
-            allocate ( solvdln(numpatch) )  ! incident direct beam vis solar radiation at local noon(W/m2)
-            allocate ( solviln(numpatch) )  ! incident diffuse beam vis solar radiation at local noon(W/m2)
-            allocate ( solndln(numpatch) )  ! incident direct beam nir solar radiation at local noon(W/m2)
-            allocate ( solniln(numpatch) )  ! incident diffuse beam nir solar radiation at local noon(W/m2)
-            allocate ( srvdln (numpatch) )  ! reflected direct beam vis solar radiation at local noon(W/m2)
-            allocate ( srviln (numpatch) )  ! reflected diffuse beam vis solar radiation at local noon(W/m2)
-            allocate ( srndln (numpatch) )  ! reflected direct beam nir solar radiation at local noon(W/m2)
-            allocate ( srniln (numpatch) )  ! reflected diffuse beam nir solar radiation at local noon(W/m2)
-            allocate ( olrg   (numpatch) )  ! outgoing long-wave radiation from ground+canopy [W/m2]
-            allocate ( rnet   (numpatch) )  ! net radiation by surface [W/m2]
-            allocate ( xerr   (numpatch) )  ! the error of water banace [mm/s]
-            allocate ( zerr   (numpatch) )  ! the error of energy balance [W/m2]
-            allocate ( rsur   (numpatch) )  ! surface runoff (mm h2o/s)
-            allocate ( rsub   (numpatch) )  ! subsurface runoff (mm h2o/s)
-            allocate ( rnof   (numpatch) )  ! total runoff (mm h2o/s)
-            allocate ( qintr  (numpatch) )  ! interception (mm h2o/s)
-            allocate ( qinfl  (numpatch) )  ! inflitration (mm h2o/s)
-            allocate ( qdrip  (numpatch) )  ! throughfall (mm h2o/s)
-            allocate ( assim  (numpatch) )  ! canopy assimilation rate (mol m-2 s-1)
-            allocate ( respc  (numpatch) )  ! canopy respiration (mol m-2 s-1)
-
-            allocate ( qcharge(numpatch) )  ! groundwater recharge [mm/s]
-
-            allocate ( oroflag(numpatch) )  !
-=======
             allocate ( taux   (numpatch) )  ; taux   (:) = spval ! wind stress: E-W [kg/m/s2]
             allocate ( tauy   (numpatch) )  ; tauy   (:) = spval ! wind stress: N-S [kg/m/s2]
             allocate ( fsena  (numpatch) )  ; fsena  (:) = spval ! sensible heat from canopy height to atmosphere [W/m2]
@@ -198,7 +149,6 @@
             allocate ( qcharge(numpatch) )  ; qcharge(:) = spval ! groundwater recharge [mm/s]
 
             allocate ( oroflag(numpatch) )  ; oroflag(:) = spval_i4 !
->>>>>>> 489bdbf0
 
          end if
       end if
