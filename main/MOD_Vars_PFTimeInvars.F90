--- conflicted
+++ resolved
@@ -46,15 +46,9 @@
   ! Allocates memory for CoLM PFT 1d [numpft] variables
   ! --------------------------------------------------------------------
 
-<<<<<<< HEAD
      USE MOD_SPMD_Task
-     USE mod_landpft,   only : numpft
+     USE MOD_LandPFT,   only : numpft
      USE MOD_Precision
-=======
-     USE spmd_task
-     USE MOD_LandPFT,   only : numpft
-     USE precision
->>>>>>> a2981ab1
      IMPLICIT NONE
 
      IF (p_is_worker) THEN
@@ -70,13 +64,8 @@
 
   SUBROUTINE READ_PFTimeInvars (file_restart)
 
-<<<<<<< HEAD
      use MOD_NetCDFVector
-     USE mod_landpft
-=======
-     use ncio_vector
      USE MOD_LandPFT
->>>>>>> a2981ab1
      IMPLICIT NONE
 
      character(LEN=*), intent(in) :: file_restart
@@ -90,15 +79,9 @@
 
   SUBROUTINE WRITE_PFTimeInvars (file_restart)
 
-<<<<<<< HEAD
      use MOD_NetCDFVector
-     use mod_landpft
+     use MOD_LandPFT
      USE MOD_Namelist
-=======
-     use ncio_vector
-     use MOD_LandPFT
-     USE mod_namelist
->>>>>>> a2981ab1
      USE MOD_Vars_Global
      IMPLICIT NONE
 
@@ -122,13 +105,8 @@
 ! --------------------------------------------------
 ! Deallocates memory for CoLM PFT 1d [numpft] variables
 ! --------------------------------------------------
-<<<<<<< HEAD
      USE MOD_SPMD_Task
-     USE mod_landpft
-=======
-     USE spmd_task
      USE MOD_LandPFT
->>>>>>> a2981ab1
 
      IF (p_is_worker) THEN
         IF (numpft > 0) THEN
