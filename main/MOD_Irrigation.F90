--- conflicted
+++ resolved
@@ -24,10 +24,7 @@
     use MOD_BGC_Vars_PFTimeVariables, only: cphase_p
     use MOD_Vars_1DForcing, only: forc_t, forc_frl, forc_psrf, forc_us, forc_vs
     use MOD_Vars_1DFluxes, only: sabg, sabvsun, sabvsha, olrg, fgrnd
-<<<<<<< HEAD
-=======
     use MOD_Hydro_SoilFunction, only: soil_vliq_from_psi
->>>>>>> d9b1bb47
 
     implicit none
 
