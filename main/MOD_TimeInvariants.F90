--- conflicted
+++ resolved
@@ -353,25 +353,6 @@
      call ncio_write_vector (file_restart, 'lakedepth', 'patch', landpatch, lakedepth ,      compress) !
      call ncio_write_vector (file_restart, 'dz_lake' ,  'lake', nl_lake, 'patch', landpatch, dz_lake, compress) !
      
-<<<<<<< HEAD
-     call ncio_write_vector (file_restart, 'soil_s_v_alb', 'vector', landpatch, soil_s_v_alb, compress) ! albedo of visible of the saturated soil
-     call ncio_write_vector (file_restart, 'soil_d_v_alb', 'vector', landpatch, soil_d_v_alb, compress) ! albedo of visible of the dry soil
-     call ncio_write_vector (file_restart, 'soil_s_n_alb', 'vector', landpatch, soil_s_n_alb, compress) ! albedo of near infrared of the saturated soil
-     call ncio_write_vector (file_restart, 'soil_d_n_alb', 'vector', landpatch, soil_d_n_alb, compress) ! albedo of near infrared of the dry soil
-
-     call ncio_write_vector (file_restart, 'vf_quartz ', 'soil', nl_soil, 'vector', landpatch, vf_quartz , compress) ! volumetric fraction of quartz within mineral soil
-     call ncio_write_vector (file_restart, 'vf_gravels', 'soil', nl_soil, 'vector', landpatch, vf_gravels, compress) ! volumetric fraction of gravels
-     call ncio_write_vector (file_restart, 'vf_om     ', 'soil', nl_soil, 'vector', landpatch, vf_om     , compress) ! volumetric fraction of organic matter
-     call ncio_write_vector (file_restart, 'vf_sand   ', 'soil', nl_soil, 'vector', landpatch, vf_sand   , compress) ! volumetric fraction of sand
-     call ncio_write_vector (file_restart, 'wf_gravels', 'soil', nl_soil, 'vector', landpatch, wf_gravels, compress) ! gravimetric fraction of gravels
-     call ncio_write_vector (file_restart, 'wf_sand   ', 'soil', nl_soil, 'vector', landpatch, wf_sand   , compress) ! gravimetric fraction of sand
-     call ncio_write_vector (file_restart, 'OM_density', 'soil', nl_soil, 'vector', landpatch, OM_density, compress) ! OM_density
-     call ncio_write_vector (file_restart, 'BD_all    ', 'soil', nl_soil, 'vector', landpatch, BD_all    , compress) ! bulk density of soil
-     call ncio_write_vector (file_restart, 'wfc       ', 'soil', nl_soil, 'vector', landpatch, wfc       , compress) ! field capacity
-     call ncio_write_vector (file_restart, 'porsl     ', 'soil', nl_soil, 'vector', landpatch, porsl     , compress) ! fraction of soil that is voids [-]
-     call ncio_write_vector (file_restart, 'psi0      ', 'soil', nl_soil, 'vector', landpatch, psi0      , compress) ! minimum soil suction [mm] (NOTE: "-" valued)
-     call ncio_write_vector (file_restart, 'bsw       ', 'soil', nl_soil, 'vector', landpatch, bsw       , compress) ! clapp and hornbereger "b" parameter [-]
-=======
      call ncio_write_vector (file_restart, 'soil_s_v_alb', 'patch', landpatch, soil_s_v_alb, compress) ! albedo of visible of the saturated soil
      call ncio_write_vector (file_restart, 'soil_d_v_alb', 'patch', landpatch, soil_d_v_alb, compress) ! albedo of visible of the dry soil
      call ncio_write_vector (file_restart, 'soil_s_n_alb', 'patch', landpatch, soil_s_n_alb, compress) ! albedo of near infrared of the saturated soil
@@ -383,10 +364,13 @@
      call ncio_write_vector (file_restart, 'vf_sand   ', 'soil', nl_soil, 'patch', landpatch, vf_sand   , compress) ! volumetric fraction of sand
      call ncio_write_vector (file_restart, 'wf_gravels', 'soil', nl_soil, 'patch', landpatch, wf_gravels, compress) ! gravimetric fraction of gravels
      call ncio_write_vector (file_restart, 'wf_sand   ', 'soil', nl_soil, 'patch', landpatch, wf_sand   , compress) ! gravimetric fraction of sand
+     call ncio_write_vector (file_restart, 'OM_density', 'soil', nl_soil, 'patch', landpatch, OM_density, compress) ! OM_density
+     call ncio_write_vector (file_restart, 'BD_all    ', 'soil', nl_soil, 'patch', landpatch, BD_all    , compress) ! bulk density of soil
+     call ncio_write_vector (file_restart, 'wfc       ', 'soil', nl_soil, 'patch', landpatch, wfc       , compress) ! field capacity
      call ncio_write_vector (file_restart, 'porsl     ', 'soil', nl_soil, 'patch', landpatch, porsl     , compress) ! fraction of soil that is voids [-]
      call ncio_write_vector (file_restart, 'psi0      ', 'soil', nl_soil, 'patch', landpatch, psi0      , compress) ! minimum soil suction [mm] (NOTE: "-" valued)
      call ncio_write_vector (file_restart, 'bsw       ', 'soil', nl_soil, 'patch', landpatch, bsw       , compress) ! clapp and hornbereger "b" parameter [-]
->>>>>>> c547814f
+
 #ifdef vanGenuchten_Mualem_SOIL_MODEL
      call ncio_write_vector (file_restart, 'theta_r  ' , 'soil', nl_soil, 'patch', landpatch, theta_r   , compress) 
      call ncio_write_vector (file_restart, 'alpha_vgm' , 'soil', nl_soil, 'patch', landpatch, alpha_vgm , compress) 
