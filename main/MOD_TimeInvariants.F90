#include <define.h>

MODULE MOD_TimeInvariants 
! -------------------------------
! Created by Yongjiu Dai, 03/2014
! -------------------------------

<<<<<<< HEAD
use precision
IMPLICIT NONE
SAVE
=======
  USE precision
  USE GlobalVars, only: ndecomp_transitions, ndecomp_pools
  IMPLICIT NONE
  SAVE
>>>>>>> 4531073e
! -----------------------------------------------------------------
! surface classification and soil information
  INTEGER,  allocatable :: patchclass     (:)  !index of land cover type of the patches at the fraction > 0
  INTEGER,  allocatable :: patchtype      (:)  !land water type

  REAL(r8), allocatable :: patchlatr      (:)  !latitude in radians
  REAL(r8), allocatable :: patchlonr      (:)  !longitude in radians

  REAL(r8), allocatable :: lakedepth      (:)  !lake depth
  REAL(r8), allocatable :: dz_lake      (:,:)  !new lake scheme

  REAL(r8), allocatable :: soil_s_v_alb   (:)  !albedo of visible of the saturated soil
  REAL(r8), allocatable :: soil_d_v_alb   (:)  !albedo of visible of the dry soil
  REAL(r8), allocatable :: soil_s_n_alb   (:)  !albedo of near infrared of the saturated soil
  REAL(r8), allocatable :: soil_d_n_alb   (:)  !albedo of near infrared of the dry soil

  REAL(r8), allocatable :: vf_quartz (:,:)     ! volumetric fraction of quartz within mineral soil
  REAL(r8), allocatable :: vf_gravels(:,:)     ! volumetric fraction of gravels
  REAL(r8), allocatable :: vf_om     (:,:)     ! volumetric fraction of organic matter
  REAL(r8), allocatable :: vf_sand   (:,:)     ! volumetric fraction of sand
  REAL(r8), allocatable :: wf_gravels(:,:)     ! gravimetric fraction of gravels
  REAL(r8), allocatable :: wf_sand   (:,:)     ! gravimetric fraction of sand

  REAL(r8), allocatable :: porsl        (:,:)  !fraction of soil that is voids [-]
  REAL(r8), allocatable :: psi0         (:,:)  !minimum soil suction [mm] (NOTE: "-" valued)
#ifdef Campbell_SOIL_MODEL
  REAL(r8), allocatable :: bsw          (:,:)  !clapp and hornbereger "b" parameter [-]
#endif
#ifdef vanGenuchten_Mualem_SOIL_MODEL
  REAL(r8), allocatable :: theta_r      (:,:)
  REAL(r8), allocatable :: alpha_vgm    (:,:)
  REAL(r8), allocatable :: L_vgm        (:,:)
  REAL(r8), allocatable :: n_vgm        (:,:)
  REAL(r8), allocatable :: sc_vgm       (:,:)
  REAL(r8), allocatable :: fc_vgm       (:,:)
#endif
  REAL(r8), allocatable :: hksati       (:,:)  !hydraulic conductivity at saturation [mm h2o/s]
  REAL(r8), allocatable :: csol         (:,:)  !heat capacity of soil solids [J/(m3 K)]
  REAL(r8), allocatable :: k_solids     (:,:)  !thermal conductivity of soil solids [W/m-K]
  REAL(r8), allocatable :: dksatu       (:,:)  !thermal conductivity of saturated soil [W/m-K]
  real(r8), allocatable :: dksatf       (:,:)  !thermal conductivity of saturated frozen soil [W/m-K]
  REAL(r8), allocatable :: dkdry        (:,:)  !thermal conductivity for dry soil  [W/(m-K)]
#ifdef THERMAL_CONDUCTIVITY_SCHEME_4
  REAL(r8), allocatable :: BA_alpha     (:,:)  !alpha in Balland and Arp(2005) thermal conductivity scheme
  REAL(r8), allocatable :: BA_beta      (:,:)  !beta in Balland and Arp(2005) thermal conductivity scheme
#endif
  REAL(r8), allocatable :: htop           (:)  !canopy top height [m]
  REAL(r8), allocatable :: hbot           (:)  !canopy bottom height [m]

<<<<<<< HEAD
#ifdef USE_DEPTH_TO_BEDROCK
  real(r8), allocatable :: dbedrock       (:)  ! depth to bedrock
  integer , allocatable :: ibedrock       (:)  ! bedrock level
#endif


  REAL(r8) :: zlnd         ! roughness length for soil [m]
  REAL(r8) :: zsno         ! roughness length for snow [m]
  REAL(r8) :: csoilc       ! drag coefficient for soil under canopy [-]
  REAL(r8) :: dewmx        ! maximum dew
  REAL(r8) :: wtfact       ! fraction of model area with high water table
  REAL(r8) :: capr         ! tuning factor to turn first layer T into surface T
  REAL(r8) :: cnfac        ! Crank Nicholson factor between 0 and 1
  REAL(r8) :: ssi          ! irreducible water saturation of snow
  REAL(r8) :: wimp         ! water impremeable if porosity less than wimp
  REAL(r8) :: pondmx       ! ponding depth (mm)
  REAL(r8) :: smpmax       ! wilting point potential in mm
  REAL(r8) :: smpmin       ! restriction for min of soil poten. (mm)
  REAL(r8) :: trsmx0       ! max transpiration for moist soil+100% veg.  [mm/s]
  REAL(r8) :: tcrit        ! critical temp. to determine rain or snow
=======

  REAL(r8) :: zlnd         !roughness length for soil [m]
  REAL(r8) :: zsno         !roughness length for snow [m]
  REAL(r8) :: csoilc       !drag coefficient for soil under canopy [-]
  REAL(r8) :: dewmx        !maximum dew
  REAL(r8) :: wtfact       !fraction of model area with high water table
  REAL(r8) :: capr         !tuning factor to turn first layer T into surface T
  REAL(r8) :: cnfac        !Crank Nicholson factor between 0 and 1
  REAL(r8) :: ssi          !irreducible water saturation of snow
  REAL(r8) :: wimp         !water impremeable if porosity less than wimp
  REAL(r8) :: pondmx       !ponding depth (mm)
  REAL(r8) :: smpmax       !wilting point potential in mm
  REAL(r8) :: smpmin       !restriction for min of soil poten. (mm)
  REAL(r8) :: trsmx0       !max transpiration for moist soil+100% veg.  [mm/s]
  REAL(r8) :: tcrit        !critical temp. to determine rain or snow
>>>>>>> 4531073e

! bgc constant
  INTEGER  :: donor_pool       (1:ndecomp_transitions)
  INTEGER  :: receiver_pool    (1:ndecomp_transitions)
  REAL(r8) :: am
  LOGICAL  :: floating_cn_ratio(1:ndecomp_pools)
  REAL(r8) :: initial_cn_ratio (1:ndecomp_pools)
  REAL(r8), allocatable :: rf_decomp        (:,:,:)
  REAL(r8), allocatable :: pathfrac_decomp  (:,:,:)

  INTEGER  :: i_met_lit
  INTEGER  :: i_cel_lit
  INTEGER  :: i_lig_lit
  INTEGER  :: i_cwd
  INTEGER  :: i_soil1
  INTEGER  :: i_soil2
  INTEGER  :: i_soil3
  INTEGER  :: i_atm

  LOGICAL  :: is_cwd    (1:ndecomp_pools) ! True => is a coarse woody debris pool
  LOGICAL  :: is_litter (1:ndecomp_pools) ! True => is a litter pool
  LOGICAL  :: is_soil   (1:ndecomp_pools) ! True => is a soil pool

  REAL(r8), allocatable :: gdp_lf (:) !
  REAL(r8), allocatable :: abm_lf (:) !
  REAL(r8), allocatable :: peatf_lf(:)!
  REAL(r8) :: cmb_cmplt_fact(1:2)

  REAL(r8) :: nitrif_n2o_loss_frac ! fraction of N lost as N2O in nitrification (Li et al., 2000)
  REAL(r8) :: dnp     ! denitrification proportion
  REAL(r8) :: bdnr    ! bulk denitrification rate (1/day)
  REAL(r8) :: Q10
  REAL(r8) :: froz_q10 
  REAL(r8) :: tau_l1
  REAL(r8) :: tau_l2_l3
  REAL(r8) :: tau_s1   
  REAL(r8) :: tau_s2  
  REAL(r8) :: tau_s3 
  REAL(r8) :: tau_cwd
  REAL(r8) :: lwtop

  REAL(r8) :: som_adv_flux
  REAL(r8) :: som_diffus
  REAL(r8) :: cryoturb_diffusion_k
  REAL(r8) :: max_altdepth_cryoturbation
  REAL(r8) :: max_depth_cryoturb

  REAL(r8) :: br         ! basal respiration rate for aboveground biomass
  REAL(r8) :: br_root    ! basal respiration rate for belowground biomass
  REAL(r8) :: fstor2tran
  REAL(r8) :: ndays_on
  REAL(r8) :: ndays_off
  REAL(r8) :: crit_dayl
  REAL(r8) :: crit_onset_fdd
  REAL(r8) :: crit_onset_swi
  REAL(r8) :: crit_offset_fdd
  REAL(r8) :: crit_offset_swi
  REAL(r8) :: soilpsi_on
  REAL(r8) :: soilpsi_off

  REAL(r8) :: occur_hi_gdp_tree
  REAL(r8) :: lfuel
  REAL(r8) :: ufuel
  REAL(r8) :: cropfire_a1
  REAL(r8) :: borealat
  REAL(r8) :: troplat
  REAL(r8) :: non_boreal_peatfire_c
  REAL(r8) :: boreal_peatfire_c
  REAL(r8) :: rh_low
  REAL(r8) :: rh_hgh
  REAL(r8) :: bt_min
  REAL(r8) :: bt_max
  REAL(r8) :: pot_hmn_ign_counts_alpha
  REAL(r8) :: g0

  REAL(r8) :: sf
  REAL(r8) :: sf_no3

!----

          
! PUBLIC MEMBER FUNCTIONS:
  public :: allocate_TimeInvariants
  public :: deallocate_TimeInvariants
  public :: READ_TimeInvariants
  public :: WRITE_TimeInvariants

! PRIVATE MEMBER FUNCTIONS:

!-----------------------------------------------------------------------

  CONTAINS

!-----------------------------------------------------------------------

  SUBROUTINE allocate_TimeInvariants ()
  ! --------------------------------------------------------------------
  ! Allocates memory for CLM 1d [numpatch] variables
  ! --------------------------------------------------------------------

     use precision
     USE GlobalVars
     use spmd_task
     use mod_landpatch, only : numpatch
#ifdef PFT_CLASSIFICATION
     USE MOD_PFTimeInvars
#endif
#ifdef PC_CLASSIFICATION
     USE MOD_PCTimeInvars
#endif
     IMPLICIT NONE

  if (p_is_worker) then

     if (numpatch > 0) then

        allocate (patchclass           (numpatch))
        allocate (patchtype            (numpatch))
        
        allocate (patchlonr            (numpatch))
        allocate (patchlatr            (numpatch))

        allocate (lakedepth            (numpatch))
        allocate (dz_lake      (nl_lake,numpatch))

        allocate (soil_s_v_alb         (numpatch))
        allocate (soil_d_v_alb         (numpatch))
        allocate (soil_s_n_alb         (numpatch))
        allocate (soil_d_n_alb         (numpatch))

        allocate (vf_quartz    (nl_soil,numpatch))
        allocate (vf_gravels   (nl_soil,numpatch))
        allocate (vf_om        (nl_soil,numpatch))
        allocate (vf_sand      (nl_soil,numpatch))
        allocate (wf_gravels   (nl_soil,numpatch))
        allocate (wf_sand      (nl_soil,numpatch))
        allocate (porsl        (nl_soil,numpatch))
        allocate (psi0         (nl_soil,numpatch))
#ifdef Campbell_SOIL_MODEL
        allocate (bsw          (nl_soil,numpatch))
#endif
#ifdef vanGenuchten_Mualem_SOIL_MODEL
        allocate (theta_r      (nl_soil,numpatch))
        allocate (alpha_vgm    (nl_soil,numpatch))
        allocate (L_vgm        (nl_soil,numpatch))
        allocate (n_vgm        (nl_soil,numpatch))
        allocate (sc_vgm       (nl_soil,numpatch))
        allocate (fc_vgm       (nl_soil,numpatch))
#endif
        allocate (hksati       (nl_soil,numpatch))
        allocate (csol         (nl_soil,numpatch))
        allocate (k_solids     (nl_soil,numpatch))
        allocate (dksatu       (nl_soil,numpatch))
        allocate (dksatf       (nl_soil,numpatch))
        allocate (dkdry        (nl_soil,numpatch))
#ifdef THERMAL_CONDUCTIVITY_SCHEME_4     
        allocate (BA_alpha     (nl_soil,numpatch))
        allocate (BA_beta      (nl_soil,numpatch))
#endif
        allocate (htop                 (numpatch))
        allocate (hbot                 (numpatch))

#ifdef USE_DEPTH_TO_BEDROCK
        allocate (dbedrock             (numpatch))
        allocate (ibedrock             (numpatch))
#endif
     end if

! bgc varaibles
     allocate (rf_decomp         (nl_soil,ndecomp_transitions,numpatch))
     allocate (pathfrac_decomp   (nl_soil,ndecomp_transitions,numpatch))
     allocate (gdp_lf            (numpatch))
     allocate (abm_lf            (numpatch))
     allocate (peatf_lf          (numpatch))

! end bgc variables

#ifdef PFT_CLASSIFICATION
     CALL allocate_PFTimeInvars
#endif

#ifdef PC_CLASSIFICATION
     CALL allocate_PCTimeInvars
#endif

  end if

  END SUBROUTINE allocate_TimeInvariants

  !---------------------------------------
  SUBROUTINE READ_TimeInvariants (casename, dir_restart)

     !=======================================================================
     ! Original version: Yongjiu Dai, September 15, 1999, 03/2014
     !=======================================================================

     use mod_namelist
     use spmd_task
     use ncio_vector
     use ncio_serial
#ifdef CLMDEBUG 
     USE mod_colm_debug
#endif
     USE mod_landpatch
     USE GlobalVars
#ifdef PFT_CLASSIFICATION
     USE MOD_PFTimeInvars
#endif
#ifdef PC_CLASSIFICATION
     USE MOD_PCTimeInvars
#endif

     IMPLICIT NONE

<<<<<<< HEAD
     character(LEN=*), intent(in) :: casename
     character(LEN=*), intent(in) :: dir_restart
  
     ! Local variables
     character(LEN=256) :: file_restart

     file_restart = trim(dir_restart) // '/' // trim(casename) //'_restart_const.nc'

     call ncio_read_vector (file_restart, 'patchclass',   landpatch, patchclass) !
     call ncio_read_vector (file_restart, 'patchtype' ,   landpatch, patchtype ) !
=======
     CHARACTER(LEN=256), intent(in) :: casename           !casename name
     CHARACTER(LEN=256), intent(in) :: dir_restart_hist

     CHARACTER(LEN=256) :: fhistTimeConst
     INTEGER :: lhistTimeConst

     lhistTimeConst = 100
     fhistTimeConst = trim(dir_restart_hist)//trim(casename)//'-'//'rstTimeConst'
     open(unit=lhistTimeConst,file=trim(fhistTimeConst),status='unknown',&
                              form='unformatted',action='read')

     read (lhistTimeConst)  &!
           patch2lon,       &! longitude index for each patch point
           patch2lat,       &! latitude index for each patch point
           patchclass,      &! index of land cover type of the patches at the fraction > 0
           patchtype,       &! land water TYPE
           grid_patch_s,    &! start patch number of grid
           grid_patch_e,    &! end patch number of grid
           gridarea,        &! area of grid the patch located in
           patchfrac         ! subgrid weight for each patch point

     read (lhistTimeConst)  &!
           patchlatr,       &! latitude in radians
           patchlonr,       &! longitude in radians
           gridlatd,        &! latitude in degrees
           gridlond,        &! longitude in degrees

     ! Soil and plant parameters OF CLM
           lakedepth,       &! lake depth
           dz_lake,         &! new lake scheme

           soil_s_v_alb,    &! albedo of visible of the saturated soil
           soil_d_v_alb,    &! albedo of visible of the dry soil
           soil_s_n_alb,    &! albedo of near infrared of the saturated soil
           soil_d_n_alb,    &! albedo of near infrared of the dry soil
           porsl,           &! fraction of soil that is voids [-]
           psi0,            &! minimum soil suction [mm] (NOTE: "-" valued)
           bsw,             &! clapp and hornbereger "b" parameter [-]
           hksati,          &! hydraulic conductivity at saturation [mm h2o/s]
           csol,            &! heat capacity of soil solids [J/(m3 K)]
           dksatu,          &! thermal conductivity of saturated soil [W/m-K]
           dkdry,           &! thermal conductivity for dry soil  [W/(m-K)]

           htop,            &! canopy top height [m]
           hbot,            &! canopy bottom height [m]

     ! CLM TUNABLE constants
           zlnd,            &! roughness length for soil [m]
           zsno,            &! roughness length for snow [m]
           csoilc,          &! drag coefficient for soil under canopy [-]
           dewmx,           &! maximum dew
           wtfact,          &! fraction of model area with high water table
           capr,            &! tuning factor to turn first layer T into surface T
           cnfac,           &! Crank Nicholson factor between 0 and 1
           ssi,             &! irreducible water saturation of snow
           wimp,            &! water impremeable if porosity less than wimp
           pondmx,          &! ponding depth (mm)
           smpmax,          &! wilting point potential in mm
           smpmin,          &! restriction for min of soil poten. (mm)
           trsmx0,          &! max transpiration for moist soil+100% veg.  [mm/s]
           tcrit,           &! critical temp. to determine rain or snow

! bgc constants
           donor_pool     , &
           receiver_pool  , &
           floating_cn_ratio,& ! TRUE => pool has fixed C:N ratio
           initial_cn_ratio, & ! c:n ratio for initialization of pools
           rf_decomp       , & ! (frac) respired fraction in decomposition step
           pathfrac_decomp , & ! what fraction of C leaving a given pool passes through a given transition (frac)

           i_met_lit      , &
           i_cel_lit      , &
           i_lig_lit      , &
           i_cwd          , &
           i_soil1        , &
           i_soil2        , &
           i_soil3        , &
           i_atm          , &
           is_cwd         , &
           is_litter      , &
           is_soil        , &

           gdp_lf         , &
           abm_lf         , &
           peatf_lf       , &
           cmb_cmplt_fact , &

           nitrif_n2o_loss_frac, &! fraction of N lost as N2O in nitrification (Li et al., 2000)
           dnp                 , &!
           bdnr                , &!
           Q10                 , &!
           froz_q10            , &!
           tau_l1              , &!
           tau_l2_l3           , &!
           tau_s1              , &!
           tau_s2              , &!
           tau_s3              , &!
           tau_cwd             , &
           lwtop               , &

           som_adv_flux        , &
           som_diffus          , &
           cryoturb_diffusion_k, &
           max_altdepth_cryoturbation, &
           max_depth_cryoturb  , &

           am                  , &
           br                  , &
           br_root             , &
           fstor2tran          , &
           ndays_on            , &
           ndays_off           , &
           crit_dayl           , &
           crit_onset_fdd      , &
           crit_onset_swi      , &
           crit_offset_fdd     , &
           crit_offset_swi     , &
           soilpsi_on          , &
           soilpsi_off         , &

           occur_hi_gdp_tree   , &
           lfuel               , &
           ufuel               , &
           cropfire_a1         , &
           borealat            , &
           troplat             , &
           non_boreal_peatfire_c, &
           boreal_peatfire_c   , &
           rh_low              , &
           rh_hgh              , &
           bt_min              , &
           bt_max              , &
           pot_hmn_ign_counts_alpha, &
           g0, &

           sf, &
           sf_no3

>>>>>>> 4531073e
     
     call ncio_read_vector (file_restart, 'patchlonr' ,   landpatch, patchlonr ) !
     call ncio_read_vector (file_restart, 'patchlatr' ,   landpatch, patchlatr ) !
     
     call ncio_read_vector (file_restart, 'lakedepth',    landpatch, lakedepth) !
     call ncio_read_vector (file_restart, 'dz_lake' ,     nl_lake, landpatch, dz_lake) !
     
     call ncio_read_vector (file_restart, 'soil_s_v_alb', landpatch, soil_s_v_alb) ! albedo of visible of the saturated soil
     call ncio_read_vector (file_restart, 'soil_d_v_alb', landpatch, soil_d_v_alb) ! albedo of visible of the dry soil
     call ncio_read_vector (file_restart, 'soil_s_n_alb', landpatch, soil_s_n_alb) ! albedo of near infrared of the saturated soil
     call ncio_read_vector (file_restart, 'soil_d_n_alb', landpatch, soil_d_n_alb) ! albedo of near infrared of the dry soil

     call ncio_read_vector (file_restart, 'vf_quartz ',   nl_soil, landpatch, vf_quartz ) ! volumetric fraction of quartz within mineral soil
     call ncio_read_vector (file_restart, 'vf_gravels',   nl_soil, landpatch, vf_gravels) ! volumetric fraction of gravels
     call ncio_read_vector (file_restart, 'vf_om     ',   nl_soil, landpatch, vf_om     ) ! volumetric fraction of organic matter
     call ncio_read_vector (file_restart, 'vf_sand   ',   nl_soil, landpatch, vf_sand   ) ! volumetric fraction of sand
     call ncio_read_vector (file_restart, 'wf_gravels',   nl_soil, landpatch, wf_gravels) ! gravimetric fraction of gravels
     call ncio_read_vector (file_restart, 'wf_sand   ',   nl_soil, landpatch, wf_sand   ) ! gravimetric fraction of sand
     call ncio_read_vector (file_restart, 'porsl  ' ,     nl_soil, landpatch, porsl     ) ! fraction of soil that is voids [-]
     call ncio_read_vector (file_restart, 'psi0   ' ,     nl_soil, landpatch, psi0      ) ! minimum soil suction [mm] (NOTE: "-" valued)
#ifdef Campbell_SOIL_MODEL                                         
     call ncio_read_vector (file_restart, 'bsw    ' ,     nl_soil, landpatch, bsw       ) ! clapp and hornbereger "b" parameter [-]
#endif
#ifdef vanGenuchten_Mualem_SOIL_MODEL
     call ncio_read_vector (file_restart, 'theta_r  ' ,   nl_soil, landpatch, theta_r   ) 
     call ncio_read_vector (file_restart, 'alpha_vgm' ,   nl_soil, landpatch, alpha_vgm ) 
     call ncio_read_vector (file_restart, 'L_vgm    ' ,   nl_soil, landpatch, L_vgm     ) 
     call ncio_read_vector (file_restart, 'n_vgm    ' ,   nl_soil, landpatch, n_vgm     ) 
     call ncio_read_vector (file_restart, 'sc_vgm   ' ,   nl_soil, landpatch, sc_vgm    ) 
     call ncio_read_vector (file_restart, 'fc_vgm   ' ,   nl_soil, landpatch, fc_vgm    ) 
#endif                                                             
     call ncio_read_vector (file_restart, 'hksati ' ,     nl_soil, landpatch, hksati ) ! hydraulic conductivity at saturation [mm h2o/s]
     call ncio_read_vector (file_restart, 'csol   ' ,     nl_soil, landpatch, csol   ) ! heat capacity of soil solids [J/(m3 K)]
     call ncio_read_vector (file_restart, 'k_solids',     nl_soil, landpatch, k_solids)! thermal conductivity of soil solids [W/m-K] 
     call ncio_read_vector (file_restart, 'dksatu ' ,     nl_soil, landpatch, dksatu ) ! thermal conductivity of unfrozen saturated soil [W/m-K]
     call ncio_read_vector (file_restart, 'dksatf ' ,     nl_soil, landpatch, dksatf ) ! thermal conductivity of frozen saturated soil [W/m-K]
     call ncio_read_vector (file_restart, 'dkdry  ' ,     nl_soil, landpatch, dkdry  ) ! thermal conductivity for dry soil  [W/(m-K)]
#ifdef THERMAL_CONDUCTIVITY_SCHEME_4     
     call ncio_read_vector (file_restart, 'BA_alpha',     nl_soil, landpatch, BA_alpha)! alpha in Balland and Arp(2005) thermal conductivity scheme
     call ncio_read_vector (file_restart, 'BA_beta' ,     nl_soil, landpatch, BA_beta )! beta in Balland and Arp(2005) thermal conductivity scheme
#endif
     call ncio_read_vector (file_restart, 'htop' ,    landpatch, htop) !
     call ncio_read_vector (file_restart, 'hbot' ,    landpatch, hbot) !

#ifdef USE_DEPTH_TO_BEDROCK
     call ncio_read_vector (file_restart, 'debdrock' ,    landpatch, dbedrock) !
     call ncio_read_vector (file_restart, 'ibedrock' ,    landpatch, ibedrock) !
#endif

     call ncio_read_bcast_serial (file_restart, 'zlnd  ', zlnd  ) ! roughness length for soil [m]
     call ncio_read_bcast_serial (file_restart, 'zsno  ', zsno  ) ! roughness length for snow [m]
     call ncio_read_bcast_serial (file_restart, 'csoilc', csoilc) ! drag coefficient for soil under canopy [-]
     call ncio_read_bcast_serial (file_restart, 'dewmx ', dewmx ) ! maximum dew
     call ncio_read_bcast_serial (file_restart, 'wtfact', wtfact) ! fraction of model area with high water table
     call ncio_read_bcast_serial (file_restart, 'capr  ', capr  ) ! tuning factor to turn first layer T into surface T
     call ncio_read_bcast_serial (file_restart, 'cnfac ', cnfac ) ! Crank Nicholson factor between 0 and 1
     call ncio_read_bcast_serial (file_restart, 'ssi   ', ssi   ) ! irreducible water saturation of snow
     call ncio_read_bcast_serial (file_restart, 'wimp  ', wimp  ) ! water impremeable if porosity less than wimp
     call ncio_read_bcast_serial (file_restart, 'pondmx', pondmx) ! ponding depth (mm)
     call ncio_read_bcast_serial (file_restart, 'smpmax', smpmax) ! wilting point potential in mm
     call ncio_read_bcast_serial (file_restart, 'smpmin', smpmin) ! restriction for min of soil poten. (mm)
     call ncio_read_bcast_serial (file_restart, 'trsmx0', trsmx0) ! max transpiration for moist soil+100% veg.  [mm/s]
     call ncio_read_bcast_serial (file_restart, 'tcrit ', tcrit ) ! critical temp. to determine rain or snow

#if (defined PFT_CLASSIFICATION)
     file_restart = trim(dir_restart) // '/' // trim(casename) //'_restart_pft_const.nc'
     CALL READ_PFTimeInvars (file_restart)
#endif 

#if (defined PC_CLASSIFICATION)
     file_restart = trim(dir_restart) // '/' // trim(casename) //'_restart_pc_const.nc'
     CALL READ_PCTimeInvars (file_restart)
#endif 

#ifdef CLMDEBUG 
     call check_TimeInvariants ()
#endif

#ifdef USEMPI
     call mpi_barrier (p_comm_glb, p_err)
#endif

     if (p_is_master) then
        write(*,'(A29)') 'Loading Time Invariants done.'
     end if

  end subroutine READ_TimeInvariants

  !---------------------------------------
  SUBROUTINE WRITE_TimeInvariants (casename, dir_restart)

     !=======================================================================
     ! Original version: Yongjiu Dai, September 15, 1999, 03/2014
     !=======================================================================

     use mod_namelist, only : DEF_REST_COMPRESS_LEVEL 
     use spmd_task
     use ncio_serial
     use ncio_vector
     use mod_landpatch
     USE GlobalVars
#ifdef PFT_CLASSIFICATION
     USE MOD_PFTimeInvars
#endif
#ifdef PC_CLASSIFICATION
     USE MOD_PCTimeInvars
#endif

     IMPLICIT NONE

<<<<<<< HEAD
     character(len=*), intent(in) :: casename
     character(len=*), intent(in) :: dir_restart
     
     ! Local Variables
     character(len=256) :: file_restart
     integer :: compress

     compress = DEF_REST_COMPRESS_LEVEL 

     file_restart = trim(dir_restart) // '/' // trim(casename) //'_restart_const.nc'

     call ncio_create_file_vector (file_restart, landpatch)

     CALL ncio_define_pixelset_dimension (file_restart, landpatch)
     CALL ncio_define_dimension_vector (file_restart, 'soil', nl_soil)
     CALL ncio_define_dimension_vector (file_restart, 'lake', nl_lake)
     CALL ncio_define_dimension_vector (file_restart, 'band',   2)
     CALL ncio_define_dimension_vector (file_restart, 'wetdry', 2)
     
     call ncio_write_vector (file_restart, 'patchclass', 'vector', landpatch, patchclass) !
     call ncio_write_vector (file_restart, 'patchtype' , 'vector', landpatch, patchtype ) !
     
     call ncio_write_vector (file_restart, 'patchlonr' , 'vector', landpatch, patchlonr ) !
     call ncio_write_vector (file_restart, 'patchlatr' , 'vector', landpatch, patchlatr ) !
     
     call ncio_write_vector (file_restart, 'lakedepth', 'vector', landpatch, lakedepth ,      compress) !
     call ncio_write_vector (file_restart, 'dz_lake' ,  'lake', nl_lake, 'vector', landpatch, dz_lake, compress) !
     
     call ncio_write_vector (file_restart, 'soil_s_v_alb', 'vector', landpatch, soil_s_v_alb, compress) ! albedo of visible of the saturated soil
     call ncio_write_vector (file_restart, 'soil_d_v_alb', 'vector', landpatch, soil_d_v_alb, compress) ! albedo of visible of the dry soil
     call ncio_write_vector (file_restart, 'soil_s_n_alb', 'vector', landpatch, soil_s_n_alb, compress) ! albedo of near infrared of the saturated soil
     call ncio_write_vector (file_restart, 'soil_d_n_alb', 'vector', landpatch, soil_d_n_alb, compress) ! albedo of near infrared of the dry soil

     call ncio_write_vector (file_restart, 'vf_quartz ', 'soil', nl_soil, 'vector', landpatch, vf_quartz , compress) ! volumetric fraction of quartz within mineral soil
     call ncio_write_vector (file_restart, 'vf_gravels', 'soil', nl_soil, 'vector', landpatch, vf_gravels, compress) ! volumetric fraction of gravels
     call ncio_write_vector (file_restart, 'vf_om     ', 'soil', nl_soil, 'vector', landpatch, vf_om     , compress) ! volumetric fraction of organic matter
     call ncio_write_vector (file_restart, 'vf_sand   ', 'soil', nl_soil, 'vector', landpatch, vf_sand   , compress) ! volumetric fraction of sand
     call ncio_write_vector (file_restart, 'wf_gravels', 'soil', nl_soil, 'vector', landpatch, wf_gravels, compress) ! gravimetric fraction of gravels
     call ncio_write_vector (file_restart, 'wf_sand   ', 'soil', nl_soil, 'vector', landpatch, wf_sand   , compress) ! gravimetric fraction of sand
     call ncio_write_vector (file_restart, 'porsl     ', 'soil', nl_soil, 'vector', landpatch, porsl     , compress) ! fraction of soil that is voids [-]
     call ncio_write_vector (file_restart, 'psi0      ', 'soil', nl_soil, 'vector', landpatch, psi0      , compress) ! minimum soil suction [mm] (NOTE: "-" valued)
#ifdef Campbell_SOIL_MODEL
     call ncio_write_vector (file_restart, 'bsw       ', 'soil', nl_soil, 'vector', landpatch, bsw       , compress) ! clapp and hornbereger "b" parameter [-]
#endif
#ifdef vanGenuchten_Mualem_SOIL_MODEL
     call ncio_write_vector (file_restart, 'theta_r  ' , 'soil', nl_soil, 'vector', landpatch, theta_r   , compress) 
     call ncio_write_vector (file_restart, 'alpha_vgm' , 'soil', nl_soil, 'vector', landpatch, alpha_vgm , compress) 
     call ncio_write_vector (file_restart, 'L_vgm    ' , 'soil', nl_soil, 'vector', landpatch, L_vgm     , compress) 
     call ncio_write_vector (file_restart, 'n_vgm    ' , 'soil', nl_soil, 'vector', landpatch, n_vgm     , compress) 
     call ncio_write_vector (file_restart, 'sc_vgm   ' , 'soil', nl_soil, 'vector', landpatch, sc_vgm    , compress) 
     call ncio_write_vector (file_restart, 'fc_vgm   ' , 'soil', nl_soil, 'vector', landpatch, fc_vgm    , compress) 
#endif
     call ncio_write_vector (file_restart, 'hksati   ' , 'soil', nl_soil, 'vector', landpatch, hksati    , compress) ! hydraulic conductivity at saturation [mm h2o/s]
     call ncio_write_vector (file_restart, 'csol     ' , 'soil', nl_soil, 'vector', landpatch, csol      , compress) ! heat capacity of soil solids [J/(m3 K)]
     call ncio_write_vector (file_restart, 'k_solids ' , 'soil', nl_soil, 'vector', landpatch, k_solids  , compress) ! thermal conductivity of soil solids [W/m-K]
     call ncio_write_vector (file_restart, 'dksatu   ' , 'soil', nl_soil, 'vector', landpatch, dksatu    , compress) ! thermal conductivity of saturated soil [W/m-K]
     call ncio_write_vector (file_restart, 'dksatf   ' , 'soil', nl_soil, 'vector', landpatch, dksatf    , compress) ! thermal conductivity of saturated soil [W/m-K]
     call ncio_write_vector (file_restart, 'dkdry    ' , 'soil', nl_soil, 'vector', landpatch, dkdry     , compress) ! thermal conductivity for dry soil  [W/(m-K)]
#ifdef THERMAL_CONDUCTIVITY_SCHEME_4     
     call ncio_write_vector (file_restart, 'BA_alpha ' , 'soil', nl_soil, 'vector', landpatch, BA_alpha  , compress) ! alpha in Balland and Arp(2005) thermal conductivity scheme
     call ncio_write_vector (file_restart, 'BA_beta  ' , 'soil', nl_soil, 'vector', landpatch, BA_beta   , compress) ! beta in Balland and Arp(2005) thermal conductivity scheme
=======
     CHARACTER(LEN=256), intent(in) :: casename           !casename name
     CHARACTER(LEN=256), intent(in) :: dir_restart_hist

     CHARACTER(LEN=256) :: fhistTimeConst
     INTEGER :: lhistTimeConst

     lhistTimeConst = 100
     fhistTimeConst = trim(dir_restart_hist)//trim(casename)//'-'//'rstTimeConst'
     open(unit=lhistTimeConst,file=trim(fhistTimeConst),status='unknown',&
                              form='unformatted',action='write')


     write(lhistTimeConst)  &!
           patch2lon,       &! longitude index for each patch point
           patch2lat,       &! latitude index for each patch point
           patchclass,      &! index of land cover type of the patches at the fraction > 0
           patchtype,       &! land water TYPE
           grid_patch_s,    &! start patch number of grid
           grid_patch_e,    &! end patch number of grid
           gridarea,        &! area of grid the patch located in
           patchfrac         ! subgrid weight for each patch point

     write(lhistTimeConst)  &!
           patchlatr,       &! patch latitude in radians
           patchlonr,       &! patch longitude in radians
           gridlatd,        &! grid latitude in degrees
           gridlond,        &! grid longitude in degrees

     ! Soil and plant parameters OF CLM
           lakedepth,       &! lake depth
           dz_lake,         &! new lake scheme

           soil_s_v_alb,    &! albedo of visible of the saturated soil
           soil_d_v_alb,    &! albedo of visible of the dry soil
           soil_s_n_alb,    &! albedo of near infrared of the saturated soil
           soil_d_n_alb,    &! albedo of near infrared of the dry soil
           porsl,           &! fraction of soil that is voids [-]
           psi0,            &! minimum soil suction [mm] (NOTE: "-" valued)
           bsw,             &! clapp and hornbereger "b" parameter [-]
           hksati,          &! hydraulic conductivity at saturation [mm h2o/s]
           csol,            &! heat capacity of soil solids [J/(m3 K)]
           dksatu,          &! thermal conductivity of saturated soil [W/m-K]
           dkdry,           &! thermal conductivity for dry soil  [W/(m-K)]

           htop,            &! canopy top height [m]
           hbot,            &! canopy bottom height [m]

     ! CLM TUNABLE constants
           zlnd,            &! roughness length for soil [m]
           zsno,            &! roughness length for snow [m]
           csoilc,          &! drag coefficient for soil under canopy [-]
           dewmx,           &! maximum dew
           wtfact,          &! fraction of model area with high water table
           capr,            &! tuning factor to turn first layer T into surface T
           cnfac,           &! Crank Nicholson factor between 0 and 1
           ssi,             &! irreducible water saturation of snow
           wimp,            &! water impremeable if porosity less than wimp
           pondmx,          &! ponding depth (mm)
           smpmax,          &! wilting point potential in mm
           smpmin,          &! restriction for min of soil poten. (mm)
           trsmx0,          &! max transpiration for moist soil+100% veg.  [mm/s]
           tcrit,           &! critical temp. to determine rain or snow

! bgc variables
           donor_pool     , &
           receiver_pool  , &
           floating_cn_ratio,& ! TRUE => pool has fixed C:N ratio
           initial_cn_ratio, & ! c:n ratio for initialization of pools
           rf_decomp       , & ! (frac) respired fraction in decomposition step
           pathfrac_decomp , & ! what fraction of C leaving a given pool passes through a given transition (frac)

           i_met_lit      , &
           i_cel_lit      , &
           i_lig_lit      , &
           i_cwd          , &
           i_soil1        , &
           i_soil2        , &
           i_soil3        , &
           i_atm          , &
           is_cwd         , &
           is_litter      , &
           is_soil        , &

           gdp_lf         , &
           abm_lf         , &
           peatf_lf       , &
           cmb_cmplt_fact , &

           nitrif_n2o_loss_frac, &! fraction of N lost as N2O in nitrification (Li et al., 2000)
           dnp                 , &!
           bdnr                , &!
           Q10                 , &!
           froz_q10            , &!
           tau_l1              , &!
           tau_l2_l3           , &!
           tau_s1              , &!
           tau_s2              , &!
           tau_s3              , &!
           tau_cwd             , &
           lwtop               , &

           som_adv_flux        , &
           som_diffus          , &
           cryoturb_diffusion_k, &
           max_altdepth_cryoturbation, &
           max_depth_cryoturb  , &

           am                  , &
           br                  , &
           br_root             , &
           fstor2tran          , &
           ndays_on            , &
           ndays_off           , &
           crit_dayl           , &
           crit_onset_fdd      , &
           crit_onset_swi      , &
           crit_offset_fdd     , &
           crit_offset_swi     , &
           soilpsi_on          , &
           soilpsi_off         , &

           occur_hi_gdp_tree   , &
           lfuel               , &
           ufuel               , &
           cropfire_a1         , &
           borealat            , &
           troplat             , &
           non_boreal_peatfire_c, &
           boreal_peatfire_c   , &
           rh_low              , &
           rh_hgh              , &
           bt_min              , &
           bt_max              , &
           pot_hmn_ign_counts_alpha, &
           g0, &

           sf, &
           sf_no3

     ! PFT/PC time invariants
#ifdef PFT_CLASSIFICATION
     write(lhistTimeConst)  &!
           pftclass,        &! PFT type
           pftfrac,         &! PFT fractional cover
           patch_pft_s,     &! patch start index of PFT
           patch_pft_e,     &! patch end index of PFT
           pft2patch,       &! projection from PFT to patch
           htop_p,          &! canopy top height [m]
           hbot_p            ! canopy bottom height [m]
>>>>>>> 4531073e
#endif

     call ncio_write_vector (file_restart, 'htop' , 'vector', landpatch, htop) !
     call ncio_write_vector (file_restart, 'hbot' , 'vector', landpatch, hbot) !

#ifdef USE_DEPTH_TO_BEDROCK
     call ncio_write_vector (file_restart, 'debdrock' , 'vector', landpatch, dbedrock) !
     call ncio_write_vector (file_restart, 'ibedrock' , 'vector', landpatch, ibedrock) !
#endif

     if (p_is_master) then

        call ncio_create_file (file_restart)

        call ncio_write_serial (file_restart, 'zlnd  ', zlnd  ) ! roughness length for soil [m]
        call ncio_write_serial (file_restart, 'zsno  ', zsno  ) ! roughness length for snow [m]
        call ncio_write_serial (file_restart, 'csoilc', csoilc) ! drag coefficient for soil under canopy [-]
        call ncio_write_serial (file_restart, 'dewmx ', dewmx ) ! maximum dew
        call ncio_write_serial (file_restart, 'wtfact', wtfact) ! fraction of model area with high water table
        call ncio_write_serial (file_restart, 'capr  ', capr  ) ! tuning factor to turn first layer T into surface T
        call ncio_write_serial (file_restart, 'cnfac ', cnfac ) ! Crank Nicholson factor between 0 and 1
        call ncio_write_serial (file_restart, 'ssi   ', ssi   ) ! irreducible water saturation of snow
        call ncio_write_serial (file_restart, 'wimp  ', wimp  ) ! water impremeable if porosity less than wimp
        call ncio_write_serial (file_restart, 'pondmx', pondmx) ! ponding depth (mm)
        call ncio_write_serial (file_restart, 'smpmax', smpmax) ! wilting point potential in mm
        call ncio_write_serial (file_restart, 'smpmin', smpmin) ! restriction for min of soil poten. (mm)
        call ncio_write_serial (file_restart, 'trsmx0', trsmx0) ! max transpiration for moist soil+100% veg.  [mm/s]
        call ncio_write_serial (file_restart, 'tcrit ', tcrit ) ! critical temp. to determine rain or snow

     end if

#if (defined PFT_CLASSIFICATION)
     file_restart = trim(dir_restart) // '/' // trim(casename) //'_restart_pft_const.nc'
     CALL WRITE_PFTimeInvars (file_restart)
#endif 

#if (defined PC_CLASSIFICATION)
     file_restart = trim(dir_restart) // '/' // trim(casename) //'_restart_pc_const.nc'
     CALL WRITE_PCTimeInvars (file_restart)
#endif 

   end subroutine WRITE_TimeInvariants 

  SUBROUTINE deallocate_TimeInvariants ()

     use spmd_task
     use mod_landpatch, only : numpatch
#ifdef PFT_CLASSIFICATION
     USE MOD_PFTimeInvars
#endif
#ifdef PC_CLASSIFICATION
     USE MOD_PCTimeInvars
#endif
     implicit none

     ! --------------------------------------------------
     ! Deallocates memory for CLM 1d [numpatch] variables
     ! --------------------------------------------------

     if (p_is_worker) then

        if (numpatch > 0) then

           deallocate (patchclass)
           deallocate (patchtype )
           
           deallocate (patchlonr )
           deallocate (patchlatr )

           deallocate (lakedepth)
           deallocate (dz_lake  )

           deallocate (soil_s_v_alb)
           deallocate (soil_d_v_alb)
           deallocate (soil_s_n_alb)
           deallocate (soil_d_n_alb)

           deallocate (vf_quartz )
           deallocate (vf_gravels)
           deallocate (vf_om     )
           deallocate (vf_sand   )
           deallocate (wf_gravels)
           deallocate (wf_sand   )
           deallocate (porsl  )
           deallocate (psi0   )
#ifdef Campbell_SOIL_MODEL
           deallocate (bsw    )
#endif
#ifdef vanGenuchten_Mualem_SOIL_MODEL
           deallocate (theta_r  )
           deallocate (alpha_vgm)
           deallocate (L_vgm    )
           deallocate (n_vgm    )
           deallocate (sc_vgm   )
           deallocate (fc_vgm   )
#endif
           deallocate (hksati )
           deallocate (csol   )
           deallocate (k_solids)
           deallocate (dksatu )
           deallocate (dksatf )
           deallocate (dkdry  )
#ifdef THERMAL_CONDUCTIVITY_SCHEME_4
           deallocate (BA_alpha )
           deallocate (BA_beta  )
#endif

           deallocate (htop)
           deallocate (hbot)
          
#ifdef USE_DEPTH_TO_BEDROCK
           deallocate (dbedrock)
           deallocate (ibedrock)
#endif

        end if
     end if

! bgc variables
     deallocate (rf_decomp      )
     deallocate (pathfrac_decomp)
     deallocate (gdp_lf         )
     deallocate (abm_lf         )
     deallocate (peatf_lf       )
  
#ifdef PFT_CLASSIFICATION
     CALL deallocate_PFTimeInvars
#endif

#ifdef PC_CLASSIFICATION
     CALL deallocate_PCTimeInvars
#endif

  END SUBROUTINE deallocate_TimeInvariants

#ifdef CLMDEBUG
   !---------------------------------------
   SUBROUTINE check_TimeInvariants ()

      use spmd_task
      use mod_colm_debug
#ifdef PFT_CLASSIFICATION
     USE MOD_PFTimeInvars
#endif
#ifdef PC_CLASSIFICATION
     USE MOD_PCTimeInvars
#endif

      IMPLICIT NONE
      
      if (p_is_master) then
         write(*,'(/,A29)') 'Checking Time Invariantes ...'
      end if

#ifdef USEMPI
     call mpi_barrier (p_comm_glb, p_err)
#endif

      call check_vector_data ('lakedepth   ', lakedepth   ) !
      call check_vector_data ('dz_lake     ', dz_lake     ) ! new lake scheme
      
      call check_vector_data ('soil_s_v_alb', soil_s_v_alb) ! albedo of visible of the saturated soil
      call check_vector_data ('soil_d_v_alb', soil_d_v_alb) ! albedo of visible of the dry soil
      call check_vector_data ('soil_s_n_alb', soil_s_n_alb) ! albedo of near infrared of the saturated soil
      call check_vector_data ('soil_d_n_alb', soil_d_n_alb) ! albedo of near infrared of the dry soil
      call check_vector_data ('vf_quartz   ', vf_quartz   ) ! volumetric fraction of quartz within mineral soil
      call check_vector_data ('vf_gravels  ', vf_gravels  ) ! volumetric fraction of gravels
      call check_vector_data ('vf_om       ', vf_om       ) ! volumetric fraction of organic matter
      call check_vector_data ('vf_sand     ', vf_sand     ) ! volumetric fraction of sand
      call check_vector_data ('wf_gravels  ', wf_gravels  ) ! gravimetric fraction of gravels
      call check_vector_data ('wf_sand     ', wf_sand     ) ! gravimetric fraction of sand
      call check_vector_data ('porsl       ', porsl       ) ! fraction of soil that is voids [-]
      call check_vector_data ('psi0        ', psi0        ) ! minimum soil suction [mm] (NOTE: "-" valued)
#ifdef Campbell_SOIL_MODEL
      call check_vector_data ('bsw         ', bsw         ) ! clapp and hornbereger "b" parameter [-]
#endif
#ifdef vanGenuchten_Mualem_SOIL_MODEL
      call check_vector_data ('theta_r     ', theta_r     ) 
      call check_vector_data ('alpha_vgm   ', alpha_vgm   ) 
      call check_vector_data ('L_vgm       ', L_vgm       ) 
      call check_vector_data ('n_vgm       ', n_vgm       ) 
      call check_vector_data ('sc_vgm      ', sc_vgm      ) 
      call check_vector_data ('fc_vgm      ', fc_vgm      ) 
#endif
      call check_vector_data ('hksati      ', hksati      ) ! hydraulic conductivity at saturation [mm h2o/s]
      call check_vector_data ('csol        ', csol        ) ! heat capacity of soil solids [J/(m3 K)]
      call check_vector_data ('k_solids    ', k_solids    ) ! thermal conductivity of soil solids [W/m-K]
      call check_vector_data ('dksatu      ', dksatu      ) ! thermal conductivity of unfrozen saturated soil [W/m-K]
      call check_vector_data ('dksatf      ', dksatf      ) ! thermal conductivity of frozen saturated soil [W/m-K]
      call check_vector_data ('dkdry       ', dkdry       ) ! thermal conductivity for dry soil  [W/(m-K)]
#ifdef THERMAL_CONDUCTIVITY_SCHEME_4
      call check_vector_data ('BA_alpha    ', BA_alpha    ) ! alpha in Balland and Arp(2005) thermal conductivity scheme
      call check_vector_data ('BA_beta     ', BA_beta     ) ! beta in Balland and Arp(2005) thermal conductivity scheme
#endif

      call check_vector_data ('htop        ', htop        ) 
      call check_vector_data ('hbot        ', hbot        ) 

#ifdef USE_DEPTH_TO_BEDROCK
      call check_vector_data ('dbedrock    ', dbedrock    ) !
#endif

#ifdef USEMPI
     call mpi_barrier (p_comm_glb, p_err)
#endif
     
      if (p_is_master) then
         write(*,'(A7,E20.10)') 'zlnd  ', zlnd   ! roughness length for soil [m]
         write(*,'(A7,E20.10)') 'zsno  ', zsno   ! roughness length for snow [m]
         write(*,'(A7,E20.10)') 'csoilc', csoilc ! drag coefficient for soil under canopy [-]
         write(*,'(A7,E20.10)') 'dewmx ', dewmx  ! maximum dew
         write(*,'(A7,E20.10)') 'wtfact', wtfact ! fraction of model area with high water table
         write(*,'(A7,E20.10)') 'capr  ', capr   ! tuning factor to turn first layer T into surface T
         write(*,'(A7,E20.10)') 'cnfac ', cnfac  ! Crank Nicholson factor between 0 and 1
         write(*,'(A7,E20.10)') 'ssi   ', ssi    ! irreducible water saturation of snow
         write(*,'(A7,E20.10)') 'wimp  ', wimp   ! water impremeable if porosity less than wimp
         write(*,'(A7,E20.10)') 'pondmx', pondmx ! ponding depth (mm)
         write(*,'(A7,E20.10)') 'smpmax', smpmax ! wilting point potential in mm
         write(*,'(A7,E20.10)') 'smpmin', smpmin ! restriction for min of soil poten. (mm)
         write(*,'(A7,E20.10)') 'trsmx0', trsmx0 ! max transpiration for moist soil+100% veg.  [mm/s]
         write(*,'(A7,E20.10)') 'tcrit ', tcrit  ! critical temp. to determine rain or snow
      end if

#ifdef PFT_CLASSIFICATION
     CALL check_PFTimeInvars
#endif

#ifdef PC_CLASSIFICATION
     CALL check_PCTimeInvars
#endif

   end subroutine check_TimeInvariants 
#endif

END MODULE MOD_TimeInvariants<|MERGE_RESOLUTION|>--- conflicted
+++ resolved
@@ -5,16 +5,9 @@
 ! Created by Yongjiu Dai, 03/2014
 ! -------------------------------
 
-<<<<<<< HEAD
 use precision
 IMPLICIT NONE
 SAVE
-=======
-  USE precision
-  USE GlobalVars, only: ndecomp_transitions, ndecomp_pools
-  IMPLICIT NONE
-  SAVE
->>>>>>> 4531073e
 ! -----------------------------------------------------------------
 ! surface classification and soil information
   INTEGER,  allocatable :: patchclass     (:)  !index of land cover type of the patches at the fraction > 0
@@ -64,7 +57,6 @@
   REAL(r8), allocatable :: htop           (:)  !canopy top height [m]
   REAL(r8), allocatable :: hbot           (:)  !canopy bottom height [m]
 
-<<<<<<< HEAD
 #ifdef USE_DEPTH_TO_BEDROCK
   real(r8), allocatable :: dbedrock       (:)  ! depth to bedrock
   integer , allocatable :: ibedrock       (:)  ! bedrock level
@@ -85,30 +77,13 @@
   REAL(r8) :: smpmin       ! restriction for min of soil poten. (mm)
   REAL(r8) :: trsmx0       ! max transpiration for moist soil+100% veg.  [mm/s]
   REAL(r8) :: tcrit        ! critical temp. to determine rain or snow
-=======
-
-  REAL(r8) :: zlnd         !roughness length for soil [m]
-  REAL(r8) :: zsno         !roughness length for snow [m]
-  REAL(r8) :: csoilc       !drag coefficient for soil under canopy [-]
-  REAL(r8) :: dewmx        !maximum dew
-  REAL(r8) :: wtfact       !fraction of model area with high water table
-  REAL(r8) :: capr         !tuning factor to turn first layer T into surface T
-  REAL(r8) :: cnfac        !Crank Nicholson factor between 0 and 1
-  REAL(r8) :: ssi          !irreducible water saturation of snow
-  REAL(r8) :: wimp         !water impremeable if porosity less than wimp
-  REAL(r8) :: pondmx       !ponding depth (mm)
-  REAL(r8) :: smpmax       !wilting point potential in mm
-  REAL(r8) :: smpmin       !restriction for min of soil poten. (mm)
-  REAL(r8) :: trsmx0       !max transpiration for moist soil+100% veg.  [mm/s]
-  REAL(r8) :: tcrit        !critical temp. to determine rain or snow
->>>>>>> 4531073e
-
-! bgc constant
-  INTEGER  :: donor_pool       (1:ndecomp_transitions)
-  INTEGER  :: receiver_pool    (1:ndecomp_transitions)
+
+!------------------------- BGC constant --------------------------------------
+  INTEGER , allocatable  :: donor_pool       (:)
+  INTEGER , allocatable  :: receiver_pool    (:)
   REAL(r8) :: am
-  LOGICAL  :: floating_cn_ratio(1:ndecomp_pools)
-  REAL(r8) :: initial_cn_ratio (1:ndecomp_pools)
+  LOGICAL , allocatable  :: floating_cn_ratio(:)
+  REAL(r8), allocatable :: initial_cn_ratio (:)
   REAL(r8), allocatable :: rf_decomp        (:,:,:)
   REAL(r8), allocatable :: pathfrac_decomp  (:,:,:)
 
@@ -121,14 +96,14 @@
   INTEGER  :: i_soil3
   INTEGER  :: i_atm
 
-  LOGICAL  :: is_cwd    (1:ndecomp_pools) ! True => is a coarse woody debris pool
-  LOGICAL  :: is_litter (1:ndecomp_pools) ! True => is a litter pool
-  LOGICAL  :: is_soil   (1:ndecomp_pools) ! True => is a soil pool
+  LOGICAL , allocatable :: is_cwd    (:)!(1:ndecomp_pools) ! True => is a coarse woody debris pool
+  LOGICAL , allocatable :: is_litter (:)!(1:ndecomp_pools) ! True => is a litter pool
+  LOGICAL , allocatable :: is_soil   (:)!(1:ndecomp_pools) ! True => is a soil pool
 
   REAL(r8), allocatable :: gdp_lf (:) !
   REAL(r8), allocatable :: abm_lf (:) !
   REAL(r8), allocatable :: peatf_lf(:)!
-  REAL(r8) :: cmb_cmplt_fact(1:2)
+  REAL(r8), allocatable :: cmb_cmplt_fact(:)
 
   REAL(r8) :: nitrif_n2o_loss_frac ! fraction of N lost as N2O in nitrification (Li et al., 2000)
   REAL(r8) :: dnp     ! denitrification proportion
@@ -180,7 +155,7 @@
   REAL(r8) :: sf
   REAL(r8) :: sf_no3
 
-!----
+!----------------------------------- end BGC constants -----------------
 
           
 ! PUBLIC MEMBER FUNCTIONS:
@@ -203,7 +178,7 @@
   ! --------------------------------------------------------------------
 
      use precision
-     USE GlobalVars
+     use GlobalVars, only: nl_soil, ndecomp_transitions, ndecomp_pools
      use spmd_task
      use mod_landpatch, only : numpatch
 #ifdef PFT_CLASSIFICATION
@@ -243,6 +218,7 @@
 #ifdef Campbell_SOIL_MODEL
         allocate (bsw          (nl_soil,numpatch))
 #endif
+
 #ifdef vanGenuchten_Mualem_SOIL_MODEL
         allocate (theta_r      (nl_soil,numpatch))
         allocate (alpha_vgm    (nl_soil,numpatch))
@@ -270,14 +246,24 @@
 #endif
      end if
 
+#ifdef BGC
 ! bgc varaibles
+     allocate (donor_pool        (ndecomp_transitions))
+     allocate (receiver_pool     (ndecomp_transitions))
+     allocate (floating_cn_ratio (ndecomp_pools))
+     allocate (initial_cn_ratio  (ndecomp_pools))
      allocate (rf_decomp         (nl_soil,ndecomp_transitions,numpatch))
      allocate (pathfrac_decomp   (nl_soil,ndecomp_transitions,numpatch))
+     allocate (is_cwd            (ndecomp_pools)) ! True => is a coarse woody debris pool
+     allocate (is_litter         (ndecomp_pools)) ! True => is a litter pool
+     allocate (is_soil           (ndecomp_pools)) ! True => is a soil pool
      allocate (gdp_lf            (numpatch))
      allocate (abm_lf            (numpatch))
      allocate (peatf_lf          (numpatch))
+     allocate (cmb_cmplt_fact    (2))
 
 ! end bgc variables
+#endif
 
 #ifdef PFT_CLASSIFICATION
      CALL allocate_PFTimeInvars
@@ -316,7 +302,6 @@
 
      IMPLICIT NONE
 
-<<<<<<< HEAD
      character(LEN=*), intent(in) :: casename
      character(LEN=*), intent(in) :: dir_restart
   
@@ -327,146 +312,6 @@
 
      call ncio_read_vector (file_restart, 'patchclass',   landpatch, patchclass) !
      call ncio_read_vector (file_restart, 'patchtype' ,   landpatch, patchtype ) !
-=======
-     CHARACTER(LEN=256), intent(in) :: casename           !casename name
-     CHARACTER(LEN=256), intent(in) :: dir_restart_hist
-
-     CHARACTER(LEN=256) :: fhistTimeConst
-     INTEGER :: lhistTimeConst
-
-     lhistTimeConst = 100
-     fhistTimeConst = trim(dir_restart_hist)//trim(casename)//'-'//'rstTimeConst'
-     open(unit=lhistTimeConst,file=trim(fhistTimeConst),status='unknown',&
-                              form='unformatted',action='read')
-
-     read (lhistTimeConst)  &!
-           patch2lon,       &! longitude index for each patch point
-           patch2lat,       &! latitude index for each patch point
-           patchclass,      &! index of land cover type of the patches at the fraction > 0
-           patchtype,       &! land water TYPE
-           grid_patch_s,    &! start patch number of grid
-           grid_patch_e,    &! end patch number of grid
-           gridarea,        &! area of grid the patch located in
-           patchfrac         ! subgrid weight for each patch point
-
-     read (lhistTimeConst)  &!
-           patchlatr,       &! latitude in radians
-           patchlonr,       &! longitude in radians
-           gridlatd,        &! latitude in degrees
-           gridlond,        &! longitude in degrees
-
-     ! Soil and plant parameters OF CLM
-           lakedepth,       &! lake depth
-           dz_lake,         &! new lake scheme
-
-           soil_s_v_alb,    &! albedo of visible of the saturated soil
-           soil_d_v_alb,    &! albedo of visible of the dry soil
-           soil_s_n_alb,    &! albedo of near infrared of the saturated soil
-           soil_d_n_alb,    &! albedo of near infrared of the dry soil
-           porsl,           &! fraction of soil that is voids [-]
-           psi0,            &! minimum soil suction [mm] (NOTE: "-" valued)
-           bsw,             &! clapp and hornbereger "b" parameter [-]
-           hksati,          &! hydraulic conductivity at saturation [mm h2o/s]
-           csol,            &! heat capacity of soil solids [J/(m3 K)]
-           dksatu,          &! thermal conductivity of saturated soil [W/m-K]
-           dkdry,           &! thermal conductivity for dry soil  [W/(m-K)]
-
-           htop,            &! canopy top height [m]
-           hbot,            &! canopy bottom height [m]
-
-     ! CLM TUNABLE constants
-           zlnd,            &! roughness length for soil [m]
-           zsno,            &! roughness length for snow [m]
-           csoilc,          &! drag coefficient for soil under canopy [-]
-           dewmx,           &! maximum dew
-           wtfact,          &! fraction of model area with high water table
-           capr,            &! tuning factor to turn first layer T into surface T
-           cnfac,           &! Crank Nicholson factor between 0 and 1
-           ssi,             &! irreducible water saturation of snow
-           wimp,            &! water impremeable if porosity less than wimp
-           pondmx,          &! ponding depth (mm)
-           smpmax,          &! wilting point potential in mm
-           smpmin,          &! restriction for min of soil poten. (mm)
-           trsmx0,          &! max transpiration for moist soil+100% veg.  [mm/s]
-           tcrit,           &! critical temp. to determine rain or snow
-
-! bgc constants
-           donor_pool     , &
-           receiver_pool  , &
-           floating_cn_ratio,& ! TRUE => pool has fixed C:N ratio
-           initial_cn_ratio, & ! c:n ratio for initialization of pools
-           rf_decomp       , & ! (frac) respired fraction in decomposition step
-           pathfrac_decomp , & ! what fraction of C leaving a given pool passes through a given transition (frac)
-
-           i_met_lit      , &
-           i_cel_lit      , &
-           i_lig_lit      , &
-           i_cwd          , &
-           i_soil1        , &
-           i_soil2        , &
-           i_soil3        , &
-           i_atm          , &
-           is_cwd         , &
-           is_litter      , &
-           is_soil        , &
-
-           gdp_lf         , &
-           abm_lf         , &
-           peatf_lf       , &
-           cmb_cmplt_fact , &
-
-           nitrif_n2o_loss_frac, &! fraction of N lost as N2O in nitrification (Li et al., 2000)
-           dnp                 , &!
-           bdnr                , &!
-           Q10                 , &!
-           froz_q10            , &!
-           tau_l1              , &!
-           tau_l2_l3           , &!
-           tau_s1              , &!
-           tau_s2              , &!
-           tau_s3              , &!
-           tau_cwd             , &
-           lwtop               , &
-
-           som_adv_flux        , &
-           som_diffus          , &
-           cryoturb_diffusion_k, &
-           max_altdepth_cryoturbation, &
-           max_depth_cryoturb  , &
-
-           am                  , &
-           br                  , &
-           br_root             , &
-           fstor2tran          , &
-           ndays_on            , &
-           ndays_off           , &
-           crit_dayl           , &
-           crit_onset_fdd      , &
-           crit_onset_swi      , &
-           crit_offset_fdd     , &
-           crit_offset_swi     , &
-           soilpsi_on          , &
-           soilpsi_off         , &
-
-           occur_hi_gdp_tree   , &
-           lfuel               , &
-           ufuel               , &
-           cropfire_a1         , &
-           borealat            , &
-           troplat             , &
-           non_boreal_peatfire_c, &
-           boreal_peatfire_c   , &
-           rh_low              , &
-           rh_hgh              , &
-           bt_min              , &
-           bt_max              , &
-           pot_hmn_ign_counts_alpha, &
-           g0, &
-
-           sf, &
-           sf_no3
-
->>>>>>> 4531073e
      
      call ncio_read_vector (file_restart, 'patchlonr' ,   landpatch, patchlonr ) !
      call ncio_read_vector (file_restart, 'patchlatr' ,   landpatch, patchlatr ) !
@@ -531,6 +376,84 @@
      call ncio_read_bcast_serial (file_restart, 'trsmx0', trsmx0) ! max transpiration for moist soil+100% veg.  [mm/s]
      call ncio_read_bcast_serial (file_restart, 'tcrit ', tcrit ) ! critical temp. to determine rain or snow
 
+#ifdef BGC
+! bgc constants
+     call ncio_read_bcast_serial (file_restart, 'donor_pool     ', donor_pool     )
+     call ncio_read_bcast_serial (file_restart, 'receiver_pool  ', receiver_pool  )
+     call ncio_read_bcast_serial (file_restart, 'floating_cn_ratio', floating_cn_ratio)
+     call ncio_read_bcast_serial (file_restart, 'initial_cn_ratio' , initial_cn_ratio) 
+     call ncio_read_vector       (file_restart, 'rf_decomp       ', nl_soil,ndecomp_transitions,landpatch, rf_decomp      )
+     call ncio_read_vector       (file_restart, 'pathfrac_decomp ', nl_soil,ndecomp_transitions,landpatch,pathfrac_decomp )
+
+     call ncio_read_bcast_serial (file_restart, 'i_met_lit      ', i_met_lit      )
+     call ncio_read_bcast_serial (file_restart, 'i_cel_lit      ', i_cel_lit      )
+     call ncio_read_bcast_serial (file_restart, 'i_lig_lit      ', i_lig_lit      )
+     call ncio_read_bcast_serial (file_restart, 'i_cwd          ', i_cwd          )
+     call ncio_read_bcast_serial (file_restart, 'i_soil1        ', i_soil1        )
+     call ncio_read_bcast_serial (file_restart, 'i_soil2        ', i_soil2        )
+     call ncio_read_bcast_serial (file_restart, 'i_soil3        ', i_soil3        )
+     call ncio_read_bcast_serial (file_restart, 'i_atm          ', i_atm          )
+     call ncio_read_bcast_serial (file_restart, 'is_cwd         ', is_cwd         )
+     call ncio_read_bcast_serial (file_restart, 'is_litter      ', is_litter      )
+     call ncio_read_bcast_serial (file_restart, 'is_soil        ', is_soil        )
+
+     call ncio_read_vector       (file_restart, 'gdp_lf         ', landpatch, gdp_lf        )
+     call ncio_read_vector       (file_restart, 'abm_lf         ', landpatch, abm_lf        )
+     call ncio_read_vector       (file_restart, 'peatf_lf       ', landpatch, peatf_lf      )
+     call ncio_read_bcast_serial (file_restart, 'cmb_cmplt_fact ', cmb_cmplt_fact )
+
+     call ncio_read_bcast_serial (file_restart, 'nitrif_n2o_loss_frac', nitrif_n2o_loss_frac)
+     call ncio_read_bcast_serial (file_restart, 'dnp                 ', dnp                 )!
+     call ncio_read_bcast_serial (file_restart, 'bdnr                ', bdnr                )!
+     call ncio_read_bcast_serial (file_restart, 'Q10                 ', Q10                 )!
+     call ncio_read_bcast_serial (file_restart, 'froz_q10            ', froz_q10            )!
+     call ncio_read_bcast_serial (file_restart, 'tau_l1              ', tau_l1              )!
+     call ncio_read_bcast_serial (file_restart, 'tau_l2_l3           ', tau_l2_l3           )!
+     call ncio_read_bcast_serial (file_restart, 'tau_s1              ', tau_s1              )!
+     call ncio_read_bcast_serial (file_restart, 'tau_s2              ', tau_s2              )!
+     call ncio_read_bcast_serial (file_restart, 'tau_s3              ', tau_s3              )!
+     call ncio_read_bcast_serial (file_restart, 'tau_cwd             ', tau_cwd             )
+     call ncio_read_bcast_serial (file_restart, 'lwtop               ', lwtop               )
+
+     call ncio_read_bcast_serial (file_restart, 'som_adv_flux        ', som_adv_flux        )
+     call ncio_read_bcast_serial (file_restart, 'som_diffus          ', som_diffus          )
+     call ncio_read_bcast_serial (file_restart, 'cryoturb_diffusion_k', cryoturb_diffusion_k)
+     call ncio_read_bcast_serial (file_restart, 'max_altdepth_cryoturbation', max_altdepth_cryoturbation)
+     call ncio_read_bcast_serial (file_restart, 'max_depth_cryoturb  ', max_depth_cryoturb  )
+
+     call ncio_read_bcast_serial (file_restart, 'am                  ', am                  )
+     call ncio_read_bcast_serial (file_restart, 'br                  ', br                  )
+     call ncio_read_bcast_serial (file_restart, 'br_root             ', br_root             )
+     call ncio_read_bcast_serial (file_restart, 'fstor2tran          ', fstor2tran          )
+     call ncio_read_bcast_serial (file_restart, 'ndays_on            ', ndays_on            )
+     call ncio_read_bcast_serial (file_restart, 'ndays_off           ', ndays_off           )
+     call ncio_read_bcast_serial (file_restart, 'crit_dayl           ', crit_dayl           )
+     call ncio_read_bcast_serial (file_restart, 'crit_onset_fdd      ', crit_onset_fdd      )
+     call ncio_read_bcast_serial (file_restart, 'crit_onset_swi      ', crit_onset_swi      )
+     call ncio_read_bcast_serial (file_restart, 'crit_offset_fdd     ', crit_offset_fdd     )
+     call ncio_read_bcast_serial (file_restart, 'crit_offset_swi     ', crit_offset_swi     )
+     call ncio_read_bcast_serial (file_restart, 'soilpsi_on          ', soilpsi_on          )
+     call ncio_read_bcast_serial (file_restart, 'soilpsi_off         ', soilpsi_off         )
+
+     call ncio_read_bcast_serial (file_restart, 'occur_hi_gdp_tree   ', occur_hi_gdp_tree   )
+     call ncio_read_bcast_serial (file_restart, 'lfuel               ', lfuel               )
+     call ncio_read_bcast_serial (file_restart, 'ufuel               ', ufuel               )
+     call ncio_read_bcast_serial (file_restart, 'cropfire_a1         ', cropfire_a1         )
+     call ncio_read_bcast_serial (file_restart, 'borealat            ', borealat            )
+     call ncio_read_bcast_serial (file_restart, 'troplat             ', troplat             )
+     call ncio_read_bcast_serial (file_restart, 'non_boreal_peatfire_c', non_boreal_peatfire_c)
+     call ncio_read_bcast_serial (file_restart, 'boreal_peatfire_c   ', boreal_peatfire_c   )
+     call ncio_read_bcast_serial (file_restart, 'rh_low              ', rh_low              )
+     call ncio_read_bcast_serial (file_restart, 'rh_hgh              ', rh_hgh              )
+     call ncio_read_bcast_serial (file_restart, 'bt_min              ', bt_min              )
+     call ncio_read_bcast_serial (file_restart, 'bt_max              ', bt_max              )
+     call ncio_read_bcast_serial (file_restart, 'pot_hmn_ign_counts_alpha', pot_hmn_ign_counts_alpha)
+     call ncio_read_bcast_serial (file_restart, 'g0', g0)
+
+     call ncio_read_bcast_serial (file_restart, 'sf', sf)
+     call ncio_read_bcast_serial (file_restart, 'sf_no3', sf_no3)
+#endif
+
 #if (defined PFT_CLASSIFICATION)
      file_restart = trim(dir_restart) // '/' // trim(casename) //'_restart_pft_const.nc'
      CALL READ_PFTimeInvars (file_restart)
@@ -577,7 +500,6 @@
 
      IMPLICIT NONE
 
-<<<<<<< HEAD
      character(len=*), intent(in) :: casename
      character(len=*), intent(in) :: dir_restart
      
@@ -596,6 +518,8 @@
      CALL ncio_define_dimension_vector (file_restart, 'lake', nl_lake)
      CALL ncio_define_dimension_vector (file_restart, 'band',   2)
      CALL ncio_define_dimension_vector (file_restart, 'wetdry', 2)
+     CALL ncio_define_dimension_vector (file_restart, 'ndecomp_transitions',ndecomp_transitions)
+     CALL ncio_define_dimension_vector (file_restart, 'ndecomp_pools'      ,ndecomp_pools)
      
      call ncio_write_vector (file_restart, 'patchclass', 'vector', landpatch, patchclass) !
      call ncio_write_vector (file_restart, 'patchtype' , 'vector', landpatch, patchtype ) !
@@ -639,157 +563,6 @@
 #ifdef THERMAL_CONDUCTIVITY_SCHEME_4     
      call ncio_write_vector (file_restart, 'BA_alpha ' , 'soil', nl_soil, 'vector', landpatch, BA_alpha  , compress) ! alpha in Balland and Arp(2005) thermal conductivity scheme
      call ncio_write_vector (file_restart, 'BA_beta  ' , 'soil', nl_soil, 'vector', landpatch, BA_beta   , compress) ! beta in Balland and Arp(2005) thermal conductivity scheme
-=======
-     CHARACTER(LEN=256), intent(in) :: casename           !casename name
-     CHARACTER(LEN=256), intent(in) :: dir_restart_hist
-
-     CHARACTER(LEN=256) :: fhistTimeConst
-     INTEGER :: lhistTimeConst
-
-     lhistTimeConst = 100
-     fhistTimeConst = trim(dir_restart_hist)//trim(casename)//'-'//'rstTimeConst'
-     open(unit=lhistTimeConst,file=trim(fhistTimeConst),status='unknown',&
-                              form='unformatted',action='write')
-
-
-     write(lhistTimeConst)  &!
-           patch2lon,       &! longitude index for each patch point
-           patch2lat,       &! latitude index for each patch point
-           patchclass,      &! index of land cover type of the patches at the fraction > 0
-           patchtype,       &! land water TYPE
-           grid_patch_s,    &! start patch number of grid
-           grid_patch_e,    &! end patch number of grid
-           gridarea,        &! area of grid the patch located in
-           patchfrac         ! subgrid weight for each patch point
-
-     write(lhistTimeConst)  &!
-           patchlatr,       &! patch latitude in radians
-           patchlonr,       &! patch longitude in radians
-           gridlatd,        &! grid latitude in degrees
-           gridlond,        &! grid longitude in degrees
-
-     ! Soil and plant parameters OF CLM
-           lakedepth,       &! lake depth
-           dz_lake,         &! new lake scheme
-
-           soil_s_v_alb,    &! albedo of visible of the saturated soil
-           soil_d_v_alb,    &! albedo of visible of the dry soil
-           soil_s_n_alb,    &! albedo of near infrared of the saturated soil
-           soil_d_n_alb,    &! albedo of near infrared of the dry soil
-           porsl,           &! fraction of soil that is voids [-]
-           psi0,            &! minimum soil suction [mm] (NOTE: "-" valued)
-           bsw,             &! clapp and hornbereger "b" parameter [-]
-           hksati,          &! hydraulic conductivity at saturation [mm h2o/s]
-           csol,            &! heat capacity of soil solids [J/(m3 K)]
-           dksatu,          &! thermal conductivity of saturated soil [W/m-K]
-           dkdry,           &! thermal conductivity for dry soil  [W/(m-K)]
-
-           htop,            &! canopy top height [m]
-           hbot,            &! canopy bottom height [m]
-
-     ! CLM TUNABLE constants
-           zlnd,            &! roughness length for soil [m]
-           zsno,            &! roughness length for snow [m]
-           csoilc,          &! drag coefficient for soil under canopy [-]
-           dewmx,           &! maximum dew
-           wtfact,          &! fraction of model area with high water table
-           capr,            &! tuning factor to turn first layer T into surface T
-           cnfac,           &! Crank Nicholson factor between 0 and 1
-           ssi,             &! irreducible water saturation of snow
-           wimp,            &! water impremeable if porosity less than wimp
-           pondmx,          &! ponding depth (mm)
-           smpmax,          &! wilting point potential in mm
-           smpmin,          &! restriction for min of soil poten. (mm)
-           trsmx0,          &! max transpiration for moist soil+100% veg.  [mm/s]
-           tcrit,           &! critical temp. to determine rain or snow
-
-! bgc variables
-           donor_pool     , &
-           receiver_pool  , &
-           floating_cn_ratio,& ! TRUE => pool has fixed C:N ratio
-           initial_cn_ratio, & ! c:n ratio for initialization of pools
-           rf_decomp       , & ! (frac) respired fraction in decomposition step
-           pathfrac_decomp , & ! what fraction of C leaving a given pool passes through a given transition (frac)
-
-           i_met_lit      , &
-           i_cel_lit      , &
-           i_lig_lit      , &
-           i_cwd          , &
-           i_soil1        , &
-           i_soil2        , &
-           i_soil3        , &
-           i_atm          , &
-           is_cwd         , &
-           is_litter      , &
-           is_soil        , &
-
-           gdp_lf         , &
-           abm_lf         , &
-           peatf_lf       , &
-           cmb_cmplt_fact , &
-
-           nitrif_n2o_loss_frac, &! fraction of N lost as N2O in nitrification (Li et al., 2000)
-           dnp                 , &!
-           bdnr                , &!
-           Q10                 , &!
-           froz_q10            , &!
-           tau_l1              , &!
-           tau_l2_l3           , &!
-           tau_s1              , &!
-           tau_s2              , &!
-           tau_s3              , &!
-           tau_cwd             , &
-           lwtop               , &
-
-           som_adv_flux        , &
-           som_diffus          , &
-           cryoturb_diffusion_k, &
-           max_altdepth_cryoturbation, &
-           max_depth_cryoturb  , &
-
-           am                  , &
-           br                  , &
-           br_root             , &
-           fstor2tran          , &
-           ndays_on            , &
-           ndays_off           , &
-           crit_dayl           , &
-           crit_onset_fdd      , &
-           crit_onset_swi      , &
-           crit_offset_fdd     , &
-           crit_offset_swi     , &
-           soilpsi_on          , &
-           soilpsi_off         , &
-
-           occur_hi_gdp_tree   , &
-           lfuel               , &
-           ufuel               , &
-           cropfire_a1         , &
-           borealat            , &
-           troplat             , &
-           non_boreal_peatfire_c, &
-           boreal_peatfire_c   , &
-           rh_low              , &
-           rh_hgh              , &
-           bt_min              , &
-           bt_max              , &
-           pot_hmn_ign_counts_alpha, &
-           g0, &
-
-           sf, &
-           sf_no3
-
-     ! PFT/PC time invariants
-#ifdef PFT_CLASSIFICATION
-     write(lhistTimeConst)  &!
-           pftclass,        &! PFT type
-           pftfrac,         &! PFT fractional cover
-           patch_pft_s,     &! patch start index of PFT
-           patch_pft_e,     &! patch end index of PFT
-           pft2patch,       &! projection from PFT to patch
-           htop_p,          &! canopy top height [m]
-           hbot_p            ! canopy bottom height [m]
->>>>>>> 4531073e
 #endif
 
      call ncio_write_vector (file_restart, 'htop' , 'vector', landpatch, htop) !
@@ -800,9 +573,21 @@
      call ncio_write_vector (file_restart, 'ibedrock' , 'vector', landpatch, ibedrock) !
 #endif
 
+#ifdef BGC
+     call ncio_write_vector       (file_restart, 'rf_decomp      ', 'soil'   , nl_soil  , &
+                          'ndecomp_transitions', ndecomp_transitions,'vector', landpatch, rf_decomp      , compress)
+     call ncio_write_vector       (file_restart, 'pathfrac_decomp', 'soil'   , nl_soil  , &
+                          'ndecomp_transitions', ndecomp_transitions,'vector', landpatch, pathfrac_decomp, compress)
+     call ncio_write_vector       (file_restart, 'gdp_lf         ',  'vector', landpatch, gdp_lf         , compress)
+     call ncio_write_vector       (file_restart, 'abm_lf         ',  'vector', landpatch, abm_lf         , compress)
+     call ncio_write_vector       (file_restart, 'peatf_lf       ',  'vector', landpatch, peatf_lf       , compress)
+#endif
      if (p_is_master) then
 
         call ncio_create_file (file_restart)
+        call ncio_define_dimension(file_restart, 'ndecomp_transitions',ndecomp_transitions)
+        call ncio_define_dimension(file_restart, 'ndecomp_pools'      ,ndecomp_pools)
+        call ncio_define_dimension(file_restart, 'nlitter_fire'       ,2            )
 
         call ncio_write_serial (file_restart, 'zlnd  ', zlnd  ) ! roughness length for soil [m]
         call ncio_write_serial (file_restart, 'zsno  ', zsno  ) ! roughness length for snow [m]
@@ -819,6 +604,79 @@
         call ncio_write_serial (file_restart, 'trsmx0', trsmx0) ! max transpiration for moist soil+100% veg.  [mm/s]
         call ncio_write_serial (file_restart, 'tcrit ', tcrit ) ! critical temp. to determine rain or snow
 
+#ifdef BGC
+! bgc constants
+        call ncio_write_serial (file_restart, 'donor_pool     '  , donor_pool       , 'ndecomp_transitions')
+        call ncio_write_serial (file_restart, 'receiver_pool  '  , receiver_pool    , 'ndecomp_transitions')
+        call ncio_write_serial (file_restart, 'floating_cn_ratio', floating_cn_ratio, 'ndecomp_pools')
+        call ncio_write_serial (file_restart, 'initial_cn_ratio' , initial_cn_ratio , 'ndecomp_pools') 
+        call ncio_write_serial (file_restart, 'is_cwd         '  , is_cwd           , 'ndecomp_pools')
+        call ncio_write_serial (file_restart, 'is_litter      '  , is_litter        , 'ndecomp_pools')
+        call ncio_write_serial (file_restart, 'is_soil        '  , is_soil          , 'ndecomp_pools')
+        call ncio_write_serial (file_restart, 'cmb_cmplt_fact '  , cmb_cmplt_fact   , 'nlitter_fire' )
+
+        call ncio_write_serial (file_restart, 'i_met_lit      ', i_met_lit      )
+        call ncio_write_serial (file_restart, 'i_cel_lit      ', i_cel_lit      )
+        call ncio_write_serial (file_restart, 'i_lig_lit      ', i_lig_lit      )
+        call ncio_write_serial (file_restart, 'i_cwd          ', i_cwd          )
+        call ncio_write_serial (file_restart, 'i_soil1        ', i_soil1        )
+        call ncio_write_serial (file_restart, 'i_soil2        ', i_soil2        )
+        call ncio_write_serial (file_restart, 'i_soil3        ', i_soil3        )
+        call ncio_write_serial (file_restart, 'i_atm          ', i_atm          )
+
+
+        call ncio_write_serial (file_restart, 'nitrif_n2o_loss_frac', nitrif_n2o_loss_frac)
+        call ncio_write_serial (file_restart, 'dnp                 ', dnp                 )!
+        call ncio_write_serial (file_restart, 'bdnr                ', bdnr                )!
+        call ncio_write_serial (file_restart, 'Q10                 ', Q10                 )!
+        call ncio_write_serial (file_restart, 'froz_q10            ', froz_q10            )!
+        call ncio_write_serial (file_restart, 'tau_l1              ', tau_l1              )!
+        call ncio_write_serial (file_restart, 'tau_l2_l3           ', tau_l2_l3           )!
+        call ncio_write_serial (file_restart, 'tau_s1              ', tau_s1              )!
+        call ncio_write_serial (file_restart, 'tau_s2              ', tau_s2              )!
+        call ncio_write_serial (file_restart, 'tau_s3              ', tau_s3              )!
+        call ncio_write_serial (file_restart, 'tau_cwd             ', tau_cwd             )
+        call ncio_write_serial (file_restart, 'lwtop               ', lwtop               )
+   
+        call ncio_write_serial (file_restart, 'som_adv_flux        ', som_adv_flux        )
+        call ncio_write_serial (file_restart, 'som_diffus          ', som_diffus          )
+        call ncio_write_serial (file_restart, 'cryoturb_diffusion_k', cryoturb_diffusion_k)
+        call ncio_write_serial (file_restart, 'max_altdepth_cryoturbation', max_altdepth_cryoturbation)
+        call ncio_write_serial (file_restart, 'max_depth_cryoturb  ', max_depth_cryoturb  )
+
+        call ncio_write_serial (file_restart, 'am                  ', am                  )
+        call ncio_write_serial (file_restart, 'br                  ', br                  )
+        call ncio_write_serial (file_restart, 'br_root             ', br_root             )
+        call ncio_write_serial (file_restart, 'fstor2tran          ', fstor2tran          )
+        call ncio_write_serial (file_restart, 'ndays_on            ', ndays_on            )
+        call ncio_write_serial (file_restart, 'ndays_off           ', ndays_off           )
+        call ncio_write_serial (file_restart, 'crit_dayl           ', crit_dayl           )
+        call ncio_write_serial (file_restart, 'crit_onset_fdd      ', crit_onset_fdd      )
+        call ncio_write_serial (file_restart, 'crit_onset_swi      ', crit_onset_swi      )
+        call ncio_write_serial (file_restart, 'crit_offset_fdd     ', crit_offset_fdd     )
+        call ncio_write_serial (file_restart, 'crit_offset_swi     ', crit_offset_swi     )
+        call ncio_write_serial (file_restart, 'soilpsi_on          ', soilpsi_on          )
+        call ncio_write_serial (file_restart, 'soilpsi_off         ', soilpsi_off         )
+
+        call ncio_write_serial (file_restart, 'occur_hi_gdp_tree   ', occur_hi_gdp_tree   )
+        call ncio_write_serial (file_restart, 'lfuel               ', lfuel               )
+        call ncio_write_serial (file_restart, 'ufuel               ', ufuel               )
+        call ncio_write_serial (file_restart, 'cropfire_a1         ', cropfire_a1         )
+        call ncio_write_serial (file_restart, 'borealat            ', borealat            )
+        call ncio_write_serial (file_restart, 'troplat             ', troplat             )
+        call ncio_write_serial (file_restart, 'non_boreal_peatfire_c', non_boreal_peatfire_c)
+        call ncio_write_serial (file_restart, 'boreal_peatfire_c   ', boreal_peatfire_c   )
+        call ncio_write_serial (file_restart, 'rh_low              ', rh_low              )
+        call ncio_write_serial (file_restart, 'rh_hgh              ', rh_hgh              )
+        call ncio_write_serial (file_restart, 'bt_min              ', bt_min              )
+        call ncio_write_serial (file_restart, 'bt_max              ', bt_max              )
+        call ncio_write_serial (file_restart, 'pot_hmn_ign_counts_alpha', pot_hmn_ign_counts_alpha)
+        call ncio_write_serial (file_restart, 'g0', g0)
+
+        call ncio_write_serial (file_restart, 'sf', sf)
+        call ncio_write_serial (file_restart, 'sf_no3', sf_no3)
+#endif
+
      end if
 
 #if (defined PFT_CLASSIFICATION)
@@ -905,16 +763,24 @@
            deallocate (ibedrock)
 #endif
 
-        end if
-     end if
-
+#ifdef BGC
 ! bgc variables
+     deallocate (donor_pool       )
+     deallocate (receiver_pool    )
+     deallocate (floating_cn_ratio)
+     deallocate (initial_cn_ratio )
      deallocate (rf_decomp      )
      deallocate (pathfrac_decomp)
+     deallocate (is_cwd         )
+     deallocate (is_litter      )
+     deallocate (is_soil        )
      deallocate (gdp_lf         )
      deallocate (abm_lf         )
      deallocate (peatf_lf       )
-  
+#endif
+        end if
+     end if
+
 #ifdef PFT_CLASSIFICATION
      CALL deallocate_PFTimeInvars
 #endif
@@ -992,6 +858,14 @@
       call check_vector_data ('dbedrock    ', dbedrock    ) !
 #endif
 
+#ifdef BGC
+      call check_vector_data ('rf_decomp      ',  rf_decomp      )
+      call check_vector_data ('pathfrac_decomp',  pathfrac_decomp)
+      call check_vector_data ('gdp_lf         ',  gdp_lf         )
+      call check_vector_data ('abm_lf         ',  abm_lf         )
+      call check_vector_data ('peatf_lf       ',  peatf_lf       )
+#endif
+
 #ifdef USEMPI
      call mpi_barrier (p_comm_glb, p_err)
 #endif
