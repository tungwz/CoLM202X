--- conflicted
+++ resolved
@@ -28,19 +28,11 @@
       ! !ORIGINAL: Xingjie Lu and Shupeng Zhang, 2022
       ! ======================================================================================================
 
-<<<<<<< HEAD
       use MOD_Precision
       use MOD_Namelist
       use MOD_SPMD_Task
       use MOD_NetCDFVector
-      use mod_landpatch
-=======
-      use precision
-      use mod_namelist
-      use spmd_task
-      use ncio_vector
       use MOD_LandPatch
->>>>>>> a2981ab1
       use MOD_Vars_TimeInvariants, only: abm_lf, gdp_lf, peatf_lf
       use MOD_Vars_TimeVariables,  only: hdm_lf
 #ifdef CoLMDEBUG
