--- conflicted
+++ resolved
@@ -240,8 +240,6 @@
 
    END SUBROUTINE single_write_2d
 
-<<<<<<< HEAD
-=======
    ! -- write urban 2D data --
    SUBROUTINE single_write_urb_2d ( &
          acc_vec, file_hist, varname, itime_in_file, longname, units)
@@ -482,7 +480,6 @@
 
    END SUBROUTINE single_write_ln
 
->>>>>>> 40e7327f
    ! -- write 3D data --
    SUBROUTINE single_write_3d ( &
          acc_vec, file_hist, varname, itime_in_file, dim1name, ndim1, longname, units)
