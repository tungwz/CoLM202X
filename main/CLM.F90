--- conflicted
+++ resolved
@@ -246,15 +246,6 @@
 #if(defined CaMa_Flood)
    call colm_CaMa_init !zhongwang wei, 20210927: initialize CaMa-Flood
 #endif
-<<<<<<< HEAD
-#if (defined UNSTRUCTURED || defined CATCHMENT)
-   CALL elm_vector_init ()
-#ifdef CATCHMENT
-   CALL hru_vector_init ()
-#endif
-#endif
-=======
->>>>>>> 8482a1f1
 #ifdef OzoneData
    CALL init_Ozone_data(itstamp,sdate)
 #endif
