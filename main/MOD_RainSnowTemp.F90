#include <define.h>

MODULE MOD_RainSnowTemp

!-----------------------------------------------------------------------
   USE MOD_Precision
   IMPLICIT NONE
   SAVE

! PUBLIC MEMBER FUNCTIONS:
   PUBLIC :: rain_snow_temp


!-----------------------------------------------------------------------

   CONTAINS

!-----------------------------------------------------------------------


   SUBROUTINE rain_snow_temp (itypwat,&
                            forc_t,forc_q,forc_psrf,forc_prc,forc_prl,tcrit,&
                            prc_rain,prc_snow,prl_rain,prl_snow,t_precip,bifall)

!=======================================================================
! define the rate of rainfall and snowfall and precipitation water temp
! Original author : Yongjiu Dai, 09/1999; 08/31/2002, 04/2014, 01/2023
!=======================================================================
!
<<<<<<< HEAD
   use MOD_Precision
   use PhysicalConstants, only : tfrz
=======
   use precision
   use MOD_Const_Physical, only : tfrz
>>>>>>> 3e1016d9
   USE MOD_WetBulb

   IMPLICIT NONE

! ------------------------ Dummy Argument ------------------------------
   integer, INTENT(in) :: itypwat     ! land water type (3=glaciers)


   real(r8), INTENT(in) :: forc_t     ! temperature at agcm reference height [kelvin]
   real(r8), INTENT(in) :: forc_q     ! specific humidity at agcm reference height [kg/kg]
   real(r8), INTENT(in) :: forc_psrf  ! atmosphere pressure at the surface [pa]
   real(r8), INTENT(in) :: forc_prc   ! convective precipitation [mm/s]
   real(r8), INTENT(in) :: forc_prl   ! large scale precipitation [mm/s]

   real(r8), INTENT(in) :: tcrit      ! critical temp. to determine rain or snow

   real(r8), INTENT(out) :: prc_rain  ! convective rainfall [kg/(m2 s)]
   real(r8), INTENT(out) :: prc_snow  ! convective snowfall [kg/(m2 s)]
   real(r8), INTENT(out) :: prl_rain  ! large scale rainfall [kg/(m2 s)]
   real(r8), INTENT(out) :: prl_snow  ! large scale snowfall [kg/(m2 s)]
   real(r8), INTENT(out) :: t_precip  ! snowfall/rainfall temperature [kelvin]
   real(r8), INTENT(out) :: bifall    ! bulk density of newly fallen dry snow [kg/m3]
   real(r8) :: flfall  ! fraction of liquid water within falling precip.

   real(r8) :: all_snow_t   ! temperature at which all precip falls entirely as snow (K)
   real(r8) :: frac_rain_slope ! slope of the frac_rain vs. temperature relationship
   real(r8) :: all_snow_t_c ! Temperature at which precip falls entirely as rain (deg C)
   real(r8) :: all_rain_t_c ! Temperature at which precip falls entirely as snow (deg C)

   logical :: glaciers    ! true: glacier column
!-----------------------------------------------------------------------

! wet-bulb temperature
       call wetbulb(forc_t,forc_psrf,forc_q,t_precip)

#if(defined option_precip_phase_discrimination_I)
! Wang, Y.H., Broxton, P., Fang, Y., Behrangi, A., Barlage, M., Zeng, X., & Niu, G.Y. (2019).
! A Wet-Bulb Temperature Based Rain-Snow Partitioning Scheme Improves Snowpack Prediction
! Over the Drier Western United States. Geophysical Research Letters, 46, 13,825-13,835.
!
! Behrangi et al. (2018) On distinguishing snowfall from rainfall
! using near-surface atmospheric information: Comparative analysis,
! uncertainties and hydrologic importance. Q J R Meteorol Soc. 144 (Suppl. 1):89-102

       if(t_precip > tfrz + 3.0)then
          flfall = 1.0      ! fraction of liquid water within falling precip
          bifall = 169.15   ! (not used)
       else if (t_precip >= tfrz -2.0)then
          flfall = max(0.0, 1.0 - 1.0/(1.0+5.00e-5*exp(2.0*(t_precip+4.))))   !Figure 5c of Behrangi et al. (2018)
!*        flfall = max(0.0, 1.0 - 1.0/(1.0+6.99e-5*exp(2.0*(t_precip+3.97)))) !Equation 1 of Wang et al. (2019)
          bifall = min(169.15, 50. + 1.7*(max(0.0, t_precip-tfrz+15.))**1.5)
       else
          flfall = 0.0
          bifall = 50.0
       endif

#elif(defined option_precip_phase_discrimination_II)
! CLM5.0
       glaciers = .false.
       if (itypwat == 3) glaciers = .true.

       if(glaciers) then
          all_snow_t_c = -2.0
          all_rain_t_c =  0.0
       else
          all_snow_t_c = 0.0
          all_rain_t_c = 2.0
       endif

       all_snow_t = all_snow_t_c + tfrz
       frac_rain_slope = 1._r8 / (all_rain_t_c - all_snow_t_c)

       ! Re-partition precipitation into rain/snow for a single column.
       ! Rain and snow variables should be set initially, and are updated here

       flfall = min(1.0_r8, max(0.0_r8,(forc_t - all_snow_t)*frac_rain_slope))
       bifall = min(169.0_r8, 50. + 1.7*(max(0.0, forc_t-tfrz+15.))**1.5)

#else
! the upper limit of air temperature is set for snowfall, this cut-off
! was selected based on Fig. 1, Plate 3-1, of Snow Hydrology (1956).
! the percentage of liquid water by mass, which is arbitrarily set to
! vary linearly with air temp, from 0% at 273.16 to 40% max at 275.16.

       if(forc_t>tfrz+2.0)then
          flfall = 1.0     ! fraction of liquid water within falling precip.
          bifall = 169.15  ! (not used)
       else
          flfall = max(0.0, -54.632+0.2*forc_t)
          bifall = 50. + 1.7*(max(0.0, forc_t-tfrz+15.))**1.5
       end if

#endif

       prc_rain = forc_prc*flfall        ! convective rainfall (mm/s)
       prl_rain = forc_prl*flfall        ! large scale rainfall (mm/s)
       prc_snow = forc_prc*(1.-flfall)   ! convective snowfall (mm/s)
       prl_snow = forc_prl*(1.-flfall)   ! large scale snowfall (mm/s)

! -------------------------------------------------------------
! temperature of rainfall or snowfall
! -------------------------------------------------------------

       if (forc_t > 275.65) then
          if (t_precip < tfrz) t_precip = tfrz
       else
          t_precip = min(tfrz,t_precip)
          if(flfall > 0.0)then
            t_precip = tfrz - sqrt((1.0/flfall)-1.0)/100.0
          endif
       endif

   END SUBROUTINE rain_snow_temp

END MODULE MOD_RainSnowTemp<|MERGE_RESOLUTION|>--- conflicted
+++ resolved
@@ -27,13 +27,8 @@
 ! Original author : Yongjiu Dai, 09/1999; 08/31/2002, 04/2014, 01/2023
 !=======================================================================
 !
-<<<<<<< HEAD
    use MOD_Precision
-   use PhysicalConstants, only : tfrz
-=======
-   use precision
    use MOD_Const_Physical, only : tfrz
->>>>>>> 3e1016d9
    USE MOD_WetBulb
 
    IMPLICIT NONE
