--- conflicted
+++ resolved
@@ -109,19 +109,11 @@
 
          flfall = min(1.0_r8, max(0.0_r8,(forc_t - all_snow_t)*frac_rain_slope))
       ELSEIF (trim(DEF_precip_phase_discrimination_scheme) == 'III') THEN
-<<<<<<< HEAD
       ! Phillip Harder and John Pomeroy (2013)
       ! Estimating precipitation phase using a psychrometric energy
       ! balance method . Hydrol Process, 27, 1901–1914
       ! Hydromet_Temp [K]
          CALL hydromet_temp(forc_psrf,(forc_t-273.15),forc_q,t_hydro)
-=======
-         ! Phillip Harder and John Pomeroy (2013)
-         ! Estimating precipitation phase using a psychrometric energy
-         ! balance method . Hydrol Process, 27, 1901–1914
-         ! Hydromet_Temp [K]
-         CALL Hydromet_Temp(forc_psrf,(forc_t-273.15),forc_q,t_hydro)
->>>>>>> e7d665d0
 
          IF(t_hydro > 3.0)THEN
             flfall = 1.0      ! fraction of liquid water within falling precip
@@ -226,7 +218,7 @@
       ! Original Author:
       ! ----------------
       ! V. Vionnet (11/2020)
-<<<<<<< HEAD
+
    
       ! References:
       ! -----------
@@ -262,41 +254,7 @@
       ! 3. Compute latent heat of sublimation or vaporization (depending on air temperature)
       IF (pta < 0.) THEN
          zl = 1000.0 * (2834.1 - 0.29 * pta - 0.004 * pta ** 2.)
-=======
-
-   !References:
-   !-------------------
-      !---Harder, P., Pomeroy, J. (2013).
-      !   Estimating precipitation phase using a psychrometric energy balance method
-      !   Hydrological Processes  27(13), 1901-1914. https://dx.doi.org/10.1002/hyp.9799
-   !REVISION HISTORY
-   !----------------
-      !---2023.07.30  Aobo Tan & Zhongwang Wei @ SYSU
-
-   real(r8), intent(in)   :: PPA          ! Air pressure (Pa)
-   real(r8), intent(in)   :: PTA          ! Air temperature (deg C)
-   real(r8), intent(in)   :: PQA          ! Air specific humidity (kg/kg)
-   real(r8), intent(out)  :: PTI          ! Hydrometeo temprtature in deg C
-   real(r8)               :: ZD           ! diffusivity of water vapour in air [m^2 s-1]
-   real(r8)               :: ZLAMBDAT     ! thermal conductivity of air [J m^-1 s^-1 K^-1]
-   real(r8)               :: ZL           ! latent heat of sublimation of vaporisation[J  kg^-1]
-   real(r8)               :: ZRHODA       ! density of dry air [kg m-3]
-   real(r8)               :: ZRH          ! relative humidity [-]
-   real(r8)               :: RHO_VSAT_DIFF,ESAT,RHO_VSAT
-   real(r8)               :: ZT,ZTINI,ZF,ZFDIFF,EVSAT
-   integer :: JITER
-   integer :: JJ,I,NN
-
-      ! 1. Compute diffusivity of water vapour in air [m2 s-1] (Thorpe and Mason, 1966)
-      ZD = 2.063e-5 * ((PTA+273.15)/273.15)**1.75
-
-      ! 2. Compute thermal conductivity of air  [J m-1 s-1 K-1]
-      ZLAMBDAT = 0.000063 * (PTA+273.15) + 0.00673
-
-      ! 3. Compute latent heat of sublimation or vaporisation (depending on air temperature)
-      IF(PTA <0.) THEN
-         ZL = 1000.0 * (2834.1 - 0.29 *PTA - 0.004*PTA**2.)
->>>>>>> e7d665d0
+
       ELSE
          zl = 1000.0 * (2501.0 - (2.361 * pta))
       END IF
