--- conflicted
+++ resolved
@@ -81,15 +81,9 @@
 
       if(t_precip - tfrz > 3.0)then
          flfall = 1.0      ! fraction of liquid water within falling precip
-<<<<<<< HEAD
       else if (t_precip >= tfrz -2.0)then
          flfall = max(0.0, 1.0 - 1.0/(1.0+5.00e-5*exp(2.0*(t_precip-tfrz+4.))))   !Figure 5c of Behrangi et al. (2018)
          !*        flfall = max(0.0, 1.0 - 1.0/(1.0+6.99e-5*exp(2.0*(t_precip-tfrz+3.97)))) !Equation 1 of Wang et al. (2019)
-=======
-      else if ((t_precip-tfrz >= -2.0) .and. (t_precip - tfrz <= 3.0))then
-         flfall = max(0.0, 1.0 - 1.0/(1.0+5.00e-5*exp(2.0*(t_precip-t_frz+4.))))   !Figure 5c of Behrangi et al. (2018)
-         !*        flfall = max(0.0, 1.0 - 1.0/(1.0+6.99e-5*exp(2.0*(t_precip+3.97)))) !Equation 1 of Wang et al. (2019)
->>>>>>> 8678d61e
       else
          flfall = 0.0
       endif
