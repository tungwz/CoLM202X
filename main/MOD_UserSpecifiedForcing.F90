#include <define.h>

MODULE MOD_UserSpecifiedForcing

!DESCRIPTION
!===========
   !---This MODULE is used for read atmospheric forcing dataset from various sources.
   ! ------------------------------------------------------------
   !     Read forcing data from :
   !     1)  PRINCETON     2)  GSWP2         3)  GSWP3
   !     4)  QIAN          5)  CRUNCEPV4     6)  CRUNCEPV7
   !     7)  ERA5LAND      8)  ERA5          9)  MSWX
   !     10) WFDE5         11) CRUJRA        12) WFDEI
   !     13) JRA55         14) GDAS          15) CLDAS
   !     16) CMFD          17) TPMFD         18) CMIP6
   !     19) POINT
   !
   !     PLEASE modify the following codes when specified forcing used
   ! ------------------------------------------------------------
!Original Author:
!-------------------
   !---Shupeng Zhang and Zhongwang Wei

!References:
!-------------------
   !---In preparation


!ANCILLARY FUNCTIONS AND SUBROUTINES
!-------------------
   !* :SUBROUTINE:"init_user_specified_forcing" : initialization of the selected forcing dataset
   !* :SUBROUTINE:"metfilename"  :  identify the forcing file name
   !* :SUBROUTINE:"metpreprocess" :  preprocess the forcing data

!REVISION HISTORY
   !----------------
   ! 2023.05.01  Shupeng Zhang and Zhongwang Wei @ SYSU
   ! 2021.12.02  Shupeng Zhang and Zhongwang Wei @ SYSU
   ! Siguang Zhu and Nan Wei, 10/2014: metpreprocess for forc_q calibration
   ! Hua Yuan, 04/2014: initial code of forcing structure for CoLM2014

   use MOD_Precision

   implicit none

   character(len=256) :: dataset

   logical  :: solarin_all_band   ! whether solar radiation in all bands is available
   real(r8) :: HEIGHT_V           ! observation height of wind speed
   real(r8) :: HEIGHT_T           ! observation height of air temperature
   real(r8) :: HEIGHT_Q           ! observation height of specific humidity

   integer  :: NVAR      ! variable number of forcing data
   integer  :: startyr   ! start year of forcing data        <MARK #1>
   integer  :: startmo   ! start month of forcing data
   integer  :: endyr     ! end year of forcing data
   integer  :: endmo     ! end month of forcing data

   integer, allocatable :: dtime(:)          ! time interval of forcing data
   integer, allocatable :: offset(:)         ! offset of forcing data

   logical :: leapyear   ! leapyear calendar
   logical :: data2d     ! data in 2 dimension (lon, lat)
   logical :: hightdim   ! have "z" dimension
   logical :: dim2d      ! lat/lon value in 2 dimension (lon, lat)

   character(len=256) :: latname                   ! dimension name of latitude
   character(len=256) :: lonname                   ! dimension name of longitude

   character(len=256) :: groupby                   ! file grouped by year/month

   character(len=256), allocatable :: fprefix(:)   ! file prefix
   character(len=256), allocatable :: vname(:)     ! variable name
   character(len=256), allocatable :: tintalgo(:)  ! interpolation algorithm

   ! ----- public subroutines -----
   public :: init_user_specified_forcing ! initialization of the selected forcing dataset
   public :: metfilename                 ! identify the forcing file name
   public :: metpreprocess               ! preprocess the forcing data

CONTAINS

   ! ----------------
   subroutine init_user_specified_forcing

      use MOD_Namelist
      implicit none

      ! Local variables
      integer :: ivar,NVAR_default

      NVAR = DEF_forcing%NVAR
      NVAR_default=NVAR
      if (DEF_USE_CBL_HEIGHT) then
         NVAR=NVAR+1
      endif

      IF (allocated(dtime )) deallocate(dtime)
      IF (allocated(offset)) deallocate(offset)
      allocate (dtime  (NVAR))
      allocate (offset (NVAR))

      IF (allocated(fprefix )) deallocate(fprefix )
      IF (allocated(vname   )) deallocate(vname   )
      IF (allocated(tintalgo)) deallocate(tintalgo)
      allocate (fprefix  (NVAR))
      allocate (vname    (NVAR))
      allocate (tintalgo (NVAR))

      solarin_all_band = DEF_forcing%solarin_all_band ! whether solar radiation in all bands is available
      HEIGHT_V         = DEF_forcing%HEIGHT_V         ! observation height of wind speed
      HEIGHT_T         = DEF_forcing%HEIGHT_T         ! observation height of air temperature
      HEIGHT_Q         = DEF_forcing%HEIGHT_Q         ! observation height of specific humidity

      startyr          = DEF_forcing%startyr          ! start year of forcing data
      startmo          = DEF_forcing%startmo          ! start month of forcing data
      endyr            = DEF_forcing%endyr            ! end year of forcing data
      endmo            = DEF_forcing%endmo            ! end month of forcing data
      dtime(:)         = DEF_forcing%dtime(:)         ! time interval of forcing data
      offset(:)        = DEF_forcing%offset(:)        ! offset of forcing data

      leapyear         = DEF_forcing%leapyear         ! whether leapyear calendar
      data2d           = DEF_forcing%data2d           ! whether data in 2 dimension (lon, lat)
      hightdim         = DEF_forcing%hightdim         ! whether have "z" dimension (height)
      dim2d            = DEF_forcing%dim2d            ! whether lat/lon value in 2 dimension (lon, lat)

      latname          = DEF_forcing%latname          ! dimension name of latitude
      lonname          = DEF_forcing%lonname          ! dimension name of longitude

      groupby          = DEF_forcing%groupby          ! file grouped by year/month

      do ivar = 1, NVAR_default
         fprefix (ivar) = DEF_forcing%fprefix(ivar)  ! file prefix
         vname   (ivar) = DEF_forcing%vname(ivar)    ! variable name
         tintalgo(ivar) = DEF_forcing%tintalgo(ivar) ! interpolation algorithm
      end do
      if (DEF_USE_CBL_HEIGHT) then
         fprefix (NVAR) = DEF_forcing%CBL_fprefix
         vname   (NVAR) = DEF_forcing%CBL_vname
         tintalgo(NVAR) = DEF_forcing%CBL_tintalgo
         dtime(NVAR)    = DEF_forcing%CBL_dtime
         offset(NVAR)   = DEF_forcing%CBL_offset
      endif
   end subroutine init_user_specified_forcing

   ! ----------------
   FUNCTION metfilename(year, month, day, var_i)

      use MOD_Namelist
      implicit none

      integer, intent(in) :: year
      integer, intent(in) :: month
      integer, intent(in) :: day
      integer, intent(in) :: var_i
      character(len=256)  :: metfilename
      character(len=256)  :: yearstr
      character(len=256)  :: monthstr

      write(yearstr, '(I4.4)') year
      write(monthstr, '(I2.2)') month

      select case (trim(DEF_forcing%dataset))
      case ('PRINCETON') ! Princeton forcing data
      !DESCRIPTION
      !===========
         !---Princeton Global Meteorological Forcing Dataset for Land Surface Modeling

      !data source:
      !-------------------
         !---https://rda.ucar.edu/datasets/ds314.0/

      !References:
      !-------------------
         !---Sheffield, J., G. Goteti, and E. F. Wood, 2006: Development of a 50-year high-resolution
         !   global dataset of meteorological forcings for land surface modeling J. Climate, 19(13),
         !   3088-3111.

      !REVISION HISTORY
      !----------------
         !---2022.05.01   Zhongwang Wei @ SYSU: remove the "z" dimension

         metfilename = '/'//trim(fprefix(var_i))//trim(yearstr)//'-'//trim(yearstr)//'.nc'
      case ('GSWP3')     ! GSWP3 forcing data
      !DESCRIPTION
      !===========
         !---Global Meteorological Forcing Dataset for Global Soil Wetness Project Phase 3

      !data source:
      !-------------------
         !---http://hydro.iis.u-tokyo.ac.jp/GSWP3/
         !---https://www.isimip.org/gettingstarted/input-data-bias-adjustment/details/4/

      !References:
      !-------------------
         !---Dirmeyer, P. A., Gao, X., Zhao, M., Guo, Z., Oki, T. and Hanasaki, N. (2006) GSWP-2:
         !   Multimodel Analysis and Implications for Our Perception of the Land Surface. Bulletin
         !   of the American Meteorological Society, 87(10), 1381–98.

      !REVISION HISTORY
      !----------------
         !---
         metfilename = '/'//trim(fprefix(var_i))//trim(yearstr)//'-'//trim(monthstr)//'.nc'
      case ('QIAN')      ! Qian forcing data
      !DESCRIPTION
      !===========
         !---Qian Global Meteorological Forcing Dataset from 1948 to 2004

      !data source:
      !-------------------
         !---Not available now!

      !References:
      !-------------------
         !---Qian T., and co-authors, 2006: Simulation of Global Land Surface Conditions from 1948 to 2004.
         !   Part I: Forcing Data and Evaluations. J. Hydrometeorol., 7, 953-975.

      !REVISION HISTORY
      !----------------
         !---

         metfilename = '/'//trim(fprefix(var_i))//trim(yearstr)//'-'//trim(monthstr)//'.nc'
      case ('CRUNCEPV4') ! CRUNCEP V4 forcing data
      !DESCRIPTION
      !===========
         !---CRUNCEP Version 4 - Atmospheric Forcing Data for the Community Land Model

      !data source:
      !-------------------
         !---http://dods.extra.cea.fr/data/p529viov/cruncep/V5_1901_2013/

      !References:
      !-------------------
         !---Viovy, N. (2010), CRU‐NCEP dataset.
         !   [Available at: http://dods.extra.cea.fr/data/p529viov/cruncep/readme.htm.]

      !REVISION HISTORY
      !----------------
         !---

         metfilename = '/'//trim(fprefix(var_i))//trim(yearstr)//'-'//trim(monthstr)//'.nc'
      case ('CRUNCEPV7') ! CRUNCEP V7 forcing data
      !DESCRIPTION
      !===========
         !---CRUNCEP Version 7 - Atmospheric Forcing Data for the Community Land Model

      !data source:
      !-------------------
         !---https://rda.ucar.edu/datasets/ds314.3/

      !References:
      !-------------------
         !---Viovy, Nicolas. (2018). CRUNCEP Version 7 -
         !   Atmospheric Forcing Data for the Community Land Model.
         !   Research Data Archive at the National Center for Atmospheric Research,
         !   Computational and Information Systems Laboratory.
         !   https://doi.org/10.5065/PZ8F-F017. Accessed 05 May 2023.

      !REVISION HISTORY
      !----------------
         !---

         metfilename = '/'//trim(fprefix(var_i))//trim(yearstr)//'-'//trim(monthstr)//'.nc'
      case ('ERA5LAND') ! ERA5-Land forcing data
      !DESCRIPTION
      !===========
         !---enhanced global dataset for the land component of the fifth
         !   generation of European ReAnalysis (ERA5)

      !data source:
      !-------------------
         !---https://cds.climate.copernicus.eu/cdsapp#!/dataset/reanalysis-era5-land?tab=form

      !References:
      !-------------------
         !---Muñoz-Sabater, J., Dutra, E., Agustí-Panareda, A., Albergel, C., Arduini, G., Balsamo, G., Boussetta, S.,
         !   Choulga, M., Harrigan, S., Hersbach, H. and Martens, B., 2021. ERA5-Land:
         !   A state-of-the-art global reanalysis dataset for land applications. Earth System
         !   Science Data, 13(9), pp.4349-4383.

      !REVISION HISTORY
      !----------------
         !---2021.11.01   Zhongwang Wei @ SYSU: zip file to reduce the size of the data; remove offset and scale_factor

         metfilename = '/'//trim(fprefix(var_i))//'_'//trim(yearstr)//'_'//trim(monthstr)
         select case (var_i)
         case (1)
            metfilename = trim(metfilename) // '_2m_temperature.nc'
         case (2)
            metfilename = trim(metfilename) //'_specific_humidity.nc'
         case (3)
            metfilename = trim(metfilename) //'_surface_pressure.nc'
         case (4)
            metfilename = trim(metfilename) //'_total_precipitation_m_hr.nc'
         case (5)
            metfilename = trim(metfilename) //'_10m_u_component_of_wind.nc'
         case (6)
            metfilename = trim(metfilename) //'_10m_v_component_of_wind.nc'
         case (7)
            metfilename = trim(metfilename) //'_surface_solar_radiation_downwards_w_m2.nc'
         case (8)
            metfilename = trim(metfilename) //'_surface_thermal_radiation_downwards_w_m2.nc'
         END select
      case ('ERA5') ! ERA5 forcing data
      !DESCRIPTION
      !===========
         !---The fifth generation of European ReAnalysis (ERA5)

      !data source:
      !-------------------
         !---https://cds.climate.copernicus.eu/cdsapp#!/dataset/reanalysis-era5-single-levels?tab=overview

      !References:
      !-------------------
         !---Hersbach, H., Bell, B., Berrisford, P., Hirahara, S., Horányi, A., Muñoz‐Sabater, J.,
         !   Nicolas, J., Peubey, C., Radu, R., Schepers, D. and Simmons, A., 2020.
         !   The ERA5 global reanalysis. Quarterly Journal of the Royal Meteorological Society, 146(730), pp.1999-2049.

      !REVISION HISTORY
      !----------------
         !---2021.11.01   Zhongwang Wei @ SYSU: zip file to reduce the size of the data; remove offset and scale_factor

         metfilename = '/'//trim(fprefix(var_i))//'_'//trim(yearstr)//'_'//trim(monthstr)
         select case (var_i)
         case (1)
            metfilename = trim(metfilename) // '_2m_temperature.nc4'
         case (2)
            metfilename = trim(metfilename) //'_q.nc4'
         case (3)
            metfilename = trim(metfilename) //'_surface_pressure.nc4'
         case (4)
            metfilename = trim(metfilename) //'_mean_total_precipitation_rate.nc4'
         case (5)
            metfilename = trim(metfilename) //'_100m_u_component_of_wind.nc4'
         case (6)
            metfilename = trim(metfilename) //'_100m_v_component_of_wind.nc4'
         case (7)
            metfilename = trim(metfilename) //'_mean_surface_downward_short_wave_radiation_flux.nc4'
         case (8)
            metfilename = trim(metfilename) //'_mean_surface_downward_long_wave_radiation_flux.nc4'
         END select
      case ('MSWX') ! MSWX forcing data
      !DESCRIPTION
      !===========
         !---Multi-Source Weather forcing data

      !data source:
      !-------------------
         !---https://www.gloh2o.org/mswx/

      !References:
      !-------------------
         !---Beck, H.E., van Dijk, A.I., Larraondo, P.R., McVicar, T.R., Pan, M., Dutra, E. and Miralles, D.G., 2022.
         !   MSWX: Global 3-hourly 0.1 bias-corrected meteorological data including near-real-time
         !   updates and forecast ensembles. Bulletin of the American Meteorological Society, 103(3), pp.E710-E732.

      !REVISION HISTORY
      !----------------
         !---2021.11.01   Zhongwang Wei @ SYSU: Regroup data into monthly

         metfilename = '/'//trim(fprefix(var_i))//'_'//trim(yearstr)//'_'//trim(monthstr)//'.nc'
      case ('WFDE5')
      !DESCRIPTION
      !===========
         !---WATCH Forcing Data methodology applied to ERA5 reanalysis data

      !data source:
      !-------------------
         !---https://doi.org/10.24381/cds.20d54e34

      !References:
      !-------------------
         !---Cucchi, M., Weedon, G.P., Amici, A., Bellouin, N., Lange, S., Müller Schmied, H.,
         !   Hersbach, H. and Buontempo, C., 2020. WFDE5: bias-adjusted ERA5 reanalysis data
         !   for impact studies. Earth System Science Data, 12(3), pp.2097-2120.

      !REVISION HISTORY
      !----------------
         !---2021.11.01   Zhongwang Wei @ SYSU: zip file to reduce the size of the data; remove offset and scale_factor

         metfilename = '/'//trim(fprefix(var_i))//trim(yearstr)//trim(monthstr)//'_v2.0.nc'
      case ('CRUJRA')
      !DESCRIPTION
      !===========
         !---Collection of CRU JRA forcing datasets of gridded land surface blend
         !   of Climatic Research Unit (CRU) and Japanese reanalysis (JRA) data

      !data source:
      !-------------------
         !---https://catalogue.ceda.ac.uk/uuid/863a47a6d8414b6982e1396c69a9efe8

      !References:
      !-------------------
         !---University of East Anglia Climatic Research Unit; Harris, I.C. (2019):
         !   CRU JRA: Collection of CRU JRA forcing datasets of gridded land surface blend
         !   of Climatic Research Unit (CRU) and Japanese reanalysis (JRA) data..
         ! Centre for Environmental Data Analysis, date of citation.
         !http://catalogue.ceda.ac.uk/uuid/863a47a6d8414b6982e1396c69a9efe8

      !REVISION HISTORY
      !----------------
         !---2021.11.01   Zhongwang Wei @ SYSU: zip file to reduce the size of the data; remove offset and scale_factor

         metfilename = '/'//trim(fprefix(var_i))//trim(yearstr)//'.365d.noc.nc'


      case ('WFDEI')
      !DESCRIPTION
      !===========
         !---WATCH Forcing Data methodology applied to ERA-Interim reanalysis data

      !data source:
      !-------------------
         !---https://doi.org/10.24381/cds.20d54e34

      !References:
      !-------------------
         !---Weedon, G.P., Balsamo, G., Bellouin, N., Gomes, S., Best, M.J. and Viterbo, P., 2014.
         !   The WFDEI meteorological forcing data set: WATCH Forcing Data methodology applied
         !   to ERA‐Interim reanalysis data. Water Resources Research, 50(9), pp.7505-7514.

      !REVISION HISTORY
      !----------------
         !---2021.11.01   Zhongwang Wei @ SYSU: zip file to reduce the size of the data; remove offset and scale_factor

         metfilename = '/'//trim(fprefix(var_i))//trim(yearstr)//'-'//trim(monthstr)//'.nc'
      case ('JRA55')
      !DESCRIPTION
      !===========
         !---the Japanese 55-year Reanalysis

      !data source:
      !-------------------
         !---https://jra.kishou.go.jp/JRA-55/index_en.html

      !References:
      !-------------------
         !---Kobayashi, S., Y. Ota, Y. Harada, A. Ebita, M. Moriya, H. Onoda, K. Onogi,
         !   H. Kamahori, C. Kobayashi, H. Endo, K. Miyaoka, and K. Takahashi , 2015:
         !   The JRA-55 Reanalysis: General specifications and basic characteristics.
         !   J. Meteor. Soc. Japan, 93, 5-48, doi:10.2151/jmsj.2015-001.
         !---Harada, Y., H. Kamahori, C. Kobayashi, H. Endo, S. Kobayashi, Y. Ota, H. Onoda,
         !   K. Onogi, K. Miyaoka, and K. Takahashi, 2016: The JRA-55 Reanalysis:
         !   Representation of atmospheric circulation and climate variability, J. Meteor. Soc. Japan,
         !   94, 269-302, doi:10.2151/jmsj.2016-015.

      !REVISION HISTORY
      !----------------
         !---2021.11.01   Zhongwang Wei @ SYSU: zip file to reduce the size of the data; remove offset and scale_factor


         metfilename = '/'//trim(fprefix(var_i))//'_'//trim(yearstr)//'.nc'
      case ('GDAS')
      !DESCRIPTION
      !===========
         !--- Forcing Data From Global Data Assimilation System

      !data source:
      !-------------------
         !--https://disc.sci.gsfc.nasa.gov/datasets/GLDAS_NOAH025_3H_V2.1/summary

      !References:
      !-------------------
         !---Beaudoing, H. and M. Rodell, NASA/GSFC/HSL (2020), GLDAS Noah Land Surface Model L4 3 hourly 0.25 x 0.25
         !   degree V2.1, Greenbelt, Maryland, USA, Goddard Earth Sciences Data and Information Services
         !   Center (GES DISC), Accessed: [Data Access Date], 10.5067/E7TYRXPJKWOQ
         !---Rodell, M., P.R. Houser, U. Jambor, J. Gottschalck, K. Mitchell, C. Meng, K. Arsenault, B. Cosgrove,
         !   J. Radakovich, M. Bosilovich, J.K. Entin, J.P. Walker, D. Lohmann, and D. Toll, 2004:
         !   The Global Land Data Assimilation System, Bull. Amer. Meteor. Soc., 85, 381-394,
         !   doi:10.1175/BAMS-85-3-381

      !REVISION HISTORY
      !----------------
         !---2021.11.01   Zhongwang Wei @ SYSU: merge the data into monthly file; zip file to reduce the size of the data; remove offset and scale_factor

         metfilename = '/'//trim(fprefix(var_i))//trim(yearstr)//trim(monthstr)//'.nc4'
      case ('CLDAS')

      !DESCRIPTION
      !===========
         !---The Real-Time Product Dataset Of The China Meteorological Administration
         !   Land Data Assimilation System

      !data source:
      !-------------------
         !--CMA, not pulicly available

      !References:
      !-------------------
         !---Xia, Y.L.; Hao, Z.C.; Shi, C.X.; Li, Y.H.; Meng, J.; Xu, T.R.; Wu, X.Y.; Zhang, B.Q.
         !    Regional and global land data assimilation systems: Innovations, challenges, and
         !    prospects. J. Meteorol. Res. 2019, 33, 159–189.

      !REVISION HISTORY
      !----------------
         !---2021.11.01   Zhongwang Wei @ SYSU: gap filling for the missing data; zip file to reduce the size of the data; remove offset and scale_factor

         metfilename = '/'//trim(fprefix(var_i))//'-'//trim(yearstr)//trim(monthstr)//'.nc'
      case ('CMFD')
      !DESCRIPTION
      !===========
         !--- The China Meteorological Forcing Dataset

      !data source:
      !-------------------
         !--https://data.tpdc.ac.cn/en/data/8028b944-daaa-4511-8769-965612652c49/

      !References:
      !-------------------
         !---He, J., Yang, K., Tang, W., Lu, H., Qin, J., Chen, Y. and Li, X., 2020.
         !   The first high-resolution meteorological forcing dataset for land process
         !   studies over China. Scientific data, 7(1), p.25.

         !REVISION HISTORY
      !----------------
         !---

         metfilename = '/'//trim(fprefix(var_i))//trim(yearstr)//trim(monthstr)//'.nc4'
      case ('CMIP6')
      !DESCRIPTION
      !===========
         !---the Climate Model Intercomparison Project Phase 6 (CMIP6) forcing data sets

      !data source:
      !-------------------
         !---https://esgf-node.llnl.gov/projects/cmip6/

      !References:
      !-------------------
         !---

         !REVISION HISTORY
      !----------------
         !---2021.11.01   Zhongwang Wei @ SYSU: regroup the data into monthly file;
         !   zip file to reduce the size of the data; remove offset and scale_factor


         metfilename = '/'//trim(fprefix(var_i))//'_'//trim(yearstr)//'.nc'
      case ('TPMFD')
      !DESCRIPTION
      !===========
         !---A high-resolution near-surface meteorological forcing dataset for the Third Pole region

      !data source:
      !-------------------
         !---https://data.tpdc.ac.cn/zh-hans/data/44a449ce-e660-44c3-bbf2-31ef7d716ec7

      !References:
      !-------------------
         !---Yang, K., Jiang, Y., Tang, W., He, J., Shao, C., Zhou, X., Lu, H.,
         !   Chen, Y., Li, X., Shi, J. (2023). A high-resolution near-surface
         !   meteorological forcing dataset for the Third Pole region （TPMFD, 1979-2020）.
         !   National Tibetan Plateau/Third Pole Environment Data Center,
         !   https://doi.org/10.11888/Atmos.tpdc.300398. https://cstr.cn/18406.11.Atmos.tpdc.300398.

      !REVISION HISTORY
      !----------------
         !---2021.11.01   Zhongwang Wei @ SYSU: regroup the data into monthly file;
         !   zip file to reduce the size of the data; remove offset and scale_factor

         metfilename = '/'//trim(fprefix(var_i))//trim(yearstr)//trim(monthstr)//'.nc'
      case ('POINT')
         metfilename = '/'//trim(fprefix(1))
      end select
   if (DEF_USE_CBL_HEIGHT) then
      select case (var_i)
      case (9)
         metfilename = '/'//trim(fprefix(9))//'_'//trim(yearstr)//'_'//trim(monthstr)//'_boundary_layer_height.nc4'
      END select
   endif
   END FUNCTION metfilename

 ! preprocess for forcing data [not applicable yet for PRINCETON]
 ! ------------------------------------------------------------
   SUBROUTINE metpreprocess(grid, forcn)

      use MOD_Const_Physical
      use MOD_Namelist
      use MOD_SPMD_Task
      use MOD_Block
      use MOD_Grid
      use MOD_DataType
      USE MOD_Qsadv
      implicit none
      type(grid_type), intent(in) :: grid
      type(block_data_real8_2d), intent(inout) :: forcn(:)

      integer  :: iblkme, ib, jb, i, j
      real(r8) :: es, esdT, qsat_tmp, dqsat_tmpdT, e, ea

      !----------------------------------------------------------------------------
      ! use polynomials to calculate saturation vapor pressure and derivative with
      ! respect to temperature: over water when t > 0 c and over ice when t <= 0 c
      ! required to convert relative humidity to specific humidity
      !----------------------------------------------------------------------------
      if (trim(DEF_forcing%dataset) == 'POINT') then
#ifdef SinglePoint
         call qsadv(forcn(1)%blk(gblock%xblkme(1),gblock%yblkme(1))%val(1,1), &
                    forcn(3)%blk(gblock%xblkme(1),gblock%yblkme(1))%val(1,1), &
                    es,esdT,qsat_tmp,dqsat_tmpdT)
         if (qsat_tmp < forcn(2)%blk(gblock%xblkme(1),gblock%yblkme(1))%val(1,1)) THEN
            forcn(2)%blk(gblock%xblkme(1),gblock%yblkme(1))%val(1,1) = qsat_tmp
         ENDIF
#endif
      else
         DO iblkme = 1, gblock%nblkme
            ib = gblock%xblkme(iblkme)
            jb = gblock%yblkme(iblkme)

            do j = 1, grid%ycnt(jb)
               do i = 1, grid%xcnt(ib)

                  select case (trim(DEF_forcing%dataset))

                  case ('PRINCETON')

                     call qsadv (forcn(1)%blk(ib,jb)%val(i,j), forcn(3)%blk(ib,jb)%val(i,j), &
                        es,esdT,qsat_tmp,dqsat_tmpdT)
                     if (qsat_tmp < forcn(2)%blk(ib,jb)%val(i,j)) then
                        forcn(2)%blk(ib,jb)%val(i,j) = qsat_tmp
                     endif

                  case ('GSWP2')

                     call qsadv (forcn(1)%blk(ib,jb)%val(i,j), forcn(3)%blk(ib,jb)%val(i,j), &
                        es,esdT,qsat_tmp,dqsat_tmpdT)
                     if (qsat_tmp < forcn(2)%blk(ib,jb)%val(i,j)) then
                        forcn(2)%blk(ib,jb)%val(i,j) = qsat_tmp
                     endif

                  case ('GSWP3')
                     if (forcn(1)%blk(ib,jb)%val(i,j)<212.0) forcn(1)%blk(ib,jb)%val(i,j) = 212.0
                     if (forcn(4)%blk(ib,jb)%val(i,j)<0.0) forcn(4)%blk(ib,jb)%val(i,j) = 0.0
                     call qsadv (forcn(1)%blk(ib,jb)%val(i,j), forcn(3)%blk(ib,jb)%val(i,j), &
                        es,esdT,qsat_tmp,dqsat_tmpdT)
                     if (qsat_tmp < forcn(2)%blk(ib,jb)%val(i,j)) then
                        forcn(2)%blk(ib,jb)%val(i,j) = qsat_tmp
                     endif

                  case ('QIAN')

                     call qsadv (forcn(1)%blk(ib,jb)%val(i,j), forcn(3)%blk(ib,jb)%val(i,j), &
                        es,esdT,qsat_tmp,dqsat_tmpdT)
                     if (qsat_tmp < forcn(2)%blk(ib,jb)%val(i,j)) then
                        forcn(2)%blk(ib,jb)%val(i,j) = qsat_tmp
                     endif

                     e  = forcn(3)%blk(ib,jb)%val(i,j) * forcn(2)%blk(ib,jb)%val(i,j) &
                        / (0.622_R8 + 0.378_R8 * forcn(2)%blk(ib,jb)%val(i,j))
                     ea = 0.70_R8 + 5.95e-05_R8 * 0.01_R8 * e * exp(1500.0_R8/forcn(1)%blk(ib,jb)%val(i,j))
                     forcn(8)%blk(ib,jb)%val(i,j) = ea * stefnc * forcn(1)%blk(ib,jb)%val(i,j)**4

                  case ('CRUNCEPV4')

                     if (forcn(1)%blk(ib,jb)%val(i,j) < 212.0) forcn(1)%blk(ib,jb)%val(i,j) = 212.0
                     if (forcn(4)%blk(ib,jb)%val(i,j) < 0.0)   forcn(4)%blk(ib,jb)%val(i,j) = 0.0
                     if (forcn(7)%blk(ib,jb)%val(i,j) < 0.0)   forcn(7)%blk(ib,jb)%val(i,j) = 0.0
                     ! 12th grade of Typhoon 32.7-36.9 m/s
                     if (abs(forcn(5)%blk(ib,jb)%val(i,j)) > 40.0) forcn(5)%blk(ib,jb)%val(i,j) = &
                        40.0*forcn(5)%blk(ib,jb)%val(i,j)/abs(forcn(5)%blk(ib,jb)%val(i,j))
                     if (abs(forcn(6)%blk(ib,jb)%val(i,j)) > 40.0) forcn(6)%blk(ib,jb)%val(i,j) = &
                        40.0*forcn(6)%blk(ib,jb)%val(i,j)/abs(forcn(6)%blk(ib,jb)%val(i,j))
                     call qsadv (forcn(1)%blk(ib,jb)%val(i,j), forcn(3)%blk(ib,jb)%val(i,j), &
                        es,esdT,qsat_tmp,dqsat_tmpdT)
                     if (qsat_tmp < forcn(2)%blk(ib,jb)%val(i,j)) then
                        forcn(2)%blk(ib,jb)%val(i,j) = qsat_tmp
                     endif

                  case ('CRUNCEPV7')

                     if (forcn(1)%blk(ib,jb)%val(i,j) < 212.0) forcn(1)%blk(ib,jb)%val(i,j) = 212.0
                     if (forcn(4)%blk(ib,jb)%val(i,j) < 0.0)   forcn(4)%blk(ib,jb)%val(i,j) = 0.0
                     if (forcn(7)%blk(ib,jb)%val(i,j) < 0.0)   forcn(7)%blk(ib,jb)%val(i,j) = 0.0
                     ! 12th grade of Typhoon 32.7-36.9 m/s
<<<<<<< HEAD
                     ! TODO: This is a problem when running a GNU-compiled program, because there is no data of forcn(5)
                     ! Temporarily comment the code
=======
                     ! NOTE by Wenzong: This is a problem when running a GNU-compiled program, because there is
                     ! no data of forcn(5), temporarily comment the code below
>>>>>>> 112a36b4
                     ! if (abs(forcn(5)%blk(ib,jb)%val(i,j)) > 40.0) forcn(5)%blk(ib,jb)%val(i,j) = &
                     !    40.0*forcn(5)%blk(ib,jb)%val(i,j)/abs(forcn(5)%blk(ib,jb)%val(i,j))
                     if (abs(forcn(6)%blk(ib,jb)%val(i,j)) > 40.0) forcn(6)%blk(ib,jb)%val(i,j) = &
                        40.0*forcn(6)%blk(ib,jb)%val(i,j)/abs(forcn(6)%blk(ib,jb)%val(i,j))
                     call qsadv (forcn(1)%blk(ib,jb)%val(i,j), forcn(3)%blk(ib,jb)%val(i,j), &
                        es,esdT,qsat_tmp,dqsat_tmpdT)
                     if (qsat_tmp < forcn(2)%blk(ib,jb)%val(i,j)) then
                        forcn(2)%blk(ib,jb)%val(i,j) = qsat_tmp
                     endif

                  case ('ERA5LAND')

                     forcn(4)%blk(ib,jb)%val(i,j)=forcn(4)%blk(ib,jb)%val(i,j) * 1000./3600.
                     call qsadv (forcn(1)%blk(ib,jb)%val(i,j), forcn(3)%blk(ib,jb)%val(i,j), &
                        es,esdT,qsat_tmp,dqsat_tmpdT)
                     if (qsat_tmp < forcn(2)%blk(ib,jb)%val(i,j)) then
                        forcn(2)%blk(ib,jb)%val(i,j) = qsat_tmp
                     endif

                  case ('ERA5')

                     if (forcn(4)%blk(ib,jb)%val(i,j) < 0.0)   forcn(4)%blk(ib,jb)%val(i,j) = 0.0
                     call qsadv (forcn(1)%blk(ib,jb)%val(i,j), forcn(3)%blk(ib,jb)%val(i,j), &
                        es,esdT,qsat_tmp,dqsat_tmpdT)
                     if (qsat_tmp < forcn(2)%blk(ib,jb)%val(i,j)) then
                        forcn(2)%blk(ib,jb)%val(i,j) = qsat_tmp
                     endif
                     if (forcn(4)%blk(ib,jb)%val(i,j) < 0.0)   forcn(4)%blk(ib,jb)%val(i,j) = 0.0

                  case ('MSWX')

                     forcn(1)%blk(ib,jb)%val(i,j)=forcn(1)%blk(ib,jb)%val(i,j)+273.15
                     forcn(4)%blk(ib,jb)%val(i,j)=forcn(4)%blk(ib,jb)%val(i,j)/10800.
                     if (forcn(4)%blk(ib,jb)%val(i,j)>1000.0) forcn(4)%blk(ib,jb)%val(i,j) = 0.0
                     call qsadv (forcn(1)%blk(ib,jb)%val(i,j), forcn(3)%blk(ib,jb)%val(i,j), &
                        es,esdT,qsat_tmp,dqsat_tmpdT)
                     if (qsat_tmp < forcn(2)%blk(ib,jb)%val(i,j)) then
                        forcn(2)%blk(ib,jb)%val(i,j) = qsat_tmp
                     endif

                  case ('WFDE5')

                     call qsadv (forcn(1)%blk(ib,jb)%val(i,j), forcn(3)%blk(ib,jb)%val(i,j), &
                        es,esdT,qsat_tmp,dqsat_tmpdT)
                     if (qsat_tmp < forcn(2)%blk(ib,jb)%val(i,j)) then
                        forcn(2)%blk(ib,jb)%val(i,j) = qsat_tmp
                     endif

                  case ('WFDEI')

                     call qsadv (forcn(1)%blk(ib,jb)%val(i,j), forcn(3)%blk(ib,jb)%val(i,j), &
                        es,esdT,qsat_tmp,dqsat_tmpdT)
                     if (qsat_tmp < forcn(2)%blk(ib,jb)%val(i,j)) then
                        forcn(2)%blk(ib,jb)%val(i,j) = qsat_tmp
                     endif

                  case ('CLDAS') ! CLDAS forcing

                     forcn(4)%blk(ib,jb)%val(i,j)=forcn(4)%blk(ib,jb)%val(i,j)/3600.
                     call qsadv (forcn(1)%blk(ib,jb)%val(i,j), forcn(3)%blk(ib,jb)%val(i,j), &
                        es,esdT,qsat_tmp,dqsat_tmpdT)
                     if (qsat_tmp < forcn(2)%blk(ib,jb)%val(i,j)) then
                        forcn(2)%blk(ib,jb)%val(i,j) = qsat_tmp
                     endif

                  case ('CMFD') ! CMFD forcing

                     forcn(4)%blk(ib,jb)%val(i,j)=forcn(4)%blk(ib,jb)%val(i,j)/3600.
                     call qsadv (forcn(1)%blk(ib,jb)%val(i,j), forcn(3)%blk(ib,jb)%val(i,j), &
                        es,esdT,qsat_tmp,dqsat_tmpdT)
                     if (qsat_tmp < forcn(2)%blk(ib,jb)%val(i,j)) then
                        forcn(2)%blk(ib,jb)%val(i,j) = qsat_tmp
                     endif

                  case ('CRUJRA') ! CRUJRA forcing
                     forcn(4)%blk(ib,jb)%val(i,j)=forcn(4)%blk(ib,jb)%val(i,j)/21600.
                     forcn(7)%blk(ib,jb)%val(i,j)=forcn(7)%blk(ib,jb)%val(i,j)/21600.
                     call qsadv (forcn(1)%blk(ib,jb)%val(i,j), forcn(3)%blk(ib,jb)%val(i,j), &
                        es,esdT,qsat_tmp,dqsat_tmpdT)
                     if (qsat_tmp < forcn(2)%blk(ib,jb)%val(i,j)) then
                        forcn(2)%blk(ib,jb)%val(i,j) = qsat_tmp
                     endif

                  case ('GDAS') ! GDAS forcing

                     call qsadv (forcn(1)%blk(ib,jb)%val(i,j), forcn(3)%blk(ib,jb)%val(i,j), &
                        es,esdT,qsat_tmp,dqsat_tmpdT)
                     if (qsat_tmp < forcn(2)%blk(ib,jb)%val(i,j)) then
                        forcn(2)%blk(ib,jb)%val(i,j) = qsat_tmp
                     endif

                  case ('JRA55') ! JRA55 forcing

                     forcn(4)%blk(ib,jb)%val(i,j)=forcn(4)%blk(ib,jb)%val(i,j)/86400.
                     call qsadv (forcn(1)%blk(ib,jb)%val(i,j), forcn(3)%blk(ib,jb)%val(i,j), &
                        es,esdT,qsat_tmp,dqsat_tmpdT)
                     if (qsat_tmp < forcn(2)%blk(ib,jb)%val(i,j)) then
                        forcn(2)%blk(ib,jb)%val(i,j) = qsat_tmp
                     endif

                  case ('TPMFD') ! TPMFD forcing

                     forcn(4)%blk(ib,jb)%val(i,j)=forcn(4)%blk(ib,jb)%val(i,j)/3600./1000. ! convert to m/s
                     forcn(3)%blk(ib,jb)%val(i,j)=forcn(3)%blk(ib,jb)%val(i,j)*100. ! convert to pa

                     call qsadv (forcn(1)%blk(ib,jb)%val(i,j), forcn(3)%blk(ib,jb)%val(i,j), &
                        es,esdT,qsat_tmp,dqsat_tmpdT)
                     if (qsat_tmp < forcn(2)%blk(ib,jb)%val(i,j)) then
                        forcn(2)%blk(ib,jb)%val(i,j) = qsat_tmp
                     endif

                  case ('CMIP6') ! CMIP6 forcing

                     if (forcn(4)%blk(ib,jb)%val(i,j) < 0.0)   forcn(4)%blk(ib,jb)%val(i,j) = 0.0
                     call qsadv (forcn(1)%blk(ib,jb)%val(i,j), forcn(3)%blk(ib,jb)%val(i,j), &
                        es,esdT,qsat_tmp,dqsat_tmpdT)
                     if (qsat_tmp < forcn(2)%blk(ib,jb)%val(i,j)) then
                        forcn(2)%blk(ib,jb)%val(i,j) = qsat_tmp
                     endif
                     if (forcn(4)%blk(ib,jb)%val(i,j) < 0.0)   forcn(4)%blk(ib,jb)%val(i,j) = 0.0
                  end select

               end do
            end do
         end do
      end if

   END SUBROUTINE metpreprocess

END MODULE MOD_UserSpecifiedForcing
! ----------- EOP ---------------<|MERGE_RESOLUTION|>--- conflicted
+++ resolved
@@ -672,13 +672,8 @@
                      if (forcn(4)%blk(ib,jb)%val(i,j) < 0.0)   forcn(4)%blk(ib,jb)%val(i,j) = 0.0
                      if (forcn(7)%blk(ib,jb)%val(i,j) < 0.0)   forcn(7)%blk(ib,jb)%val(i,j) = 0.0
                      ! 12th grade of Typhoon 32.7-36.9 m/s
-<<<<<<< HEAD
-                     ! TODO: This is a problem when running a GNU-compiled program, because there is no data of forcn(5)
-                     ! Temporarily comment the code
-=======
                      ! NOTE by Wenzong: This is a problem when running a GNU-compiled program, because there is
                      ! no data of forcn(5), temporarily comment the code below
->>>>>>> 112a36b4
                      ! if (abs(forcn(5)%blk(ib,jb)%val(i,j)) > 40.0) forcn(5)%blk(ib,jb)%val(i,j) = &
                      !    40.0*forcn(5)%blk(ib,jb)%val(i,j)/abs(forcn(5)%blk(ib,jb)%val(i,j))
                      if (abs(forcn(6)%blk(ib,jb)%val(i,j)) > 40.0) forcn(6)%blk(ib,jb)%val(i,j) = &
