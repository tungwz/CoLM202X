#include <define.h>

MODULE MOD_UserSpecifiedForcing

!DESCRIPTION
!===========
   !---This MODULE is used for read atmospheric forcing dataset from various sources.
   ! ------------------------------------------------------------
   !     Read forcing data from :
   !     1)  PRINCETON     2)  GSWP2         3)  GSWP3
   !     4)  QIAN          5)  CRUNCEPV4     6)  CRUNCEPV7
   !     7)  ERA5LAND      8)  ERA5          9)  MSWX
   !     10) WFDE5         11) CRUJRA        12) WFDEI
   !     13) JRA55         14) GDAS          15) CLDAS
   !     16) CMFD          17) TPMFD         18) CMIP6
   !     19) POINT
   !
   !     PLEASE modify the following codes when specified forcing used
   ! ------------------------------------------------------------
!Original Author:
!-------------------
   !---Shupeng Zhang and Zhongwang Wei

!References:
!-------------------
   !---In preparation


!ANCILLARY FUNCTIONS AND SUBROUTINES
!-------------------
   !* :SUBROUTINE:"init_user_specified_forcing" : initialization of the selected forcing dataset
   !* :SUBROUTINE:"metfilename"  :  identify the forcing file name
   !* :SUBROUTINE:"metpreprocess" :  preprocess the forcing data

!REVISION HISTORY
   !----------------
   ! 2023.05.01  Shupeng Zhang and Zhongwang Wei @ SYSU
   ! 2021.12.02  Shupeng Zhang and Zhongwang Wei @ SYSU
   ! Siguang Zhu and Nan Wei, 10/2014: metpreprocess for forc_q calibration
   ! Hua Yuan, 04/2014: initial code of forcing structure for CoLM2014

   use MOD_Precision

   implicit none

   character(len=256) :: dataset

   logical  :: solarin_all_band   ! whether solar radiation in all bands is available
   real(r8) :: HEIGHT_V           ! observation height of wind speed
   real(r8) :: HEIGHT_T           ! observation height of air temperature
   real(r8) :: HEIGHT_Q           ! observation height of specific humidity

   integer  :: NVAR      ! variable number of forcing data
   integer  :: startyr   ! start year of forcing data        <MARK #1>
   integer  :: startmo   ! start month of forcing data
   integer  :: endyr     ! end year of forcing data
   integer  :: endmo     ! end month of forcing data

   integer, allocatable :: dtime(:)          ! time interval of forcing data
   integer, allocatable :: offset(:)         ! offset of forcing data

   logical :: leapyear   ! leapyear calendar
   logical :: data2d     ! data in 2 dimension (lon, lat)
   logical :: hightdim   ! have "z" dimension
   logical :: dim2d      ! lat/lon value in 2 dimension (lon, lat)

   character(len=256) :: latname                   ! dimension name of latitude
   character(len=256) :: lonname                   ! dimension name of longitude

   character(len=256) :: groupby                   ! file grouped by year/month

   character(len=256), allocatable :: fprefix(:)   ! file prefix
   character(len=256), allocatable :: vname(:)     ! variable name
   character(len=256), allocatable :: tintalgo(:)  ! interpolation algorithm

   ! ----- public subroutines -----
   public :: init_user_specified_forcing ! initialization of the selected forcing dataset
   public :: metfilename                 ! identify the forcing file name
   public :: metpreprocess               ! preprocess the forcing data

CONTAINS

   ! ----------------
   subroutine init_user_specified_forcing

      use MOD_Namelist
      implicit none

      ! Local variables
      integer :: ivar

      NVAR = DEF_forcing%NVAR

      allocate (dtime  (NVAR))
      allocate (offset (NVAR))

      allocate (fprefix  (NVAR))
      allocate (vname    (NVAR))
      allocate (tintalgo (NVAR))

      solarin_all_band = DEF_forcing%solarin_all_band ! whether solar radiation in all bands is available
      HEIGHT_V         = DEF_forcing%HEIGHT_V         ! observation height of wind speed
      HEIGHT_T         = DEF_forcing%HEIGHT_T         ! observation height of air temperature
      HEIGHT_Q         = DEF_forcing%HEIGHT_Q         ! observation height of specific humidity

      startyr          = DEF_forcing%startyr          ! start year of forcing data
      startmo          = DEF_forcing%startmo          ! start month of forcing data
      endyr            = DEF_forcing%endyr            ! end year of forcing data
      endmo            = DEF_forcing%endmo            ! end month of forcing data
      dtime(:)         = DEF_forcing%dtime(:)         ! time interval of forcing data
      offset(:)        = DEF_forcing%offset(:)        ! offset of forcing data

      leapyear         = DEF_forcing%leapyear         ! whether leapyear calendar
      data2d           = DEF_forcing%data2d           ! whether data in 2 dimension (lon, lat)
      hightdim         = DEF_forcing%hightdim         ! whether have "z" dimension (height)
      dim2d            = DEF_forcing%dim2d            ! whether lat/lon value in 2 dimension (lon, lat)

      latname          = DEF_forcing%latname          ! dimension name of latitude
      lonname          = DEF_forcing%lonname          ! dimension name of longitude

      groupby          = DEF_forcing%groupby          ! file grouped by year/month

      do ivar = 1, NVAR
         fprefix (ivar) = DEF_forcing%fprefix(ivar)  ! file prefix
         vname   (ivar) = DEF_forcing%vname(ivar)    ! variable name
         tintalgo(ivar) = DEF_forcing%tintalgo(ivar) ! interpolation algorithm
      end do

   end subroutine init_user_specified_forcing

   ! ----------------
   FUNCTION metfilename(year, month, day, var_i)

      use MOD_Namelist
      implicit none

      integer, intent(in) :: year
      integer, intent(in) :: month
      integer, intent(in) :: day
      integer, intent(in) :: var_i
      character(len=256)  :: metfilename
      character(len=256)  :: yearstr
      character(len=256)  :: monthstr

      write(yearstr, '(I4.4)') year
      write(monthstr, '(I2.2)') month

      select case (trim(DEF_forcing%dataset))
      case ('PRINCETON') ! Princeton forcing data
      !DESCRIPTION
      !===========
         !---Princeton Global Meteorological Forcing Dataset for Land Surface Modeling

      !data source:
      !-------------------
         !---https://rda.ucar.edu/datasets/ds314.0/

      !References:
      !-------------------
         !---Sheffield, J., G. Goteti, and E. F. Wood, 2006: Development of a 50-year high-resolution
         !   global dataset of meteorological forcings for land surface modeling J. Climate, 19(13),
         !   3088-3111.

      !REVISION HISTORY
      !----------------
         !---2022.05.01   Zhongwang Wei @ SYSU: remove the "z" dimension

         metfilename = '/'//trim(fprefix(var_i))//trim(yearstr)//'-'//trim(yearstr)//'.nc'
      case ('GSWP3')     ! GSWP3 forcing data
      !DESCRIPTION
      !===========
         !---Global Meteorological Forcing Dataset for Global Soil Wetness Project Phase 3

      !data source:
      !-------------------
         !---http://hydro.iis.u-tokyo.ac.jp/GSWP3/
         !---https://www.isimip.org/gettingstarted/input-data-bias-adjustment/details/4/

      !References:
      !-------------------
         !---Dirmeyer, P. A., Gao, X., Zhao, M., Guo, Z., Oki, T. and Hanasaki, N. (2006) GSWP-2:
         !   Multimodel Analysis and Implications for Our Perception of the Land Surface. Bulletin
         !   of the American Meteorological Society, 87(10), 1381–98.

      !REVISION HISTORY
      !----------------
         !---
         metfilename = '/'//trim(fprefix(var_i))//trim(yearstr)//'-'//trim(monthstr)//'.nc'
      case ('QIAN')      ! Qian forcing data
      !DESCRIPTION
      !===========
         !---Qian Global Meteorological Forcing Dataset from 1948 to 2004

      !data source:
      !-------------------
         !---Not available now!

      !References:
      !-------------------
         !---Qian T., and co-authors, 2006: Simulation of Global Land Surface Conditions from 1948 to 2004.
         !   Part I: Forcing Data and Evaluations. J. Hydrometeorol., 7, 953-975.

      !REVISION HISTORY
      !----------------
         !---

         metfilename = '/'//trim(fprefix(var_i))//trim(yearstr)//'-'//trim(monthstr)//'.nc'
      case ('CRUNCEPV4') ! CRUNCEP V4 forcing data
      !DESCRIPTION
      !===========
         !---CRUNCEP Version 4 - Atmospheric Forcing Data for the Community Land Model

      !data source:
      !-------------------
         !---http://dods.extra.cea.fr/data/p529viov/cruncep/V5_1901_2013/

      !References:
      !-------------------
         !---Viovy, N. (2010), CRU‐NCEP dataset.
         !   [Available at: http://dods.extra.cea.fr/data/p529viov/cruncep/readme.htm.]

      !REVISION HISTORY
      !----------------
         !---

         metfilename = '/'//trim(fprefix(var_i))//trim(yearstr)//'-'//trim(monthstr)//'.nc'
      case ('CRUNCEPV7') ! CRUNCEP V7 forcing data
      !DESCRIPTION
      !===========
         !---CRUNCEP Version 7 - Atmospheric Forcing Data for the Community Land Model

      !data source:
      !-------------------
         !---https://rda.ucar.edu/datasets/ds314.3/

      !References:
      !-------------------
         !---Viovy, Nicolas. (2018). CRUNCEP Version 7 -
         !   Atmospheric Forcing Data for the Community Land Model.
         !   Research Data Archive at the National Center for Atmospheric Research,
         !   Computational and Information Systems Laboratory.
         !   https://doi.org/10.5065/PZ8F-F017. Accessed 05 May 2023.

      !REVISION HISTORY
      !----------------
         !---

         metfilename = '/'//trim(fprefix(var_i))//trim(yearstr)//'-'//trim(monthstr)//'.nc'
      case ('ERA5LAND') ! ERA5-Land forcing data
      !DESCRIPTION
      !===========
         !---enhanced global dataset for the land component of the fifth
         !   generation of European ReAnalysis (ERA5)

      !data source:
      !-------------------
         !---https://cds.climate.copernicus.eu/cdsapp#!/dataset/reanalysis-era5-land?tab=form

      !References:
      !-------------------
         !---Muñoz-Sabater, J., Dutra, E., Agustí-Panareda, A., Albergel, C., Arduini, G., Balsamo, G., Boussetta, S.,
         !   Choulga, M., Harrigan, S., Hersbach, H. and Martens, B., 2021. ERA5-Land:
         !   A state-of-the-art global reanalysis dataset for land applications. Earth System
         !   Science Data, 13(9), pp.4349-4383.

      !REVISION HISTORY
      !----------------
         !---2021.11.01   Zhongwang Wei @ SYSU: zip file to reduce the size of the data; remove offset and scale_factor

         metfilename = '/'//trim(fprefix(var_i))//'_'//trim(yearstr)//'_'//trim(monthstr)
         select case (var_i)
         case (1)
            metfilename = trim(metfilename) // '_2m_temperature.nc'
         case (2)
            metfilename = trim(metfilename) //'_specific_humidity.nc'
         case (3)
            metfilename = trim(metfilename) //'_surface_pressure.nc'
         case (4)
            metfilename = trim(metfilename) //'_total_precipitation_m_hr.nc'
         case (5)
            metfilename = trim(metfilename) //'_10m_u_component_of_wind.nc'
         case (6)
            metfilename = trim(metfilename) //'_10m_v_component_of_wind.nc'
         case (7)
            metfilename = trim(metfilename) //'_surface_solar_radiation_downwards_w_m2.nc'
         case (8)
            metfilename = trim(metfilename) //'_surface_thermal_radiation_downwards_w_m2.nc'
         END select
      case ('ERA5') ! ERA5 forcing data
      !DESCRIPTION
      !===========
         !---The fifth generation of European ReAnalysis (ERA5)

      !data source:
      !-------------------
         !---https://cds.climate.copernicus.eu/cdsapp#!/dataset/reanalysis-era5-single-levels?tab=overview

      !References:
      !-------------------
         !---Hersbach, H., Bell, B., Berrisford, P., Hirahara, S., Horányi, A., Muñoz‐Sabater, J.,
         !   Nicolas, J., Peubey, C., Radu, R., Schepers, D. and Simmons, A., 2020.
         !   The ERA5 global reanalysis. Quarterly Journal of the Royal Meteorological Society, 146(730), pp.1999-2049.

      !REVISION HISTORY
      !----------------
         !---2021.11.01   Zhongwang Wei @ SYSU: zip file to reduce the size of the data; remove offset and scale_factor

         metfilename = '/'//trim(fprefix(var_i))//'_'//trim(yearstr)//'_'//trim(monthstr)
         select case (var_i)
         case (1)
            metfilename = trim(metfilename) // '_2m_temperature.nc4'
         case (2)
            metfilename = trim(metfilename) //'_q.nc4'
         case (3)
            metfilename = trim(metfilename) //'_surface_pressure.nc4'
         case (4)
            metfilename = trim(metfilename) //'_mean_total_precipitation_rate.nc4'
         case (5)
            metfilename = trim(metfilename) //'_10m_u_component_of_wind.nc4'
         case (6)
            metfilename = trim(metfilename) //'_10m_v_component_of_wind.nc4'
         case (7)
            metfilename = trim(metfilename) //'_mean_surface_downward_short_wave_radiation_flux.nc4'
         case (8)
            metfilename = trim(metfilename) //'_mean_surface_downward_long_wave_radiation_flux.nc4'
         END select
      case ('MSWX') ! MSWX forcing data
      !DESCRIPTION
      !===========
         !---Multi-Source Weather forcing data

      !data source:
      !-------------------
         !---https://www.gloh2o.org/mswx/

      !References:
      !-------------------
         !---Beck, H.E., van Dijk, A.I., Larraondo, P.R., McVicar, T.R., Pan, M., Dutra, E. and Miralles, D.G., 2022.
         !   MSWX: Global 3-hourly 0.1 bias-corrected meteorological data including near-real-time
         !   updates and forecast ensembles. Bulletin of the American Meteorological Society, 103(3), pp.E710-E732.

      !REVISION HISTORY
      !----------------
         !---2021.11.01   Zhongwang Wei @ SYSU: Regroup data into monthly

         metfilename = '/'//trim(fprefix(var_i))//'_'//trim(yearstr)//'_'//trim(monthstr)//'.nc'
      case ('WFDE5')
      !DESCRIPTION
      !===========
         !---WATCH Forcing Data methodology applied to ERA5 reanalysis data

      !data source:
      !-------------------
         !---https://doi.org/10.24381/cds.20d54e34

      !References:
      !-------------------
         !---Cucchi, M., Weedon, G.P., Amici, A., Bellouin, N., Lange, S., Müller Schmied, H.,
         !   Hersbach, H. and Buontempo, C., 2020. WFDE5: bias-adjusted ERA5 reanalysis data
         !   for impact studies. Earth System Science Data, 12(3), pp.2097-2120.

      !REVISION HISTORY
      !----------------
         !---2021.11.01   Zhongwang Wei @ SYSU: zip file to reduce the size of the data; remove offset and scale_factor

         metfilename = '/'//trim(fprefix(var_i))//trim(yearstr)//trim(monthstr)//'_v2.0.nc'
      case ('CRUJRA')
      !DESCRIPTION
      !===========
         !---Collection of CRU JRA forcing datasets of gridded land surface blend
         !   of Climatic Research Unit (CRU) and Japanese reanalysis (JRA) data

      !data source:
      !-------------------
         !---https://catalogue.ceda.ac.uk/uuid/863a47a6d8414b6982e1396c69a9efe8

      !References:
      !-------------------
         !---University of East Anglia Climatic Research Unit; Harris, I.C. (2019):
         !   CRU JRA: Collection of CRU JRA forcing datasets of gridded land surface blend
         !   of Climatic Research Unit (CRU) and Japanese reanalysis (JRA) data..
         ! Centre for Environmental Data Analysis, date of citation.
         !http://catalogue.ceda.ac.uk/uuid/863a47a6d8414b6982e1396c69a9efe8

      !REVISION HISTORY
      !----------------
         !---2021.11.01   Zhongwang Wei @ SYSU: zip file to reduce the size of the data; remove offset and scale_factor

         metfilename = '/'//trim(fprefix(var_i))//trim(yearstr)//'.365d.noc.nc'


      case ('WFDEI')
      !DESCRIPTION
      !===========
         !---WATCH Forcing Data methodology applied to ERA-Interim reanalysis data

      !data source:
      !-------------------
         !---https://doi.org/10.24381/cds.20d54e34

      !References:
      !-------------------
         !---Weedon, G.P., Balsamo, G., Bellouin, N., Gomes, S., Best, M.J. and Viterbo, P., 2014.
         !   The WFDEI meteorological forcing data set: WATCH Forcing Data methodology applied
         !   to ERA‐Interim reanalysis data. Water Resources Research, 50(9), pp.7505-7514.

      !REVISION HISTORY
      !----------------
         !---2021.11.01   Zhongwang Wei @ SYSU: zip file to reduce the size of the data; remove offset and scale_factor

         metfilename = '/'//trim(fprefix(var_i))//trim(yearstr)//'-'//trim(monthstr)//'.nc'
      case ('JRA55')
      !DESCRIPTION
      !===========
         !---the Japanese 55-year Reanalysis

      !data source:
      !-------------------
         !---https://jra.kishou.go.jp/JRA-55/index_en.html

      !References:
      !-------------------
         !---Kobayashi, S., Y. Ota, Y. Harada, A. Ebita, M. Moriya, H. Onoda, K. Onogi,
         !   H. Kamahori, C. Kobayashi, H. Endo, K. Miyaoka, and K. Takahashi , 2015:
         !   The JRA-55 Reanalysis: General specifications and basic characteristics.
         !   J. Meteor. Soc. Japan, 93, 5-48, doi:10.2151/jmsj.2015-001.
         !---Harada, Y., H. Kamahori, C. Kobayashi, H. Endo, S. Kobayashi, Y. Ota, H. Onoda,
         !   K. Onogi, K. Miyaoka, and K. Takahashi, 2016: The JRA-55 Reanalysis:
         !   Representation of atmospheric circulation and climate variability, J. Meteor. Soc. Japan,
         !   94, 269-302, doi:10.2151/jmsj.2016-015.

      !REVISION HISTORY
      !----------------
         !---2021.11.01   Zhongwang Wei @ SYSU: zip file to reduce the size of the data; remove offset and scale_factor


         metfilename = '/'//trim(fprefix(var_i))//'_'//trim(yearstr)//'.nc'
      case ('GDAS')
      !DESCRIPTION
      !===========
         !--- Forcing Data From Global Data Assimilation System

      !data source:
      !-------------------
         !--https://disc.sci.gsfc.nasa.gov/datasets/GLDAS_NOAH025_3H_V2.1/summary

      !References:
      !-------------------
         !---Beaudoing, H. and M. Rodell, NASA/GSFC/HSL (2020), GLDAS Noah Land Surface Model L4 3 hourly 0.25 x 0.25
         !   degree V2.1, Greenbelt, Maryland, USA, Goddard Earth Sciences Data and Information Services
         !   Center (GES DISC), Accessed: [Data Access Date], 10.5067/E7TYRXPJKWOQ
         !---Rodell, M., P.R. Houser, U. Jambor, J. Gottschalck, K. Mitchell, C. Meng, K. Arsenault, B. Cosgrove,
         !   J. Radakovich, M. Bosilovich, J.K. Entin, J.P. Walker, D. Lohmann, and D. Toll, 2004:
         !   The Global Land Data Assimilation System, Bull. Amer. Meteor. Soc., 85, 381-394,
         !   doi:10.1175/BAMS-85-3-381

      !REVISION HISTORY
      !----------------
         !---2021.11.01   Zhongwang Wei @ SYSU: merge the data into monthly file; zip file to reduce the size of the data; remove offset and scale_factor

         metfilename = '/'//trim(fprefix(var_i))//trim(yearstr)//trim(monthstr)//'.nc4'
      case ('CLDAS')

      !DESCRIPTION
      !===========
         !---The Real-Time Product Dataset Of The China Meteorological Administration
         !   Land Data Assimilation System

      !data source:
      !-------------------
         !--CMA, not pulicly available

      !References:
      !-------------------
         !---Xia, Y.L.; Hao, Z.C.; Shi, C.X.; Li, Y.H.; Meng, J.; Xu, T.R.; Wu, X.Y.; Zhang, B.Q.
         !    Regional and global land data assimilation systems: Innovations, challenges, and
         !    prospects. J. Meteorol. Res. 2019, 33, 159–189.

      !REVISION HISTORY
      !----------------
         !---2021.11.01   Zhongwang Wei @ SYSU: gap filling for the missing data; zip file to reduce the size of the data; remove offset and scale_factor

         metfilename = '/'//trim(fprefix(var_i))//'-'//trim(yearstr)//trim(monthstr)//'.nc'
      case ('CMFD')
      !DESCRIPTION
      !===========
         !--- The China Meteorological Forcing Dataset

      !data source:
      !-------------------
         !--https://data.tpdc.ac.cn/en/data/8028b944-daaa-4511-8769-965612652c49/

      !References:
      !-------------------
         !---He, J., Yang, K., Tang, W., Lu, H., Qin, J., Chen, Y. and Li, X., 2020.
         !   The first high-resolution meteorological forcing dataset for land process
         !   studies over China. Scientific data, 7(1), p.25.

         !REVISION HISTORY
      !----------------
         !---

         metfilename = '/'//trim(fprefix(var_i))//trim(yearstr)//trim(monthstr)//'.nc4'
      case ('CMIP6')
      !DESCRIPTION
      !===========
         !---the Climate Model Intercomparison Project Phase 6 (CMIP6) forcing data sets

      !data source:
      !-------------------
         !---https://esgf-node.llnl.gov/projects/cmip6/

      !References:
      !-------------------
         !---

         !REVISION HISTORY
      !----------------
         !---2021.11.01   Zhongwang Wei @ SYSU: regroup the data into monthly file;
         !   zip file to reduce the size of the data; remove offset and scale_factor


         metfilename = '/'//trim(fprefix(var_i))//'_'//trim(yearstr)//'.nc'
      case ('TPMFD')
      !DESCRIPTION
      !===========
         !---A high-resolution near-surface meteorological forcing dataset for the Third Pole region

      !data source:
      !-------------------
         !---https://data.tpdc.ac.cn/zh-hans/data/44a449ce-e660-44c3-bbf2-31ef7d716ec7

      !References:
      !-------------------
         !---Yang, K., Jiang, Y., Tang, W., He, J., Shao, C., Zhou, X., Lu, H.,
         !   Chen, Y., Li, X., Shi, J. (2023). A high-resolution near-surface
         !   meteorological forcing dataset for the Third Pole region （TPMFD, 1979-2020）.
         !   National Tibetan Plateau/Third Pole Environment Data Center,
         !   https://doi.org/10.11888/Atmos.tpdc.300398. https://cstr.cn/18406.11.Atmos.tpdc.300398.

      !REVISION HISTORY
      !----------------
         !---2021.11.01   Zhongwang Wei @ SYSU: regroup the data into monthly file;
         !   zip file to reduce the size of the data; remove offset and scale_factor

         metfilename = '/'//trim(fprefix(var_i))//trim(yearstr)//trim(monthstr)//'.nc'
      case ('POINT')
         metfilename = '/'//trim(fprefix(1))
      end select

   END FUNCTION metfilename

 ! preprocess for forcing data [not applicable yet for PRINCETON]
 ! ------------------------------------------------------------
   SUBROUTINE metpreprocess(grid, forcn)

<<<<<<< HEAD
      use PhysicalConstants
      use MOD_Namelist
      use MOD_SPMD_Task
      use MOD_Block
      use MOD_Grid
      use MOD_DataType
=======
      use MOD_Const_Physical
      use mod_namelist
      use spmd_task
      use mod_block
      use mod_grid
      use mod_data_type
>>>>>>> 3e1016d9
      USE MOD_Qsadv
      implicit none
      type(grid_type), intent(in) :: grid
      type(block_data_real8_2d), intent(inout) :: forcn(:)

      integer  :: iblkme, ib, jb, i, j
      real(r8) :: es, esdT, qsat_tmp, dqsat_tmpdT, e, ea

      !----------------------------------------------------------------------------
      ! use polynomials to calculate saturation vapor pressure and derivative with
      ! respect to temperature: over water when t > 0 c and over ice when t <= 0 c
      ! required to convert relative humidity to specific humidity
      !----------------------------------------------------------------------------
      if (trim(DEF_forcing%dataset) == 'POINT') then
#ifdef SinglePoint
         call qsadv(forcn(1)%blk(gblock%xblkme(1),gblock%yblkme(1))%val(1,1), &
                    forcn(3)%blk(gblock%xblkme(1),gblock%yblkme(1))%val(1,1), &
                    es,esdT,qsat_tmp,dqsat_tmpdT)
         if (qsat_tmp < forcn(2)%blk(gblock%xblkme(1),gblock%yblkme(1))%val(1,1)) THEN
            forcn(2)%blk(gblock%xblkme(1),gblock%yblkme(1))%val(1,1) = qsat_tmp
         ENDIF
#endif
      else
         DO iblkme = 1, gblock%nblkme
            ib = gblock%xblkme(iblkme)
            jb = gblock%yblkme(iblkme)

            do j = 1, grid%ycnt(jb)
               do i = 1, grid%xcnt(ib)

                  select case (trim(DEF_forcing%dataset))

                  case ('PRINCETON')

                     call qsadv (forcn(1)%blk(ib,jb)%val(i,j), forcn(3)%blk(ib,jb)%val(i,j), &
                        es,esdT,qsat_tmp,dqsat_tmpdT)
                     if (qsat_tmp < forcn(2)%blk(ib,jb)%val(i,j)) then
                        forcn(2)%blk(ib,jb)%val(i,j) = qsat_tmp
                     endif

                  case ('GSWP2')

                     call qsadv (forcn(1)%blk(ib,jb)%val(i,j), forcn(3)%blk(ib,jb)%val(i,j), &
                        es,esdT,qsat_tmp,dqsat_tmpdT)
                     if (qsat_tmp < forcn(2)%blk(ib,jb)%val(i,j)) then
                        forcn(2)%blk(ib,jb)%val(i,j) = qsat_tmp
                     endif

                  case ('GSWP3')
                     if (forcn(1)%blk(ib,jb)%val(i,j)<212.0) forcn(1)%blk(ib,jb)%val(i,j) = 212.0
                     if (forcn(4)%blk(ib,jb)%val(i,j)<0.0) forcn(4)%blk(ib,jb)%val(i,j) = 0.0
                     call qsadv (forcn(1)%blk(ib,jb)%val(i,j), forcn(3)%blk(ib,jb)%val(i,j), &
                        es,esdT,qsat_tmp,dqsat_tmpdT)
                     if (qsat_tmp < forcn(2)%blk(ib,jb)%val(i,j)) then
                        forcn(2)%blk(ib,jb)%val(i,j) = qsat_tmp
                     endif

                  case ('QIAN')

                     call qsadv (forcn(1)%blk(ib,jb)%val(i,j), forcn(3)%blk(ib,jb)%val(i,j), &
                        es,esdT,qsat_tmp,dqsat_tmpdT)
                     if (qsat_tmp < forcn(2)%blk(ib,jb)%val(i,j)) then
                        forcn(2)%blk(ib,jb)%val(i,j) = qsat_tmp
                     endif

                     e  = forcn(3)%blk(ib,jb)%val(i,j) * forcn(2)%blk(ib,jb)%val(i,j) &
                        / (0.622_R8 + 0.378_R8 * forcn(2)%blk(ib,jb)%val(i,j))
                     ea = 0.70_R8 + 5.95e-05_R8 * 0.01_R8 * e * exp(1500.0_R8/forcn(1)%blk(ib,jb)%val(i,j))
                     forcn(8)%blk(ib,jb)%val(i,j) = ea * stefnc * forcn(1)%blk(ib,jb)%val(i,j)**4

                  case ('CRUNCEPV4')

                     if (forcn(1)%blk(ib,jb)%val(i,j) < 212.0) forcn(1)%blk(ib,jb)%val(i,j) = 212.0
                     if (forcn(4)%blk(ib,jb)%val(i,j) < 0.0)   forcn(4)%blk(ib,jb)%val(i,j) = 0.0
                     if (forcn(7)%blk(ib,jb)%val(i,j) < 0.0)   forcn(7)%blk(ib,jb)%val(i,j) = 0.0
                     ! 12th grade of Typhoon 32.7-36.9 m/s
                     if (abs(forcn(5)%blk(ib,jb)%val(i,j)) > 40.0) forcn(5)%blk(ib,jb)%val(i,j) = &
                        40.0*forcn(5)%blk(ib,jb)%val(i,j)/abs(forcn(5)%blk(ib,jb)%val(i,j))
                     if (abs(forcn(6)%blk(ib,jb)%val(i,j)) > 40.0) forcn(6)%blk(ib,jb)%val(i,j) = &
                        40.0*forcn(6)%blk(ib,jb)%val(i,j)/abs(forcn(6)%blk(ib,jb)%val(i,j))
                     call qsadv (forcn(1)%blk(ib,jb)%val(i,j), forcn(3)%blk(ib,jb)%val(i,j), &
                        es,esdT,qsat_tmp,dqsat_tmpdT)
                     if (qsat_tmp < forcn(2)%blk(ib,jb)%val(i,j)) then
                        forcn(2)%blk(ib,jb)%val(i,j) = qsat_tmp
                     endif

                  case ('CRUNCEPV7')

                     if (forcn(1)%blk(ib,jb)%val(i,j) < 212.0) forcn(1)%blk(ib,jb)%val(i,j) = 212.0
                     if (forcn(4)%blk(ib,jb)%val(i,j) < 0.0)   forcn(4)%blk(ib,jb)%val(i,j) = 0.0
                     if (forcn(7)%blk(ib,jb)%val(i,j) < 0.0)   forcn(7)%blk(ib,jb)%val(i,j) = 0.0
                     ! 12th grade of Typhoon 32.7-36.9 m/s
                     if (abs(forcn(5)%blk(ib,jb)%val(i,j)) > 40.0) forcn(5)%blk(ib,jb)%val(i,j) = &
                        40.0*forcn(5)%blk(ib,jb)%val(i,j)/abs(forcn(5)%blk(ib,jb)%val(i,j))
                     if (abs(forcn(6)%blk(ib,jb)%val(i,j)) > 40.0) forcn(6)%blk(ib,jb)%val(i,j) = &
                        40.0*forcn(6)%blk(ib,jb)%val(i,j)/abs(forcn(6)%blk(ib,jb)%val(i,j))
                     call qsadv (forcn(1)%blk(ib,jb)%val(i,j), forcn(3)%blk(ib,jb)%val(i,j), &
                        es,esdT,qsat_tmp,dqsat_tmpdT)
                     if (qsat_tmp < forcn(2)%blk(ib,jb)%val(i,j)) then
                        forcn(2)%blk(ib,jb)%val(i,j) = qsat_tmp
                     endif

                  case ('ERA5LAND')

                     forcn(4)%blk(ib,jb)%val(i,j)=forcn(4)%blk(ib,jb)%val(i,j) * 1000./3600.
                     call qsadv (forcn(1)%blk(ib,jb)%val(i,j), forcn(3)%blk(ib,jb)%val(i,j), &
                        es,esdT,qsat_tmp,dqsat_tmpdT)
                     if (qsat_tmp < forcn(2)%blk(ib,jb)%val(i,j)) then
                        forcn(2)%blk(ib,jb)%val(i,j) = qsat_tmp
                     endif

                  case ('ERA5')

                     if (forcn(4)%blk(ib,jb)%val(i,j) < 0.0)   forcn(4)%blk(ib,jb)%val(i,j) = 0.0
                     call qsadv (forcn(1)%blk(ib,jb)%val(i,j), forcn(3)%blk(ib,jb)%val(i,j), &
                        es,esdT,qsat_tmp,dqsat_tmpdT)
                     if (qsat_tmp < forcn(2)%blk(ib,jb)%val(i,j)) then
                        forcn(2)%blk(ib,jb)%val(i,j) = qsat_tmp
                     endif
                     if (forcn(4)%blk(ib,jb)%val(i,j) < 0.0)   forcn(4)%blk(ib,jb)%val(i,j) = 0.0

                  case ('MSWX')

                     forcn(1)%blk(ib,jb)%val(i,j)=forcn(1)%blk(ib,jb)%val(i,j)+273.15
                     forcn(4)%blk(ib,jb)%val(i,j)=forcn(4)%blk(ib,jb)%val(i,j)/10800.
                     if (forcn(4)%blk(ib,jb)%val(i,j)>1000.0) forcn(4)%blk(ib,jb)%val(i,j) = 0.0
                     call qsadv (forcn(1)%blk(ib,jb)%val(i,j), forcn(3)%blk(ib,jb)%val(i,j), &
                        es,esdT,qsat_tmp,dqsat_tmpdT)
                     if (qsat_tmp < forcn(2)%blk(ib,jb)%val(i,j)) then
                        forcn(2)%blk(ib,jb)%val(i,j) = qsat_tmp
                     endif

                  case ('WFDE5')

                     call qsadv (forcn(1)%blk(ib,jb)%val(i,j), forcn(3)%blk(ib,jb)%val(i,j), &
                        es,esdT,qsat_tmp,dqsat_tmpdT)
                     if (qsat_tmp < forcn(2)%blk(ib,jb)%val(i,j)) then
                        forcn(2)%blk(ib,jb)%val(i,j) = qsat_tmp
                     endif

                  case ('WFDEI')

                     call qsadv (forcn(1)%blk(ib,jb)%val(i,j), forcn(3)%blk(ib,jb)%val(i,j), &
                        es,esdT,qsat_tmp,dqsat_tmpdT)
                     if (qsat_tmp < forcn(2)%blk(ib,jb)%val(i,j)) then
                        forcn(2)%blk(ib,jb)%val(i,j) = qsat_tmp
                     endif

                  case ('CLDAS') ! CLDAS forcing

                     forcn(4)%blk(ib,jb)%val(i,j)=forcn(4)%blk(ib,jb)%val(i,j)/3600.
                     call qsadv (forcn(1)%blk(ib,jb)%val(i,j), forcn(3)%blk(ib,jb)%val(i,j), &
                        es,esdT,qsat_tmp,dqsat_tmpdT)
                     if (qsat_tmp < forcn(2)%blk(ib,jb)%val(i,j)) then
                        forcn(2)%blk(ib,jb)%val(i,j) = qsat_tmp
                     endif

                  case ('CMFD') ! CMFD forcing

                     forcn(4)%blk(ib,jb)%val(i,j)=forcn(4)%blk(ib,jb)%val(i,j)/3600.
                     call qsadv (forcn(1)%blk(ib,jb)%val(i,j), forcn(3)%blk(ib,jb)%val(i,j), &
                        es,esdT,qsat_tmp,dqsat_tmpdT)
                     if (qsat_tmp < forcn(2)%blk(ib,jb)%val(i,j)) then
                        forcn(2)%blk(ib,jb)%val(i,j) = qsat_tmp
                     endif

                  case ('CRUJRA') ! CRUJRA forcing
                     forcn(4)%blk(ib,jb)%val(i,j)=forcn(4)%blk(ib,jb)%val(i,j)/21600.
                     forcn(7)%blk(ib,jb)%val(i,j)=forcn(7)%blk(ib,jb)%val(i,j)/21600.
                     call qsadv (forcn(1)%blk(ib,jb)%val(i,j), forcn(3)%blk(ib,jb)%val(i,j), &
                        es,esdT,qsat_tmp,dqsat_tmpdT)
                     if (qsat_tmp < forcn(2)%blk(ib,jb)%val(i,j)) then
                        forcn(2)%blk(ib,jb)%val(i,j) = qsat_tmp
                     endif

                  case ('GDAS') ! GDAS forcing

                     call qsadv (forcn(1)%blk(ib,jb)%val(i,j), forcn(3)%blk(ib,jb)%val(i,j), &
                        es,esdT,qsat_tmp,dqsat_tmpdT)
                     if (qsat_tmp < forcn(2)%blk(ib,jb)%val(i,j)) then
                        forcn(2)%blk(ib,jb)%val(i,j) = qsat_tmp
                     endif

                  case ('JRA55') ! JRA55 forcing

                     forcn(4)%blk(ib,jb)%val(i,j)=forcn(4)%blk(ib,jb)%val(i,j)/86400.
                     call qsadv (forcn(1)%blk(ib,jb)%val(i,j), forcn(3)%blk(ib,jb)%val(i,j), &
                        es,esdT,qsat_tmp,dqsat_tmpdT)
                     if (qsat_tmp < forcn(2)%blk(ib,jb)%val(i,j)) then
                        forcn(2)%blk(ib,jb)%val(i,j) = qsat_tmp
                     endif

                  case ('TPMFD') ! TPMFD forcing

                     forcn(4)%blk(ib,jb)%val(i,j)=forcn(4)%blk(ib,jb)%val(i,j)/3600./1000. ! convert to m/s
                     forcn(3)%blk(ib,jb)%val(i,j)=forcn(3)%blk(ib,jb)%val(i,j)*100. ! convert to pa

                     call qsadv (forcn(1)%blk(ib,jb)%val(i,j), forcn(3)%blk(ib,jb)%val(i,j), &
                        es,esdT,qsat_tmp,dqsat_tmpdT)
                     if (qsat_tmp < forcn(2)%blk(ib,jb)%val(i,j)) then
                        forcn(2)%blk(ib,jb)%val(i,j) = qsat_tmp
                     endif

                  case ('CMIP6') ! CMIP6 forcing

                     if (forcn(4)%blk(ib,jb)%val(i,j) < 0.0)   forcn(4)%blk(ib,jb)%val(i,j) = 0.0
                     call qsadv (forcn(1)%blk(ib,jb)%val(i,j), forcn(3)%blk(ib,jb)%val(i,j), &
                        es,esdT,qsat_tmp,dqsat_tmpdT)
                     if (qsat_tmp < forcn(2)%blk(ib,jb)%val(i,j)) then
                        forcn(2)%blk(ib,jb)%val(i,j) = qsat_tmp
                     endif
                     if (forcn(4)%blk(ib,jb)%val(i,j) < 0.0)   forcn(4)%blk(ib,jb)%val(i,j) = 0.0
                  end select

               end do
            end do
         end do
      end if

   END SUBROUTINE metpreprocess

END MODULE MOD_UserSpecifiedForcing
! ----------- EOP ---------------<|MERGE_RESOLUTION|>--- conflicted
+++ resolved
@@ -554,21 +554,12 @@
  ! ------------------------------------------------------------
    SUBROUTINE metpreprocess(grid, forcn)
 
-<<<<<<< HEAD
-      use PhysicalConstants
+      use MOD_Const_Physical
       use MOD_Namelist
       use MOD_SPMD_Task
       use MOD_Block
       use MOD_Grid
       use MOD_DataType
-=======
-      use MOD_Const_Physical
-      use mod_namelist
-      use spmd_task
-      use mod_block
-      use mod_grid
-      use mod_data_type
->>>>>>> 3e1016d9
       USE MOD_Qsadv
       implicit none
       type(grid_type), intent(in) :: grid
