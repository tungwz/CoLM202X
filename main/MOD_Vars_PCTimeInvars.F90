--- conflicted
+++ resolved
@@ -10,13 +10,8 @@
 ! Created by Hua Yuan, 08/2019
 ! -----------------------------------------------------------------
 
-<<<<<<< HEAD
   USE MOD_Precision
-  USE GlobalVars
-=======
-  USE precision
   USE MOD_Vars_GlobalVars
->>>>>>> 3e1016d9
   IMPLICIT NONE
   SAVE
 
@@ -81,13 +76,8 @@
 
      use MOD_NetCDFVector
      use mod_landpc
-<<<<<<< HEAD
      USE MOD_Namelist
-     USE GlobalVars
-=======
-     USE mod_namelist
      USE MOD_Vars_Global
->>>>>>> 3e1016d9
      IMPLICIT NONE
 
      ! Local variables
