--- conflicted
+++ resolved
@@ -54,15 +54,9 @@
   ! Allocates memory for CoLM PFT 1d [numpft] variables
   ! --------------------------------------------------------------------
 
-<<<<<<< HEAD
      USE MOD_Precision
      USE MOD_SPMD_Task
-     USE mod_landpft
-=======
-     USE precision
-     USE spmd_task
      USE MOD_LandPFT
->>>>>>> a2981ab1
      IMPLICIT NONE
 
      IF (p_is_worker) THEN
@@ -98,13 +92,8 @@
   ! --------------------------------------------------------------------
   ! deallocates memory for CoLM PFT 1d [numpft] variables
   ! --------------------------------------------------------------------
-<<<<<<< HEAD
      USE MOD_SPMD_Task
-     USE mod_landpft
-=======
-     USE spmd_task
      USE MOD_LandPFT
->>>>>>> a2981ab1
 
      IF (p_is_worker) THEN
         IF (numpft > 0) THEN
