--- conflicted
+++ resolved
@@ -60,18 +60,12 @@
                       taux        ,tauy        ,fsena       ,fevpa      ,&
                       lfevpa      ,fsenl       ,fevpl       ,etr        ,&
                       fseng       ,fevpg       ,olrg        ,fgrnd      ,&
-<<<<<<< HEAD
-                      rootr       ,&
+                      rootr       ,rootflux    ,&
                       qseva       ,qsdew       ,qsubl       ,qfros      ,&
                       qseva_soil  ,qsdew_soil  ,qsubl_soil  ,qfros_soil ,&
                       qseva_snow  ,qsdew_snow  ,qsubl_snow  ,qfros_snow ,&
                       sm          ,tref        ,qref        ,&
-=======
-                      rootr       ,rootflux    ,qseva       ,qsdew       ,qsubl      ,&
-                      qfros       ,sm          ,tref        ,qref       ,&
->>>>>>> b657b829
                       trad        ,rst         ,assim       ,respc      ,&
-
                       errore      ,emis        ,z0m         ,zol        ,&
                       rib         ,ustar       ,qstar       ,tstar      ,&
                       fm          ,fh          ,fq          ,pg_rain    ,&
@@ -128,11 +122,7 @@
   USE MOD_Hydro_SoilFunction, only: soil_psi_from_vliq
 #endif
   USE MOD_SPMD_Task
-<<<<<<< HEAD
-  USE MOD_Namelist, only: DEF_USE_PLANTHYDRAULICS, DEF_SPLIT_SOILSNOW, &
-=======
-  USE MOD_Namelist, only: DEF_USE_PLANTHYDRAULICS, DEF_RSS_SCHEME, &
->>>>>>> b657b829
+  USE MOD_Namelist, only: DEF_USE_PLANTHYDRAULICS, DEF_RSS_SCHEME, DEF_SPLIT_SOILSNOW, &
                           DEF_USE_LCT,DEF_USE_PFT,DEF_USE_PC
 
   IMPLICIT NONE
@@ -178,7 +168,6 @@
        sc_vgm    (1:nl_soil), &! saturation at the air entry value in the classical vanGenuchten model [-]
        fc_vgm    (1:nl_soil), &! a scaling factor by using air entry value in the Mualem model [-]
 #endif
-<<<<<<< HEAD
        k_solids  (1:nl_soil), &! thermal conductivity of minerals soil [W/m-K]
        dkdry     (1:nl_soil), &! thermal conductivity of dry soil [W/m-K]
        dksatu    (1:nl_soil), &! thermal conductivity of saturated unfrozen soil [W/m-K]
@@ -189,7 +178,6 @@
 
        ! vegetation parameters
        lai,         &! adjusted leaf area index for seasonal variation [-]
-       sai,         &! stem area index  [-]
        htop,        &! canopy crown top height [m]
        hbot,        &! canopy crown bottom height [m]
        sqrtdi,      &! inverse sqrt of leaf dimension [m**-0.5]
@@ -256,82 +244,6 @@
        dz_soisno(lb:nl_soil),  &! layer thickiness [m]
        z_soisno (lb:nl_soil),  &! node depth [m]
        zi_soisno(lb-1:nl_soil)  ! interface depth [m]
-=======
-        k_solids  (1:nl_soil), &! thermal conductivity of minerals soil [W/m-K]
-        dkdry     (1:nl_soil), &! thermal conductivity of dry soil [W/m-K]
-        dksatu    (1:nl_soil), &! thermal conductivity of saturated unfrozen soil [W/m-K]
-        dksatf    (1:nl_soil), &! thermal conductivity of saturated frozen soil [W/m-K]
-        hksati    (1:nl_soil), &! hydraulic conductivity at saturation [mm h2o/s]
-        BA_alpha  (1:nl_soil), &! alpha in Balland and Arp(2005) thermal conductivity scheme
-        BA_beta   (1:nl_soil), &! beta in Balland and Arp(2005) thermal conductivity scheme
-
-        ! vegetation parameters
-        lai,         &! adjusted leaf area index for seasonal variation [-]
-        htop,        &! canopy crown top height [m]
-        hbot,        &! canopy crown bottom height [m]
-        sqrtdi,      &! inverse sqrt of leaf dimension [m**-0.5]
-        rootfr(1:nl_soil),&! root fraction
-
-        effcon,      &! quantum efficiency of RuBP regeneration (mol CO2/mol quanta)
-        vmax25,      &! maximum carboxylation rate at 25 C at canopy top
-        kmax_sun,    &
-        kmax_sha,    &
-        kmax_xyl,    &
-        kmax_root,   &
-        psi50_sun,   &! water potential at 50% loss of sunlit leaf tissue conductance (mmH2O)
-        psi50_sha,   &! water potential at 50% loss of shaded leaf tissue conductance (mmH2O)
-        psi50_xyl,   &! water potential at 50% loss of xylem tissue conductance (mmH2O)
-        psi50_root,  &! water potential at 50% loss of root tissue conductance (mmH2O)
-        ck,          &! shape-fitting parameter for vulnerability curve (-)
-        slti,        &! slope of low temperature inhibition function      [s3]
-        hlti,        &! 1/2 point of low temperature inhibition function  [s4]
-        shti,        &! slope of high temperature inhibition function     [s1]
-        hhti,        &! 1/2 point of high temperature inhibition function [s2]
-        trda,        &! temperature coefficient in gs-a model             [s5]
-        trdm,        &! temperature coefficient in gs-a model             [s6]
-        trop,        &! temperature coefficient in gs-a model
-        gradm,       &! conductance-photosynthesis slope parameter
-        binter,      &! conductance-photosynthesis intercept
-        extkn,       &! coefficient of leaf nitrogen allocation
-
-        ! atmospherical variables and observational height
-        forc_hgt_u,  &! observational height of wind [m]
-        forc_hgt_t,  &! observational height of temperature [m]
-        forc_hgt_q,  &! observational height of humidity [m]
-        forc_us,     &! wind component in eastward direction [m/s]
-        forc_vs,     &! wind component in northward direction [m/s]
-        forc_t,      &! temperature at agcm reference height [kelvin]
-        forc_q,      &! specific humidity at agcm reference height [kg/kg]
-        forc_rhoair, &! density air [kg/m3]
-        forc_psrf,   &! atmosphere pressure at the surface [pa]
-        forc_pco2m,  &! CO2 concentration in atmos. (pascals)
-        forc_po2m,   &! O2 concentration in atmos. (pascals)
-        forc_hpbl,   &! atmospheric boundary layer height [m]
-        pg_rain,     &! rainfall onto ground including canopy runoff [kg/(m2 s)]
-        pg_snow,     &! snowfall onto ground including canopy runoff [kg/(m2 s)]
-        t_precip,    &! snowfall/rainfall temperature [kelvin]
-        qintr_rain,  &! rainfall interception (mm h2o/s)
-        qintr_snow,  &! snowfall interception (mm h2o/s)
-
-        ! radiative fluxes
-        coszen,      &! cosine of the solar zenith angle
-        parsun,      &! photosynthetic active radiation by sunlit leaves (W m-2)
-        parsha,      &! photosynthetic active radiation by shaded leaves (W m-2)
-        sabvsun,     &! solar radiation absorbed by vegetation [W/m2]
-        sabvsha,     &! solar radiation absorbed by vegetation [W/m2]
-        sabg,        &! solar radiation absorbed by ground [W/m2]
-        frl,         &! atmospheric infrared (longwave) radiation [W/m2]
-        extkb,       &! (k, g(mu)/mu) direct solar extinction coefficient
-        extkd,       &! diffuse and scattered diffuse PAR extinction coefficient
-        thermk,      &! canopy gap fraction for tir radiation
-
-        ! state variable (1)
-        fsno,        &! fraction of ground covered by snow
-        sigf,        &! fraction of veg cover, excluding snow-covered veg [-]
-        dz_soisno(lb:nl_soil),  &! layer thickiness [m]
-        z_soisno (lb:nl_soil),  &! node depth [m]
-        zi_soisno(lb-1:nl_soil)  ! interface depth [m]
->>>>>>> b657b829
 
   real(r8), intent(in) :: &
        sabg_snow_lyr(lb:1)      ! snow layer aborption
@@ -381,7 +293,6 @@
 
        ! Output fluxes
   real(r8), intent(out) :: &
-<<<<<<< HEAD
        taux,        &! wind stress: E-W [kg/m/s**2]
        tauy,        &! wind stress: N-S [kg/m/s**2]
        fsena,       &! sensible heat from canopy height to atmosphere [W/m2]
@@ -394,7 +305,8 @@
        fevpg,       &! evaporation heat flux from ground [mm/s]
        olrg,        &! outgoing long-wave radiation from ground+canopy
        fgrnd,       &! ground heat flux [W/m2]
-       rootr(1:nl_soil),&! root resistance of a layer, all layers add to 1
+       rootr(1:nl_soil),&! water uptake farction from different layers, all layers add to 1.0
+       rootflux(1:nl_soil),&! root uptake from different layer, all layers add to transpiration
 
        qseva,       &! ground surface evaporation rate (mm h2o/s)
        qsdew,       &! ground surface dew formation (mm h2o /s) [+]
@@ -413,7 +325,7 @@
        tref,        &! 2 m height air temperature [kelvin]
        qref,        &! 2 m height air specific humidity
        trad,        &! radiative temperature [K]
-
+        rss,         &! bare soil resistance for evaporation [s/m]
        rst,         &! stomatal resistance (s m-1)
        assim,       &! assimilation
        respc,       &! respiration
@@ -429,47 +341,6 @@
        fm,          &! integral of profile function for momentum
        fh,          &! integral of profile function for heat
        fq            ! integral of profile function for moisture
-=======
-        taux,        &! wind stress: E-W [kg/m/s**2]
-        tauy,        &! wind stress: N-S [kg/m/s**2]
-        fsena,       &! sensible heat from canopy height to atmosphere [W/m2]
-        fevpa,       &! evapotranspiration from canopy height to atmosphere [mm/s]
-        lfevpa,      &! latent heat flux from canopy height to atmosphere [W/m2]
-        fsenl,       &! ensible heat from leaves [W/m2]
-        fevpl,       &! evaporation+transpiration from leaves [mm/s]
-        etr,         &! transpiration rate [mm/s]
-        fseng,       &! sensible heat flux from ground [W/m2]
-        fevpg,       &! evaporation heat flux from ground [mm/s]
-        olrg,        &! outgoing long-wave radiation from ground+canopy
-        fgrnd,       &! ground heat flux [W/m2]
-        rootr(1:nl_soil),&! water uptake farction from different layers, all layers add to 1.0
-        rootflux(1:nl_soil),&! root uptake from different layer, all layers add to transpiration
-
-        qseva,       &! ground surface evaporation rate (mm h2o/s)
-        qsdew,       &! ground surface dew formation (mm h2o /s) [+]
-        qsubl,       &! sublimation rate from snow pack (mm h2o /s) [+]
-        qfros,       &! surface dew added to snow pack (mm h2o /s) [+]
-
-        sm,          &! rate of snowmelt [kg/(m2 s)]
-        tref,        &! 2 m height air temperature [kelvin]
-        qref,        &! 2 m height air specific humidity
-        trad,        &! radiative temperature [K]
-        rss,         &! bare soil resistance for evaporation [s/m]
-        rst,         &! stomatal resistance (s m-1)
-        assim,       &! assimilation
-        respc,       &! respiration
-        ! additional variables required by coupling with WRF or RSM model
-        emis,        &! averaged bulk surface emissivity
-        z0m,         &! effective roughness [m]
-        zol,         &! dimensionless height (z/L) used in Monin-Obukhov theory
-        rib,         &! bulk Richardson number in surface layer
-        ustar,       &! u* in similarity theory [m/s]
-        qstar,       &! q* in similarity theory [kg/kg]
-        tstar,       &! t* in similarity theory [K]
-        fm,          &! integral of profile function for momentum
-        fh,          &! integral of profile function for heat
-        fq            ! integral of profile function for moisture
->>>>>>> b657b829
 
 !---------------------Local Variables-----------------------------------
 
@@ -537,7 +408,7 @@
   integer p, ps, pe, pc
 
   real(r8), allocatable :: rootr_p     (:,:)
-  real(r8), allocatable :: rootflux_p     (:,:)
+  real(r8), allocatable :: rootflux_p  (:,:)
   real(r8), allocatable :: etrc_p        (:)
   real(r8), allocatable :: rstfac_p      (:)
   real(r8), allocatable :: rstfacsun_p   (:)
@@ -592,11 +463,11 @@
       qref   = 0.;  rst    = 2.0e4
       assim  = 0.;  respc  = 0.
       hprl   = 0.
+
       emis   = 0.;  z0m    = 0.
       zol    = 0.;  rib    = 0.
       ustar  = 0.;  qstar  = 0.
       tstar  = 0.;  rootr  = 0.
-      rootflux = 0.;
 
       dlrad  = frl
 
@@ -633,15 +504,10 @@
 
 !=======================================================================
 ! [2] specific humidity and its derivative at ground surface
-!     calculate soil surface resistance
-!=======================================================================
+!=======================================================================
+
       qred = 1.
-<<<<<<< HEAD
       hr   = 1.
-=======
-
-      CALL qsadv(t_grnd,forc_psrf,eg,degdT,qsatg,qsatgdT)
->>>>>>> b657b829
 
       IF (patchtype<=1) THEN            !soil ground
          wx   = (wliq_soisno(1)/denh2o + wice_soisno(1)/denice)/dz_soisno(1)
@@ -673,7 +539,6 @@
         qsatg = forc_q; qsatgdT = 0.
       ENDIF
 
-<<<<<<< HEAD
       qg     = qred*qsatg
       dqgdT  = qred*qsatgdT
 
@@ -702,7 +567,7 @@
       ! weighted average qg
       qg = (1.-fsno)*q_soil + fsno*q_snow
 ENDIF
-=======
+
       ! calculate soil surface resistance (rss)
       ! ------------------------------------------------
       !NOTE: (1) DEF_RSS_SCHEME=0 means no rss considered
@@ -722,7 +587,6 @@
       ELSE
          rss = 0.
       ENDIF
->>>>>>> b657b829
 
 !=======================================================================
 ! [3] Compute sensible and latent fluxes and their derivatives with respect
@@ -785,13 +649,9 @@
                  thermk     ,rstfacsun_out         ,rstfacsha_out          ,&
                  gssun_out  ,gssha_out  ,forc_po2m ,forc_pco2m ,z0h_g      ,&
                  obu_g      ,ustar_g    ,zlnd      ,zsno       ,fsno       ,&
-<<<<<<< HEAD
-                 sigf       ,etrc       ,t_grnd    ,qg         ,&
+                 sigf       ,etrc       ,t_grnd    ,qg,rss     ,&
                  t_soil     ,t_snow     ,q_soil    ,q_snow     ,&
                  dqgdT      ,&
-=======
-                 sigf       ,etrc       ,t_grnd    ,qg,rss     ,dqgdT      ,&
->>>>>>> b657b829
                  emg        ,tleaf      ,ldew      ,ldew_rain  ,ldew_snow  ,&
                  taux       ,tauy       ,&
                  fseng      ,fseng_soil ,fseng_snow,&
@@ -811,7 +671,7 @@
 !end ozone stress variables
                  forc_hpbl                                                 ,&
                  qintr_rain  ,qintr_snow,t_precip  ,hprl       ,smp        ,&
-                 hk(1:)      ,hksati(1:),rootflux(1:)                         )
+                 hk(1:)      ,hksati(1:),rootflux(1:)                       )
       ELSE
          tleaf         = forc_t
          laisun        = 0.
@@ -836,7 +696,7 @@
       pe = patch_pft_e(ipatch)
 
       allocate ( rootr_p (nl_soil, ps:pe) )
-      allocate ( rootflux_p (nl_soil, ps:pe) )
+      allocate ( rootflux_p(nl_soil,ps:pe))
       allocate ( etrc_p           (ps:pe) )
       allocate ( rstfac_p         (ps:pe) )
       allocate ( rstfacsun_p      (ps:pe) )
@@ -905,7 +765,7 @@
             ldew_snow_p(i) = 0.
             ldew_p(i)      = 0.
             rootr_p(:,i)   = 0.
-            rootflux_p(:,i)   = 0.
+            rootflux_p(:,i)= 0.
             rstfacsun_p(i) = 0.
             rstfacsha_p(i) = 0.
          ENDIF
@@ -929,13 +789,9 @@
                  thermk_p(i),rstfacsun_p(i)         ,rstfacsha_p(i)         ,&
                  gssun_p(i) ,gssha_p(i) ,forc_po2m  ,forc_pco2m ,z0h_g      ,&
                  obu_g      ,ustar_g    ,zlnd       ,zsno       ,fsno       ,&
-<<<<<<< HEAD
-                 sigf_p(i)  ,etrc_p(i)  ,t_grnd     ,qg         ,&
+                 sigf_p(i)  ,etrc_p(i)  ,t_grnd     ,qg,rss     ,&
                  t_soil     ,t_snow     ,q_soil     ,q_snow     ,&
                  dqgdT      ,&
-=======
-                 sigf_p(i)  ,etrc_p(i)  ,t_grnd     ,qg,rss     ,dqgdT      ,&
->>>>>>> b657b829
                  emg        ,tleaf_p(i) ,ldew_p(i)  ,ldew_rain_p(i),ldew_snow_p(i),&
                  taux_p(i)  ,tauy_p(i)  ,&
                  fseng_p(i),fseng_soil_p(i),fseng_snow_p(i), &
@@ -955,7 +811,7 @@
 !end ozone stress variables
                  forc_hpbl                                                  ,&
                  qintr_rain_p(i),qintr_snow_p(i),t_precip,hprl_p(i),smp     ,&
-                 hk(1:)      ,hksati(1:),rootflux_p(1:,i)                      )
+                 hk(1:)      ,hksati(1:),rootflux_p(1:,i)                    )
 
          ELSE
 
@@ -1019,7 +875,6 @@
          vegwp_p (:,ps:pe) = -2.5e4
       ENDIF
 
-<<<<<<< HEAD
       CALL LeafTemperaturePC (ipatch,ps,pe  ,deltim        ,csoilc             ,dewmx              ,&
          htvp            ,pftclass(ps:pe)   ,pftfrac(ps:pe),htop_p(ps:pe)      ,hbot_p(ps:pe)      ,&
          lai_p(ps:pe)    ,sai_p(ps:pe)      ,&
@@ -1030,7 +885,7 @@
          rstfacsun_p(:)  ,rstfacsha_p(:)    ,&
          gssun_p(:)      ,gssha_p(:)        ,forc_po2m     ,forc_pco2m         ,z0h_g       ,obu_g ,&
          ustar_g         ,zlnd              ,zsno          ,fsno               ,sigf_p(ps:pe)      ,&
-         etrc_p(:)       ,t_grnd            ,qg            ,dqgdT              ,emg                ,&
+         etrc_p(:)       ,t_grnd            ,qg,rss        ,dqgdT              ,emg                ,&
          t_soil          ,t_snow            ,q_soil        ,q_snow             ,&
          z0m_p(ps:pe)    ,tleaf_p(ps:pe)    ,ldew_p(ps:pe) ,ldew_rain_p(ps:pe) ,ldew_snow_p(ps:pe) ,&
          taux            ,tauy              ,&
@@ -1043,44 +898,13 @@
          tstar           ,fm                ,fh            ,fq                 ,vegwp_p(:,ps:pe)   ,&
          gs0sun_p(ps:pe) ,gs0sha_p(ps:pe)   ,&
          assimsun_p(:)   ,etrsun_p(:)       ,assimsha_p(:) ,etrsha_p(:)        ,&
-=======
-      IF (lai+sai > 1e-6) THEN
-
-         CALL LeafTemperaturePC (ipatch,ps,pe  ,deltim        ,csoilc             ,dewmx              ,&
-            htvp            ,pftclass(ps:pe)   ,pftfrac(ps:pe),htop_p(ps:pe)      ,hbot_p(ps:pe)      ,&
-            lai_p(ps:pe)    ,sai_p(ps:pe)      ,&
-            extkb_p(ps:pe)  ,extkd_p(ps:pe)    ,forc_hgt_u    ,forc_hgt_t         ,forc_hgt_q         ,&
-            forc_us         ,forc_vs           ,thm           ,th                 ,thv                ,&
-            forc_q          ,forc_psrf         ,forc_rhoair   ,parsun_p(ps:pe)    ,parsha_p(ps:pe)    ,&
-            fsun_p(:)       ,sabv_p(:)         ,frl           ,thermk_p(ps:pe)    ,fshade_p(ps:pe)    ,&
-            rstfacsun_p(:)  ,rstfacsha_p(:)    ,&
-            gssun_p(:)      ,gssha_p(:)        ,forc_po2m     ,forc_pco2m         ,z0h_g       ,obu_g ,&
-            ustar_g         ,zlnd              ,zsno          ,fsno               ,sigf_p(ps:pe)      ,&
-            etrc_p(:)       ,t_grnd            ,qg,rss        ,dqgdT              ,emg                ,&
-            z0m_p(ps:pe)    ,tleaf_p(ps:pe)    ,ldew_p(ps:pe) ,ldew_rain_p(ps:pe) ,ldew_snow_p(ps:pe) ,&
-            taux            ,tauy              ,&
-            fseng           ,fevpg             ,cgrnd         ,cgrndl             ,cgrnds             ,&
-            tref            ,qref              ,rst_p(ps:pe)  ,assim_p(ps:pe)     ,respc_p(ps:pe)     ,&
-            fsenl_p(ps:pe)  ,fevpl_p(ps:pe)    ,etr_p(ps:pe)  ,dlrad              ,ulrad              ,&
-            z0m             ,zol               ,rib           ,ustar              ,qstar              ,&
-            tstar           ,fm                ,fh            ,fq                 ,vegwp_p(:,ps:pe)   ,&
-            gs0sun_p(ps:pe) ,gs0sha_p(ps:pe)   ,&
-            assimsun_p(:)   ,etrsun_p(:)       ,assimsha_p(:) ,etrsha_p(:)        ,&
->>>>>>> b657b829
 !Ozone stress variables
          o3coefv_sun_p(ps:pe) ,o3coefv_sha_p(ps:pe) ,o3coefg_sun_p(ps:pe) ,o3coefg_sha_p(ps:pe) ,&
          lai_old_p(ps:pe)     ,o3uptakesun_p(ps:pe) ,o3uptakesha_p(ps:pe) ,forc_ozone           ,&
 !End ozone stress variables
-<<<<<<< HEAD
          forc_hpbl                                                                  ,&
          qintr_rain_p(ps:pe) ,qintr_snow_p(ps:pe) ,t_precip  ,hprl_p(:)   ,smp      ,&
-         hk(1:)              ,hksati(1:)          ,rootr_p(:,:)                                  )
-=======
-            forc_hpbl                                                                  ,&
-            qintr_rain_p(ps:pe) ,qintr_snow_p(ps:pe) ,t_precip  ,hprl_p(:)   ,smp      ,&
-            hk(1:)              ,hksati(1:)          ,rootflux_p(:,:)                                  )
-      ENDIF
->>>>>>> b657b829
+         hk(1:)              ,hksati(1:)          ,rootflux_p(:,:)                   )
 ENDIF
 
 
@@ -1152,7 +976,7 @@
          ENDIF
       ENDIF
 
-      deallocate ( rootflux_p     )
+      deallocate ( rootflux_p  )
       deallocate ( etrc_p      )
       deallocate ( rstfac_p    )
       deallocate ( rstfacsun_p )
