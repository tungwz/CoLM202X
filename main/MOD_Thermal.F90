#include <define.h>

MODULE MOD_Thermal

!-----------------------------------------------------------------------
  USE MOD_Precision
  IMPLICIT NONE
  SAVE

! PUBLIC MEMBER FUNCTIONS:
  PUBLIC :: THERMAL


!-----------------------------------------------------------------------

  CONTAINS

!-----------------------------------------------------------------------


  SUBROUTINE THERMAL (ipatch      ,patchtype   ,lb          ,deltim     ,&
                      trsmx0      ,zlnd        ,zsno        ,csoilc     ,&
                      dewmx       ,capr        ,cnfac       ,vf_quartz  ,&
                      vf_gravels  ,vf_om       ,vf_sand     ,wf_gravels ,&
                      wf_sand     ,csol        ,porsl       ,psi0       ,&
#ifdef Campbell_SOIL_MODEL
                      bsw         ,                                      &
#endif
#ifdef vanGenuchten_Mualem_SOIL_MODEL
                      theta_r     ,alpha_vgm   ,n_vgm       ,L_vgm      ,&
                      sc_vgm      ,fc_vgm      ,                         &
#endif
                      k_solids    ,dksatu      ,dksatf      ,dkdry      ,&
#ifdef THERMAL_CONDUCTIVITY_SCHEME_4
                      BA_alpha    ,BA_beta                              ,&
#endif
                      lai         ,laisun      ,laisha                  ,&
                      sai         ,htop        ,hbot        ,sqrtdi     ,&
                      rootfr      ,rstfacsun_out   ,rstfacsha_out       ,&
                      gssun_out   ,gssha_out   ,&
#ifdef WUEdiag
                      assimsun_out,etrsun_out  ,assim_RuBP_sun_out      ,&
                      assim_Rubisco_sun_out    ,cisun_out   ,Dsun_out   ,&
                      gammasun_out             ,lambdasun_out           ,&
                      assimsha_out,etrsha_out  ,assim_RuBP_sha_out      ,&
                      assim_Rubisco_sha_out    ,cisha_out   ,Dsha_out   ,&
                      gammasha_out,lambdasha_out            ,lambda_out ,&
#endif
                      effcon      ,vmax25      ,hksati      ,smp        ,hk,&
#ifdef PLANT_HYDRAULIC_STRESS
                      kmax_sun    ,kmax_sha    ,kmax_xyl    ,kmax_root  ,&
                      psi50_sun   ,psi50_sha   ,psi50_xyl   ,psi50_root ,&
                      ck          ,vegwp       ,gs0sun      ,gs0sha     ,&
#endif
#ifdef OzoneStress
                      lai_old     ,o3uptakesun ,o3uptakesha ,forc_ozone, &
#endif
                      slti        ,hlti        ,shti        ,hhti       ,&
                      trda        ,trdm        ,trop        ,gradm      ,&
                      binter      ,extkn       ,forc_hgt_u  ,forc_hgt_t ,&
                      forc_hgt_q  ,forc_us     ,forc_vs     ,forc_t     ,&
                      forc_q      ,forc_rhoair ,forc_psrf   ,forc_pco2m ,&
                      forc_po2m   ,coszen      ,parsun      ,parsha     ,&
                      sabvsun     ,sabvsha     ,sabg        ,frl        ,&
                      extkb       ,extkd       ,thermk      ,fsno       ,&
                      sigf        ,dz_soisno   ,z_soisno    ,zi_soisno  ,&
                      tleaf       ,t_soisno    ,wice_soisno ,wliq_soisno,&
                      ldew, ldew_rain, ldew_snow,    scv         ,snowdp      ,imelt      ,&
                      taux        ,tauy        ,fsena       ,fevpa      ,&
                      lfevpa      ,fsenl       ,fevpl       ,etr        ,&
                      fseng       ,fevpg       ,olrg        ,fgrnd      ,&
                      rootr       ,qseva       ,qsdew       ,qsubl      ,&
                      qfros       ,sm          ,tref        ,qref       ,&
                      trad        ,rst         ,assim       ,respc      ,&
                      errore      ,emis        ,z0m         ,zol        ,&
                      rib         ,ustar       ,qstar       ,tstar      ,&
                      fm          ,fh          ,fq          ,pg_rain    ,&
                      pg_snow     ,t_precip    ,qintr_rain  ,qintr_snow ,&
                      snofrz      ,sabg_lyr                              )

!=======================================================================
! this is the main subroutine to execute the calculation
! of thermal processes and surface fluxes
!
! Original author : Yongjiu Dai, 09/15/1999; 08/30/2002
!
! FLOW DIAGRAM FOR THERMAL.F90
!
! THERMAL ===> qsadv
!              groundfluxes
!              eroot                      |dewfraction
!              LeafTemp   |               |qsadv
!              LeafTempPC |  ---------->  |moninobukini
!                                         |moninobuk
!                                         |MOD_AssimStomataConductance
!
!              groundTem     ---------->   meltf
!
!
! REVISIONS:
! Hua Yuan, 12/2019: added initial codes for PFT and Plant Community (PC)
!                    vegetation classification processes
! Nan Wei,  01/2021: added variables passing of plant hydraulics and precipitation sensible heat
!                    with canopy and ground for PFT and Plant Community (PC)
!=======================================================================

<<<<<<< HEAD
  USE MOD_Precision
  USE GlobalVars
  USE MOD_Vars_PFTConst
  USE PhysicalConstants, only: denh2o,roverg,hvap,hsub,rgas,cpair,&
                               stefnc,denice,tfrz,vonkar,grav,cpliq,cpice
=======
  USE precision
  USE MOD_Vars_Global
  USE MOD_Const_PFT
  USE MOD_Const_Physical, only: denh2o,roverg,hvap,hsub,rgas,cpair,&
                                  stefnc,denice,tfrz,vonkar,grav,cpliq,cpice
>>>>>>> 3e1016d9
  USE MOD_FrictionVelocity
  USE MOD_Eroot
  USE MOD_GroundFluxes
  USE MOD_LeafTemperature
  USE MOD_GroundTem
  USE MOD_Qsadv
#ifdef PFT_CLASSIFICATION
  USE mod_landpft, only : patch_pft_s, patch_pft_e
  USE MOD_Vars_PFTimeInvars
  USE MOD_Vars_PFTimeVars
  USE MOD_Vars_1DPFTFluxes
#endif
#ifdef PC_CLASSIFICATION
  USE mod_landpc
  USE MOD_Vars_PCTimeInvars
  USE MOD_Vars_PCTimeVars
  USE MOD_Vars_1DPCFluxes
  USE MOD_LeafTemperaturePC
#endif
#ifdef vanGenuchten_Mualem_SOIL_MODEL
  USE mod_soil_function, only : soil_psi_from_vliq
#endif
use MOD_SPMD_Task

  IMPLICIT NONE

!---------------------Argument------------------------------------------

  INTEGER, intent(in) :: &
        ipatch,      &! patch index
        lb,          &! lower bound of array
        patchtype     ! land water TYPE (0=soil, 1=urban or built-up, 2=wetland,
                      !                  3=glacier/ice sheet, 4=land water bodies)

  REAL(r8), intent(in) :: &
        deltim,      &! model time step [second]
        trsmx0,      &! max transpiration for moist soil+100% veg.  [mm/s]
        zlnd,        &! roughness length for soil [m]
        zsno,        &! roughness length for snow [m]
        csoilc,      &! drag coefficient for soil under canopy [-]
        dewmx,       &! maximum dew
        capr,        &! tuning factor to turn first layer T into surface T
        cnfac,       &! Crank Nicholson factor between 0 and 1

        ! soil physical parameters
        vf_quartz (1:nl_soil), &! volumetric fraction of quartz within mineral soil
        vf_gravels(1:nl_soil), &! volumetric fraction of gravels
        vf_om     (1:nl_soil), &! volumetric fraction of organic matter
        vf_sand   (1:nl_soil), &! volumetric fraction of sand
        wf_gravels(1:nl_soil), &! gravimetric fraction of gravels
        wf_sand   (1:nl_soil), &! gravimetric fraction of sand
        csol      (1:nl_soil), &! heat capacity of soil solids [J/(m3 K)]
        porsl     (1:nl_soil), &! soil porosity [-]
        psi0      (1:nl_soil), &! soil water suction, negative potential [mm]
#ifdef Campbell_SOIL_MODEL
        bsw(1:nl_soil),    &! clapp and hornbereger "b" parameter [-]
#endif
#ifdef vanGenuchten_Mualem_SOIL_MODEL
        theta_r  (1:nl_soil), &
        alpha_vgm(1:nl_soil), &
        n_vgm    (1:nl_soil), &
        L_vgm    (1:nl_soil), &
        sc_vgm   (1:nl_soil), &
        fc_vgm   (1:nl_soil), &
#endif
        k_solids  (1:nl_soil), &! thermal conductivity of minerals soil [W/m-K]
        dkdry     (1:nl_soil), &! thermal conductivity of dry soil [W/m-K]
        dksatu    (1:nl_soil), &! thermal conductivity of saturated unfrozen soil [W/m-K]
        dksatf    (1:nl_soil), &! thermal conductivity of saturated frozen soil [W/m-K]
        hksati    (1:nl_soil), &! hydraulic conductivity at saturation [mm h2o/s]
#ifdef THERMAL_CONDUCTIVITY_SCHEME_4
        BA_alpha  (1:nl_soil), &! alpha in Balland and Arp(2005) thermal conductivity scheme
        BA_beta   (1:nl_soil), &! beta in Balland and Arp(2005) thermal conductivity scheme
#endif

        ! vegetation parameters
        lai,         &! adjusted leaf area index for seasonal variation [-]
        sai,         &! stem area index  [-]
        htop,        &! canopy crown top height [m]
        hbot,        &! canopy crown bottom height [m]
        sqrtdi,      &! inverse sqrt of leaf dimension [m**-0.5]
        rootfr(1:nl_soil),&! root fraction

        effcon,      &! quantum efficiency of RuBP regeneration (mol CO2/mol quanta)
        vmax25,      &! maximum carboxylation rate at 25 C at canopy top
#ifdef PLANT_HYDRAULIC_STRESS
        kmax_sun,   &
        kmax_sha,   &
        kmax_xyl,   &
        kmax_root,  &
        psi50_sun,  &! water potential at 50% loss of sunlit leaf tissue conductance (mmH2O)
        psi50_sha,  &! water potential at 50% loss of shaded leaf tissue conductance (mmH2O)
        psi50_xyl,  &! water potential at 50% loss of xylem tissue conductance (mmH2O)
        psi50_root, &! water potential at 50% loss of root tissue conductance (mmH2O)
        ck,         &! shape-fitting parameter for vulnerability curve (-)
#endif
        slti,        &! slope of low temperature inhibition function      [s3]
        hlti,        &! 1/2 point of low temperature inhibition function  [s4]
        shti,        &! slope of high temperature inhibition function     [s1]
        hhti,        &! 1/2 point of high temperature inhibition function [s2]
        trda,        &! temperature coefficient in gs-a model             [s5]
        trdm,        &! temperature coefficient in gs-a model             [s6]
        trop,        &! temperature coefficient in gs-a model
        gradm,       &! conductance-photosynthesis slope parameter
        binter,      &! conductance-photosynthesis intercept
        extkn,       &! coefficient of leaf nitrogen allocation

        ! atmospherical variables and observational height
        forc_hgt_u,  &! observational height of wind [m]
        forc_hgt_t,  &! observational height of temperature [m]
        forc_hgt_q,  &! observational height of humidity [m]
        forc_us,     &! wind component in eastward direction [m/s]
        forc_vs,     &! wind component in northward direction [m/s]
        forc_t,      &! temperature at agcm reference height [kelvin]
        forc_q,      &! specific humidity at agcm reference height [kg/kg]
        forc_rhoair, &! density air [kg/m3]
        forc_psrf,   &! atmosphere pressure at the surface [pa]
        forc_pco2m,  &! CO2 concentration in atmos. (pascals)
        forc_po2m,   &! O2 concentration in atmos. (pascals)
        pg_rain,     &! rainfall onto ground including canopy runoff [kg/(m2 s)]
        pg_snow,     &! snowfall onto ground including canopy runoff [kg/(m2 s)]
        t_precip,    &! snowfall/rainfall temperature [kelvin]
        qintr_rain,  &! rainfall interception (mm h2o/s)
        qintr_snow,  &! snowfall interception (mm h2o/s)

        ! radiative fluxes
        coszen,      &! cosine of the solar zenith angle
        parsun,      &! photosynthetic active radiation by sunlit leaves (W m-2)
        parsha,      &! photosynthetic active radiation by shaded leaves (W m-2)
        sabvsun,     &! solar radiation absorbed by vegetation [W/m2]
        sabvsha,     &! solar radiation absorbed by vegetation [W/m2]
        sabg,        &! solar radiation absorbed by ground [W/m2]
        frl,         &! atmospheric infrared (longwave) radiation [W/m2]
        extkb,       &! (k, g(mu)/mu) direct solar extinction coefficient
        extkd,       &! diffuse and scattered diffuse PAR extinction coefficient
        thermk,      &! canopy gap fraction for tir radiation

        ! state variable (1)
        fsno,        &! fraction of ground covered by snow
        sigf,        &! fraction of veg cover, excluding snow-covered veg [-]
        dz_soisno(lb:nl_soil),  &! layer thickiness [m]
        z_soisno (lb:nl_soil),  &! node depth [m]
        zi_soisno(lb-1:nl_soil)  ! interface depth [m]

  REAL(r8), intent(in) :: &
        sabg_lyr(lb:1)           ! snow layer aborption

        ! state variables (2)
  REAL(r8), intent(inout) :: &
#ifdef PLANT_HYDRAULIC_STRESS
        vegwp(1:nvegwcs),&! vegetation water potential
        gs0sun,      &!
        gs0sha,      &!
#endif
#ifdef OzoneStress
        lai_old    ,& ! lai in last time step
        o3uptakesun,& ! Ozone does, sunlit leaf (mmol O3/m^2)
        o3uptakesha,& ! Ozone does, shaded leaf (mmol O3/m^2)
        forc_ozone ,& ! Ozone
#endif
        tleaf,       &! shaded leaf temperature [K]
        t_soisno(lb:nl_soil),   &! soil temperature [K]
        wice_soisno(lb:nl_soil),&! ice lens [kg/m2]
        wliq_soisno(lb:nl_soil),&! liqui water [kg/m2]
        smp(1:nl_soil)         ,&! soil matrix potential [mm]
        hk(1:nl_soil)          ,&! hydraulic conductivity [mm h2o/s]

        ldew,        &! depth of water on foliage [kg/(m2 s)]
        ldew_rain,        &! depth of rain on foliage [kg/(m2 s)]
        ldew_snow,        &! depth of rain on foliage [kg/(m2 s)]
        scv,         &! snow cover, water equivalent [mm, kg/m2]
        snowdp        ! snow depth [m]

  REAL(r8), intent(out) :: &
        snofrz (lb:0) !snow freezing rate (col,lyr) [kg m-2 s-1]

  INTEGER, intent(out) :: &
       imelt(lb:nl_soil) ! flag for melting or freezing [-]

  REAL(r8), intent(out) :: &
       laisun,       &! sunlit leaf area index
       laisha,       &! shaded leaf area index
       gssun_out,    &! sunlit stomata conductance
       gssha_out,    &! shaded stomata conductance
       rstfacsun_out,&! factor of soil water stress on sunlit leaf
       rstfacsha_out  ! factor of soil water stress on shaded leaf
#ifdef WUEdiag
  REAL(r8), intent(out) :: &
       assimsun_out           ,&
       etrsun_out             ,&
       assim_RuBP_sun_out     ,&
       assim_Rubisco_sun_out  ,&
       cisun_out              ,&
       Dsun_out               ,&
       gammasun_out           ,&
       lambdasun_out          ,&
       assimsha_out           ,&
       etrsha_out             ,&
       assim_RuBP_sha_out     ,&
       assim_Rubisco_sha_out  ,&
       cisha_out              ,&
       Dsha_out               ,&
       gammasha_out           ,&
       lambdasha_out          ,&
       lambda_out
#endif

        ! Output fluxes
  REAL(r8), intent(out) :: &
        taux,        &! wind stress: E-W [kg/m/s**2]
        tauy,        &! wind stress: N-S [kg/m/s**2]
        fsena,       &! sensible heat from canopy height to atmosphere [W/m2]
        fevpa,       &! evapotranspiration from canopy height to atmosphere [mm/s]
        lfevpa,      &! latent heat flux from canopy height to atmosphere [W/m2]
        fsenl,       &! ensible heat from leaves [W/m2]
        fevpl,       &! evaporation+transpiration from leaves [mm/s]
        etr,         &! transpiration rate [mm/s]
        fseng,       &! sensible heat flux from ground [W/m2]
        fevpg,       &! evaporation heat flux from ground [mm/s]
        olrg,        &! outgoing long-wave radiation from ground+canopy
        fgrnd,       &! ground heat flux [W/m2]
        rootr(1:nl_soil),&! root resistance of a layer, all layers add to 1

        qseva,       &! ground surface evaporation rate (mm h2o/s)
        qsdew,       &! ground surface dew formation (mm h2o /s) [+]
        qsubl,       &! sublimation rate from snow pack (mm h2o /s) [+]
        qfros,       &! surface dew added to snow pack (mm h2o /s) [+]

        sm,          &! rate of snowmelt [kg/(m2 s)]
        tref,        &! 2 m height air temperature [kelvin]
        qref,        &! 2 m height air specific humidity
        trad,        &! radiative temperature [K]

        rst,         &! stomatal resistance (s m-1)
        assim,       &! assimilation
        respc,       &! respiration

        ! additional variables required by coupling with WRF or RSM model
        emis,        &! averaged bulk surface emissivity
        z0m,         &! effective roughness [m]
        zol,         &! dimensionless height (z/L) used in Monin-Obukhov theory
        rib,         &! bulk Richardson number in surface layer
        ustar,       &! u* in similarity theory [m/s]
        qstar,       &! q* in similarity theory [kg/kg]
        tstar,       &! t* in similarity theory [K]
        fm,          &! integral of profile function for momentum
        fh,          &! integral of profile function for heat
        fq            ! integral of profile function for moisture

!---------------------Local Variables-----------------------------------

  INTEGER i,j

  REAL(r8) :: &
       cgrnd,        &! deriv. of soil energy flux wrt to soil temp [w/m2/k]
       cgrndl,       &! deriv, of soil sensible heat flux wrt soil temp [w/m2/k]
       cgrnds,       &! deriv of soil latent heat flux wrt soil temp [w/m**2/k]
       degdT,        &! d(eg)/dT
       dqgdT,        &! d(qg)/dT
       dlrad,        &! downward longwave radiation blow the canopy [W/m2]
       eg,           &! water vapor pressure at temperature T [pa]
       egsmax,       &! max. evaporation which soil can provide at one time step
       egidif,       &! the excess of evaporation over "egsmax"
       emg,          &! ground emissivity (0.97 for snow,
                      ! glaciers and water surface; 0.96 for soil and wetland)
       errore,       &! energy balnce error [w/m2]
       etrc,         &! maximum possible transpiration rate [mm/s]
       fac,          &! soil wetness of surface layer
       fact(lb:nl_soil), &! used in computing tridiagonal matrix
       fsun,         &! fraction of sunlit canopy
       hr,           &! relative humidity
       htvp,         &! latent heat of vapor of water (or sublimation) [j/kg]
       olru,         &! olrg excluding dwonwelling reflection [W/m2]
       olrb,         &! olrg assuming blackbody emission [W/m2]
       psit,         &! negative potential of soil
       qg,           &! ground specific humidity [kg/kg]
       qsatg,        &! saturated humidity [kg/kg]
       qsatgdT,      &! d(qsatg)/dT
       qred,         &! soil surface relative humidity
       sabv,         &! solar absorbed by canopy [W/m2]
       thm,          &! intermediate variable (forc_t+0.0098*forc_hgt_t)
       th,           &! potential temperature (kelvin)
       thv,          &! virtual potential temperature (kelvin)
       rstfac,       &! factor of soil water stress
       t_grnd,       &! ground surface temperature [K]
       t_grnd_bef,   &! ground surface temperature [K]
       t_soisno_bef(lb:nl_soil), &! soil/snow temperature before update
       tinc,         &! temperature difference of two time step
       ur,           &! wind speed at reference height [m/s]
       ulrad,        &! upward longwave radiation above the canopy [W/m2]
       wice0(lb:nl_soil),&! ice mass from previous time-step
       wliq0(lb:nl_soil),&! liquid mass from previous time-step
       wx,           &! patitial volume of ice and water of surface layer
       xmf,          &! total latent heat of phase change of ground water
       hprl           ! precipitation sensible heat from canopy

  REAL(r8) :: z0m_g,z0h_g,zol_g,obu_g,rib_g,ustar_g,qstar_g,tstar_g
  REAL(r8) :: fm10m,fm_g,fh_g,fq_g,fh2m,fq2m,um,obu
#ifdef OzoneStress
  REAL(r8) :: o3coefv_sun, o3coefv_sha, o3coefg_sun, o3coefg_sha
#endif

  INTEGER p, ps, pe, pc

#ifdef PFT_CLASSIFICATION
  REAL(r8), allocatable :: rootr_p (:,:)
  REAL(r8), allocatable :: etrc_p  (:)
  REAL(r8), allocatable :: rstfac_p(:)
  REAL(r8), allocatable :: rstfacsun_p(:)
  REAL(r8), allocatable :: rstfacsha_p(:)
  REAL(r8), allocatable :: gssun_p(:)
  REAL(r8), allocatable :: gssha_p(:)
  REAL(r8), allocatable :: fsun_p  (:)
  REAL(r8), allocatable :: sabv_p  (:)
  REAL(r8), allocatable :: cgrnd_p (:)
  REAL(r8), allocatable :: cgrnds_p(:)
  REAL(r8), allocatable :: cgrndl_p(:)
  REAL(r8), allocatable :: dlrad_p (:)
  REAL(r8), allocatable :: ulrad_p (:)
  REAL(r8), allocatable :: zol_p   (:)
  REAL(r8), allocatable :: rib_p   (:)
  REAL(r8), allocatable :: ustar_p (:)
  REAL(r8), allocatable :: qstar_p (:)
  REAL(r8), allocatable :: tstar_p (:)
  REAL(r8), allocatable :: fm_p    (:)
  REAL(r8), allocatable :: fh_p    (:)
  REAL(r8), allocatable :: fq_p    (:)
  REAL(r8), allocatable :: hprl_p  (:)
#ifdef WUEdiag
  REAL(r8), allocatable :: assimsun_p          (:)
  REAL(r8), allocatable :: etrsun_p            (:)
  REAL(r8), allocatable :: assim_RuBP_sun_p    (:)
  REAL(r8), allocatable :: assim_Rubisco_sun_p (:)
  REAL(r8), allocatable :: cisun_p             (:)
  REAL(r8), allocatable :: Dsun_p              (:)
  REAL(r8), allocatable :: gammasun_p          (:)
  REAL(r8), allocatable :: lambdasun_p         (:)
  REAL(r8), allocatable :: assimsha_p          (:)
  REAL(r8), allocatable :: etrsha_p            (:)
  REAL(r8), allocatable :: assim_RuBP_sha_p    (:)
  REAL(r8), allocatable :: assim_Rubisco_sha_p (:)
  REAL(r8), allocatable :: cisha_p             (:)
  REAL(r8), allocatable :: Dsha_p              (:)
  REAL(r8), allocatable :: gammasha_p          (:)
  REAL(r8), allocatable :: lambdasha_p         (:)
#endif
#endif

#ifdef PC_CLASSIFICATION
  REAL(r8) :: rootr_c (nl_soil,0:N_PFT-1)
  REAL(r8) :: etrc_c  (0:N_PFT-1)
  REAL(r8) :: rstfac_c(0:N_PFT-1)
  REAL(r8) :: rstfacsun_c(0:N_PFT-1)
  REAL(r8) :: rstfacsha_c(0:N_PFT-1)
  REAL(r8) :: gssun_c (0:N_PFT-1)
  REAL(r8) :: gssha_c (0:N_PFT-1)
  REAL(r8) :: laisun_c(0:N_PFT-1)
  REAL(r8) :: laisha_c(0:N_PFT-1)
  REAL(r8) :: fsun_c  (0:N_PFT-1)
  REAL(r8) :: sabv_c  (0:N_PFT-1)
  REAL(r8) :: hprl_c  (0:N_PFT-1)
#ifdef WUEdiag
  REAL(r8) :: assimsun_p          (0:N_PFT-1)
  REAL(r8) :: etrsun_p            (0:N_PFT-1)
  REAL(r8) :: assim_RuBP_sun_p    (0:N_PFT-1)
  REAL(r8) :: assim_Rubisco_sun_p (0:N_PFT-1)
  REAL(r8) :: cisun_p             (0:N_PFT-1)
  REAL(r8) :: Dsun_p              (0:N_PFT-1)
  REAL(r8) :: gammasun_p          (0:N_PFT-1)
  REAL(r8) :: lambdasun_p         (0:N_PFT-1)
  REAL(r8) :: assimsha_p          (0:N_PFT-1)
  REAL(r8) :: etrsha_p            (0:N_PFT-1)
  REAL(r8) :: assim_RuBP_sha_p    (0:N_PFT-1)
  REAL(r8) :: assim_Rubisco_sha_p (0:N_PFT-1)
  REAL(r8) :: cisha_p             (0:N_PFT-1)
  REAL(r8) :: Dsha_p              (0:N_PFT-1)
  REAL(r8) :: gammasha_p          (0:N_PFT-1)
  REAL(r8) :: lambdasha_p         (0:N_PFT-1)
#endif
#endif

!=======================================================================
! [1] Initial set and propositional variables
!=======================================================================
      ! emissivity
      emg = 0.96
      IF (scv>0. .or. patchtype==3) emg = 0.97

      ! fluxes
      taux   = 0.;  tauy   = 0.
      fsena  = 0.;  fevpa  = 0.
      lfevpa = 0.;  fsenl  = 0.
      fevpl  = 0.;  etr    = 0.
      fseng  = 0.;  fevpg  = 0.
      dlrad  = frl
      ulrad  = frl*(1.-emg) + emg*stefnc*t_soisno(lb)**4
      cgrnds = 0.;  cgrndl = 0.
      cgrnd  = 0.;  tref   = 0.
      qref   = 0.;  rst    = 2.0e4
      assim  = 0.;  respc  = 0.
      hprl   = 0.

      emis   = 0.;  z0m    = 0.
      zol    = 0.;  rib    = 0.
      ustar  = 0.;  qstar  = 0.
      tstar  = 0.;  rootr  = 0.

      ! temperature and water mass from previous time step
      t_grnd = t_soisno(lb)

      t_soisno_bef(lb:) = t_soisno(lb:)
      t_grnd_bef = t_grnd
      wice0(lb:) = wice_soisno(lb:)
      wliq0(lb:) = wliq_soisno(lb:)

      ! latent heat, assumed that the sublimation occured only as wliq_soisno=0
      htvp = hvap
      IF (wliq_soisno(lb)<=0. .and. wice_soisno(lb)>0.) htvp = hsub

      ! potential temperatur at the reference height
      thm = forc_t + 0.0098*forc_hgt_t              !intermediate variable equivalent to
                                                    !forc_t*(pgcm/forc_psrf)**(rgas/cpair)
      th = forc_t*(100000./forc_psrf)**(rgas/cpair) !potential T
      thv = th*(1.+0.61*forc_q)                     !virtual potential T
      ur = max(0.1,sqrt(forc_us*forc_us+forc_vs*forc_vs)) !limit set to 0.1

!=======================================================================
! [2] specific humidity and its derivative at ground surface
!=======================================================================

      qred = 1.
      CALL qsadv(t_grnd,forc_psrf,eg,degdT,qsatg,qsatgdT)

      IF (patchtype<=1) THEN            !soil ground
         wx   = (wliq_soisno(1)/denh2o + wice_soisno(1)/denice)/dz_soisno(1)
         IF (porsl(1) < 1.e-6) THEN     !bed rock
            fac  = 0.001
         ELSE
            fac  = min(1.,wx/porsl(1))
            fac  = max( fac, 0.001 )
         ENDIF

#ifdef Campbell_SOIL_MODEL
         psit = psi0(1) * fac ** (- bsw(1) )   !psit = max(smpmin, psit)
#endif
#ifdef vanGenuchten_Mualem_SOIL_MODEL
         psit = soil_psi_from_vliq ( fac*(porsl(1)-theta_r(1)) + theta_r(1), &
            porsl(1), theta_r(1), psi0(1), &
            5, (/alpha_vgm(1), n_vgm(1), L_vgm(1), sc_vgm(1), fc_vgm(1)/))
#endif
         psit = max( -1.e8, psit )
         hr   = exp(psit/roverg/t_grnd)
         qred = (1.-fsno)*hr + fsno
      ENDIF

      qg = qred*qsatg
      dqgdT = qred*qsatgdT

      IF (qsatg > forc_q .and. forc_q > qred*qsatg) THEN
        qg = forc_q; dqgdT = 0.
      ENDIF

!=======================================================================
! [3] Compute sensible and latent fluxes and their derivatives with respect
!     to ground temperature using ground temperatures from previous time step.
!=======================================================================

IF (patchtype == 0) THEN

!=======================================================================
!=======================================================================
#if(defined USGS_CLASSIFICATION || defined IGBP_CLASSIFICATION)
      CALL groundfluxes (zlnd,zsno,forc_hgt_u,forc_hgt_t,forc_hgt_q, &
                         forc_us,forc_vs,forc_t,forc_q,forc_rhoair,forc_psrf, &
                         ur,thm,th,thv,t_grnd,qg,dqgdT,htvp, &
                         fsno,cgrnd,cgrndl,cgrnds, &
                         taux,tauy,fseng,fevpg,tref,qref, &
                         z0m_g,z0h_g,zol_g,rib_g,ustar_g,qstar_g,tstar_g,fm_g,fh_g,fq_g)

      ! SAVE variables for bareground case
      obu_g = forc_hgt_u / zol_g

!=======================================================================
! [4] Canopy temperature, fluxes from the canopy
!=======================================================================

      sabv = sabvsun + sabvsha

      IF (lai+sai > 1e-6) THEN

         ! soil water stress factor on stomatal resistance
         CALL eroot (nl_soil,trsmx0,porsl,&
#ifdef Campbell_SOIL_MODEL
            bsw,&
#endif
#ifdef vanGenuchten_Mualem_SOIL_MODEL
            theta_r, alpha_vgm, n_vgm, L_vgm, sc_vgm, fc_vgm, &
#endif
            psi0,rootfr,dz_soisno,t_soisno,wliq_soisno,rootr,etrc,rstfac)

         ! fraction of sunlit and shaded leaves of canopy
         fsun = ( 1. - exp(-min(extkb*lai,40.))) / max( min(extkb*lai,40.), 1.e-6 )

         IF (coszen<=0.0 .or. sabv<1.) fsun = 0.5

         laisun = lai*fsun
         laisha = lai*(1-fsun)
         rstfacsun_out = rstfac
         rstfacsha_out = rstfac

         CALL LeafTemp (ipatch,1,deltim ,csoilc    ,dewmx      ,htvp       ,&
                 lai        ,sai        ,htop      ,hbot       ,sqrtdi     ,&
                 effcon     ,vmax25     ,slti      ,hlti       ,shti       ,&
                 hhti       ,trda       ,trdm      ,trop       ,gradm      ,&
                 binter     ,extkn      ,extkb     ,extkd      ,forc_hgt_u ,&
                 forc_hgt_t ,forc_hgt_q ,forc_us   ,forc_vs    ,thm        ,&
                 th         ,thv        ,forc_q    ,forc_psrf  ,forc_rhoair,&
                 parsun     ,parsha     ,sabv      ,frl        ,fsun       ,&
                 thermk     ,rstfacsun_out         ,rstfacsha_out          ,&
                 gssun_out  ,gssha_out  ,forc_po2m ,forc_pco2m ,z0h_g      ,&
                 obu_g      ,ustar_g    ,zlnd      ,zsno       ,fsno       ,&
                 sigf       ,etrc       ,t_grnd    ,qg         ,dqgdT      ,&
                 emg        ,tleaf      ,ldew, ldew_rain, ldew_snow      ,taux       ,tauy       ,&
                 fseng      ,fevpg      ,cgrnd     ,cgrndl     ,cgrnds     ,&
                 tref       ,qref       ,rst       ,assim      ,respc      ,&
                 fsenl      ,fevpl      ,etr       ,dlrad      ,ulrad      ,&
                 z0m        ,zol        ,rib       ,ustar      ,qstar      ,&
                 tstar      ,fm         ,fh        ,fq         ,rootfr     ,&
#ifdef PLANT_HYDRAULIC_STRESS
                 kmax_sun    ,kmax_sha  ,kmax_xyl  ,kmax_root  ,psi50_sun  ,&
                 psi50_sha   ,psi50_xyl ,psi50_root,ck         ,vegwp      ,&
                 gs0sun      ,gs0sha                                       ,&
#endif
#ifdef WUEdiag
                 assimsun_out,etrsun_out,assimsha_out          ,etrsha_out ,&
                 assim_RuBP_sun_out     ,assim_Rubisco_sun_out             ,&
                 cisun_out   ,Dsun_out  ,gammasun_out                      ,&
                 assim_RuBP_sha_out     ,assim_Rubisco_sha_out             ,&
                 cisha_out   ,Dsha_out  ,gammasha_out                      ,&
                 lambdasun_out          ,lambdasha_out                     ,&
#endif
#ifdef OzoneStress
                 o3coefv_sun ,o3coefv_sha ,o3coefg_sun ,o3coefg_sha, &
                 lai_old     ,o3uptakesun ,o3uptakesha ,forc_ozone, &
#endif
                 qintr_rain  ,qintr_snow,t_precip  ,hprl       ,smp        ,&
                 hk(1:)      ,hksati(1:),rootr(1:)                         )
      ENDIF

    ! equate canopy temperature to air over bareland.
    ! required as sigf=0 carried over to next time step
      IF (lai+sai <= 1e-6) THEN
         tleaf  = forc_t
         laisun = 0.
         laisha = 0.
         ldew_rain   = 0.
         ldew_snow   = 0.
         ldew   = 0.
         rstfacsun_out = 0.
         rstfacsha_out = 0.
#ifdef PLANT_HYDRAULIC_STRESS
         vegwp = -2.5e4
#endif
      ENDIF
#endif


!=======================================================================
#ifdef PFT_CLASSIFICATION

      ps = patch_pft_s(ipatch)
      pe = patch_pft_e(ipatch)

      allocate ( rootr_p (nl_soil, ps:pe) )
      allocate ( etrc_p  (ps:pe) )
      allocate ( rstfac_p(ps:pe) )
      allocate ( rstfacsun_p(ps:pe) )
      allocate ( rstfacsha_p(ps:pe) )
      allocate ( gssun_p(ps:pe) )
      allocate ( gssha_p(ps:pe) )
      allocate ( fsun_p  (ps:pe) )
      allocate ( sabv_p  (ps:pe) )
      allocate ( cgrnd_p (ps:pe) )
      allocate ( cgrnds_p(ps:pe) )
      allocate ( cgrndl_p(ps:pe) )
      allocate ( dlrad_p (ps:pe) )
      allocate ( ulrad_p (ps:pe) )
      allocate ( zol_p   (ps:pe) )
      allocate ( rib_p   (ps:pe) )
      allocate ( ustar_p (ps:pe) )
      allocate ( qstar_p (ps:pe) )
      allocate ( tstar_p (ps:pe) )
      allocate ( fm_p    (ps:pe) )
      allocate ( fh_p    (ps:pe) )
      allocate ( fq_p    (ps:pe) )
      allocate ( hprl_p  (ps:pe) )
#ifdef WUEdiag
      allocate ( assimsun_p         (ps:pe) )
      allocate ( etrsun_p           (ps:pe) )
      allocate ( assim_RuBP_sun_p   (ps:pe) )
      allocate ( assim_Rubisco_sun_p(ps:pe) )
      allocate ( cisun_p            (ps:pe) )
      allocate ( Dsun_p             (ps:pe) )
      allocate ( gammasun_p         (ps:pe) )
      allocate ( lambdasun_p        (ps:pe) )
      allocate ( assimsha_p         (ps:pe) )
      allocate ( etrsha_p           (ps:pe) )
      allocate ( assim_RuBP_sha_p   (ps:pe) )
      allocate ( assim_Rubisco_sha_p(ps:pe) )
      allocate ( cisha_p            (ps:pe) )
      allocate ( Dsha_p             (ps:pe) )
      allocate ( gammasha_p         (ps:pe) )
      allocate ( lambdasha_p        (ps:pe) )
#endif

      ! always DO CALL groundfluxes
      CALL groundfluxes (zlnd,zsno,forc_hgt_u,forc_hgt_t,forc_hgt_q, &
                         forc_us,forc_vs,forc_t,forc_q,forc_rhoair,forc_psrf, &
                         ur,thm,th,thv,t_grnd,qg,dqgdT,htvp, &
                         fsno,cgrnd,cgrndl,cgrnds, &
                         taux,tauy,fseng,fevpg,tref,qref, &
                         z0m_g,z0h_g,zol_g,rib_g,ustar_g,qstar_g,tstar_g,fm_g,fh_g,fq_g)

      obu_g = forc_hgt_u / zol_g

!=======================================================================
! [4] Canopy temperature, fluxes from the canopy
!=======================================================================

      sabv_p(ps:pe) = sabvsun_p(ps:pe) + sabvsha_p(ps:pe)
      sabv = sabvsun + sabvsha
      DO i = ps, pe
         p = pftclass(i)

         IF (lai_p(i)+sai_p(i) > 1e-6) THEN

            CALL eroot (nl_soil,trsmx0,porsl,&
#ifdef Campbell_SOIL_MODEL
               bsw, &
#endif
#ifdef vanGenuchten_Mualem_SOIL_MODEL
               theta_r, alpha_vgm, n_vgm, L_vgm, sc_vgm, fc_vgm, &
#endif
               psi0,rootfr_p(:,p),&
               dz_soisno,t_soisno,wliq_soisno,rootr_p(:,i),etrc_p(i),rstfac_p(i))

            ! fraction of sunlit and shaded leaves of canopy
            fsun_p(i) = ( 1. - exp(-min(extkb_p(i)*lai_p(i),40.))) &
                      / max( min(extkb_p(i)*lai_p(i),40.), 1.e-6 )

            IF (coszen<=0.0 .or. sabv_p(i)<1.) fsun_p(i) = 0.5

            laisun_p(i) = lai_p(i)*fsun_p(i)
            laisha_p(i) = lai_p(i)*(1-fsun_p(i))
            rstfacsun_p(i) = rstfac_p(i)
            rstfacsha_p(i) = rstfac_p(i)

            CALL LeafTemp (ipatch,p,deltim,csoilc   ,dewmx      ,htvp       ,&
                 lai_p(i)   ,sai_p(i)   ,htop_p(i)  ,hbot_p(i)  ,sqrtdi_p(p),&
                 effcon_p(p),vmax25_p(p),slti_p(p)  ,hlti_p(p)  ,shti_p(p)  ,&
                 hhti_p(p)  ,trda_p(p)  ,trdm_p(p)  ,trop_p(p)  ,gradm_p(p) ,&
                 binter_p(p),extkn_p(p) ,extkb_p(i) ,extkd_p(i) ,forc_hgt_u ,&
                 forc_hgt_t ,forc_hgt_q ,forc_us    ,forc_vs    ,thm        ,&
                 th         ,thv        ,forc_q     ,forc_psrf  ,forc_rhoair,&
                 parsun_p(i),parsha_p(i),sabv_p(i)  ,frl        ,fsun_p(i)  ,&
                 thermk_p(i),rstfacsun_p(i)         ,rstfacsha_p(i)         ,&
                 gssun_p(i) ,gssha_p(i) ,forc_po2m  ,forc_pco2m ,z0h_g      ,&
                 obu_g      ,ustar_g    ,zlnd       ,zsno       ,fsno       ,&
                 sigf_p(i)  ,etrc_p(i)  ,t_grnd     ,qg         ,dqgdT      ,&
                 emg        ,tleaf_p(i) ,ldew_p(i)  ,ldew_p_rain(i)  ,ldew_p_snow(i)  ,taux_p(i)  ,tauy_p(i)  ,&
                 fseng_p(i) ,fevpg_p(i) ,cgrnd_p(i) ,cgrndl_p(i),cgrnds_p(i),&
                 tref_p(i)  ,qref_p(i)  ,rst_p(i)   ,assim_p(i) ,respc_p(i) ,&
                 fsenl_p(i) ,fevpl_p(i) ,etr_p(i)   ,dlrad_p(i) ,ulrad_p(i) ,&
                 z0m_p(i)   ,zol_p(i)   ,rib_p(i)   ,ustar_p(i) ,qstar_p(i) ,&
                 tstar_p(i) ,fm_p(i)    ,fh_p(i)    ,fq_p(i)    ,rootfr_p(:,p),&
#ifdef PLANT_HYDRAULIC_STRESS
                 kmax_sun_p(p) ,kmax_sha_p(p) ,kmax_xyl_p(p)  ,kmax_root_p(p) ,psi50_sun_p(p),&
                 psi50_sha_p(p),psi50_xyl_p(p),psi50_root_p(p),ck_p(p)        ,vegwp_p(:,i)  ,&
                 gs0sun_p(i)   ,gs0sha_p(i)                                                  ,&
#endif
#ifdef WUEdiag
                 assimsun_p(i)      , etrsun_p(i) , assimsha_p(i)      ,etrsha_p(i) ,&
                 assim_RuBP_sun_p(i), assim_Rubisco_sun_p(i), cisun_p(i), Dsun_p(i), gammasun_p(i), &
                 assim_RuBP_sha_p(i), assim_Rubisco_sha_p(i), cisha_p(i), Dsha_p(i), gammasha_p(i), &
                 lambdasun_p(i)     , lambdasha_p(i)        ,&
#endif
#ifdef OzoneStress
                 o3coefv_sun_p(i) ,o3coefv_sha_p(i) ,o3coefg_sun_p(i) ,o3coefg_sha_p(i), &
                 lai_old_p(i), o3uptakesun_p(i) ,o3uptakesha_p(i) ,forc_ozone,  &
#endif
                 qintr_rain_p(i),qintr_snow_p(i),t_precip,hprl_p(i),smp     ,&
                 hk(1:)      ,hksati(1:),rootr_p(1:,i)                      )

         ELSE

            CALL groundfluxes (zlnd,zsno,forc_hgt_u,forc_hgt_t,forc_hgt_q, &
                               forc_us,forc_vs,forc_t,forc_q,forc_rhoair,forc_psrf, &
                               ur,thm,th,thv,t_grnd,qg,dqgdT,htvp, &
                               fsno,cgrnd_p(i),cgrndl_p(i),cgrnds_p(i), &
                               taux_p(i),tauy_p(i),fseng_p(i),fevpg_p(i),tref_p(i),qref_p(i), &
            z0m_p(i),z0h_g,zol_p(i),rib_p(i),ustar_p(i),qstar_p(i),tstar_p(i),fm_p(i),fh_p(i),fq_p(i))

            tleaf_p(i)     = forc_t
            laisun_p(i)    = 0.
            laisha_p(i)    = 0.
            ldew_p_rain(i) = 0.
            ldew_p_snow(i) = 0.
            ldew_p(i)      = 0.
            rootr_p(:,i)   = 0.
            rstfacsun_p(i) = 0.
            rstfacsha_p(i) = 0.
            gssun_p(i)     = 0.
            gssha_p(i)     = 0.
#ifdef WUEdiag
            assimsun_p          (i) = 0.
            etrsun_p            (i) = 0.
            assim_RuBP_sun_p    (i) = 0.
            assim_Rubisco_sun_p (i) = 0.
            cisun_p             (i) = 0.
            Dsun_p              (i) = 0.
            gammasun_p          (i) = 0.
            lambdasun_p         (i) = 0.
            assimsha_p          (i) = 0.
            etrsha_p            (i) = 0.
            assim_RuBP_sha_p    (i) = 0.
            assim_Rubisco_sha_p (i) = 0.
            cisha_p             (i) = 0.
            Dsha_p              (i) = 0.
            gammasha_p          (i) = 0.
            lambdasha_p         (i) = 0.
#endif
            rst_p(i)     = 2.0e4
            assim_p(i)   = 0.
            respc_p(i)   = 0.
            fsenl_p(i)   = 0.
            fevpl_p(i)   = 0.
            etr_p(i)     = 0.
            dlrad_p(i)   = frl
            ulrad_p(i)   = frl*(1.-emg) + emg*stefnc*t_grnd**4
            hprl_p(i)    = 0.
#ifdef PLANT_HYDRAULIC_STRESS
            vegwp_p(:,i) = -2.5e4
#endif
         ENDIF
!         if(p_iam_glb .eq. 85)print*,'gssun_p THERMAL',ipatch,i,p,gssun_p(i),lai_p(i),sai_p(i)
      ENDDO

      laisun = sum( laisun_p(ps:pe)*pftfrac(ps:pe) )
      laisha = sum( laisha_p(ps:pe)*pftfrac(ps:pe) )
      dlrad  = sum( dlrad_p (ps:pe)*pftfrac(ps:pe) )
      ulrad  = sum( ulrad_p (ps:pe)*pftfrac(ps:pe) )
      tleaf  = sum( tleaf_p (ps:pe)*pftfrac(ps:pe) )
      ldew_rain = sum( ldew_p_rain  (ps:pe)*pftfrac(ps:pe) )
      ldew_snow = sum( ldew_p_snow  (ps:pe)*pftfrac(ps:pe) )
      ldew   = sum( ldew_p  (ps:pe)*pftfrac(ps:pe) )
      tref   = sum( tref_p  (ps:pe)*pftfrac(ps:pe) )
      qref   = sum( qref_p  (ps:pe)*pftfrac(ps:pe) )
      ! may have problem with rst, but the same for LC
      rst    = sum( rst_p   (ps:pe)*pftfrac(ps:pe) )
      assim  = sum( assim_p (ps:pe)*pftfrac(ps:pe) )
      respc  = sum( respc_p (ps:pe)*pftfrac(ps:pe) )
      taux   = sum( taux_p  (ps:pe)*pftfrac(ps:pe) )
      tauy   = sum( tauy_p  (ps:pe)*pftfrac(ps:pe) )
      fseng  = sum( fseng_p (ps:pe)*pftfrac(ps:pe) )
      fevpg  = sum( fevpg_p (ps:pe)*pftfrac(ps:pe) )
      cgrnd  = sum( cgrnd_p (ps:pe)*pftfrac(ps:pe) )
      cgrndl = sum( cgrndl_p(ps:pe)*pftfrac(ps:pe) )
      cgrnds = sum( cgrnds_p(ps:pe)*pftfrac(ps:pe) )
      fsenl  = sum( fsenl_p (ps:pe)*pftfrac(ps:pe) )
      fevpl  = sum( fevpl_p (ps:pe)*pftfrac(ps:pe) )
      etr    = sum( etr_p   (ps:pe)*pftfrac(ps:pe) )
      z0m    = sum( z0m_p   (ps:pe)*pftfrac(ps:pe) )
      zol    = sum( zol_p   (ps:pe)*pftfrac(ps:pe) )
      rib    = sum( rib_p   (ps:pe)*pftfrac(ps:pe) )
      ustar  = sum( ustar_p (ps:pe)*pftfrac(ps:pe) )
      qstar  = sum( qstar_p (ps:pe)*pftfrac(ps:pe) )
      tstar  = sum( tstar_p (ps:pe)*pftfrac(ps:pe) )
      fm     = sum( fm_p    (ps:pe)*pftfrac(ps:pe) )
      fh     = sum( fh_p    (ps:pe)*pftfrac(ps:pe) )
      fq     = sum( fq_p    (ps:pe)*pftfrac(ps:pe) )

#ifdef PLANT_HYDRAULIC_STRESS
      DO j = 1, nvegwcs
         vegwp(j) = sum( vegwp_p(j,ps:pe)*pftfrac(ps:pe) )
      ENDDO

      IF (etr > 0.) THEN
         DO j = 1, nl_soil
            rootr(j) = sum(rootr_p(j,ps:pe)*pftfrac(ps:pe))
         ENDDO
      ENDIF
#else
      IF (etr > 0.) THEN
         DO j = 1, nl_soil
            rootr(j) = sum(rootr_p(j,ps:pe)*etr_p(ps:pe)*pftfrac(ps:pe)) / etr
         ENDDO
      ENDIF
#endif

      rstfacsun_out         = sum( rstfacsun_p         (ps:pe) * pftfrac(ps:pe) )
      rstfacsha_out         = sum( rstfacsha_p         (ps:pe) * pftfrac(ps:pe) )
      gssun_out             = sum( gssun_p             (ps:pe) * pftfrac(ps:pe) )
      gssha_out             = sum( gssha_p             (ps:pe) * pftfrac(ps:pe) )
#ifdef WUEdiag
      assimsun_out          = sum( assimsun_p          (ps:pe) * pftfrac(ps:pe) )
      etrsun_out            = sum( etrsun_p            (ps:pe) * pftfrac(ps:pe) )
      assim_RuBP_sun_out    = sum( assim_RuBP_sun_p    (ps:pe) * pftfrac(ps:pe) )
      assim_Rubisco_sun_out = sum( assim_Rubisco_sun_p (ps:pe) * pftfrac(ps:pe) )
      cisun_out             = sum( cisun_p             (ps:pe) * pftfrac(ps:pe) )
      Dsun_out              = sum( Dsun_p              (ps:pe) * pftfrac(ps:pe) )
      gammasun_out          = sum( gammasun_p          (ps:pe) * pftfrac(ps:pe) )
      lambdasun_out         = sum( lambdasun_p         (ps:pe) * pftfrac(ps:pe) )
      assimsha_out          = sum( assimsha_p          (ps:pe) * pftfrac(ps:pe) )
      etrsha_out            = sum( etrsha_p            (ps:pe) * pftfrac(ps:pe) )
      assim_RuBP_sha_out    = sum( assim_RuBP_sha_p    (ps:pe) * pftfrac(ps:pe) )
      assim_Rubisco_sha_out = sum( assim_Rubisco_sha_p (ps:pe) * pftfrac(ps:pe) )
      cisha_out             = sum( cisha_p             (ps:pe) * pftfrac(ps:pe) )
      Dsha_out              = sum( Dsha_p              (ps:pe) * pftfrac(ps:pe) )
      gammasha_out          = sum( gammasha_p          (ps:pe) * pftfrac(ps:pe) )
      lambdasha_out         = sum( lambdasha_p         (ps:pe) * pftfrac(ps:pe) )
      lambda_out            = sum((lambdasun_p(ps:pe)*laisun_p(ps:pe)+lambdasun_p(ps:pe)*laisun_p(ps:pe))*pftfrac(ps:pe))
#endif

      hprl = sum( hprl_p  (ps:pe)*pftfrac(ps:pe) )

      deallocate ( rootr_p     )
      deallocate ( etrc_p      )
      deallocate ( rstfac_p    )
      deallocate ( rstfacsun_p )
      deallocate ( rstfacsha_p )
      deallocate ( fsun_p      )
      deallocate ( sabv_p      )
      deallocate ( cgrnd_p     )
      deallocate ( cgrnds_p    )
      deallocate ( cgrndl_p    )
      deallocate ( dlrad_p     )
      deallocate ( ulrad_p     )
      deallocate ( zol_p       )
      deallocate ( rib_p       )
      deallocate ( ustar_p     )
      deallocate ( qstar_p     )
      deallocate ( tstar_p     )
      deallocate ( fm_p        )
      deallocate ( fh_p        )
      deallocate ( fq_p        )
      deallocate ( hprl_p      )

#endif

!=======================================================================
#ifdef PC_CLASSIFICATION

      pc = patch2pc(ipatch)

      ! always DO CALL groundfluxes first
      CALL groundfluxes (zlnd,zsno,forc_hgt_u,forc_hgt_t,forc_hgt_q, &
                         forc_us,forc_vs,forc_t,forc_q,forc_rhoair,forc_psrf, &
                         ur,thm,th,thv,t_grnd,qg,dqgdT,htvp, &
                         fsno,cgrnd,cgrndl,cgrnds, &
                         taux,tauy,fseng,fevpg,tref,qref, &
                         z0m_g,z0h_g,zol_g,rib_g,ustar_g,qstar_g,tstar_g,fm_g,fh_g,fq_g)

      ! SAVE variables for bareground case
      obu_g = forc_hgt_u / zol_g


!=======================================================================
! [4] Canopy temperature, fluxes from the canopy
!=======================================================================

      sabv_c(:) = sabvsun_c(:,pc) + sabvsha_c(:,pc)
      sabv = sabvsun + sabvsha

      DO p = 0, N_PFT-1

         IF (lai_c(p,pc)+sai_c(p,pc) > 1e-6) THEN

            ! soil water strees factor on stomatal resistance
            CALL eroot (nl_soil,trsmx0,porsl,&
#ifdef Campbell_SOIL_MODEL
               bsw,&
#endif
#ifdef vanGenuchten_Mualem_SOIL_MODEL
               theta_r, alpha_vgm, n_vgm, L_vgm, sc_vgm, fc_vgm, &
#endif
               psi0,rootfr_p(:,p),&
               dz_soisno,t_soisno,wliq_soisno,rootr_c(:,p),etrc_c(p),rstfac_c(p))

            ! fraction of sunlit and shaded leaves of canopy
            fsun_c(p) = ( 1. - exp(-min(extkb_c(p,pc)*lai_c(p,pc),40.))) &
                       / max( min(extkb_c(p,pc)*lai_c(p,pc),40.), 1.e-6 )

            ! 01/06/2020, yuan: change to 0.5
            IF (coszen<=0.0 .or. sabv_c(p)<1.) fsun_c(p) = 0.5

            laisun_c(p) = lai_c(p,pc)*fsun_c(p)
            laisha_c(p) = lai_c(p,pc)*(1-fsun_c(p))
            rstfacsun_c(p) = rstfac_c(p)
            rstfacsha_c(p) = rstfac_c(p)

         ELSE
            tleaf_c(p,pc)     = forc_t
            laisun_c(p)       = 0.
            laisha_c(p)       = 0.
            ldew_rain_c(p,pc) = 0.
            ldew_snow_c(p,pc) = 0.
            ldew_c(p,pc)      = 0.
            rootr_c(:,p)      = 0.
            rstfacsun_c(p)    = 0.
            rstfacsha_c(p)    = 0.
            rst_c(p,pc)       = 2.0e4
            assim_c(p,pc)     = 0.
            respc_c(p,pc)     = 0.
            fsenl_c(p,pc)     = 0.
            fevpl_c(p,pc)     = 0.
            etr_c(p,pc)       = 0.
            hprl_c(p)         = 0.
#ifdef PLANT_HYDRAULIC_STRESS
            vegwp_c (:,p,pc)  = -2.5e4
#endif
         ENDIF

      ENDDO

      IF (lai+sai > 1e-6) THEN

         CALL LeafTempPC (ipatch,N_PFT  ,deltim        ,csoilc        ,dewmx         ,&
           htvp          ,pcfrac(:,pc)  ,canlay(:)     ,htop_c(:,pc)  ,hbot_c(:,pc)  ,&
           lai_c(:,pc)   ,sai_c(:,pc)   ,sqrtdi_p(:)   ,effcon_p(:)   ,vmax25_p(:)   ,&
           slti_p(:)     ,hlti_p(:)     ,shti_p(:)     ,hhti_p(:)     ,trda_p(:)     ,&
           trdm_p(:)     ,trop_p(:)     ,gradm_p(:)    ,binter_p(:)   ,extkn_p(:)    ,&
           extkb_c(:,pc) ,extkd_c(:,pc) ,forc_hgt_u    ,forc_hgt_t    ,forc_hgt_q    ,&
           forc_us       ,forc_vs       ,thm           ,th            ,thv           ,&
           forc_q        ,forc_psrf     ,forc_rhoair   ,parsun_c(:,pc),parsha_c(:,pc),&
           fsun_c(:)     ,sabv_c(:)     ,frl           ,thermk_c(:,pc),fshade_c(:,pc),&
           rstfacsun_c(:)            ,rstfacsha_c(:)            ,&
           gssun_c(:) ,gssha_c(:) ,forc_po2m     ,forc_pco2m    ,z0h_g         ,obu_g,&
           ustar_g       ,zlnd          ,zsno          ,fsno          ,sigf_c(:,pc)  ,&
           etrc_c(:)     ,t_grnd        ,qg            ,dqgdT         ,emg           ,&
           z0m_c(:,pc)   ,tleaf_c(:,pc) ,ldew_c(:,pc)  ,ldew_rain_c(:,pc)  ,ldew_snow_c(:,pc)  ,taux          ,tauy          ,&
           fseng         ,fevpg         ,cgrnd         ,cgrndl        ,cgrnds        ,&
           tref          ,qref          ,rst_c(:,pc)   ,assim_c(:,pc) ,respc_c(:,pc) ,&
           fsenl_c(:,pc) ,fevpl_c(:,pc) ,etr_c(:,pc)   ,dlrad         ,ulrad         ,&
           z0m           ,zol           ,rib           ,ustar         ,qstar         ,&
           tstar         ,fm            ,fh            ,fq            ,rootfr_p(:,:) ,&
#ifdef PLANT_HYDRAULIC_STRESS
           kmax_sun_p(:) ,kmax_sha_p(:) ,kmax_xyl_p(:) ,kmax_root_p(:),psi50_sun_p(:),&
           psi50_sha_p(:),psi50_xyl_p(:),psi50_root_p(:),ck_p(:)      ,vegwp_c(:,:,pc),&
           gs0sun_c(:,pc),gs0sha_c(:,pc)                                             ,&
#endif
#ifdef WUEdiag
           assimsun_c(:)             ,etrsun_c(:)      ,assimsha_c(:) ,etrsha_c(:),&
           assim_RuBP_sun_c (:)      ,assim_Rubisco_sun_c(:)          ,cisun_c(:) ,&
           Dsun_c(:)                 ,gammasun_c(:), &
           assim_RuBP_sha_c (:)      ,assim_Rubisco_sha_c(:)          ,cisha_c(:) ,&
           Dsha_c(:)                 ,gammasha_c(:), &
#endif
#ifdef OzoneStress
           o3coefv_sun_c(:,pc) ,o3coefv_sha_c(:,pc) ,o3coefg_sun_c(:,pc) ,o3coefg_sha_c(:,pc), &
           lai_old_c(:,pc), o3uptakesun_c(:,pc), o3uptakesha_c(:,pc),forc_ozone,  &
#endif
           qintr_rain_c(:,pc),qintr_snow_c(:,pc),t_precip,hprl_c(:)   ,smp           ,&
           hk(1:)        ,hksati(1:)    ,rootr_c(:,:)                                )
      ELSE
         laisun_c(:)    = 0.
         laisha_c(:)    = 0.
         tleaf_c (:,pc) = forc_t
         ldew_rain_c (:,pc) = 0.
         ldew_snow_c (:,pc) = 0.
         ldew_c  (:,pc) = 0.
         rst_c   (:,pc) = 2.0e4
         assim_c (:,pc) = 0.
         respc_c (:,pc) = 0.
         fsenl_c (:,pc) = 0.
         fevpl_c (:,pc) = 0.
         etr_c   (:,pc) = 0.
         hprl_c  (:)    = 0.
#ifdef PLANT_HYDRAULIC_STRESS
         vegwp_c (:,:,pc) = -2.5e4
#endif
      ENDIF

      laisun = sum( laisun_c(:)   *pcfrac(:,pc) )
      laisha = sum( laisha_c(:)   *pcfrac(:,pc) )
      tleaf  = sum( tleaf_c (:,pc)*pcfrac(:,pc) )
      ldew_rain = sum( ldew_rain_c (:,pc)*pcfrac(:,pc) )
      ldew_snow = sum( ldew_snow_c (:,pc)*pcfrac(:,pc) )
      ldew   = sum( ldew_c  (:,pc)*pcfrac(:,pc) )
      rst    = sum( rst_c   (:,pc)*pcfrac(:,pc) )
      assim  = sum( assim_c (:,pc)*pcfrac(:,pc) )
      respc  = sum( respc_c (:,pc)*pcfrac(:,pc) )
      fsenl  = sum( fsenl_c (:,pc)*pcfrac(:,pc) )
      fevpl  = sum( fevpl_c (:,pc)*pcfrac(:,pc) )
      etr    = sum( etr_c   (:,pc)*pcfrac(:,pc) )

#ifdef PLANT_HYDRAULIC_STRESS
      DO j = 1, nvegwcs
         vegwp(j) = sum( vegwp_c(j,:,pc)*pcfrac(:,pc) )
      ENDDO

      ! loop for each soil layer
      IF (etr > 0.) THEN
         DO j = 1, nl_soil
            rootr(j) = sum(rootr_c(j,:)*pcfrac(:,pc))
         ENDDO
      ENDIF
#else
      ! loop for each soil layer
      IF (etr > 0.) THEN
         DO j = 1, nl_soil
            rootr(j) = sum(rootr_c(j,:)*etr_c(:,pc)*pcfrac(:,pc)) / etr
         ENDDO
      ENDIF
#endif

      rstfacsun_out          = sum( rstfacsun_c(:)         * pcfrac(:,pc) )
      rstfacsha_out          = sum( rstfacsha_c(:)         * pcfrac(:,pc) )
      gssun_out              = sum( gssun_c(:)             * pcfrac(:,pc) )
      gssha_out              = sum( gssha_c(:)             * pcfrac(:,pc) )
#ifdef WUEdiag
      assimsun_out           = sum( assimsun_c(:)          * pcfrac(:,pc) )
      etrsun_out             = sum( etrsun_c(:)            * pcfrac(:,pc) )
      assim_RuBP_sun_out     = sum( assim_RuBP_sun_c(:)    * pcfrac(:,pc) )
      assim_Rubisco_sun_out  = sum( assim_Rubisco_sun_c(:) * pcfrac(:,pc) )
      cisun_out              = sum( cisun_c(:)             * pcfrac(:,pc) )
      Dsun_out               = sum( Dsun_c(:)              * pcfrac(:,pc) )
      gammasun_out           = sum( gammasun_c(:)          * pcfrac(:,pc) )
      lambdasun_out          = sum( lambdasun_c(:)         * pcfrac(:,pc) )
      assimsha_out           = sum( assimsha_c(:)          * pcfrac(:,pc) )
      etrsha_out             = sum( etrsha_c(:)            * pcfrac(:,pc) )
      assim_RuBP_sha_out     = sum( assim_RuBP_sha_c(:)    * pcfrac(:,pc) )
      assim_Rubisco_sha_out  = sum( assim_Rubisco_sha_c(:) * pcfrac(:,pc) )
      cisha_out              = sum( cisha_c(:)             * pcfrac(:,pc) )
      Dsha_out               = sum( Dsha_c(:)              * pcfrac(:,pc) )
      gammasha_out           = sum( gammasha_c(:)          * pcfrac(:,pc) )
      lambdasha_out          = sum( lambdasha_c(:)         * pcfrac(:,pc) )
      lambda_out             = sum((lambdasun_c(:)*laisun_c(:)+lambdasun_c(:)*laisun_c(:))*pcfrac(:,pc))
#endif
      hprl   = sum( hprl_c  (:)   *pcfrac(:,pc) )

#endif

! For patchtype/=0, not a soil patch
ELSE
      CALL groundfluxes (zlnd,zsno,forc_hgt_u,forc_hgt_t,forc_hgt_q, &
                         forc_us,forc_vs,forc_t,forc_q,forc_rhoair,forc_psrf, &
                         ur,thm,th,thv,t_grnd,qg,dqgdT,htvp, &
                         fsno,cgrnd,cgrndl,cgrnds, &
                         taux,tauy,fseng,fevpg,tref,qref, &
                         z0m_g,z0h_g,zol_g,rib_g,ustar_g,qstar_g,tstar_g,fm_g,fh_g,fq_g)

      ! SAVE variables for bareground case
      obu_g = forc_hgt_u / zol_g

!=======================================================================
! [4] Canopy temperature, fluxes from the canopy
!=======================================================================

      sabv = sabvsun + sabvsha

      IF (lai+sai > 1e-6) THEN

         ! soil water stress factor on stomatal resistance
         CALL eroot (nl_soil,trsmx0,porsl,&
#ifdef Campbell_SOIL_MODEL
            bsw,&
#endif
#ifdef vanGenuchten_Mualem_SOIL_MODEL
            theta_r, alpha_vgm, n_vgm, L_vgm, sc_vgm, fc_vgm, &
#endif
            psi0,rootfr,dz_soisno,t_soisno,wliq_soisno,rootr,etrc,rstfac)

         ! fraction of sunlit and shaded leaves of canopy
         fsun = ( 1. - exp(-min(extkb*lai,40.))) / max( min(extkb*lai,40.), 1.e-6 )

         IF (coszen<=0.0 .or. sabv<1.) fsun = 0.5

         laisun = lai*fsun
         laisha = lai*(1-fsun)
         rstfacsun_out = rstfac
         rstfacsha_out = rstfac

         CALL LeafTemp (ipatch,1,deltim ,csoilc    ,dewmx      ,htvp       ,&
                 lai        ,sai        ,htop      ,hbot       ,sqrtdi     ,&
                 effcon     ,vmax25     ,slti      ,hlti       ,shti       ,&
                 hhti       ,trda       ,trdm      ,trop       ,gradm      ,&
                 binter     ,extkn      ,extkb     ,extkd      ,forc_hgt_u ,&
                 forc_hgt_t ,forc_hgt_q ,forc_us   ,forc_vs    ,thm        ,&
                 th         ,thv        ,forc_q    ,forc_psrf  ,forc_rhoair,&
                 parsun     ,parsha     ,sabv      ,frl        ,fsun       ,&
                 thermk     ,rstfacsun_out         ,rstfacsha_out          ,&
                 gssun_out  ,gssha_out  ,forc_po2m ,forc_pco2m ,z0h_g      ,&
                 obu_g      ,ustar_g    ,zlnd      ,zsno       ,fsno       ,&
                 sigf       ,etrc       ,t_grnd    ,qg         ,dqgdT      ,&
                 emg        ,tleaf      ,ldew,ldew_rain,ldew_snow      ,taux       ,tauy       ,&
                 fseng      ,fevpg      ,cgrnd     ,cgrndl     ,cgrnds     ,&
                 tref       ,qref       ,rst       ,assim      ,respc      ,&
                 fsenl      ,fevpl      ,etr       ,dlrad      ,ulrad      ,&
                 z0m        ,zol        ,rib       ,ustar      ,qstar      ,&
                 tstar      ,fm         ,fh        ,fq         ,rootfr     ,&
#ifdef PLANT_HYDRAULIC_STRESS
                 kmax_sun    ,kmax_sha  ,kmax_xyl  ,kmax_root  ,psi50_sun  ,&
                 psi50_sha   ,psi50_xyl ,psi50_root,ck         ,vegwp      ,&
                 gs0sun      ,gs0sha                                       ,&
#endif
#ifdef WUEdiag
                 assimsun_out,etrsun_out,assimsha_out          ,etrsha_out ,&
                 assim_RuBP_sun_out     ,assim_Rubisco_sun_out             ,&
                 cisun_out   ,Dsun_out  ,gammasun_out                      ,&
                 assim_RuBP_sha_out     ,assim_Rubisco_sha_out             ,&
                 cisha_out   ,Dsha_out  ,gammasha_out                      ,&
                 lambdasun_out          ,lambdasha_out                     ,&
#endif
#ifdef OzoneStress
                 o3coefv_sun ,o3coefv_sha ,o3coefg_sun ,o3coefg_sha, &
                 lai_old     ,o3uptakesun ,o3uptakesha ,forc_ozone, &
#endif
                 qintr_rain  ,qintr_snow,t_precip  ,hprl       ,smp        ,&
                 hk(1:)      ,hksati(1:),rootr(1:)                         )
      ENDIF

    ! equate canopy temperature to air over bareland.
    ! required as sigf=0 carried over to next time step
      IF (lai+sai <= 1e-6) THEN
         tleaf         = forc_t
         laisun        = 0.
         laisha        = 0.
         ldew_rain     = 0.
         ldew_snow     = 0.
         ldew          = 0.
         rstfacsun_out = 0.
         rstfacsha_out = 0.
#ifdef PLANT_HYDRAULIC_STRESS
         vegwp = -2.5e4
#endif
      ENDIF

ENDIF

!=======================================================================
! [5] Gound temperature
!=======================================================================

      CALL groundtem (patchtype,lb,nl_soil,deltim,&
                      capr,cnfac,vf_quartz,vf_gravels,vf_om,vf_sand,wf_gravels,wf_sand,&
                      porsl,psi0,&
#ifdef Campbell_SOIL_MODEL
                      bsw,&
#endif
#ifdef vanGenuchten_Mualem_SOIL_MODEL
                      theta_r, alpha_vgm, n_vgm, L_vgm,&
                      sc_vgm , fc_vgm,&
#endif
                      csol,k_solids,dksatu,dksatf,dkdry,&
#ifdef THERMAL_CONDUCTIVITY_SCHEME_4
                      BA_alpha,BA_beta,&
#endif
                      sigf,dz_soisno,z_soisno,zi_soisno,&
                      t_soisno,wice_soisno,wliq_soisno,scv,snowdp,&
                      frl,dlrad,sabg,sabg_lyr,fseng,fevpg,cgrnd,htvp,emg,&
                      imelt,snofrz,sm,xmf,fact,pg_rain,pg_snow,t_precip)

!=======================================================================
! [6] Correct fluxes to present soil temperature
!=======================================================================

      t_grnd = t_soisno(lb)
      tinc   = t_soisno(lb) - t_soisno_bef(lb)
      fseng  = fseng + tinc*cgrnds
      fevpg  = fevpg + tinc*cgrndl

! calculation of evaporative potential; flux in kg m-2 s-1.
! egidif holds the excess energy IF all water is evaporated
! during the timestep.  this energy is later added to the sensible heat flux.

      egsmax = (wice_soisno(lb)+wliq_soisno(lb)) / deltim
      egidif = max( 0., fevpg - egsmax )
      fevpg  = min( fevpg, egsmax )
      fseng  = fseng + htvp*egidif

! total fluxes to atmosphere
      fsena  = fsenl + fseng
      fevpa  = fevpl + fevpg
      lfevpa = hvap*fevpl + htvp*fevpg   ! W/m^2 (accouting for sublimation)

      qseva = 0.
      qsubl = 0.
      qfros = 0.
      qsdew = 0.

      IF (fevpg >= 0.) THEN
! not allow for sublimation in melting (melting ==> evap. ==> sublimation)
         qseva = min(wliq_soisno(lb)/deltim, fevpg)
         qsubl = fevpg - qseva
      ELSE
         IF (t_grnd < tfrz) THEN
            qfros = abs(fevpg)
         ELSE
            qsdew = abs(fevpg)
         ENDIF
      ENDIF

! ground heat flux
      fgrnd = sabg + dlrad*emg &
            - emg*stefnc*t_grnd_bef**4 &
            - emg*stefnc*t_grnd_bef**3*(4.*tinc) &
            - (fseng+fevpg*htvp) + cpliq * pg_rain * (t_precip - t_grnd) &
            + cpice * pg_snow * (t_precip - t_grnd)

! outgoing long-wave radiation from canopy + ground
      olrg = ulrad &
! for conservation we put the increase of ground longwave to outgoing
           + 4.*emg*stefnc*t_grnd_bef**3*tinc

! averaged bulk surface emissivity
      olrb = stefnc*t_grnd_bef**3*(4.*tinc)
      olru = ulrad + emg*olrb
      olrb = ulrad + olrb
      emis = olru / olrb

! radiative temperature
      IF (olrg < 0) THEN
         print *, "olrg abnormal value: ",ipatch, olrg, tinc, ulrad
         write(6,*) ipatch,errore,sabv,sabg,frl,olrg,fsenl,fseng,hvap*fevpl,htvp*fevpg,xmf,fgrnd
      ENDIF

      trad = (olrg/stefnc)**0.25

! additonal variables required by WRF and RSM model
      IF (lai+sai <= 1e-6) THEN
         ustar = ustar_g
         tstar = tstar_g
         qstar = qstar_g
         rib   = rib_g
         zol   = zol_g
         z0m   = z0m_g
         fm    = fm_g
         fh    = fh_g
         fq    = fq_g
      ELSE
         ustar = ustar
         tstar = tstar
         qstar = qstar
         rib   = rib
         zol   = zol
         z0m   = z0m
         fm    = fm
         fh    = fh
         fq    = fq
      ENDIF

!=======================================================================
! [7] energy balance error
!=======================================================================

      ! one way to check energy
      errore = sabv + sabg + frl - olrg - fsena - lfevpa - fgrnd

      ! the other way to check energy
      errore = sabv + sabg + frl - olrg - fsena - lfevpa - xmf + hprl + &
             cpliq * pg_rain * (t_precip - t_grnd) + cpice * pg_snow * (t_precip - t_grnd)
      DO j = lb, nl_soil
         errore = errore - (t_soisno(j)-t_soisno_bef(j))/fact(j)
      ENDDO

#if (defined CoLMDEBUG)
      IF (abs(errore) > .5) THEN
      write(6,*) 'THERMAL.F90: energy balance violation'
      write(6,*) ipatch,errore,sabv,sabg,frl,olrg,fsenl,fseng,hvap*fevpl,htvp*fevpg,xmf,hprl
      stop
      ENDIF
100   format(10(f15.3))
#endif

  END SUBROUTINE THERMAL

END MODULE MOD_Thermal<|MERGE_RESOLUTION|>--- conflicted
+++ resolved
@@ -104,19 +104,11 @@
 !                    with canopy and ground for PFT and Plant Community (PC)
 !=======================================================================
 
-<<<<<<< HEAD
   USE MOD_Precision
-  USE GlobalVars
-  USE MOD_Vars_PFTConst
-  USE PhysicalConstants, only: denh2o,roverg,hvap,hsub,rgas,cpair,&
-                               stefnc,denice,tfrz,vonkar,grav,cpliq,cpice
-=======
-  USE precision
   USE MOD_Vars_Global
   USE MOD_Const_PFT
   USE MOD_Const_Physical, only: denh2o,roverg,hvap,hsub,rgas,cpair,&
                                   stefnc,denice,tfrz,vonkar,grav,cpliq,cpice
->>>>>>> 3e1016d9
   USE MOD_FrictionVelocity
   USE MOD_Eroot
   USE MOD_GroundFluxes
