--- conflicted
+++ resolved
@@ -108,42 +108,20 @@
   USE MOD_LeafTemperaturePC
   USE MOD_GroundTemperature
   USE MOD_Qsadv
-<<<<<<< HEAD
   USE MOD_SoilSurfaceResistance
-
-#ifdef LULC_IGBP_PFT
-  USE MOD_LandPFT, only : patch_pft_s, patch_pft_e
-=======
 #if (defined LULC_IGBP_PFT || defined LULC_IGBP_PC)
   USE MOD_LandPFT, only: patch_pft_s, patch_pft_e
   USE MOD_Vars_TimeInvariants, only: patchclass
->>>>>>> 30681ba1
   USE MOD_Vars_PFTimeInvariants
   USE MOD_Vars_PFTimeVariables
   USE MOD_Vars_1DPFTFluxes
 #endif
-<<<<<<< HEAD
-#ifdef LULC_IGBP_PC
-  USE MOD_LandPC
-  USE MOD_Vars_PCTimeInvariants
-  USE MOD_Vars_PCTimeVariables
-  USE MOD_Vars_1DPCFluxes
-  USE MOD_LeafTemperaturePC
-#endif
-
-
-=======
->>>>>>> 30681ba1
 #ifdef vanGenuchten_Mualem_SOIL_MODEL
   USE MOD_Hydro_SoilFunction, only: soil_psi_from_vliq
 #endif
   USE MOD_SPMD_Task
-<<<<<<< HEAD
-  USE MOD_Namelist, only: DEF_USE_PLANTHYDRAULICS, DEF_RSS_SCHEME
-=======
-  USE MOD_Namelist, only: DEF_USE_PLANTHYDRAULICS, &
+  USE MOD_Namelist, only: DEF_USE_PLANTHYDRAULICS, DEF_RSS_SCHEME, &
                           DEF_USE_LCT,DEF_USE_PFT,DEF_USE_PC
->>>>>>> 30681ba1
 
   IMPLICIT NONE
 
@@ -520,7 +498,6 @@
         qg = forc_q; dqgdT = 0.
       ENDIF
 
-<<<<<<< HEAD
       ! calculate soil surface resistance (rss)
       !NOTE: DEF_RSS_SCHEME=0 means no rss considered
       IF (DEF_RSS_SCHEME > 0) THEN
@@ -534,9 +511,6 @@
          rss = (1.-fsno)*rss
 
       ENDIF
-
-=======
->>>>>>> 30681ba1
 
 !=======================================================================
 ! [3] Compute sensible and latent fluxes and their derivatives with respect
@@ -668,24 +642,6 @@
       allocate ( assimsha_p       (ps:pe) )
       allocate ( etrsha_p         (ps:pe) )
 
-<<<<<<< HEAD
-      ! always DO CALL groundfluxes
-      CALL groundfluxes (zlnd,zsno,forc_hgt_u,forc_hgt_t,forc_hgt_q, &
-                         forc_hpbl, &
-                         forc_us,forc_vs,forc_t,forc_q,forc_rhoair,forc_psrf, &
-                         ur,thm,th,thv,t_grnd,qg,rss,dqgdT,htvp, &
-                         fsno,cgrnd,cgrndl,cgrnds, &
-                         taux,tauy,fseng,fevpg,tref,qref, &
-                         z0m_g,z0h_g,zol_g,rib_g,ustar_g,qstar_g,tstar_g,fm_g,fh_g,fq_g)
-
-      obu_g = forc_hgt_u / zol_g
-
-!=======================================================================
-! [4] Canopy temperature, fluxes from the canopy
-!=======================================================================
-
-=======
->>>>>>> 30681ba1
       sabv_p(ps:pe) = sabvsun_p(ps:pe) + sabvsha_p(ps:pe)
       sabv = sabvsun + sabvsha
 
@@ -946,277 +902,6 @@
 ENDIF
 #endif
 
-<<<<<<< HEAD
-!=======================================================================
-#ifdef LULC_IGBP_PC
-
-      pc = patch2pc(ipatch)
-
-      ! always DO CALL groundfluxes first
-      CALL groundfluxes (zlnd,zsno,forc_hgt_u,forc_hgt_t,forc_hgt_q, &
-                         forc_hpbl, &
-                         forc_us,forc_vs,forc_t,forc_q,forc_rhoair,forc_psrf, &
-                         ur,thm,th,thv,t_grnd,qg,rss,dqgdT,htvp, &
-                         fsno,cgrnd,cgrndl,cgrnds, &
-                         taux,tauy,fseng,fevpg,tref,qref, &
-                         z0m_g,z0h_g,zol_g,rib_g,ustar_g,qstar_g,tstar_g,fm_g,fh_g,fq_g)
-
-      ! SAVE variables for bareground case
-      obu_g = forc_hgt_u / zol_g
-
-
-!=======================================================================
-! [4] Canopy temperature, fluxes from the canopy
-!=======================================================================
-
-      sabv_c(:) = sabvsun_c(:,pc) + sabvsha_c(:,pc)
-      sabv = sabvsun + sabvsha
-      hprl_c(:) = 0.
-
-      DO p = 0, N_PFT-1
-
-         IF (lai_c(p,pc)+sai_c(p,pc) > 1e-6) THEN
-
-            ! soil water strees factor on stomatal resistance
-            CALL eroot (nl_soil,trsmx0,porsl,&
-#ifdef Campbell_SOIL_MODEL
-               bsw,&
-#endif
-#ifdef vanGenuchten_Mualem_SOIL_MODEL
-               theta_r, alpha_vgm, n_vgm, L_vgm, sc_vgm, fc_vgm, &
-#endif
-               psi0,rootfr_p(:,p),&
-               dz_soisno,t_soisno,wliq_soisno,rootr_c(:,p),etrc_c(p),rstfac_c(p))
-
-            ! fraction of sunlit and shaded leaves of canopy
-            fsun_c(p) = ( 1. - exp(-min(extkb_c(p,pc)*lai_c(p,pc),40.))) &
-                      / max( min(extkb_c(p,pc)*lai_c(p,pc),40.), 1.e-6 )
-
-            ! 01/06/2020, yuan: change to 0.5
-            IF (coszen<=0.0 .or. sabv_c(p)<1.) fsun_c(p) = 0.5
-
-            laisun_c(p) = lai_c(p,pc)*fsun_c(p)
-            laisha_c(p) = lai_c(p,pc)*(1-fsun_c(p))
-            rstfacsun_c(p) = rstfac_c(p)
-            rstfacsha_c(p) = rstfac_c(p)
-
-         ELSE
-            laisun_c(p)       = 0.
-            laisha_c(p)       = 0.
-            ldew_rain_c(p,pc) = 0.
-            ldew_snow_c(p,pc) = 0.
-            ldew_c(p,pc)      = 0.
-            rootr_c(:,p)      = 0.
-            rstfacsun_c(p)    = 0.
-            rstfacsha_c(p)    = 0.
-
-            IF(DEF_USE_PLANTHYDRAULICS)THEN
-               vegwp_c (:,p,pc)  = -2.5e4
-            ENDIF
-         ENDIF
-
-      ENDDO
-      ! initialization
-      tleaf_c (:,pc) = forc_t  !???
-      rst_c   (:,pc) = 2.0e4
-      assim_c (:,pc) = 0.
-      respc_c (:,pc) = 0.
-      fsenl_c (:,pc) = 0.
-      fevpl_c (:,pc) = 0.
-      etr_c   (:,pc) = 0.
-      z0m_c   (:,pc) = (1.-fsno)*zlnd + fsno*zsno
-
-
-      IF (lai+sai > 1e-6) THEN
-
-         CALL LeafTempPC ( ipatch,N_PFT  ,deltim        ,csoilc        ,dewmx         ,&
-            htvp          ,pcfrac(:,pc)  ,canlay(:)     ,htop_c(:,pc)  ,hbot_c(:,pc)  ,&
-            lai_c(:,pc)   ,sai_c(:,pc)   ,sqrtdi_p(:)   ,effcon_p(:)   ,vmax25_p(:)   ,&
-            slti_p(:)     ,hlti_p(:)     ,shti_p(:)     ,hhti_p(:)     ,trda_p(:)     ,&
-            trdm_p(:)     ,trop_p(:)     ,gradm_p(:)    ,binter_p(:)   ,extkn_p(:)    ,&
-            extkb_c(:,pc) ,extkd_c(:,pc) ,forc_hgt_u    ,forc_hgt_t    ,forc_hgt_q    ,&
-            forc_us       ,forc_vs       ,thm           ,th            ,thv           ,&
-            forc_q        ,forc_psrf     ,forc_rhoair   ,parsun_c(:,pc),parsha_c(:,pc),&
-            fsun_c(:)     ,sabv_c(:)     ,frl           ,thermk_c(:,pc),fshade_c(:,pc),&
-            rstfacsun_c(:)               ,rstfacsha_c(:)                              ,&
-            gssun_c(:) ,gssha_c(:) ,forc_po2m     ,forc_pco2m    ,z0h_g         ,obu_g,&
-            ustar_g       ,zlnd          ,zsno          ,fsno          ,sigf_c(:,pc)  ,&
-            etrc_c(:)     ,t_grnd        ,qg,rss        ,dqgdT         ,emg           ,&
-            z0m_c(:,pc),tleaf_c(:,pc),ldew_c(:,pc),ldew_rain_c(:,pc),ldew_snow_c(:,pc),&
-            taux          ,tauy          ,&
-            fseng         ,fevpg         ,cgrnd         ,cgrndl        ,cgrnds        ,&
-            tref          ,qref          ,rst_c(:,pc)   ,assim_c(:,pc) ,respc_c(:,pc) ,&
-            fsenl_c(:,pc) ,fevpl_c(:,pc) ,etr_c(:,pc)   ,dlrad         ,ulrad         ,&
-            z0m           ,zol           ,rib           ,ustar         ,qstar         ,&
-            tstar         ,fm            ,fh            ,fq            ,rootfr_p(:,:) ,&
-            kmax_sun_p(:) ,kmax_sha_p(:) ,kmax_xyl_p(:) ,kmax_root_p(:),psi50_sun_p(:),&
-            psi50_sha_p(:),psi50_xyl_p(:),psi50_root_p(:),ck_p(:)     ,vegwp_c(:,:,pc),&
-            gs0sun_c(:,pc),gs0sha_c(:,pc)                                             ,&
-            assimsun_c(:) ,etrsun_c(:)   ,assimsha_c(:) ,etrsha_c(:)                  ,&
-!Ozone stress variables
-            o3coefv_sun_c(:,pc) ,o3coefv_sha_c(:,pc) ,o3coefg_sun_c(:,pc) ,o3coefg_sha_c(:,pc), &
-            lai_old_c(:,pc), o3uptakesun_c(:,pc), o3uptakesha_c(:,pc),forc_ozone,  &
-!End ozone stress variables
-            forc_hpbl                                                                  ,&
-            qintr_rain_c(:,pc),qintr_snow_c(:,pc),t_precip,hprl_c(:)   ,smp            ,&
-            hk(1:)        ,hksati(1:)    ,rootr_c(:,:)                                  )
-      ELSE
-         laisun_c    (:)    = 0.
-         laisha_c    (:)    = 0.
-         tleaf_c     (:,pc) = forc_t
-         ldew_rain_c (:,pc) = 0.
-         ldew_snow_c (:,pc) = 0.
-         ldew_c      (:,pc) = 0.
-         rst_c       (:,pc) = 2.0e4
-         assim_c     (:,pc) = 0.
-         respc_c     (:,pc) = 0.
-         fsenl_c     (:,pc) = 0.
-         fevpl_c     (:,pc) = 0.
-         etr_c       (:,pc) = 0.
-         hprl_c      (:)    = 0.
-
-         IF(DEF_USE_PLANTHYDRAULICS)THEN
-            vegwp_c (:,:,pc) = -2.5e4
-         ENDIF
-      ENDIF
-
-      laisun    = sum( laisun_c    (:)   *pcfrac(:,pc) )
-      laisha    = sum( laisha_c    (:)   *pcfrac(:,pc) )
-      tleaf     = sum( tleaf_c     (:,pc)*pcfrac(:,pc) )
-      ldew_rain = sum( ldew_rain_c (:,pc)*pcfrac(:,pc) )
-      ldew_snow = sum( ldew_snow_c (:,pc)*pcfrac(:,pc) )
-      ldew      = sum( ldew_c      (:,pc)*pcfrac(:,pc) )
-      rst       = sum( rst_c       (:,pc)*pcfrac(:,pc) )
-      assim     = sum( assim_c     (:,pc)*pcfrac(:,pc) )
-      respc     = sum( respc_c     (:,pc)*pcfrac(:,pc) )
-      fsenl     = sum( fsenl_c     (:,pc)*pcfrac(:,pc) )
-      fevpl     = sum( fevpl_c     (:,pc)*pcfrac(:,pc) )
-      etr       = sum( etr_c       (:,pc)*pcfrac(:,pc) )
-
-      IF(DEF_USE_PLANTHYDRAULICS)THEN
-         DO j = 1, nvegwcs
-            vegwp(j) = sum( vegwp_c(j,:,pc)*pcfrac(:,pc) )
-         ENDDO
-
-      ! loop for each soil layer
-         IF (abs(etr) > 0.) THEN
-            DO j = 1, nl_soil
-               rootr(j) = sum(rootr_c(j,:)*pcfrac(:,pc))
-            ENDDO
-         ENDIF
-      ELSE
-      ! loop for each soil layer
-         IF (abs(etr) > 0.) THEN
-            DO j = 1, nl_soil
-               rootr(j) = sum(rootr_c(j,:)*etr_c(:,pc)*pcfrac(:,pc)) / etr
-            ENDDO
-         ENDIF
-      ENDIF
-
-      rstfacsun_out = sum( rstfacsun_c(:) * pcfrac(:,pc) )
-      rstfacsha_out = sum( rstfacsha_c(:) * pcfrac(:,pc) )
-      gssun_out     = sum( gssun_c    (:) * pcfrac(:,pc) )
-      gssha_out     = sum( gssha_c    (:) * pcfrac(:,pc) )
-      assimsun_out  = sum( assimsun_c (:) * pcfrac(:,pc) )
-      etrsun_out    = sum( etrsun_c   (:) * pcfrac(:,pc) )
-      assimsha_out  = sum( assimsha_c (:) * pcfrac(:,pc) )
-      etrsha_out    = sum( etrsha_c   (:) * pcfrac(:,pc) )
-      hprl          = sum( hprl_c     (:) * pcfrac(:,pc) )
-
-#endif
-
-! For patchtype/=0, not a soil patch
-ELSE
-      CALL groundfluxes (zlnd,zsno,forc_hgt_u,forc_hgt_t,forc_hgt_q, &
-                         forc_hpbl, &
-                         forc_us,forc_vs,forc_t,forc_q,forc_rhoair,forc_psrf, &
-                         ur,thm,th,thv,t_grnd,qg,rss,dqgdT,htvp, &
-                         fsno,cgrnd,cgrndl,cgrnds, &
-                         taux,tauy,fseng,fevpg,tref,qref, &
-                         z0m_g,z0h_g,zol_g,rib_g,ustar_g,qstar_g,tstar_g,fm_g,fh_g,fq_g)
-
-      ! SAVE variables for bareground case
-      obu_g = forc_hgt_u / zol_g
-
-!=======================================================================
-! [4] Canopy temperature, fluxes from the canopy
-!=======================================================================
-
-      sabv = sabvsun + sabvsha
-
-      IF (lai+sai > 1e-6) THEN
-
-         ! soil water stress factor on stomatal resistance
-         CALL eroot (nl_soil,trsmx0,porsl,&
-#ifdef Campbell_SOIL_MODEL
-            bsw,&
-#endif
-#ifdef vanGenuchten_Mualem_SOIL_MODEL
-            theta_r, alpha_vgm, n_vgm, L_vgm, sc_vgm, fc_vgm, &
-#endif
-            psi0,rootfr,dz_soisno,t_soisno,wliq_soisno,rootr,etrc,rstfac)
-
-         ! fraction of sunlit and shaded leaves of canopy
-         fsun = ( 1. - exp(-min(extkb*lai,40.))) / max( min(extkb*lai,40.), 1.e-6 )
-
-         IF (coszen<=0.0 .or. sabv<1.) fsun = 0.5
-
-         laisun = lai*fsun
-         laisha = lai*(1-fsun)
-         rstfacsun_out = rstfac
-         rstfacsha_out = rstfac
-
-         CALL LeafTemp (ipatch,1,deltim ,csoilc    ,dewmx      ,htvp       ,&
-                 lai        ,sai        ,htop      ,hbot       ,sqrtdi     ,&
-                 effcon     ,vmax25     ,slti      ,hlti       ,shti       ,&
-                 hhti       ,trda       ,trdm      ,trop       ,gradm      ,&
-                 binter     ,extkn      ,extkb     ,extkd      ,forc_hgt_u ,&
-                 forc_hgt_t ,forc_hgt_q ,forc_us   ,forc_vs    ,thm        ,&
-                 th         ,thv        ,forc_q    ,forc_psrf  ,forc_rhoair,&
-                 parsun     ,parsha     ,sabv      ,frl        ,fsun       ,&
-                 thermk     ,rstfacsun_out         ,rstfacsha_out          ,&
-                 gssun_out  ,gssha_out  ,forc_po2m ,forc_pco2m ,z0h_g      ,&
-                 obu_g      ,ustar_g    ,zlnd      ,zsno       ,fsno       ,&
-                 sigf       ,etrc       ,t_grnd    ,qg,rss     ,dqgdT      ,&
-                 emg        ,tleaf      ,ldew      ,ldew_rain  ,ldew_snow  ,&
-                 taux       ,tauy       ,&
-                 fseng      ,fevpg      ,cgrnd     ,cgrndl     ,cgrnds     ,&
-                 tref       ,qref       ,rst       ,assim      ,respc      ,&
-                 fsenl      ,fevpl      ,etr       ,dlrad      ,ulrad      ,&
-                 z0m        ,zol        ,rib       ,ustar      ,qstar      ,&
-                 tstar      ,fm         ,fh        ,fq         ,rootfr     ,&
-                 kmax_sun    ,kmax_sha  ,kmax_xyl  ,kmax_root  ,psi50_sun  ,&
-                 psi50_sha   ,psi50_xyl ,psi50_root,ck         ,vegwp      ,&
-                 gs0sun      ,gs0sha                                       ,&
-                 assimsun_out,etrsun_out,assimsha_out          ,etrsha_out ,&
-! Ozone stress variables
-                 o3coefv_sun ,o3coefv_sha ,o3coefg_sun ,o3coefg_sha ,&
-                 lai_old     ,o3uptakesun ,o3uptakesha ,forc_ozone  ,&
-! End ozone stress variables
-                 forc_hpbl                                                 ,&
-                 qintr_rain  ,qintr_snow,t_precip  ,hprl       ,smp        ,&
-                 hk(1:)      ,hksati(1:),rootr(1:)                         )
-      ENDIF
-
-    ! equate canopy temperature to air over bareland.
-    ! required as sigf=0 carried over to next time step
-      IF (lai+sai <= 1e-6) THEN
-         tleaf         = forc_t
-         laisun        = 0.
-         laisha        = 0.
-         ldew_rain     = 0.
-         ldew_snow     = 0.
-         ldew          = 0.
-         rstfacsun_out = 0.
-         rstfacsha_out = 0.
-         IF(DEF_USE_PLANTHYDRAULICS)THEN
-            vegwp = -2.5e4
-         ENDIF
-      ENDIF
-
-ENDIF
-=======
->>>>>>> 30681ba1
 
 !=======================================================================
 ! [5] Gound temperature
