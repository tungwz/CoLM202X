#include <define.h>

MODULE MOD_Thermal

!-----------------------------------------------------------------------
   USE MOD_Precision
   IMPLICIT NONE
   SAVE

! PUBLIC MEMBER FUNCTIONS:
   PUBLIC :: THERMAL


!-----------------------------------------------------------------------

CONTAINS

!-----------------------------------------------------------------------


   SUBROUTINE THERMAL (ipatch        ,patchtype     ,lb            ,deltim        ,&
                       trsmx0        ,zlnd          ,zsno          ,csoilc        ,&
                       dewmx         ,capr          ,cnfac         ,vf_quartz     ,&
                       vf_gravels    ,vf_om         ,vf_sand       ,wf_gravels    ,&
                       wf_sand       ,csol          ,porsl         ,psi0          ,&
#ifdef Campbell_SOIL_MODEL
                       bsw           ,                                             &
#endif
#ifdef vanGenuchten_Mualem_SOIL_MODEL
                       theta_r       ,alpha_vgm     ,n_vgm         ,L_vgm         ,&
                       sc_vgm        ,fc_vgm        ,                              &
#endif
                       k_solids      ,dksatu        ,dksatf        ,dkdry         ,&
                       BA_alpha      ,BA_beta                                     ,&
                       lai           ,laisun        ,laisha        ,sai           ,&
                       htop          ,hbot          ,sqrtdi        ,rootfr        ,&
                       rstfacsun_out ,rstfacsha_out ,rss           ,gssun_out     ,&
                       gssha_out     ,assimsun_out  ,etrsun_out    ,assimsha_out  ,&
                       etrsha_out    ,&
!photosynthesis and plant hydraulic variables
                       effcon        ,vmax25        ,hksati        ,smp     ,hk   ,&
                       kmax_sun      ,kmax_sha      ,kmax_xyl      ,kmax_root     ,&
                       psi50_sun     ,psi50_sha     ,psi50_xyl     ,psi50_root    ,&
                       ck            ,vegwp         ,gs0sun        ,gs0sha        ,&
!Ozone stress variables
                       lai_old       ,o3uptakesun   ,o3uptakesha   ,forc_ozone    ,&
!end ozone stress variables
<<<<<<< HEAD
                       slti          ,hlti          ,shti          ,hhti          ,&
                       trda          ,trdm          ,trop          ,g1            ,&
                       g0            ,gradm         ,binter        ,extkn         ,&
                       forc_hgt_u    ,forc_hgt_t    ,forc_hgt_q    ,forc_us       ,&
                       forc_vs       ,forc_t        ,forc_q        ,forc_rhoair   ,&
                       forc_psrf     ,forc_pco2m    ,forc_hpbl     ,forc_po2m     ,&
                       coszen        ,parsun        ,parsha        ,sabvsun       ,&
                       sabvsha       ,sabg          ,sabg_soil     ,sabg_snow     ,&
                       frl           ,extkb         ,extkd         ,thermk        ,&
                       fsno          ,sigf          ,dz_soisno     ,z_soisno      ,&
                       zi_soisno     ,tleaf         ,t_soisno      ,wice_soisno   ,&
                       wliq_soisno   ,ldew          ,ldew_rain     ,ldew_snow     ,&
                       fwet_snow     ,scv           ,snowdp        ,imelt         ,&
                       taux          ,tauy          ,fsena         ,fevpa         ,&
                       lfevpa        ,fsenl         ,fevpl         ,etr           ,&
                       fseng         ,fevpg         ,olrg          ,fgrnd         ,&
                       rootr         ,rootflux      ,&
                       qseva         ,qsdew         ,qsubl         ,qfros         ,&
                       qseva_soil    ,qsdew_soil    ,qsubl_soil    ,qfros_soil    ,&
                       qseva_snow    ,qsdew_snow    ,qsubl_snow    ,qfros_snow    ,&
                       sm            ,tref          ,qref          ,&
                       trad          ,rst           ,assim         ,respc         ,&
                       errore        ,emis          ,z0m           ,zol           ,&
                       rib           ,ustar         ,qstar         ,tstar         ,&
                       fm            ,fh            ,fq            ,pg_rain       ,&
                       pg_snow       ,t_precip      ,qintr_rain    ,qintr_snow    ,&
                       snofrz        ,sabg_snow_lyr                                )
=======
!Ozone WUE stomata model parameter
                       lambda     ,&! Marginal water cost of carbon gain ((mol h2o) (mol co2)-1)
!End WUE stomata model parameter
                       slti        ,hlti        ,shti        ,hhti       ,&
                       trda        ,trdm        ,trop        ,g1         ,&
                       g0          ,gradm       ,binter      ,extkn      ,&
                       forc_hgt_u  ,forc_hgt_t  ,forc_hgt_q  ,forc_us    ,&
                       forc_vs     ,forc_t      ,forc_q      ,forc_rhoair,&
                       forc_psrf   ,forc_pco2m  ,forc_hpbl   ,forc_po2m  ,&
                       coszen      ,parsun      ,parsha      ,sabvsun    ,&
                       sabvsha     ,sabg,sabg_soil,sabg_snow ,frl        ,&
                       extkb       ,extkd       ,thermk      ,fsno       ,&
                       sigf        ,dz_soisno   ,z_soisno    ,zi_soisno  ,&
                       tleaf       ,t_soisno    ,wice_soisno ,wliq_soisno,&
                       ldew,ldew_rain,ldew_snow ,scv,snowdp  ,imelt      ,&
                       taux        ,tauy        ,fsena       ,fevpa      ,&
                       lfevpa      ,fsenl       ,fevpl       ,etr        ,&
                       fseng       ,fevpg       ,olrg        ,fgrnd      ,&
                       rootr       ,rootflux    ,&
                       qseva       ,qsdew       ,qsubl       ,qfros      ,&
                       qseva_soil  ,qsdew_soil  ,qsubl_soil  ,qfros_soil ,&
                       qseva_snow  ,qsdew_snow  ,qsubl_snow  ,qfros_snow ,&
                       sm          ,tref        ,qref        ,&
                       trad        ,rst         ,assim       ,respc      ,&
                       errore      ,emis        ,z0m         ,zol        ,&
                       rib         ,ustar       ,qstar       ,tstar      ,&
                       fm          ,fh          ,fq          ,pg_rain    ,&
                       pg_snow     ,t_precip    ,qintr_rain  ,qintr_snow ,&
                       snofrz      ,sabg_snow_lyr                         )
>>>>>>> 718faf4b

!=======================================================================
! this is the main subroutine to execute the calculation
! of thermal processes and surface fluxes
!
! Original author : Yongjiu Dai, 09/15/1999; 08/30/2002
!
! FLOW DIAGRAM FOR THERMAL.F90
!
! THERMAL ===> qsadv
!              GroundFluxes
!              eroot                             |dewfraction
!              LeafTemperature   |               |qsadv
!              LeafTemperaturePC |  ---------->  |moninobukini
!                                                |moninobuk
!                                                |MOD_AssimStomataConductance
!
!              GroundTemperature    ---------->   meltf
!
!
! REVISIONS:
! Hua Yuan, 08/2019: added initial codes for PFT and Plant Community (PC)
!                    vegetation classification processes
!
! Nan Wei,  01/2021: added variables passing of plant hydraulics and precipitation sensible heat
!                    with canopy and ground for PFT and Plant Community (PC)
!=======================================================================

   USE MOD_Precision
   USE MOD_Vars_Global
   USE MOD_Const_PFT
   USE MOD_Const_Physical, only: denh2o,roverg,hvap,hsub,rgas,cpair,&
                                 stefnc,denice,tfrz,vonkar,grav,cpliq,cpice
   USE MOD_FrictionVelocity
   USE MOD_Eroot
   USE MOD_GroundFluxes
   USE MOD_LeafTemperature
   USE MOD_LeafTemperaturePC
   USE MOD_GroundTemperature
   USE MOD_Qsadv
   USE MOD_SoilSurfaceResistance
#if (defined LULC_IGBP_PFT || defined LULC_IGBP_PC)
   USE MOD_LandPFT, only: patch_pft_s, patch_pft_e
   USE MOD_Vars_TimeInvariants, only: patchclass
   USE MOD_Vars_PFTimeInvariants
   USE MOD_Vars_PFTimeVariables
   USE MOD_Vars_1DPFTFluxes
#endif
#ifdef vanGenuchten_Mualem_SOIL_MODEL
   USE MOD_Hydro_SoilFunction, only: soil_psi_from_vliq
#endif
   USE MOD_SPMD_Task
   USE MOD_Namelist, only: DEF_USE_PLANTHYDRAULICS, DEF_RSS_SCHEME, DEF_SPLIT_SOILSNOW, &
                           DEF_USE_LCT,DEF_USE_PFT,DEF_USE_PC

   IMPLICIT NONE

!---------------------Argument------------------------------------------

   integer, intent(in) :: &
       ipatch,                   &! patch index
       lb,                       &! lower bound of array
       patchtype                  ! land patch type (0=soil, 1=urban or built-up, 2=wetland,
                                  !                  3=glacier/ice sheet, 4=land water bodies)

   real(r8), intent(inout) :: &
       sai                        ! stem area index  [-]
   real(r8), intent(in) :: &
       deltim,                   &! model time step [second]
       trsmx0,                   &! max transpiration for moist soil+100% veg.  [mm/s]
       zlnd,                     &! roughness length for soil [m]
       zsno,                     &! roughness length for snow [m]
       csoilc,                   &! drag coefficient for soil under canopy [-]
       dewmx,                    &! maximum dew
       capr,                     &! tuning factor to turn first layer T into surface T
       cnfac,                    &! Crank Nicholson factor between 0 and 1

       ! soil physical parameters
       vf_quartz (1:nl_soil),    &! volumetric fraction of quartz within mineral soil
       vf_gravels(1:nl_soil),    &! volumetric fraction of gravels
       vf_om     (1:nl_soil),    &! volumetric fraction of organic matter
       vf_sand   (1:nl_soil),    &! volumetric fraction of sand
       wf_gravels(1:nl_soil),    &! gravimetric fraction of gravels
       wf_sand   (1:nl_soil),    &! gravimetric fraction of sand
       csol      (1:nl_soil),    &! heat capacity of soil solids [J/(m3 K)]
       porsl     (1:nl_soil),    &! soil porosity [-]
       psi0      (1:nl_soil),    &! soil water suction, negative potential [mm]
#ifdef Campbell_SOIL_MODEL
       bsw(1:nl_soil),           &! clapp and hornbereger "b" parameter [-]
#endif
#ifdef vanGenuchten_Mualem_SOIL_MODEL
       theta_r   (1:nl_soil),    &! residual moisture content [-]
       alpha_vgm (1:nl_soil),    &! a parameter corresponding approximately to the inverse of the air-entry value
       n_vgm     (1:nl_soil),    &! pore-connectivity parameter [dimensionless]
       L_vgm     (1:nl_soil),    &! a shape parameter [dimensionless]
       sc_vgm    (1:nl_soil),    &! saturation at the air entry value in the classical vanGenuchten model [-]
       fc_vgm    (1:nl_soil),    &! a scaling factor by using air entry value in the Mualem model [-]
#endif
       k_solids  (1:nl_soil),    &! thermal conductivity of minerals soil [W/m-K]
       dkdry     (1:nl_soil),    &! thermal conductivity of dry soil [W/m-K]
       dksatu    (1:nl_soil),    &! thermal conductivity of saturated unfrozen soil [W/m-K]
       dksatf    (1:nl_soil),    &! thermal conductivity of saturated frozen soil [W/m-K]
       hksati    (1:nl_soil),    &! hydraulic conductivity at saturation [mm h2o/s]
       BA_alpha  (1:nl_soil),    &! alpha in Balland and Arp(2005) thermal conductivity scheme
       BA_beta   (1:nl_soil),    &! beta in Balland and Arp(2005) thermal conductivity scheme

       ! vegetation parameters
       lai,                      &! adjusted leaf area index for seasonal variation [-]
       htop,                     &! canopy crown top height [m]
       hbot,                     &! canopy crown bottom height [m]
       sqrtdi,                   &! inverse sqrt of leaf dimension [m**-0.5]
       rootfr(1:nl_soil),        &! root fraction

       effcon,                   &! quantum efficiency of RuBP regeneration (mol CO2/mol quanta)
       vmax25,                   &! maximum carboxylation rate at 25 C at canopy top
       kmax_sun,                 &! Plant Hydraulics Paramters
       kmax_sha,                 &! Plant Hydraulics Paramters
       kmax_xyl,                 &! Plant Hydraulics Paramters
       kmax_root,                &! Plant Hydraulics Paramters
       psi50_sun,                &! water potential at 50% loss of sunlit leaf tissue conductance (mmH2O)
       psi50_sha,                &! water potential at 50% loss of shaded leaf tissue conductance (mmH2O)
       psi50_xyl,                &! water potential at 50% loss of xylem tissue conductance (mmH2O)
       psi50_root,               &! water potential at 50% loss of root tissue conductance (mmH2O)
       ck,                       &! shape-fitting parameter for vulnerability curve (-)
       slti,                     &! slope of low temperature inhibition function      [s3]
       hlti,                     &! 1/2 point of low temperature inhibition function  [s4]
       shti,                     &! slope of high temperature inhibition function     [s1]
       hhti,                     &! 1/2 point of high temperature inhibition function [s2]
       trda,                     &! temperature coefficient in gs-a model             [s5]
       trdm,                     &! temperature coefficient in gs-a model             [s6]
       trop,                     &! temperature coefficient in gs-a model
       g1,                       &! conductance-photosynthesis slope parameter for medlyn model
       g0,                       &! conductance-photosynthesis intercept for medlyn model
       gradm,                    &! conductance-photosynthesis slope parameter
       binter,                   &! conductance-photosynthesis intercept
       extkn,                    &! coefficient of leaf nitrogen allocation

       ! atmospherical variables and observational height
       forc_hgt_u,               &! observational height of wind [m]
       forc_hgt_t,               &! observational height of temperature [m]
       forc_hgt_q,               &! observational height of humidity [m]
       forc_us,                  &! wind component in eastward direction [m/s]
       forc_vs,                  &! wind component in northward direction [m/s]
       forc_t,                   &! temperature at agcm reference height [kelvin]
       forc_q,                   &! specific humidity at agcm reference height [kg/kg]
       forc_rhoair,              &! density air [kg/m3]
       forc_psrf,                &! atmosphere pressure at the surface [pa]
       forc_pco2m,               &! CO2 concentration in atmos. (pascals)
       forc_po2m,                &! O2 concentration in atmos. (pascals)
       forc_hpbl,                &! atmospheric boundary layer height [m]
       pg_rain,                  &! rainfall onto ground including canopy runoff [kg/(m2 s)]
       pg_snow,                  &! snowfall onto ground including canopy runoff [kg/(m2 s)]
       t_precip,                 &! snowfall/rainfall temperature [kelvin]
       qintr_rain,               &! rainfall interception (mm h2o/s)
       qintr_snow,               &! snowfall interception (mm h2o/s)

       ! radiative fluxes
       coszen,                   &! cosine of the solar zenith angle
       parsun,                   &! photosynthetic active radiation by sunlit leaves (W m-2)
       parsha,                   &! photosynthetic active radiation by shaded leaves (W m-2)
       sabvsun,                  &! solar radiation absorbed by vegetation [W/m2]
       sabvsha,                  &! solar radiation absorbed by vegetation [W/m2]
       sabg,                     &! solar radiation absorbed by ground [W/m2]
       sabg_soil,                &! solar radiation absorbed by ground soil [W/m2]
       sabg_snow,                &! solar radiation absorbed by ground snow [W/m2]
       frl,                      &! atmospheric infrared (longwave) radiation [W/m2]
       extkb,                    &! (k, g(mu)/mu) direct solar extinction coefficient
       extkd,                    &! diffuse and scattered diffuse PAR extinction coefficient
       thermk,                   &! canopy gap fraction for tir radiation

       ! state variable (1)
       fsno,                     &! fraction of ground covered by snow
       sigf,                     &! fraction of veg cover, excluding snow-covered veg [-]
       dz_soisno(lb:nl_soil),    &! layer thickiness [m]
       z_soisno (lb:nl_soil),    &! node depth [m]
       zi_soisno(lb-1:nl_soil)    ! interface depth [m]

   real(r8), intent(in) :: &
       sabg_snow_lyr(lb:1)        ! snow layer aborption

       ! state variables (2)
   real(r8), intent(inout) :: &
       vegwp(1:nvegwcs),         &! vegetation water potential
       gs0sun,                   &! working copy of sunlit stomata conductance
       gs0sha,                   &! working copy of shalit stomata conductance
!Ozone stress variables
       lai_old    ,              &! lai in last time step
       o3uptakesun,              &! Ozone does, sunlit leaf (mmol O3/m^2)
       o3uptakesha,              &! Ozone does, shaded leaf (mmol O3/m^2)
       forc_ozone ,              &! Ozone
!end ozone stress variables
<<<<<<< HEAD
       tleaf,                    &! shaded leaf temperature [K]
       t_soisno(lb:nl_soil),     &! soil temperature [K]
       wice_soisno(lb:nl_soil),  &! ice lens [kg/m2]
       wliq_soisno(lb:nl_soil),  &! liqui water [kg/m2]
       smp(1:nl_soil)         ,  &! soil matrix potential [mm]
       hk(1:nl_soil)          ,  &! hydraulic conductivity [mm h2o/s]

       ldew,                     &! depth of water on foliage [kg/(m2 s)]
       ldew_rain,                &! depth of rain on foliage [kg/(m2 s)]
       ldew_snow,                &! depth of rain on foliage [kg/(m2 s)]
       fwet_snow,                &! vegetation canopy snow fractional cover [-]
       scv,                      &! snow cover, water equivalent [mm, kg/m2]
       snowdp                     ! snow depth [m]
=======
!Ozone WUE stomata model parameter
       lambda     ,  &! Marginal water cost of carbon gain ((mol h2o) (mol co2)-1)
!End WUE stomata model parameter
       tleaf,        &! shaded leaf temperature [K]
       t_soisno(lb:nl_soil),   &! soil temperature [K]
       wice_soisno(lb:nl_soil),&! ice lens [kg/m2]
       wliq_soisno(lb:nl_soil),&! liqui water [kg/m2]
       smp(1:nl_soil)         ,&! soil matrix potential [mm]
       hk(1:nl_soil)          ,&! hydraulic conductivity [mm h2o/s]

       ldew,         &! depth of water on foliage [kg/(m2 s)]
       ldew_rain,    &! depth of rain on foliage [kg/(m2 s)]
       ldew_snow,    &! depth of rain on foliage [kg/(m2 s)]
       scv,          &! snow cover, water equivalent [mm, kg/m2]
       snowdp         ! snow depth [m]
>>>>>>> 718faf4b

   real(r8), intent(out) :: &
       snofrz (lb:0)              !snow freezing rate (col,lyr) [kg m-2 s-1]

   integer,  intent(out) :: &
       imelt(lb:nl_soil)          ! flag for melting or freezing [-]

   real(r8), intent(out) :: &
       laisun,                   &! sunlit leaf area index
       laisha,                   &! shaded leaf area index
       gssun_out,                &! sunlit stomata conductance
       gssha_out,                &! shaded stomata conductance
       rstfacsun_out,            &! factor of soil water stress on sunlit leaf
       rstfacsha_out              ! factor of soil water stress on shaded leaf

   real(r8), intent(out) :: &
       assimsun_out ,            &! diagnostic sunlit leaf assim value for output
       etrsun_out   ,            &! diagnostic sunlit leaf etr value for output
       assimsha_out ,            &! diagnostic shaded leaf assim for output
       etrsha_out                 ! diagnostic shaded leaf etr for output

       ! Output fluxes
   real(r8), intent(out) :: &
       taux,                     &! wind stress: E-W [kg/m/s**2]
       tauy,                     &! wind stress: N-S [kg/m/s**2]
       fsena,                    &! sensible heat from canopy height to atmosphere [W/m2]
       fevpa,                    &! evapotranspiration from canopy height to atmosphere [mm/s]
       lfevpa,                   &! latent heat flux from canopy height to atmosphere [W/m2]
       fsenl,                    &! ensible heat from leaves [W/m2]
       fevpl,                    &! evaporation+transpiration from leaves [mm/s]
       etr,                      &! transpiration rate [mm/s]
       fseng,                    &! sensible heat flux from ground [W/m2]
       fevpg,                    &! evaporation heat flux from ground [mm/s]
       olrg,                     &! outgoing long-wave radiation from ground+canopy
       fgrnd,                    &! ground heat flux [W/m2]
       rootr(1:nl_soil),         &! water uptake farction from different layers, all layers add to 1.0
       rootflux(1:nl_soil),      &! root uptake from different layer, all layers add to transpiration

       qseva,                    &! ground surface evaporation rate (mm h2o/s)
       qsdew,                    &! ground surface dew formation (mm h2o /s) [+]
       qsubl,                    &! sublimation rate from snow pack (mm h2o /s) [+]
       qfros,                    &! surface dew added to snow pack (mm h2o /s) [+]
       qseva_soil,               &! ground soil surface evaporation rate (mm h2o/s)
       qsdew_soil,               &! ground soil surface dew formation (mm h2o /s) [+]
       qsubl_soil,               &! sublimation rate from soil ice pack (mm h2o /s) [+]
       qfros_soil,               &! surface dew added to soil ice pack (mm h2o /s) [+]
       qseva_snow,               &! ground snow surface evaporation rate (mm h2o/s)
       qsdew_snow,               &! ground snow surface dew formation (mm h2o /s) [+]
       qsubl_snow,               &! sublimation rate from snow pack (mm h2o /s) [+]
       qfros_snow,               &! surface dew added to snow pack (mm h2o /s) [+]

       sm,                       &! rate of snowmelt [kg/(m2 s)]
       tref,                     &! 2 m height air temperature [kelvin]
       qref,                     &! 2 m height air specific humidity
       trad,                     &! radiative temperature [K]
       rss,                      &! bare soil resistance for evaporation [s/m]
       rst,                      &! stomatal resistance (s m-1)
       assim,                    &! assimilation
       respc,                    &! respiration

       ! additional variables required by coupling with WRF or RSM model
       emis,                     &! averaged bulk surface emissivity
       z0m,                      &! effective roughness [m]
       zol,                      &! dimensionless height (z/L) used in Monin-Obukhov theory
       rib,                      &! bulk Richardson number in surface layer
       ustar,                    &! u* in similarity theory [m/s]
       qstar,                    &! q* in similarity theory [kg/kg]
       tstar,                    &! t* in similarity theory [K]
       fm,                       &! integral of profile function for momentum
       fh,                       &! integral of profile function for heat
       fq                         ! integral of profile function for moisture

!---------------------Local Variables-----------------------------------

   integer i,j

   real(r8) :: &
       fseng_soil,               &! sensible heat flux from soil fraction
       fseng_snow,               &! sensible heat flux from snow fraction
       fevpg_soil,               &! latent heat flux from soil fraction
       fevpg_snow,               &! latent heat flux from snow fraction

       cgrnd,                    &! deriv. of soil energy flux wrt to soil temp [w/m2/k]
       cgrndl,                   &! deriv, of soil sensible heat flux wrt soil temp [w/m2/k]
       cgrnds,                   &! deriv of soil latent heat flux wrt soil temp [w/m**2/k]
       degdT,                    &! d(eg)/dT
       dqgdT,                    &! d(qg)/dT
       dlrad,                    &! downward longwave radiation blow the canopy [W/m2]
       eg,                       &! water vapor pressure at temperature T [pa]
       egsmax,                   &! max. evaporation which soil can provide at one time step
       egidif,                   &! the excess of evaporation over "egsmax"
       emg,                      &! ground emissivity (0.97 for snow,
                                  ! glaciers and water surface; 0.96 for soil and wetland)
       errore,                   &! energy balnce error [w/m2]
       etrc,                     &! maximum possible transpiration rate [mm/s]
       fac,                      &! soil wetness of surface layer
       fact(lb:nl_soil),         &! used in computing tridiagonal matrix
       fsun,                     &! fraction of sunlit canopy
       hr,                       &! relative humidity
       htvp,                     &! latent heat of vapor of water (or sublimation) [j/kg]
       olru,                     &! olrg excluding dwonwelling reflection [W/m2]
       olrb,                     &! olrg assuming blackbody emission [W/m2]
       psit,                     &! negative potential of soil
       qg,                       &! ground specific humidity [kg/kg]
! 03/07/2020, yuan:
       q_soil,                   &! ground soil specific humudity [kg/kg]
       q_snow,                   &! ground snow specific humudity [kg/kg]
       qsatg,                    &! saturated humidity [kg/kg]
       qsatgdT,                  &! d(qsatg)/dT
       qred,                     &! soil surface relative humidity
       sabv,                     &! solar absorbed by canopy [W/m2]
       thm,                      &! intermediate variable (forc_t+0.0098*forc_hgt_t)
       th,                       &! potential temperature (kelvin)
       thv,                      &! virtual potential temperature (kelvin)
       rstfac,                   &! factor of soil water stress
       t_grnd,                   &! ground surface temperature [K]
       t_grnd_bef,               &! ground surface temperature [K]
       t_soil,                   &! ground soil temperature
       t_snow,                   &! ground snow temperature
       t_soisno_bef(lb:nl_soil), &! soil/snow temperature before update
       tinc,                     &! temperature difference of two time step
       ur,                       &! wind speed at reference height [m/s]
       ulrad,                    &! upward longwave radiation above the canopy [W/m2]
       wice0(lb:nl_soil),        &! ice mass from previous time-step
       wliq0(lb:nl_soil),        &! liquid mass from previous time-step
       wx,                       &! patitial volume of ice and water of surface layer
       xmf,                      &! total latent heat of phase change of ground water [W/m2]
       hprl,                     &! precipitation sensible heat from canopy [W/m2]
       dheatl                     ! vegetation heat change [W/m2]

   real(r8) :: z0m_g,z0h_g,zol_g,obu_g,rib_g,ustar_g,qstar_g,tstar_g
   real(r8) :: fm10m,fm_g,fh_g,fq_g,fh2m,fq2m,um,obu
!Ozone stress variables
   real(r8) :: o3coefv_sun, o3coefv_sha, o3coefg_sun, o3coefg_sha
!end ozone stress variables

   integer p, ps, pe, pc

   real(r8), allocatable :: rootr_p     (:,:)
   real(r8), allocatable :: rootflux_p  (:,:)
   real(r8), allocatable :: etrc_p        (:)
   real(r8), allocatable :: rstfac_p      (:)
   real(r8), allocatable :: rstfacsun_p   (:)
   real(r8), allocatable :: rstfacsha_p   (:)
   real(r8), allocatable :: gssun_p       (:)
   real(r8), allocatable :: gssha_p       (:)
   real(r8), allocatable :: fsun_p        (:)
   real(r8), allocatable :: sabv_p        (:)

! 03/06/2020, yuan: added
   real(r8), allocatable :: fseng_soil_p  (:)
   real(r8), allocatable :: fseng_snow_p  (:)
   real(r8), allocatable :: fevpg_soil_p  (:)
   real(r8), allocatable :: fevpg_snow_p  (:)
   real(r8), allocatable :: cgrnd_p       (:)
   real(r8), allocatable :: cgrnds_p      (:)
   real(r8), allocatable :: cgrndl_p      (:)
   real(r8), allocatable :: dlrad_p       (:)
   real(r8), allocatable :: ulrad_p       (:)
   real(r8), allocatable :: zol_p         (:)
   real(r8), allocatable :: rib_p         (:)
   real(r8), allocatable :: ustar_p       (:)
   real(r8), allocatable :: qstar_p       (:)
   real(r8), allocatable :: tstar_p       (:)
   real(r8), allocatable :: fm_p          (:)
   real(r8), allocatable :: fh_p          (:)
   real(r8), allocatable :: fq_p          (:)
   real(r8), allocatable :: hprl_p        (:)
   real(r8), allocatable :: assimsun_p    (:)
   real(r8), allocatable :: etrsun_p      (:)
   real(r8), allocatable :: assimsha_p    (:)
   real(r8), allocatable :: etrsha_p      (:)
   real(r8), allocatable :: dheatl_p      (:)


!=======================================================================
! [1] Initial set and propositional variables
!=======================================================================

      ! emissivity
      emg = 0.96
      IF (scv>0. .or. patchtype==3) emg = 0.97

      ! fluxes
      taux   = 0.;  tauy   = 0.
      fsena  = 0.;  fevpa  = 0.
      lfevpa = 0.;  fsenl  = 0.
      fevpl  = 0.;  etr    = 0.
      fseng  = 0.;  fevpg  = 0.

      cgrnds = 0.;  cgrndl = 0.
      cgrnd  = 0.;  tref   = 0.
      qref   = 0.;  rst    = 2.0e4
      assim  = 0.;  respc  = 0.
      hprl   = 0.;  dheatl = 0.

      emis   = 0.;  z0m    = 0.
      zol    = 0.;  rib    = 0.
      ustar  = 0.;  qstar  = 0.
      tstar  = 0.;  rootr  = 0.
      rootflux = 0.

      dlrad  = frl

      t_soil = t_soisno(1)
      t_snow = t_soisno(lb)

IF (.not.DEF_SPLIT_SOILSNOW) THEN
      t_grnd = t_soisno(lb)
      ulrad  = frl*(1.-emg) + emg*stefnc*t_grnd**4
ELSE
      t_grnd = fsno*t_snow  + (1.-fsno)*t_soil
      ulrad  = frl*(1.-emg) &
             + fsno*emg*stefnc*t_snow**4 &
             + (1.-fsno)*emg*stefnc*t_soil**4
ENDIF

      ! temperature and water mass from previous time step
      t_soisno_bef(lb:) = t_soisno(lb:)
      t_grnd_bef = t_grnd
      wice0(lb:) = wice_soisno(lb:)
      wliq0(lb:) = wliq_soisno(lb:)

      ! latent heat, assumed that the sublimation occured only as wliq_soisno=0
      htvp = hvap
      IF (wliq_soisno(lb)<=0. .and. wice_soisno(lb)>0.) htvp = hsub

      ! potential temperatur at the reference height
      thm = forc_t + 0.0098*forc_hgt_t                     !intermediate variable equivalent to
                                                           !forc_t*(pgcm/forc_psrf)**(rgas/cpair)
      th  = forc_t*(100000./forc_psrf)**(rgas/cpair)       !potential T
      thv = th*(1.+0.61*forc_q)                            !virtual potential T
      ur  = max(0.1,sqrt(forc_us*forc_us+forc_vs*forc_vs)) !limit set to 0.1


!=======================================================================
! [2] specific humidity and its derivative at ground surface
!=======================================================================

      qred = 1.
      hr   = 1.

      IF (patchtype<=1) THEN            !soil ground
         wx   = (wliq_soisno(1)/denh2o + wice_soisno(1)/denice)/dz_soisno(1)
         IF (porsl(1) < 1.e-6) THEN     !bed rock
            fac  = 0.001
         ELSE
            fac  = min(1.,wx/porsl(1))
            fac  = max( fac, 0.001 )
         ENDIF

#ifdef Campbell_SOIL_MODEL
         psit = psi0(1) * fac ** (- bsw(1) )   !psit = max(smpmin, psit)
#endif
#ifdef vanGenuchten_Mualem_SOIL_MODEL
         psit = soil_psi_from_vliq ( fac*(porsl(1)-theta_r(1)) + theta_r(1), &
            porsl(1), theta_r(1), psi0(1), &
            5, (/alpha_vgm(1), n_vgm(1), L_vgm(1), sc_vgm(1), fc_vgm(1)/))
#endif
         psit = max( -1.e8, psit )
         hr   = exp(psit/roverg/t_grnd)
         qred = (1.-fsno)*hr + fsno
      ENDIF

IF (.not. DEF_SPLIT_SOILSNOW) THEN
      CALL qsadv(t_grnd,forc_psrf,eg,degdT,qsatg,qsatgdT)

      qg     = qred*qsatg
      dqgdT  = qred*qsatgdT

      IF (qsatg > forc_q .and. forc_q > qred*qsatg) THEN
        qg = forc_q; dqgdT = 0.
      ENDIF

      q_soil = qg
      q_snow = qg

ELSE
      CALL qsadv(t_soil,forc_psrf,eg,degdT,qsatg,qsatgdT)

      q_soil = hr*qsatg
      dqgdT  = (1.-fsno)*hr*qsatgdT

      IF(qsatg > forc_q .and. forc_q > hr*qsatg)THEN
        q_soil = forc_q; dqgdT = 0.
      ENDIF

      CALL qsadv(t_snow,forc_psrf,eg,degdT,qsatg,qsatgdT)

      q_snow = qsatg
      dqgdT  = dqgdT + fsno*qsatgdT

      ! weighted average qg
      qg = (1.-fsno)*q_soil + fsno*q_snow
ENDIF

      ! calculate soil surface resistance (rss)
      ! ------------------------------------------------
      !NOTE: (1) DEF_RSS_SCHEME=0 means no rss considered
      !      (2) Do NOT calculate rss for the first timestep
      IF (DEF_RSS_SCHEME>0 .and. rss/=spval) THEN

         !NOTE: If the beta scheme is used, the rss is not soil resistance,
         !but soil beta factor (soil wetness relative to field capacity [0-1]).
         CALL SoilSurfaceResistance (nl_soil,forc_rhoair,hksati,porsl,psi0, &
#ifdef Campbell_SOIL_MODEL
                            bsw, &
#endif
#ifdef vanGenuchten_Mualem_SOIL_MODEL
                            theta_r, alpha_vgm, n_vgm, L_vgm, sc_vgm, fc_vgm, &
#endif
                            dz_soisno,t_soisno,wliq_soisno,wice_soisno,fsno,qg,rss)
      ELSE
         rss = 0.
      ENDIF

!=======================================================================
! [3] Compute sensible and latent fluxes and their derivatives with respect
!     to ground temperature using ground temperatures from previous time step.
! TODO: modify code description
!=======================================================================

      ! Always CALL GroundFluxes for bare ground CASE
      CALL GroundFluxes (zlnd,zsno,forc_hgt_u,forc_hgt_t,forc_hgt_q,forc_hpbl, &
                         forc_us,forc_vs,forc_t,forc_q,forc_rhoair,forc_psrf, &
                         ur,thm,th,thv,t_grnd,qg,rss,dqgdT,htvp, &
                         fsno,cgrnd,cgrndl,cgrnds, &
                         t_soil,t_snow,q_soil,q_snow, &
                         !taux,tauy,fseng,fevpg,tref,qref, &
                         taux,tauy,fseng,fseng_soil,fseng_snow, &
                         fevpg,fevpg_soil,fevpg_snow,tref,qref, &
                         z0m_g,z0h_g,zol_g,rib_g,ustar_g,qstar_g,tstar_g,fm_g,fh_g,fq_g)

      obu_g = forc_hgt_u / zol_g


!=======================================================================
! [4] Canopy temperature, fluxes from the canopy
!=======================================================================

IF ( patchtype==0.and.DEF_USE_LCT .or. patchtype>0 ) THEN

      sabv = sabvsun + sabvsha

      IF (lai+sai > 1e-6) THEN

         ! soil water stress factor on stomatal resistance
         CALL eroot (nl_soil,trsmx0,porsl,&
#ifdef Campbell_SOIL_MODEL
            bsw,&
#endif
#ifdef vanGenuchten_Mualem_SOIL_MODEL
            theta_r, alpha_vgm, n_vgm, L_vgm, sc_vgm, fc_vgm, &
#endif
            psi0,rootfr,dz_soisno,t_soisno,wliq_soisno,rootr,etrc,rstfac)

         ! fraction of sunlit and shaded leaves of canopy
         fsun = ( 1. - exp(-min(extkb*lai,40.))) / max( min(extkb*lai,40.), 1.e-6 )

         IF (coszen<=0.0 .or. sabv<1.) fsun = 0.5

         laisun = lai*fsun
         laisha = lai*(1-fsun)
         rstfacsun_out = rstfac
         rstfacsha_out = rstfac

         CALL LeafTemperature(ipatch,1,deltim,csoilc   ,dewmx       ,htvp        ,&
                 lai         ,sai         ,htop        ,hbot        ,sqrtdi      ,&
                 effcon      ,vmax25      ,slti        ,hlti        ,shti        ,&
                 hhti        ,trda        ,trdm        ,trop        ,g1          ,&
                 g0          ,gradm       ,binter      ,extkn       ,extkb       ,&
                 extkd       ,forc_hgt_u  ,forc_hgt_t  ,forc_hgt_q  ,forc_us     ,&
                 forc_vs     ,thm         ,th          ,thv         ,forc_q      ,&
                 forc_psrf   ,forc_rhoair ,parsun      ,parsha      ,sabv        ,&
                 frl         ,fsun        ,thermk    ,rstfacsun_out,rstfacsha_out,&
                 gssun_out   ,gssha_out   ,forc_po2m   ,forc_pco2m  ,z0h_g       ,&
                 obu_g       ,ustar_g     ,zlnd        ,zsno        ,fsno        ,&
                 sigf        ,etrc        ,t_grnd      ,qg          ,rss         ,&
                 t_soil      ,t_snow      ,q_soil      ,q_snow      ,dqgdT       ,&
                 emg         ,tleaf       ,ldew        ,ldew_rain   ,ldew_snow   ,&
                 fwet_snow   ,taux        ,tauy        ,&
                 fseng       ,fseng_soil  ,fseng_snow  ,&
                 fevpg       ,fevpg_soil  ,fevpg_snow  ,&
                 cgrnd       ,cgrndl      ,cgrnds      ,&
                 tref        ,qref        ,rst         ,assim       ,respc       ,&
                 fsenl       ,fevpl       ,etr         ,dlrad       ,ulrad       ,&
                 z0m         ,zol         ,rib         ,ustar       ,qstar       ,&
                 tstar       ,fm          ,fh          ,fq          ,rootfr      ,&
                 kmax_sun    ,kmax_sha    ,kmax_xyl    ,kmax_root   ,psi50_sun   ,&
                 psi50_sha   ,psi50_xyl   ,psi50_root  ,ck          ,vegwp       ,&
                 gs0sun      ,gs0sha                                             ,&
                 assimsun_out,etrsun_out  ,assimsha_out             ,etrsha_out  ,&
!Ozone stress variables
                 o3coefv_sun ,o3coefv_sha ,o3coefg_sun ,o3coefg_sha ,&
                 lai_old     ,o3uptakesun ,o3uptakesha ,forc_ozone  ,&
!end ozone stress variables
<<<<<<< HEAD
                 forc_hpbl   ,&
                 qintr_rain  ,qintr_snow  ,t_precip    ,hprl        ,dheatl      ,&
                 smp         ,hk(1:)      ,hksati(1:)  ,rootflux(1:)              )
=======
!Ozone WUE stomata model parameter
                 lambda      ,&! Marginal water cost of carbon gain ((mol h2o) (mol co2)-1)
!End WUE stomata model parameter
                 forc_hpbl                                                 ,&
                 qintr_rain  ,qintr_snow,t_precip  ,hprl       ,smp        ,&
                 hk(1:)      ,hksati(1:),rootflux(1:)                       )
>>>>>>> 718faf4b
      ELSE
         tleaf         = forc_t
         laisun        = 0.
         laisha        = 0.
         ldew_rain     = 0.
         ldew_snow     = 0.
         fwet_snow     = 0.
         ldew          = 0.
         rstfacsun_out = 0.
         rstfacsha_out = 0.
         IF (DEF_USE_PLANTHYDRAULICS) THEN
            vegwp = -2.5e4
         ENDIF
      ENDIF

ENDIF


#if (defined LULC_IGBP_PFT || defined LULC_IGBP_PC)
IF (patchtype == 0) THEN

      ps = patch_pft_s(ipatch)
      pe = patch_pft_e(ipatch)

      allocate ( rootr_p (nl_soil, ps:pe) )
      allocate ( rootflux_p(nl_soil,ps:pe))
      allocate ( etrc_p           (ps:pe) )
      allocate ( rstfac_p         (ps:pe) )
      allocate ( rstfacsun_p      (ps:pe) )
      allocate ( rstfacsha_p      (ps:pe) )
      allocate ( gssun_p          (ps:pe) )
      allocate ( gssha_p          (ps:pe) )
      allocate ( fsun_p           (ps:pe) )
      allocate ( sabv_p           (ps:pe) )
IF (DEF_USE_PFT .or. patchclass(ipatch)==CROPLAND) THEN
      allocate ( fseng_soil_p     (ps:pe) )
      allocate ( fseng_snow_p     (ps:pe) )
      allocate ( fevpg_soil_p     (ps:pe) )
      allocate ( fevpg_snow_p     (ps:pe) )
      allocate ( cgrnd_p          (ps:pe) )
      allocate ( cgrnds_p         (ps:pe) )
      allocate ( cgrndl_p         (ps:pe) )
      allocate ( dlrad_p          (ps:pe) )
      allocate ( ulrad_p          (ps:pe) )
      allocate ( zol_p            (ps:pe) )
      allocate ( rib_p            (ps:pe) )
      allocate ( ustar_p          (ps:pe) )
      allocate ( qstar_p          (ps:pe) )
      allocate ( tstar_p          (ps:pe) )
      allocate ( fm_p             (ps:pe) )
      allocate ( fh_p             (ps:pe) )
      allocate ( fq_p             (ps:pe) )
ENDIF
      allocate ( hprl_p           (ps:pe) )
      allocate ( assimsun_p       (ps:pe) )
      allocate ( etrsun_p         (ps:pe) )
      allocate ( assimsha_p       (ps:pe) )
      allocate ( etrsha_p         (ps:pe) )
      allocate ( dheatl_p         (ps:pe) )

      sabv_p(ps:pe) = sabvsun_p(ps:pe) + sabvsha_p(ps:pe)
      sabv = sabvsun + sabvsha

      DO i = ps, pe
         p = pftclass(i)

         IF (lai_p(i)+sai_p(i) > 1e-6) THEN

            CALL eroot (nl_soil,trsmx0,porsl,&
#ifdef Campbell_SOIL_MODEL
               bsw, &
#endif
#ifdef vanGenuchten_Mualem_SOIL_MODEL
               theta_r, alpha_vgm, n_vgm, L_vgm, sc_vgm, fc_vgm, &
#endif
               psi0,rootfr_p(:,p),&
               dz_soisno,t_soisno,wliq_soisno,rootr_p(:,i),etrc_p(i),rstfac_p(i))

            ! fraction of sunlit and shaded leaves of canopy
            fsun_p(i) = ( 1. - exp(-min(extkb_p(i)*lai_p(i),40.))) &
                      / max( min(extkb_p(i)*lai_p(i),40.), 1.e-6 )

            IF (coszen<=0.0 .or. sabv_p(i)<1.) fsun_p(i) = 0.5

            laisun_p(i)    = lai_p(i)*fsun_p(i)
            laisha_p(i)    = lai_p(i)*(1-fsun_p(i))
            rstfacsun_p(i) = rstfac_p(i)
            rstfacsha_p(i) = rstfac_p(i)
         ELSE
            laisun_p(i)    = 0.
            laisha_p(i)    = 0.
            ldew_rain_p(i) = 0.
            ldew_snow_p(i) = 0.
            fwet_snow_p(i) = 0.
            ldew_p(i)      = 0.
            rootr_p(:,i)   = 0.
            rootflux_p(:,i)= 0.
            rstfacsun_p(i) = 0.
            rstfacsha_p(i) = 0.
            dheatl_p(i)    = 0.
         ENDIF
      ENDDO


IF (DEF_USE_PFT .or. patchclass(ipatch)==CROPLAND) THEN

      DO i = ps, pe
         p = pftclass(i)
         IF (lai_p(i)+sai_p(i) > 1e-6) THEN

            CALL LeafTemperature(ipatch,p,deltim  ,csoilc          ,dewmx           ,htvp           ,&
                 lai_p(i)        ,sai_p(i)        ,htop_p(i)       ,hbot_p(i)       ,sqrtdi_p(p)    ,&
                 effcon_p(p)     ,vmax25_p(p)     ,slti_p(p)       ,hlti_p(p)       ,shti_p(p)      ,&
                 hhti_p(p)       ,trda_p(p)       ,trdm_p(p)       ,trop_p(p)       ,g1_p(p)        ,&
                 g0_p(p)         ,gradm_p(p)      ,binter_p(p)     ,extkn_p(p)      ,extkb_p(i)     ,&
                 extkd_p(i)      ,forc_hgt_u      ,forc_hgt_t      ,forc_hgt_q      ,forc_us        ,&
                 forc_vs         ,thm             ,th              ,thv             ,forc_q         ,&
                 forc_psrf       ,forc_rhoair     ,parsun_p(i)     ,parsha_p(i)     ,sabv_p(i)      ,&
                 frl             ,fsun_p(i)       ,thermk_p(i)     ,rstfacsun_p(i)  ,rstfacsha_p(i) ,&
                 gssun_p(i)      ,gssha_p(i)      ,forc_po2m       ,forc_pco2m      ,z0h_g          ,&
                 obu_g           ,ustar_g         ,zlnd            ,zsno            ,fsno           ,&
                 sigf_p(i)       ,etrc_p(i)       ,t_grnd          ,qg              ,rss            ,&
                 t_soil          ,t_snow          ,q_soil          ,q_snow          ,dqgdT          ,&
                 emg             ,tleaf_p(i)      ,ldew_p(i)       ,ldew_rain_p(i)  ,ldew_snow_p(i) ,&
                 fwet_snow_p(i)  ,taux_p(i)       ,tauy_p(i)       ,&
                 fseng_p(i)      ,fseng_soil_p(i) ,fseng_snow_p(i) ,&
                 fevpg_p(i)      ,fevpg_soil_p(i) ,fevpg_snow_p(i) ,&
                 cgrnd_p(i)      ,cgrndl_p(i)     ,cgrnds_p(i)     ,&
                 tref_p(i)       ,qref_p(i)       ,rst_p(i)        ,assim_p(i)      ,respc_p(i)     ,&
                 fsenl_p(i)      ,fevpl_p(i)      ,etr_p(i)        ,dlrad_p(i)      ,ulrad_p(i)     ,&
                 z0m_p(i)        ,zol_p(i)        ,rib_p(i)        ,ustar_p(i)      ,qstar_p(i)     ,&
                 tstar_p(i)      ,fm_p(i)         ,fh_p(i)         ,fq_p(i)         ,rootfr_p(:,p)  ,&
                 kmax_sun_p(p)   ,kmax_sha_p(p)   ,kmax_xyl_p(p)   ,kmax_root_p(p)  ,psi50_sun_p(p) ,&
                 psi50_sha_p(p)  ,psi50_xyl_p(p)  ,psi50_root_p(p) ,ck_p(p)         ,vegwp_p(:,i)   ,&
                 gs0sun_p(i)     ,gs0sha_p(i)                                                       ,&
                 assimsun_p(i)   ,etrsun_p(i)     ,assimsha_p(i)   ,etrsha_p(i)     ,&
!Ozone stress variables
                 o3coefv_sun_p(i),o3coefv_sha_p(i),o3coefg_sun_p(i),o3coefg_sha_p(i),&
                 lai_old_p(i)    ,o3uptakesun_p(i),o3uptakesha_p(i),forc_ozone      ,&
!end ozone stress variables
<<<<<<< HEAD
                 forc_hpbl                                                                         ,&
                 qintr_rain_p(i) ,qintr_snow_p(i) ,t_precip        ,hprl_p(i)       ,dheatl_p(i)   ,&
                 smp             ,hk(1:)          ,hksati(1:)      ,rootflux_p(1:,i)                )
=======
!Ozone WUE stomata model parameter
                 lambda_p(p)    ,&! Marginal water cost of carbon gain ((mol h2o) (mol co2)-1)
!End WUE stomata model parameter
                 forc_hpbl                                                  ,&
                 qintr_rain_p(i),qintr_snow_p(i),t_precip,hprl_p(i),smp     ,&
                 hk(1:)      ,hksati(1:),rootflux_p(1:,i)                    )
>>>>>>> 718faf4b

         ELSE

            CALL GroundFluxes (zlnd,zsno,forc_hgt_u,forc_hgt_t,forc_hgt_q,forc_hpbl, &
                               forc_us,forc_vs,forc_t,forc_q,forc_rhoair,forc_psrf, &
                               ur,thm,th,thv,t_grnd,qg,rss,dqgdT,htvp, &
                               fsno,cgrnd_p(i),cgrndl_p(i),cgrnds_p(i), &
                               t_soil,t_snow,q_soil,q_snow, &
                               taux_p(i),tauy_p(i),fseng_p(i),fseng_soil_p(i),fseng_snow_p(i), &
                               fevpg_p(i),fevpg_soil_p(i),fevpg_snow_p(i),tref_p(i),qref_p(i), &
                               z0m_p(i),z0h_g,zol_p(i),rib_p(i),ustar_p(i),&
                               qstar_p(i),tstar_p(i),fm_p(i),fh_p(i),fq_p(i))

            tleaf_p      (i) = forc_t
            gssun_p      (i) = 0.
            gssha_p      (i) = 0.
            assimsun_p   (i) = 0.
            etrsun_p     (i) = 0.
            assimsha_p   (i) = 0.
            etrsha_p     (i) = 0.
            rst_p        (i) = 2.0e4
            assim_p      (i) = 0.
            respc_p      (i) = 0.
            fsenl_p      (i) = 0.
            fevpl_p      (i) = 0.
            etr_p        (i) = 0.
            dlrad_p      (i) = frl

IF (.not.DEF_SPLIT_SOILSNOW) THEN
            ulrad_p      (i) = frl*(1.-emg) + emg*stefnc*t_grnd**4
ELSE
            ulrad_p      (i) = frl*(1.-emg) &
                             + fsno*emg*stefnc*t_snow**4 &
                             + (1.-fsno)*emg*stefnc*t_soil**4
ENDIF
            hprl_p       (i) = 0.

            IF (DEF_USE_PLANTHYDRAULICS) THEN
               vegwp_p(:,i) = -2.5e4
            ENDIF
         ENDIF
      ENDDO

ENDIF


IF (DEF_USE_PC .and. patchclass(ipatch)/=CROPLAND) THEN

      ! initialization
      rst_p   (ps:pe) = 2.0e4
      assim_p (ps:pe) = 0.
      respc_p (ps:pe) = 0.
      fsenl_p (ps:pe) = 0.
      fevpl_p (ps:pe) = 0.
      etr_p   (ps:pe) = 0.
      hprl_p  (ps:pe) = 0.
      z0m_p   (ps:pe) = (1.-fsno)*zlnd + fsno*zsno

      IF (DEF_USE_PLANTHYDRAULICS) THEN
         vegwp_p (:,ps:pe) = -2.5e4
      ENDIF

      CALL LeafTemperaturePC (ipatch,ps,pe    ,deltim            ,csoilc            ,dewmx             ,&
         htvp              ,pftclass(ps:pe)   ,pftfrac(ps:pe)    ,htop_p(ps:pe)     ,hbot_p(ps:pe)     ,&
         lai_p(ps:pe)      ,sai_p(ps:pe)      ,extkb_p(ps:pe)    ,extkd_p(ps:pe)    ,forc_hgt_u        ,&
         forc_hgt_t        ,forc_hgt_q        ,forc_us           ,forc_vs           ,forc_t            ,&
         thm               ,th                ,thv               ,forc_q            ,forc_psrf         ,&
         forc_rhoair       ,parsun_p(ps:pe)   ,parsha_p(ps:pe)   ,fsun_p(:)         ,sabv_p(:)         ,&
         frl               ,thermk_p(ps:pe)   ,fshade_p(ps:pe)   ,rstfacsun_p(:)    ,rstfacsha_p(:)    ,&
         gssun_p(:)        ,gssha_p(:)        ,forc_po2m         ,forc_pco2m        ,z0h_g             ,&
         obu_g             ,ustar_g           ,zlnd              ,zsno              ,fsno              ,&
         sigf_p(ps:pe)     ,etrc_p(:)         ,t_grnd            ,qg,rss            ,dqgdT             ,&
         emg               ,t_soil            ,t_snow            ,q_soil            ,q_snow            ,&
         z0m_p(ps:pe)      ,tleaf_p(ps:pe)    ,ldew_p(ps:pe)     ,ldew_rain_p(ps:pe),ldew_snow_p(ps:pe),&
         fwet_snow_p(ps:pe),taux              ,tauy              ,fseng             ,fseng_soil        ,&
         fseng_snow        ,fevpg             ,fevpg_soil        ,fevpg_snow        ,cgrnd             ,&
         cgrndl            ,cgrnds            ,tref              ,qref              ,rst_p(ps:pe)      ,&
         assim_p(ps:pe)    ,respc_p(ps:pe)    ,fsenl_p(ps:pe)    ,fevpl_p(ps:pe)    ,etr_p(ps:pe)      ,&
         dlrad             ,ulrad             ,z0m               ,zol               ,rib               ,&
         ustar             ,qstar             ,tstar             ,fm                ,fh                ,&
         fq                ,vegwp_p(:,ps:pe)  ,gs0sun_p(ps:pe)   ,gs0sha_p(ps:pe)   ,assimsun_p(:)     ,&
         etrsun_p(:)       ,assimsha_p(:)     ,etrsha_p(:)       ,&
!Ozone stress variables
         o3coefv_sun_p(ps:pe) ,o3coefv_sha_p(ps:pe) ,o3coefg_sun_p(ps:pe) ,o3coefg_sha_p(ps:pe) ,&
         lai_old_p(ps:pe)     ,o3uptakesun_p(ps:pe) ,o3uptakesha_p(ps:pe) ,forc_ozone           ,&
!End ozone stress variables
         forc_hpbl            ,&
         qintr_rain_p(ps:pe)  ,qintr_snow_p(ps:pe)  ,t_precip             ,hprl_p(:)            ,&
         dheatl_p(ps:pe)      ,smp                  ,hk(1:)               ,hksati(1:)           ,&
         rootflux_p(:,:)       )
ENDIF

      ! aggregat PFTs to a patch
      laisun        = sum( laisun_p    (ps:pe)*pftfrac(ps:pe) )
      laisha        = sum( laisha_p    (ps:pe)*pftfrac(ps:pe) )
      tleaf         = sum( tleaf_p     (ps:pe)*pftfrac(ps:pe) )
      ldew_rain     = sum( ldew_rain_p (ps:pe)*pftfrac(ps:pe) )
      ldew_snow     = sum( ldew_snow_p (ps:pe)*pftfrac(ps:pe) )
      fwet_snow     = sum( fwet_snow_p (ps:pe)*pftfrac(ps:pe) )
      ldew          = sum( ldew_p      (ps:pe)*pftfrac(ps:pe) )
      ! may have problem with rst, but the same for LC
      rst           = sum( rst_p       (ps:pe)*pftfrac(ps:pe) )
      assim         = sum( assim_p     (ps:pe)*pftfrac(ps:pe) )
      respc         = sum( respc_p     (ps:pe)*pftfrac(ps:pe) )
      fsenl         = sum( fsenl_p     (ps:pe)*pftfrac(ps:pe) )
      fevpl         = sum( fevpl_p     (ps:pe)*pftfrac(ps:pe) )
      etr           = sum( etr_p       (ps:pe)*pftfrac(ps:pe) )
IF (DEF_USE_PFT .or. patchclass(ipatch)==CROPLAND) THEN
      dlrad         = sum( dlrad_p     (ps:pe)*pftfrac(ps:pe) )
      ulrad         = sum( ulrad_p     (ps:pe)*pftfrac(ps:pe) )
      tref          = sum( tref_p      (ps:pe)*pftfrac(ps:pe) )
      qref          = sum( qref_p      (ps:pe)*pftfrac(ps:pe) )
      taux          = sum( taux_p      (ps:pe)*pftfrac(ps:pe) )
      tauy          = sum( tauy_p      (ps:pe)*pftfrac(ps:pe) )
      fseng         = sum( fseng_p     (ps:pe)*pftfrac(ps:pe) )
      fseng_soil    = sum( fseng_soil_p(ps:pe)*pftfrac(ps:pe) )
      fseng_snow    = sum( fseng_snow_p(ps:pe)*pftfrac(ps:pe) )
      fevpg         = sum( fevpg_p     (ps:pe)*pftfrac(ps:pe) )
      fevpg_soil    = sum( fevpg_soil_p(ps:pe)*pftfrac(ps:pe) )
      fevpg_snow    = sum( fevpg_snow_p(ps:pe)*pftfrac(ps:pe) )
      cgrnd         = sum( cgrnd_p     (ps:pe)*pftfrac(ps:pe) )
      cgrndl        = sum( cgrndl_p    (ps:pe)*pftfrac(ps:pe) )
      cgrnds        = sum( cgrnds_p    (ps:pe)*pftfrac(ps:pe) )
      z0m           = sum( z0m_p       (ps:pe)*pftfrac(ps:pe) )
      zol           = sum( zol_p       (ps:pe)*pftfrac(ps:pe) )
      rib           = sum( rib_p       (ps:pe)*pftfrac(ps:pe) )
      ustar         = sum( ustar_p     (ps:pe)*pftfrac(ps:pe) )
      qstar         = sum( qstar_p     (ps:pe)*pftfrac(ps:pe) )
      tstar         = sum( tstar_p     (ps:pe)*pftfrac(ps:pe) )
      fm            = sum( fm_p        (ps:pe)*pftfrac(ps:pe) )
      fh            = sum( fh_p        (ps:pe)*pftfrac(ps:pe) )
      fq            = sum( fq_p        (ps:pe)*pftfrac(ps:pe) )
ENDIF
      rstfacsun_out = sum( rstfacsun_p (ps:pe)*pftfrac(ps:pe) )
      rstfacsha_out = sum( rstfacsha_p (ps:pe)*pftfrac(ps:pe) )
      gssun_out     = sum( gssun_p     (ps:pe)*pftfrac(ps:pe) )
      gssha_out     = sum( gssha_p     (ps:pe)*pftfrac(ps:pe) )
      assimsun_out  = sum( assimsun_p  (ps:pe)*pftfrac(ps:pe) )
      etrsun_out    = sum( etrsun_p    (ps:pe)*pftfrac(ps:pe) )
      assimsha_out  = sum( assimsha_p  (ps:pe)*pftfrac(ps:pe) )
      etrsha_out    = sum( etrsha_p    (ps:pe)*pftfrac(ps:pe) )
      hprl          = sum( hprl_p      (ps:pe)*pftfrac(ps:pe) )
      dheatl        = sum( dheatl_p    (ps:pe)*pftfrac(ps:pe) )

      IF(DEF_USE_PLANTHYDRAULICS)THEN
         DO j = 1, nvegwcs
            vegwp(j) = sum( vegwp_p(j,ps:pe)*pftfrac(ps:pe) )
         ENDDO

         IF (abs(etr) > 0.) THEN
            DO j = 1, nl_soil
               rootflux(j) = sum(rootflux_p(j,ps:pe)*pftfrac(ps:pe))
            ENDDO
         ENDIF
      ELSE
         IF (abs(etr) > 0.) THEN
            DO j = 1, nl_soil
               rootr(j) = sum(rootr_p(j,ps:pe)*etr_p(ps:pe)*pftfrac(ps:pe)) / etr
            ENDDO
         ENDIF
      ENDIF

      deallocate ( rootflux_p  )
      deallocate ( etrc_p      )
      deallocate ( rstfac_p    )
      deallocate ( rstfacsun_p )
      deallocate ( rstfacsha_p )
      deallocate ( gssun_p     )
      deallocate ( gssha_p     )
      deallocate ( fsun_p      )
      deallocate ( sabv_p      )
IF (DEF_USE_PFT .or. patchclass(ipatch)==CROPLAND) THEN
      deallocate ( fseng_soil_p)
      deallocate ( fseng_snow_p)
      deallocate ( fevpg_soil_p)
      deallocate ( fevpg_snow_p)
      deallocate ( cgrnd_p     )
      deallocate ( cgrnds_p    )
      deallocate ( cgrndl_p    )
      deallocate ( dlrad_p     )
      deallocate ( ulrad_p     )
      deallocate ( zol_p       )
      deallocate ( rib_p       )
      deallocate ( ustar_p     )
      deallocate ( qstar_p     )
      deallocate ( tstar_p     )
      deallocate ( fm_p        )
      deallocate ( fh_p        )
      deallocate ( fq_p        )
ENDIF
      deallocate ( hprl_p      )
      deallocate ( assimsun_p  )
      deallocate ( etrsun_p    )
      deallocate ( assimsha_p  )
      deallocate ( etrsha_p    )
      deallocate ( dheatl_p    )

ENDIF
#endif


!=======================================================================
! [5] Gound temperature
!=======================================================================

      CALL GroundTemperature (patchtype,lb,nl_soil,deltim,&
                      capr,cnfac,vf_quartz,vf_gravels,vf_om,vf_sand,wf_gravels,wf_sand,&
                      porsl,psi0,&
#ifdef Campbell_SOIL_MODEL
                      bsw,&
#endif
#ifdef vanGenuchten_Mualem_SOIL_MODEL
                      theta_r, alpha_vgm, n_vgm, L_vgm,&
                      sc_vgm , fc_vgm,&
#endif
                      csol,k_solids,dksatu,dksatf,dkdry,&
                      BA_alpha,BA_beta,&
                      sigf,dz_soisno,z_soisno,zi_soisno,&
                      t_soisno,t_grnd,t_soil,t_snow,wice_soisno,wliq_soisno,scv,snowdp,fsno,&
                      frl,dlrad,sabg,sabg_soil,sabg_snow,sabg_snow_lyr,&
                      fseng,fseng_soil,fseng_snow,fevpg,fevpg_soil,fevpg_snow,cgrnd,htvp,emg,&
                      imelt,snofrz,sm,xmf,fact,pg_rain,pg_snow,t_precip)

!=======================================================================
! [6] Correct fluxes to present soil temperature
!=======================================================================

      IF (.not.DEF_SPLIT_SOILSNOW) THEN
         t_grnd = t_soisno(lb)
         tinc   = t_soisno(lb) - t_soisno_bef(lb)
      ELSE
         t_grnd = fsno*t_soisno(lb) + (1.0-fsno)*t_soisno(1)
         tinc   = t_grnd - t_grnd_bef
      ENDIF

      fseng      = fseng      + tinc*cgrnds
      fseng_soil = fseng_soil + tinc*cgrnds
      fseng_snow = fseng_snow + tinc*cgrnds
      fevpg      = fevpg      + tinc*cgrndl
      fevpg_soil = fevpg_soil + tinc*cgrndl
      fevpg_snow = fevpg_snow + tinc*cgrndl

! calculation of evaporative potential; flux in kg m-2 s-1.
! egidif holds the excess energy IF all water is evaporated
! during the timestep.  this energy is later added to the sensible heat flux.

      qseva = 0.
      qsubl = 0.
      qfros = 0.
      qsdew = 0.
      qseva_soil = 0.
      qsubl_soil = 0.
      qfros_soil = 0.
      qsdew_soil = 0.
      qseva_snow = 0.
      qsubl_snow = 0.
      qfros_snow = 0.
      qsdew_snow = 0.


IF (.not. DEF_SPLIT_SOILSNOW) THEN
      egsmax = (wice_soisno(lb)+wliq_soisno(lb)) / deltim
      egidif = max( 0., fevpg - egsmax )
      fevpg  = min( fevpg, egsmax )
      fseng  = fseng + htvp*egidif

      IF (fevpg >= 0.) THEN
! not allow for sublimation in melting (melting ==> evap. ==> sublimation)
         qseva = min(wliq_soisno(lb)/deltim, fevpg)
         qsubl = fevpg - qseva
      ELSE
         IF (t_grnd < tfrz) THEN
            qfros = abs(fevpg)
         ELSE
            qsdew = abs(fevpg)
         ENDIF
      ENDIF

ELSE
      IF (lb < 1) THEN   ! snow layer exist
         egsmax = (wice_soisno(lb)+wliq_soisno(lb)) / deltim
         egidif = max( 0., fevpg_snow - egsmax )
         fevpg_snow = min ( fevpg_snow, egsmax )
         fseng_snow = fseng_snow + htvp*egidif
      ELSE               ! no snow layer, attribute to soil
         fevpg_soil = fevpg_soil*(1.-fsno) + fevpg_snow*fsno
      ENDIF

      egsmax = (wice_soisno(1)+wliq_soisno(1)) / deltim
      egidif = max( 0., fevpg_soil - egsmax )
      fevpg_soil = min ( fevpg_soil, egsmax )
      fseng_soil = fseng_soil + htvp*egidif

      IF (lb < 1) THEN   ! snow layer exist
         fseng = fseng_soil*(1.-fsno) + fseng_snow*fsno
         fevpg = fevpg_soil*(1.-fsno) + fevpg_snow*fsno
      ELSE               ! no snow layer, attribute to soil
         fseng = fseng_soil; fseng_snow = 0.
         fevpg = fevpg_soil; fevpg_snow = 0.
      ENDIF

      IF(fevpg_snow >= 0.)THEN
! not allow for sublimation in melting (melting ==> evap. ==> sublimation)
         qseva_snow = min(wliq_soisno(lb)/deltim, fevpg_snow)
         qsubl_snow = fevpg_snow - qseva_snow
         qseva_snow = qseva_snow*fsno
         qsubl_snow = qsubl_snow*fsno
      ELSE
         ! snow temperature < tfrz
         IF(t_soisno(lb) < tfrz)THEN
            qfros_snow = abs(fevpg_snow*fsno)
         ELSE
            qsdew_snow = abs(fevpg_snow*fsno)
         ENDIF
      ENDIF

      IF(fevpg_soil >= 0.)THEN
! not allow for sublimation in melting (melting ==> evap. ==> sublimation)
         qseva_soil = min(wliq_soisno(1)/deltim, fevpg_soil)
         qsubl_soil = fevpg_soil - qseva_soil
      ELSE
         ! soil temperature < tfrz
         IF(t_soisno(1) < tfrz)THEN
            qfros_soil = abs(fevpg_soil)
         ELSE
            qsdew_soil = abs(fevpg_soil)
         ENDIF
      ENDIF

      IF (lb < 1) THEN ! snow layer exists
         qseva_soil = qseva_soil*(1.-fsno)
         qsubl_soil = qsubl_soil*(1.-fsno)
         qfros_soil = qfros_soil*(1.-fsno)
         qsdew_soil = qsdew_soil*(1.-fsno)
      ENDIF
ENDIF


! total fluxes to atmosphere
      fsena  = fsenl + fseng
      fevpa  = fevpl + fevpg
      lfevpa = hvap*fevpl + htvp*fevpg   ! W/m^2 (accouting for sublimation)

! ground heat flux
IF (.not.DEF_SPLIT_SOILSNOW) THEN
      fgrnd = sabg + dlrad*emg &
            - emg*stefnc*t_grnd_bef**4 &
            - emg*stefnc*t_grnd_bef**3*(4.*tinc) &
            - (fseng+fevpg*htvp) &
            + cpliq*pg_rain*(t_precip-t_grnd) &
            + cpice*pg_snow*(t_precip-t_grnd)
ELSE
      fgrnd = sabg + dlrad*emg &
            - fsno*emg*stefnc*t_snow**4 &
            - (1.-fsno)*emg*stefnc*t_soil**4 &
            - emg*stefnc*t_grnd_bef**3*(4.*tinc) &
            - (fseng+fevpg*htvp) &
            + cpliq*pg_rain*(t_precip-t_grnd) &
            + cpice*pg_snow*(t_precip-t_grnd)
ENDIF

! outgoing long-wave radiation from canopy + ground
      olrg = ulrad &
! for conservation we put the increase of ground longwave to outgoing
           + 4.*emg*stefnc*t_grnd_bef**3*tinc

! averaged bulk surface emissivity
      olrb = stefnc*t_grnd_bef**3*(4.*tinc)
      olru = ulrad + emg*olrb
      olrb = ulrad + olrb
      emis = olru / olrb

! radiative temperature
      IF (olrg < 0) THEN
         print *, "MOD_Thermal.F90: Error! Negative outgoing longwave radiation flux: "
         write(6,*) ipatch, olrg, tinc, ulrad
         write(6,*) ipatch,errore,sabv,sabg,frl,olrg,fsenl,fseng,hvap*fevpl,htvp*fevpg,xmf,fgrnd
      ENDIF

      trad = (olrg/stefnc)**0.25

! additonal variables required by WRF and RSM model
      IF (lai+sai <= 1e-6) THEN
         ustar = ustar_g
         tstar = tstar_g
         qstar = qstar_g
         rib   = rib_g
         zol   = zol_g
         z0m   = z0m_g
         fm    = fm_g
         fh    = fh_g
         fq    = fq_g
      ENDIF


!=======================================================================
! [7] energy balance error
!=======================================================================

      ! one way to check energy balance
      errore = sabv + sabg + frl - olrg - fsena - lfevpa - fgrnd - dheatl + hprl &
             + cpliq*pg_rain*(t_precip-t_grnd) + cpice*pg_snow*(t_precip-t_grnd)

      ! another way to check energy balance
      errore = sabv + sabg + frl - olrg - fsena - lfevpa - xmf - dheatl + hprl &
             + cpliq*pg_rain*(t_precip-t_grnd) + cpice*pg_snow*(t_precip-t_grnd)

      DO j = lb, nl_soil
         errore = errore - (t_soisno(j)-t_soisno_bef(j))/fact(j)
      ENDDO

#if (defined CoLMDEBUG)
      IF (abs(errore) > .5) THEN
      write(6,*) 'MOD_Thermal.F90: energy balance violation'
      write(6,*) ipatch,errore,sabv,sabg,frl,olrg,fsenl,fseng,hvap*fevpl,htvp*fevpg,xmf,hprl
      write(6,*) cpliq*pg_rain*(t_precip-t_grnd), cpice*pg_snow*(t_precip-t_grnd)
      CALL CoLM_stop ()
      ENDIF
100   format(10(f15.3))
#endif

  END SUBROUTINE THERMAL

END MODULE MOD_Thermal<|MERGE_RESOLUTION|>--- conflicted
+++ resolved
@@ -45,7 +45,9 @@
 !Ozone stress variables
                        lai_old       ,o3uptakesun   ,o3uptakesha   ,forc_ozone    ,&
 !end ozone stress variables
-<<<<<<< HEAD
+!Ozone WUE stomata model parameter
+                       lambda        ,&! Marginal water cost of carbon gain ((mol h2o) (mol co2)-1)
+!End WUE stomata model parameter
                        slti          ,hlti          ,shti          ,hhti          ,&
                        trda          ,trdm          ,trop          ,g1            ,&
                        g0            ,gradm         ,binter        ,extkn         ,&
@@ -73,37 +75,6 @@
                        fm            ,fh            ,fq            ,pg_rain       ,&
                        pg_snow       ,t_precip      ,qintr_rain    ,qintr_snow    ,&
                        snofrz        ,sabg_snow_lyr                                )
-=======
-!Ozone WUE stomata model parameter
-                       lambda     ,&! Marginal water cost of carbon gain ((mol h2o) (mol co2)-1)
-!End WUE stomata model parameter
-                       slti        ,hlti        ,shti        ,hhti       ,&
-                       trda        ,trdm        ,trop        ,g1         ,&
-                       g0          ,gradm       ,binter      ,extkn      ,&
-                       forc_hgt_u  ,forc_hgt_t  ,forc_hgt_q  ,forc_us    ,&
-                       forc_vs     ,forc_t      ,forc_q      ,forc_rhoair,&
-                       forc_psrf   ,forc_pco2m  ,forc_hpbl   ,forc_po2m  ,&
-                       coszen      ,parsun      ,parsha      ,sabvsun    ,&
-                       sabvsha     ,sabg,sabg_soil,sabg_snow ,frl        ,&
-                       extkb       ,extkd       ,thermk      ,fsno       ,&
-                       sigf        ,dz_soisno   ,z_soisno    ,zi_soisno  ,&
-                       tleaf       ,t_soisno    ,wice_soisno ,wliq_soisno,&
-                       ldew,ldew_rain,ldew_snow ,scv,snowdp  ,imelt      ,&
-                       taux        ,tauy        ,fsena       ,fevpa      ,&
-                       lfevpa      ,fsenl       ,fevpl       ,etr        ,&
-                       fseng       ,fevpg       ,olrg        ,fgrnd      ,&
-                       rootr       ,rootflux    ,&
-                       qseva       ,qsdew       ,qsubl       ,qfros      ,&
-                       qseva_soil  ,qsdew_soil  ,qsubl_soil  ,qfros_soil ,&
-                       qseva_snow  ,qsdew_snow  ,qsubl_snow  ,qfros_snow ,&
-                       sm          ,tref        ,qref        ,&
-                       trad        ,rst         ,assim       ,respc      ,&
-                       errore      ,emis        ,z0m         ,zol        ,&
-                       rib         ,ustar       ,qstar       ,tstar      ,&
-                       fm          ,fh          ,fq          ,pg_rain    ,&
-                       pg_snow     ,t_precip    ,qintr_rain  ,qintr_snow ,&
-                       snofrz      ,sabg_snow_lyr                         )
->>>>>>> 718faf4b
 
 !=======================================================================
 ! this is the main subroutine to execute the calculation
@@ -295,7 +266,11 @@
        o3uptakesha,              &! Ozone does, shaded leaf (mmol O3/m^2)
        forc_ozone ,              &! Ozone
 !end ozone stress variables
-<<<<<<< HEAD
+
+!Ozone WUE stomata model parameter
+       lambda,                   &! Marginal water cost of carbon gain ((mol h2o) (mol co2)-1)
+!End WUE stomata model parameter
+
        tleaf,                    &! shaded leaf temperature [K]
        t_soisno(lb:nl_soil),     &! soil temperature [K]
        wice_soisno(lb:nl_soil),  &! ice lens [kg/m2]
@@ -309,23 +284,6 @@
        fwet_snow,                &! vegetation canopy snow fractional cover [-]
        scv,                      &! snow cover, water equivalent [mm, kg/m2]
        snowdp                     ! snow depth [m]
-=======
-!Ozone WUE stomata model parameter
-       lambda     ,  &! Marginal water cost of carbon gain ((mol h2o) (mol co2)-1)
-!End WUE stomata model parameter
-       tleaf,        &! shaded leaf temperature [K]
-       t_soisno(lb:nl_soil),   &! soil temperature [K]
-       wice_soisno(lb:nl_soil),&! ice lens [kg/m2]
-       wliq_soisno(lb:nl_soil),&! liqui water [kg/m2]
-       smp(1:nl_soil)         ,&! soil matrix potential [mm]
-       hk(1:nl_soil)          ,&! hydraulic conductivity [mm h2o/s]
-
-       ldew,         &! depth of water on foliage [kg/(m2 s)]
-       ldew_rain,    &! depth of rain on foliage [kg/(m2 s)]
-       ldew_snow,    &! depth of rain on foliage [kg/(m2 s)]
-       scv,          &! snow cover, water equivalent [mm, kg/m2]
-       snowdp         ! snow depth [m]
->>>>>>> 718faf4b
 
    real(r8), intent(out) :: &
        snofrz (lb:0)              !snow freezing rate (col,lyr) [kg m-2 s-1]
@@ -722,18 +680,12 @@
                  o3coefv_sun ,o3coefv_sha ,o3coefg_sun ,o3coefg_sha ,&
                  lai_old     ,o3uptakesun ,o3uptakesha ,forc_ozone  ,&
 !end ozone stress variables
-<<<<<<< HEAD
+!Ozone WUE stomata model parameter
+                 lambda      ,&! Marginal water cost of carbon gain ((mol h2o) (mol co2)-1)
+!End WUE stomata model parameter
                  forc_hpbl   ,&
                  qintr_rain  ,qintr_snow  ,t_precip    ,hprl        ,dheatl      ,&
                  smp         ,hk(1:)      ,hksati(1:)  ,rootflux(1:)              )
-=======
-!Ozone WUE stomata model parameter
-                 lambda      ,&! Marginal water cost of carbon gain ((mol h2o) (mol co2)-1)
-!End WUE stomata model parameter
-                 forc_hpbl                                                 ,&
-                 qintr_rain  ,qintr_snow,t_precip  ,hprl       ,smp        ,&
-                 hk(1:)      ,hksati(1:),rootflux(1:)                       )
->>>>>>> 718faf4b
       ELSE
          tleaf         = forc_t
          laisun        = 0.
@@ -874,19 +826,12 @@
                  o3coefv_sun_p(i),o3coefv_sha_p(i),o3coefg_sun_p(i),o3coefg_sha_p(i),&
                  lai_old_p(i)    ,o3uptakesun_p(i),o3uptakesha_p(i),forc_ozone      ,&
 !end ozone stress variables
-<<<<<<< HEAD
+!Ozone WUE stomata model parameter
+                 lambda_p(p)    ,&! Marginal water cost of carbon gain ((mol h2o) (mol co2)-1)
+!End WUE stomata model parameter
                  forc_hpbl                                                                         ,&
                  qintr_rain_p(i) ,qintr_snow_p(i) ,t_precip        ,hprl_p(i)       ,dheatl_p(i)   ,&
                  smp             ,hk(1:)          ,hksati(1:)      ,rootflux_p(1:,i)                )
-=======
-!Ozone WUE stomata model parameter
-                 lambda_p(p)    ,&! Marginal water cost of carbon gain ((mol h2o) (mol co2)-1)
-!End WUE stomata model parameter
-                 forc_hpbl                                                  ,&
-                 qintr_rain_p(i),qintr_snow_p(i),t_precip,hprl_p(i),smp     ,&
-                 hk(1:)      ,hksati(1:),rootflux_p(1:,i)                    )
->>>>>>> 718faf4b
-
          ELSE
 
             CALL GroundFluxes (zlnd,zsno,forc_hgt_u,forc_hgt_t,forc_hgt_q,forc_hpbl, &
