--- conflicted
+++ resolved
@@ -872,12 +872,7 @@
 #if(defined CoLMDEBUG)
       IF (abs(errorw) > 1.e-3) THEN
          IF (patchtype <= 1) THEN
-<<<<<<< HEAD
             write(6,*) 'Warning: water balance violation in CoLMMAIN (soil) ', errorw,ipatch, p_iam_glb
-            CALL CoLM_stop ()
-=======
-            write(6,*) 'Warning: water balance violation in CoLMMAIN (soil) ', errorw
->>>>>>> 1c24d7c1
          ELSEIF (patchtype == 2) THEN
             write(6,*) 'Warning: water balance violation in CoLMMAIN (wetland) ', errorw
          ENDIF
