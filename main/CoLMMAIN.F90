#include <define.h>

SUBROUTINE CoLMMAIN ( &

         ! model running information
           ipatch,       idate,        coszen,       deltim,        &
           patchlonr,    patchlatr,    patchclass,   patchtype,     &
           doalb,        dolai,        dosst,        oro,           &

         ! soil information and lake depth
           soil_s_v_alb, soil_d_v_alb, soil_s_n_alb, soil_d_n_alb,  &
           vf_quartz,    vf_gravels,   vf_om,        vf_sand,       &
           wf_gravels,   wf_sand,      porsl,        psi0,          &
           bsw,                                                     &
#ifdef vanGenuchten_Mualem_SOIL_MODEL
           theta_r,      alpha_vgm,    n_vgm,        L_vgm,         &
           sc_vgm,       fc_vgm,                                    &
#endif
           hksati,       csol,         k_solids,     dksatu,        &
           dksatf,       dkdry,                                     &
           BA_alpha,     BA_beta,                                   &
           rootfr,       lakedepth,    dz_lake,                     &
#if(defined CaMa_Flood)
           ! add flood depth, flood fraction, flood evaporation and
           ! flood re-infiltration
           flddepth,     fldfrc,       fevpg_fld,    qinfl_fld,     &
#endif

         ! vegetation information
           htop,         hbot,         sqrtdi,                      &
           effcon,       vmax25,                                    &
           kmax_sun,     kmax_sha,     kmax_xyl,     kmax_root,     &
           psi50_sun,    psi50_sha,    psi50_xyl,    psi50_root,    &
           ck,                                                      &
           slti,         hlti,                                      &
           shti,         hhti,         trda,         trdm,          &
           trop,         gradm,        binter,       extkn,         &
           chil,         rho,          tau,                         &

         ! atmospheric forcing
           forc_pco2m,   forc_po2m,    forc_us,      forc_vs,       &
           forc_t,       forc_q,       forc_prc,     forc_prl,      &
           forc_rain,    forc_snow,    forc_psrf,    forc_pbot,     &
           forc_sols,    forc_soll,    forc_solsd,   forc_solld,    &
           forc_frl,     forc_hgt_u,   forc_hgt_t,   forc_hgt_q,    &
           forc_rhoair,                                             &
           ! cbl forcing
           forc_hpbl,                                               &
           ! aerosol deposition
           forc_aerdep,                                             &

         ! land surface variables required for restart
           z_sno,        dz_sno,       t_soisno,     wliq_soisno,   &
           wice_soisno,  smp,          hk,                          &
           t_grnd,       tleaf,        ldew,ldew_rain,ldew_snow,    &
           sag,          scv,          snowdp,       fveg,          &
           fsno,         sigf,         green,        lai,           &
           sai,          alb,          ssun,         ssha,          &
           thermk,       extkb,        extkd,                       &
           vegwp,        gs0sun,       gs0sha,                      &
           !Ozone stress variables
           lai_old,      o3uptakesun,  o3uptakesha,  forc_ozone,    &
           !End ozone stress variables
           zwt,          wdsrf,        wa,                          &
           t_lake,       lake_icefrac, savedtke1,                   &

         ! SNICAR snow model related
           snw_rds,      ssno,                                      &
           mss_bcpho,    mss_bcphi,    mss_ocpho,     mss_ocphi,    &
           mss_dst1,     mss_dst2,     mss_dst3,      mss_dst4,     &

         ! additional diagnostic variables for output
           laisun,       laisha,       rootr,        rss,           &
           rstfacsun_out,rstfacsha_out,gssun_out,    gssha_out,     &
           assimsun_out, etrsun_out,   assimsha_out, etrsha_out,    &
           h2osoi,       wat,           &

         ! FLUXES
           taux,         tauy,         fsena,        fevpa,         &
           lfevpa,       fsenl,        fevpl,        etr,           &
           fseng,        fevpg,        olrg,         fgrnd,         &
           trad,         tref,         qref,         rsur,          &
           rnof,         qintr,        qinfl,        qdrip,         &
           rst,          assim,        respc,        sabvsun,       &
           sabvsha,      sabg,         sr,           solvd,         &
           solvi,        solnd,        solni,        srvd,          &
           srvi,         srnd,         srni,         solvdln,       &
           solviln,      solndln,      solniln,      srvdln,        &
           srviln,       srndln,       srniln,       qcharge,       &
           xerr,         zerr,                                      &

         ! TUNABLE modle constants
           zlnd,         zsno,         csoilc,       dewmx,         &
           wtfact,       capr,         cnfac,        ssi,           &
           wimp,         pondmx,       smpmax,       smpmin,        &
           trsmx0,       tcrit,                                     &

         ! additional variables required by coupling with WRF model
           emis,         z0m,          zol,          rib,           &
           ustar,        qstar,        tstar,        fm,            &
           fh,           fq                                         )

!=======================================================================
!
! Main subroutine, advance time information
!
! Original author : Yongjiu Dai, 09/30/1999; 08/30/2002, 12/2012, 02/2014
!
!    FLOW DIAGRAM FOR CoLMMAIN
!
!    CoLMMAIN ===>netsolar                 |> all surface
!                 rain_snow_temp           !> all surface
!
!                 LEAF_interception        |]
!                 newsnow                  |] patchtype = 0 (soil ground)
!                 THERMAL                  |]           = 1 (urban & built-up)
!                 WATER                    |]           = 2 (wetland)
!                 snowcompaction           |]           = 3 (land ice)
!                 snowlayerscombine        |]           = 4 (lake)
!                 snowlayersdivide         |]
!                 snowage                  |]
!
!                 newsnow_lake             |]
!                 laketem                  |] lake scheme
!                 snowwater_lake           |]
!
!                 SOCEAN                   |> ocean and sea ice
!
!                 orb_coszen               |> all surface
!                 EcoModel (LAI_empirical) |> land
!                 snowfraction             |> land
!                 albland                  |> land
!                 albocean                 |> ocean & sea ice
!
!=======================================================================

  USE MOD_Precision
  USE MOD_Vars_Global
  USE MOD_Const_Physical, only: tfrz, denh2o, denice
  USE MOD_Vars_TimeVariables, only: tlai, tsai
#ifdef LULC_IGBP_PFT
  USE MOD_LandPFT, only : patch_pft_s, patch_pft_e
  USE MOD_Vars_PFTimeInvariants
  USE MOD_Vars_PFTimeVariables
#endif
#ifdef LULC_IGBP_PC
  USE MOD_LandPC
  USE MOD_Vars_PCTimeInvariants
  USE MOD_Vars_PCTimeVariables
#endif
  USE MOD_RainSnowTemp
  USE MOD_NetSolar
  USE MOD_OrbCoszen
  USE MOD_NewSnow
  USE MOD_Thermal
  USE MOD_SoilSnowHydrology
  USE MOD_SnowFraction
  USE MOD_SnowLayersCombineDivide
  USE MOD_Glacier
  USE MOD_Lake
  USE MOD_SimpleOcean
  USE MOD_Albedo
  USE MOD_LAIEmpirical
  USE MOD_TimeManager
  USE MOD_Vars_1DFluxes, only : rsub
  USE MOD_Namelist, only: DEF_Interception_scheme, DEF_USE_VARIABLY_SATURATED_FLOW, &
                          DEF_USE_PLANTHYDRAULICS
  USE MOD_LeafInterception
#if(defined CaMa_Flood)
   ! get flood depth [mm], flood fraction[0-1], flood evaporation [mm/s], flood inflow [mm/s]
   USE MOD_CaMa_colmCaMa, only: get_fldevp
   USE YOS_CMF_INPUT, only: LWINFILT,LWEVAP
#endif

  IMPLICIT NONE

! ------------------------ Dummy Argument ------------------------------
  real(r8),intent(in) :: deltim  !seconds in a time step [second]
  logical, intent(in) :: doalb   !true if time for surface albedo calculation
  logical, intent(in) :: dolai   !true if time for leaf area index calculation
  logical, intent(in) :: dosst   !true to update sst/ice/snow before calculation

  integer, intent(in) :: &
        ipatch        ! patch index

  real(r8), intent(in) :: &
        patchlonr   ,&! logitude in radians
        patchlatr     ! latitude in radians

  integer, intent(in) :: &
        patchclass  ,&! land cover type of USGS classification or others
        patchtype     ! land water type (0=soil, 1=urban and built-up,
                      ! 2=wetland, 3=land ice, 4=land water bodies, 99 = ocean)
! Parameters
! ----------------------
  real(r8), intent(in) :: &
        lakedepth        ,&! lake depth (m)
        dz_lake(nl_lake) ,&! lake layer thickness (m)

        ! soil physical parameters and lake info
        soil_s_v_alb     ,&! albedo of visible of the saturated soil
        soil_d_v_alb     ,&! albedo of visible of the dry soil
        soil_s_n_alb     ,&! albedo of near infrared of the saturated soil
        soil_d_n_alb     ,&! albedo of near infrared of the dry soil

        vf_quartz (nl_soil),  & ! volumetric fraction of quartz within mineral soil
        vf_gravels(nl_soil),  & ! volumetric fraction of gravels
        vf_om     (nl_soil),  & ! volumetric fraction of organic matter
        vf_sand   (nl_soil),  & ! volumetric fraction of sand
        wf_gravels(nl_soil),  & ! gravimetric fraction of gravels
        wf_sand   (nl_soil),  & ! gravimetric fraction of sand
        porsl     (nl_soil),  & ! fraction of soil that is voids [-]
        psi0      (nl_soil),  & ! minimum soil suction [mm]
        bsw       (nl_soil),  & ! clapp and hornbereger "b" parameter [-]
#ifdef vanGenuchten_Mualem_SOIL_MODEL
        theta_r  (1:nl_soil), & ! residual water content (cm3/cm3) in vanGenuchten_Mualem_SOIL_MODEL
        alpha_vgm(1:nl_soil), & ! the parameter corresponding approximately to the inverse of the air-entry value
        n_vgm    (1:nl_soil), & ! a shape parameter
        L_vgm    (1:nl_soil), & ! pore-connectivity parameter
        sc_vgm   (1:nl_soil), &
        fc_vgm   (1:nl_soil), &
#endif
        hksati(nl_soil)  ,&! hydraulic conductivity at saturation [mm h2o/s]
        csol(nl_soil)    ,&! heat capacity of soil solids [J/(m3 K)]
        k_solids(nl_soil),&! thermal conductivity of minerals soil [W/m-K]
        dksatu(nl_soil)  ,&! thermal conductivity of saturated unfrozen soil [W/m-K]
        dksatf(nl_soil)  ,&! thermal conductivity of saturated frozen soil [W/m-K]
        dkdry(nl_soil)   ,&! thermal conductivity for dry soil  [J/(K s m)]
        BA_alpha(nl_soil),&! alpha in Balland and Arp(2005) thermal conductivity scheme
        BA_beta (nl_soil),&! beta in Balland and Arp(2005) thermal conductivity scheme
        rootfr(nl_soil)  ,&! fraction of roots in each soil layer

        ! vegetation static, dynamic, derived parameters
        htop        ,&! canopy top height [m]
        hbot        ,&! canopy bottom height [m]
        sqrtdi      ,&! inverse sqrt of leaf dimension [m**-0.5]
        effcon      ,&! quantum efficiency of RuBP regeneration (mol CO2/mol quanta)
        vmax25      ,&! maximum carboxylation rate at 25 C at canopy top
        kmax_sun    ,&
        kmax_sha    ,&
        kmax_xyl    ,&
        kmax_root   ,&
        psi50_sun   ,&! water potential at 50% loss of sunlit leaf tissue conductance (mmH2O)
        psi50_sha   ,&! water potential at 50% loss of shaded leaf tissue conductance (mmH2O)
        psi50_xyl   ,&! water potential at 50% loss of xylem tissue conductance (mmH2O)
        psi50_root  ,&! water potential at 50% loss of root tissue conductance (mmH2O)
        ck          ,&! shape-fitting parameter for vulnerability curve (-)
        slti        ,&! slope of low temperature inhibition function      [s3]
        hlti        ,&! 1/2 point of low temperature inhibition function  [s4]
        shti        ,&! slope of high temperature inhibition function     [s1]
        hhti        ,&! 1/2 point of high temperature inhibition function [s2]
        trda        ,&! temperature coefficient in gs-a model             [s5]
        trdm        ,&! temperature coefficient in gs-a model             [s6]
        trop        ,&! temperature coefficient in gs-a model
        gradm       ,&! conductance-photosynthesis slope parameter
        binter      ,&! conductance-photosynthesis intercep
        extkn       ,&! coefficient of leaf nitrogen allocation
        chil        ,&! leaf angle distribution factor
        rho(2,2)    ,&! leaf reflectance (iw=iband, il=life and dead)
        tau(2,2)    ,&! leaf transmittance (iw=iband, il=life and dead)

        ! tunable parameters
        zlnd        ,&! roughness length for soil [m]
        zsno        ,&! roughness length for snow [m]
        csoilc      ,&! drag coefficient for soil under canopy [-]
        dewmx       ,&! maximum dew
        wtfact      ,&! fraction of model area with high water table
        capr        ,&! tuning factor to turn first layer T into surface T
        cnfac       ,&! Crank Nicholson factor between 0 and 1
        ssi         ,&! irreducible water saturation of snow
        wimp        ,&! water impremeable if porosity less than wimp
        pondmx      ,&! ponding depth (mm)
        smpmax      ,&! wilting point potential in mm
        smpmin      ,&! restriction for min of soil poten.  (mm)
        trsmx0      ,&! max transpiration for moist soil+100% veg.  [mm/s]
        tcrit         ! critical temp. to determine rain or snow

! Forcing
! ----------------------
  real(r8), intent(in) :: &
        forc_pco2m  ,&! partial pressure of CO2 at observational height [pa]
        forc_po2m   ,&! partial pressure of O2 at observational height [pa]
        forc_us     ,&! wind speed in eastward direction [m/s]
        forc_vs     ,&! wind speed in northward direction [m/s]
        forc_t      ,&! temperature at agcm reference height [kelvin]
        forc_q      ,&! specific humidity at agcm reference height [kg/kg]
        forc_prc    ,&! convective precipitation [mm/s]
        forc_prl    ,&! large scale precipitation [mm/s]
        forc_psrf   ,&! atmosphere pressure at the surface [pa]
        forc_pbot   ,&! atmosphere pressure at the bottom of the atmos. model level [pa]
        forc_sols   ,&! atm vis direct beam solar rad onto srf [W/m2]
        forc_soll   ,&! atm nir direct beam solar rad onto srf [W/m2]
        forc_solsd  ,&! atm vis diffuse solar rad onto srf [W/m2]
        forc_solld  ,&! atm nir diffuse solar rad onto srf [W/m2]
        forc_frl    ,&! atmospheric infrared (longwave) radiation [W/m2]
        forc_hgt_u  ,&! observational height of wind [m]
        forc_hgt_t  ,&! observational height of temperature [m]
        forc_hgt_q  ,&! observational height of humidity [m]
        forc_rhoair ,&! density air [kg/m3]
        forc_hpbl   ,&! atmospheric boundary layer height [m]
        forc_aerdep(14)!atmospheric aerosol deposition data [kg/m/s]

#if(defined CaMa_Flood)
   real(r8), intent(in)    :: fldfrc    !inundation fraction--> allow re-evaporation and infiltrition![0-1]
   real(r8), intent(inout) :: flddepth  !inundation depth--> allow re-evaporation and infiltrition![mm]
   real(r8), intent(out)   :: fevpg_fld !effective evaporation from inundation [mm/s]
   real(r8), intent(out)   :: qinfl_fld !effective re-infiltration from inundation [mm/s]
#endif
! Variables required for restart run
! ----------------------------------------------------------------------
  integer, intent(in) :: &
        idate(3)      ! next time-step /year/julian day/second in a day/

  real(r8), intent(inout) :: oro  ! ocean(0)/seaice(2)/ flag
  real(r8), intent(inout) :: &
        z_sno      (maxsnl+1:0)       ,&! layer depth (m)
        dz_sno     (maxsnl+1:0)       ,&! layer thickness (m)
        t_soisno   (maxsnl+1:nl_soil) ,&! soil + snow layer temperature [K]
        wliq_soisno(maxsnl+1:nl_soil) ,&! liquid water (kg/m2)
        wice_soisno(maxsnl+1:nl_soil) ,&! ice lens (kg/m2)
        hk(1:nl_soil)                 ,&! hydraulic conductivity [mm h2o/s]
        smp(1:nl_soil)                ,&! soil matrix potential [mm]

        t_lake(nl_lake)       ,&! lake temperature (kelvin)
        lake_icefrac(nl_lake) ,&! lake mass fraction of lake layer that is frozen
        savedtke1             ,&! top level eddy conductivity (W/m K)
        vegwp(nvegwcs)        ,&! ground surface temperature [k]
        gs0sun                ,&! working copy of sunlit stomata conductance
        gs0sha                ,&! working copy of shalit stomata conductance
        !Ozone stress variables
        lai_old     ,&! lai in last time step
        o3uptakesun ,&! Ozone does, sunlit leaf (mmol O3/m^2)
        o3uptakesha ,&! Ozone does, shaded leaf (mmol O3/m^2)
        forc_ozone  ,&
        !End ozone stress variables
        t_grnd      ,&! ground surface temperature [k]
        tleaf       ,&! leaf temperature [K]
        ldew        ,&! depth of water on foliage [kg/m2/s]
        ldew_rain   ,&! depth of rain on foliage[kg/m2/s]
        ldew_snow   ,&! depth of snow on foliage[kg/m2/s]
        sag         ,&! non dimensional snow age [-]
        scv         ,&! snow mass (kg/m2)
        snowdp      ,&! snow depth (m)
        zwt         ,&! the depth to water table [m]
        wdsrf       ,&! depth of surface water [mm]
        wa          ,&! water storage in aquifer [mm]

        snw_rds   ( maxsnl+1:0 ) ,&! effective grain radius (col,lyr) [microns, m-6]
        mss_bcpho ( maxsnl+1:0 ) ,&! mass of hydrophobic BC in snow  (col,lyr) [kg]
        mss_bcphi ( maxsnl+1:0 ) ,&! mass of hydrophillic BC in snow (col,lyr) [kg]
        mss_ocpho ( maxsnl+1:0 ) ,&! mass of hydrophobic OC in snow  (col,lyr) [kg]
        mss_ocphi ( maxsnl+1:0 ) ,&! mass of hydrophillic OC in snow (col,lyr) [kg]
        mss_dst1  ( maxsnl+1:0 ) ,&! mass of dust species 1 in snow  (col,lyr) [kg]
        mss_dst2  ( maxsnl+1:0 ) ,&! mass of dust species 2 in snow  (col,lyr) [kg]
        mss_dst3  ( maxsnl+1:0 ) ,&! mass of dust species 3 in snow  (col,lyr) [kg]
        mss_dst4  ( maxsnl+1:0 ) ,&! mass of dust species 4 in snow  (col,lyr) [kg]
        ssno    (2,2,maxsnl+1:1) ,&! snow layer absorption [-]

        fveg        ,&! fraction of vegetation cover
        fsno        ,&! fractional snow cover
        sigf        ,&! fraction of veg cover, excluding snow-covered veg [-]
        green       ,&! greenness
        lai         ,&! leaf area index
        sai         ,&! stem area index

        coszen      ,&! cosine of solar zenith angle
        alb(2,2)    ,&! averaged albedo [-]
        ssun(2,2)   ,&! sunlit canopy absorption for solar radiation
        ssha(2,2)   ,&! shaded canopy absorption for solar radiation
        thermk      ,&! canopy gap fraction for tir radiation
        extkb       ,&! (k, g(mu)/mu) direct solar extinction coefficient
        extkd         ! diffuse and scattered diffuse PAR extinction coefficient


! additional diagnostic variables for output
  real(r8), intent(out) :: &
        laisun        ,&! sunlit leaf area index
        laisha        ,&! shaded leaf area index
        rstfacsun_out ,&! factor of soil water stress
        rstfacsha_out ,&! factor of soil water stress
        gssun_out     ,&! sunlit stomata conductance
        gssha_out     ,&! shaded stomata conductance
        wat           ,&! total water storage
<<<<<<< HEAD
        rss           ,&! soil surface resistance [s/m]
=======
>>>>>>> 0620b462
        rootr(nl_soil),&! water exchange between soil and root. Positive: soil->root [?]
        h2osoi(nl_soil) ! volumetric soil water in layers [m3/m3]

  real(r8), intent(out) :: &
        assimsun_out,&
        etrsun_out  ,&
        assimsha_out,&
        etrsha_out
! Fluxes
! ----------------------------------------------------------------------
  real(r8), intent(out) :: &
        taux        ,&! wind stress: E-W [kg/m/s**2]
        tauy        ,&! wind stress: N-S [kg/m/s**2]
        fsena       ,&! sensible heat from canopy height to atmosphere [W/m2]
        fevpa       ,&! evapotranspiration from canopy height to atmosphere [mm/s]
        lfevpa      ,&! latent heat flux from canopy height to atmosphere [W/2]
        fsenl       ,&! ensible heat from leaves [W/m2]
        fevpl       ,&! evaporation+transpiration from leaves [mm/s]
        etr         ,&! transpiration rate [mm/s]
        fseng       ,&! sensible heat flux from ground [W/m2]
        fevpg       ,&! evaporation heat flux from ground [mm/s]
        olrg        ,&! outgoing long-wave radiation from ground+canopy
        fgrnd       ,&! ground heat flux [W/m2]
        xerr        ,&! water balance error at current time-step [mm/s]
        zerr        ,&! energy balnce errore at current time-step [W/m2]

        tref        ,&! 2 m height air temperature [K]
        qref        ,&! 2 m height air specific humidity
        trad        ,&! radiative temperature [K]
        rsur        ,&! surface runoff (mm h2o/s)
        rnof        ,&! total runoff (mm h2o/s)
        qintr       ,&! interception (mm h2o/s)
        qinfl       ,&! inflitration (mm h2o/s)
        qdrip       ,&! throughfall (mm h2o/s)
        qcharge     ,&! groundwater recharge [mm/s]

        rst         ,&! canopy stomatal resistance
        assim       ,&! canopy assimilation
        respc       ,&! canopy respiration

        sabvsun     ,&! solar absorbed by sunlit vegetation [W/m2]
        sabvsha     ,&! solar absorbed by shaded vegetation [W/m2]
        sabg        ,&! solar absorbed by ground  [W/m2]
        sr          ,&! total reflected solar radiation (W/m2)
        solvd       ,&! incident direct beam vis solar radiation (W/m2)
        solvi       ,&! incident diffuse beam vis solar radiation (W/m2)
        solnd       ,&! incident direct beam nir solar radiation (W/m2)
        solni       ,&! incident diffuse beam nir solar radiation (W/m2)
        srvd        ,&! reflected direct beam vis solar radiation (W/m2)
        srvi        ,&! reflected diffuse beam vis solar radiation (W/m2)
        srnd        ,&! reflected direct beam nir solar radiation (W/m2)
        srni        ,&! reflected diffuse beam nir solar radiation (W/m2)
        solvdln     ,&! incident direct beam vis solar radiation at local noon(W/m2)
        solviln     ,&! incident diffuse beam vis solar radiation at local noon(W/m2)
        solndln     ,&! incident direct beam nir solar radiation at local noon(W/m2)
        solniln     ,&! incident diffuse beam nir solar radiation at local noon(W/m2)
        srvdln      ,&! reflected direct beam vis solar radiation at local noon(W/m2)
        srviln      ,&! reflected diffuse beam vis solar radiation at local noon(W/m2)
        srndln      ,&! reflected direct beam nir solar radiation at local noon(W/m2)
        srniln      ,&! reflected diffuse beam nir solar radiation at local noon(W/m2)

        forc_rain   ,&! rain [mm/s]
        forc_snow   ,&! snow [mm/s]

        emis        ,&! averaged bulk surface emissivity
        z0m         ,&! effective roughness [m]
        zol         ,&! dimensionless height (z/L) used in Monin-Obukhov theory
        rib         ,&! bulk Richardson number in surface layer
        ustar       ,&! u* in similarity theory [m/s]
        qstar       ,&! q* in similarity theory [kg/kg]
        tstar       ,&! t* in similarity theory [K]
        fm          ,&! integral of profile function for momentum
        fh          ,&! integral of profile function for heat
        fq            ! integral of profile function for moisture

! ----------------------- Local  Variables -----------------------------
   real(r8) :: &
        calday      ,&! Julian cal day (1.xx to 365.xx)
        endwb       ,&! water mass at the end of time step
        errore      ,&! energy balnce errore (Wm-2)
        errorw      ,&! water balnce errore (mm)
        fiold(maxsnl+1:nl_soil), &! fraction of ice relative to the total water
        w_old       ,&! liquid water mass of the column at the previous time step (mm)
        parsun      ,&! PAR by sunlit leaves [W/m2]
        parsha      ,&! PAR by shaded leaves [W/m2]
        qseva       ,&! ground surface evaporation rate (mm h2o/s)
        qsdew       ,&! ground surface dew formation (mm h2o /s) [+]
        qsubl       ,&! sublimation rate from snow pack (mm h2o /s) [+]
        qfros       ,&! surface dew added to snow pack (mm h2o /s) [+]
        scvold      ,&! snow cover for previous time step [mm]
        sm          ,&! rate of snowmelt [kg/(m2 s)]
        ssw         ,&! water volumetric content of soil surface layer [m3/m3]
        tssub(7)    ,&! surface/sub-surface temperatures [K]
        tssea       ,&! sea surface temperature [K]
        totwb       ,&! water mass at the begining of time step
        wt          ,&! fraction of vegetation buried (covered) by snow [-]
        z_soisno (maxsnl+1:nl_soil), &! layer depth (m)
        dz_soisno(maxsnl+1:nl_soil), &! layer thickness (m)
        zi_soisno(maxsnl  :nl_soil)   ! interface level below a "z" level (m)

   real(r8) :: &
        prc_rain    ,&! convective rainfall [kg/(m2 s)]
        prc_snow    ,&! convective snowfall [kg/(m2 s)]
        prl_rain    ,&! large scale rainfall [kg/(m2 s)]
        prl_snow    ,&! large scale snowfall [kg/(m2 s)]
        t_precip    ,&! snowfall/rainfall temperature [kelvin]
        bifall      ,&! bulk density of newly fallen dry snow [kg/m3]
        pg_rain     ,&! rainfall onto ground including canopy runoff [kg/(m2 s)]
        pg_snow     ,&! snowfall onto ground including canopy runoff [kg/(m2 s)]
        qintr_rain  ,&! rainfall interception (mm h2o/s)
        qintr_snow  ,&! snowfall interception (mm h2o/s)
        errw_rsub     ! the possible subsurface runoff deficit after PHS is included

  integer snl       ,&! number of snow layers
        imelt(maxsnl+1:nl_soil), &! flag for: melting=1, freezing=2, Nothing happended=0
        lb          , lbsn, &! lower bound of arrays
        j             ! do looping index

      ! For SNICAR snow model
      !----------------------------------------------------------------------
      integer  snl_bef                 !number of snow layers
      real(r8) forc_aer        ( 14 )  !aerosol deposition from atmosphere model (grd,aer) [kg m-1 s-1]
      real(r8) snofrz    (maxsnl+1:0)  !snow freezing rate (col,lyr) [kg m-2 s-1]
      real(r8) t_soisno_ (maxsnl+1:1)  !soil + snow layer temperature [K]
      real(r8) dz_soisno_(maxsnl+1:1)  !layer thickness (m)
      real(r8) sabg_lyr  (maxsnl+1:1)  !snow layer absorption [W/m-2]

      !----------------------------------------------------------------------

      real(r8) :: a, aa
      integer ps, pe, pc

!======================================================================
#if(defined CaMa_Flood)
      !add variables for flood evaporation [mm/s] and re-infiltration [mm/s] calculation.
      real(r8) :: kk
      real(r8) :: taux_fld       ! wind stress: E-W [kg/m/s**2]
      real(r8) :: tauy_fld       ! wind stress: N-S [kg/m/s**2]
      real(r8) :: fsena_fld      ! sensible heat from agcm reference height to atmosphere [W/m2]
      real(r8) :: fevpa_fld      ! evaporation from agcm reference height to atmosphere [mm/s]
      real(r8) :: fseng_fld      ! sensible heat flux from ground [W/m2]
      real(r8) :: tref_fld       ! 2 m height air temperature [kelvin]
      real(r8) :: qref_fld       ! 2 m height air humidity
      real(r8) :: z0m_fld        ! effective roughness [m]
      real(r8) :: zol_fld        ! dimensionless height (z/L) used in Monin-Obukhov theory
      real(r8) :: rib_fld        ! bulk Richardson number in surface layer
      real(r8) :: ustar_fld      ! friction velocity [m/s]
      real(r8) :: tstar_fld      ! temperature scaling parameter
      real(r8) :: qstar_fld      ! moisture scaling parameter
      real(r8) :: fm_fld         ! integral of profile function for momentum
      real(r8) :: fh_fld         ! integral of profile function for heat
      real(r8) :: fq_fld         ! integral of profile function for moisture
#endif

      ! 09/2022, yuan: move from CoLMDRIVER to avoid using stack memory
      z_soisno (maxsnl+1:0) = z_sno (maxsnl+1:0)
      z_soisno (1:nl_soil ) = z_soi (1:nl_soil )
      dz_soisno(maxsnl+1:0) = dz_sno(maxsnl+1:0)
      dz_soisno(1:nl_soil ) = dz_soi(1:nl_soil )


      ! SNICAR initialization
      ! ---------------------

      ! snow freezing rate (col,lyr) [kg m-2 s-1]
      snofrz(:) = 0.

      ! aerosol deposition value
      IF (DEF_Aerosol_Readin) THEN
         forc_aer(:) = forc_aerdep   ! read from outside forcing file
      ELSE
         forc_aer(:) = 4.2E-7        ! manual setting
         !forc_aer(:) = 0.
      ENDIF


!======================================================================
!  [1] Solar absorbed by vegetation and ground
!      and precipitation information (rain/snow fall and precip temperature
!======================================================================

      CALL netsolar (ipatch,idate,deltim,patchlonr,patchtype,&
                     forc_sols,forc_soll,forc_solsd,forc_solld,&
                     alb,ssun,ssha,lai,sai,rho,tau,ssno,&
                     parsun,parsha,sabvsun,sabvsha,sabg,sabg_lyr,sr,&
                     solvd,solvi,solnd,solni,srvd,srvi,srnd,srni,&
                     solvdln,solviln,solndln,solniln,srvdln,srviln,srndln,srniln)

      CALL rain_snow_temp (patchtype, &
                           forc_t,forc_q,forc_psrf,forc_prc,forc_prl,tcrit,&
                           prc_rain,prc_snow,prl_rain,prl_snow,t_precip,bifall)

      forc_rain = prc_rain + prl_rain
      forc_snow = prc_snow + prl_snow

!======================================================================

                         !         / SOIL GROUND          (patchtype = 0)
IF (patchtype <= 2) THEN ! <=== is - URBAN and BUILT-UP   (patchtype = 1)
                         !         \ WETLAND              (patchtype = 2)

! NOTE: PFT and PC are only for soil patches, i.e., patchtype=0.
!======================================================================
                         !initial set
      scvold = scv       !snow mass at previous time step

      snl = 0
      DO j=maxsnl+1,0
         IF(wliq_soisno(j)+wice_soisno(j)>0.) snl=snl-1
      ENDDO

      zi_soisno(0)=0.
      IF (snl < 0) THEN
      DO j = -1, snl, -1
         zi_soisno(j)=zi_soisno(j+1)-dz_soisno(j+1)
      ENDDO
      ENDIF
      DO j = 1,nl_soil
         zi_soisno(j)=zi_soisno(j-1)+dz_soisno(j)
      ENDDO

      totwb = ldew + scv + sum(wice_soisno(1:)+wliq_soisno(1:)) + wa

      IF (DEF_USE_VARIABLY_SATURATED_FLOW) THEN
         totwb = totwb + wdsrf
      ENDIF

      fiold(:) = 0.0
      IF (snl <0 ) THEN
         fiold(snl+1:0)=wice_soisno(snl+1:0)/(wliq_soisno(snl+1:0)+wice_soisno(snl+1:0))
      ENDIF

!----------------------------------------------------------------------
! [2] Canopy interception and precipitation onto ground surface
!----------------------------------------------------------------------

IF (patchtype == 0) THEN

#if(defined LULC_USGS || defined LULC_IGBP)
      CALL LEAF_interception_wrap (deltim,dewmx,forc_us,forc_vs,chil,sigf,lai,sai,forc_t, tleaf,&
                              prc_rain,prc_snow,prl_rain,prl_snow,&
                              ldew,ldew_rain,ldew_snow,z0m,forc_hgt_u,pg_rain,pg_snow,qintr,qintr_rain,qintr_snow)

#endif

#ifdef LULC_IGBP_PFT
      CALL LEAF_interception_pftwrap (ipatch,deltim,dewmx,forc_us,forc_vs,forc_t,&
                              prc_rain,prc_snow,prl_rain,prl_snow,&
                              ldew,ldew_rain,ldew_snow,z0m,forc_hgt_u,pg_rain,pg_snow,qintr,qintr_rain,qintr_snow)

#endif

#ifdef LULC_IGBP_PC
      CALL LEAF_interception_pcwrap (ipatch,deltim,dewmx,forc_us,forc_vs,forc_t,chil,&
                              prc_rain,prc_snow,prl_rain,prl_snow,&
                              ldew,ldew_rain,ldew_snow,forc_hgt_u,pg_rain,pg_snow,qintr,qintr_rain,qintr_snow)
#endif

ELSE
      CALL LEAF_interception_wrap (deltim,dewmx,forc_us,forc_vs,chil,sigf,lai,sai,forc_t, tleaf,&
                              prc_rain,prc_snow,prl_rain,prl_snow,&
                              ldew,ldew_rain,ldew_snow,z0m,forc_hgt_u,pg_rain,pg_snow,qintr,qintr_rain,qintr_snow)
ENDIF

      qdrip = pg_rain + pg_snow

!----------------------------------------------------------------------
! [3] Initilize new snow nodes for snowfall / sleet
!----------------------------------------------------------------------

      snl_bef = snl

      CALL newsnow (patchtype,maxsnl,deltim,t_grnd,pg_rain,pg_snow,bifall,&
                    t_precip,zi_soisno(:0),z_soisno(:0),dz_soisno(:0),t_soisno(:0),&
                    wliq_soisno(:0),wice_soisno(:0),fiold(:0),snl,sag,scv,snowdp,fsno)

      ! new snow layer
      IF (snl .lt. snl_bef) THEN
         sabg_lyr(snl+1:snl-snl_bef+1) = sabg_lyr(snl_bef+1:1)
         sabg_lyr(snl-snl_bef+2:1) = 0.
      ENDIF

!----------------------------------------------------------------------
! [4] Energy and Water balance
!----------------------------------------------------------------------
      lb  = snl + 1           !lower bound of array
      lbsn = min(lb,0)

      CALL THERMAL (ipatch   ,patchtype         ,lb                ,deltim            ,&
           trsmx0            ,zlnd              ,zsno              ,csoilc            ,&
           dewmx             ,capr              ,cnfac             ,vf_quartz         ,&
           vf_gravels        ,vf_om             ,vf_sand           ,wf_gravels        ,&
           wf_sand           ,csol              ,porsl             ,psi0              ,&
#ifdef Campbell_SOIL_MODEL
           bsw               ,&
#endif
#ifdef vanGenuchten_Mualem_SOIL_MODEL
           theta_r           ,alpha_vgm         ,n_vgm             ,L_vgm             ,&
           sc_vgm            ,fc_vgm            ,&
#endif
           k_solids          ,dksatu            ,dksatf            ,dkdry             ,&
           BA_alpha          ,BA_beta                                                 ,&
           lai               ,laisun            ,laisha                               ,&
           sai               ,htop              ,hbot              ,sqrtdi            ,&
           rootfr            ,rstfacsun_out     ,rstfacsha_out     ,rss               ,&
           gssun_out         ,gssha_out         ,&
           assimsun_out      ,etrsun_out        ,assimsha_out      ,etrsha_out        ,&

           effcon            ,&
           vmax25            ,hksati            ,smp               ,hk                ,&
           kmax_sun          ,kmax_sha          ,kmax_xyl          ,kmax_root         ,&
           psi50_sun         ,psi50_sha         ,psi50_xyl         ,psi50_root        ,&
           ck                ,vegwp             ,gs0sun            ,gs0sha            ,&
           !Ozone stress variables
           lai_old           ,o3uptakesun       ,o3uptakesha       ,forc_ozone        ,&
           !End ozone stress variables
           slti              ,hlti              ,shti              ,hhti              ,&
           trda              ,trdm              ,trop              ,gradm             ,&
           binter            ,extkn             ,forc_hgt_u        ,forc_hgt_t        ,&
           forc_hgt_q        ,forc_us           ,forc_vs           ,forc_t            ,&
           forc_q            ,forc_rhoair       ,forc_psrf         ,forc_pco2m        ,&
           forc_hpbl                                                                  ,&
           forc_po2m         ,coszen            ,parsun            ,parsha            ,&
           sabvsun           ,sabvsha           ,sabg              ,forc_frl          ,&
           extkb             ,extkd             ,thermk            ,fsno              ,&
           sigf              ,dz_soisno(lb:)    ,z_soisno(lb:)     ,zi_soisno(lb-1:)  ,&
           tleaf             ,t_soisno(lb:)     ,wice_soisno(lb:)  ,wliq_soisno(lb:)  ,&
           ldew,ldew_rain,ldew_snow,scv         ,snowdp            ,imelt(lb:)        ,&
           taux              ,tauy              ,fsena             ,fevpa             ,&
           lfevpa            ,fsenl             ,fevpl             ,etr               ,&
           fseng             ,fevpg             ,olrg              ,fgrnd             ,&
           rootr             ,qseva             ,qsdew             ,qsubl             ,&
           qfros             ,sm                ,tref              ,qref              ,&
           trad              ,rst               ,assim             ,respc             ,&

           errore            ,emis              ,z0m               ,zol               ,&
           rib               ,ustar             ,qstar             ,tstar             ,&
           fm                ,fh                ,fq                ,pg_rain           ,&
           pg_snow           ,t_precip          ,qintr_rain        ,qintr_snow        ,&
           snofrz(lbsn:0)    ,sabg_lyr(lb:1)                                           )

      IF (.not. DEF_USE_VARIABLY_SATURATED_FLOW) THEN

         CALL WATER (ipatch     ,patchtype         ,lb                ,nl_soil           ,&
              deltim            ,z_soisno(lb:)     ,dz_soisno(lb:)    ,zi_soisno(lb-1:)  ,&
              bsw               ,porsl             ,psi0              ,hksati            ,&
              rootr             ,t_soisno(lb:)     ,wliq_soisno(lb:)  ,wice_soisno(lb:)  ,smp,hk,&
              pg_rain           ,sm                ,etr               ,qseva             ,&
              qsdew             ,qsubl             ,qfros             ,rsur              ,&
              rnof              ,qinfl             ,wtfact            ,pondmx            ,&
              ssi               ,wimp              ,smpmin            ,zwt               ,&
              wa                ,qcharge           ,errw_rsub &

#if(defined CaMa_Flood)
             !add variables for flood depth [mm], flood fraction [0-1] and re-infiltration [mm/s] calculation.
             ,flddepth,fldfrc,qinfl_fld  &
#endif
! SNICAR model variables
             ,forc_aer          ,&
              mss_bcpho(lbsn:0) ,mss_bcphi(lbsn:0) ,mss_ocpho(lbsn:0)  ,mss_ocphi(lbsn:0),&
              mss_dst1(lbsn:0)  ,mss_dst2(lbsn:0)  ,mss_dst3(lbsn:0)   ,mss_dst4(lbsn:0)  &
! END SNICAR model variables
              )
      ELSE

         CALL WATER_VSF (ipatch ,patchtype         ,lb                ,nl_soil           ,&
              deltim            ,z_soisno(lb:)     ,dz_soisno(lb:)    ,zi_soisno(lb-1:)  ,&
#ifdef Campbell_SOIL_MODEL
              bsw               ,&
#endif
#ifdef vanGenuchten_Mualem_SOIL_MODEL
              theta_r           ,alpha_vgm         ,n_vgm             ,L_vgm             ,&
              sc_vgm            ,fc_vgm            ,&
#endif
              porsl             ,psi0              ,hksati            ,&
              rootr             ,t_soisno(lb:)     ,wliq_soisno(lb:)  ,wice_soisno(lb:)  ,smp,hk,&
              pg_rain           ,sm                ,etr               ,qseva             ,&
              qsdew             ,qsubl             ,qfros             ,rsur              ,&
              rnof              ,qinfl             ,wtfact            ,ssi               ,&
              pondmx,                                                                     &
              wimp              ,zwt               ,wdsrf             ,wa                ,&
              qcharge           ,errw_rsub          &
#if(defined CaMa_Flood)
             !add variables for flood depth [mm], flood fraction [0-1] and re-infiltration [mm/s] calculation.
             ,flddepth,fldfrc,qinfl_fld  &
#endif
! SNICAR model variables
             ,forc_aer          ,&
             mss_bcpho(lbsn:0)  ,mss_bcphi(lbsn:0) ,mss_ocpho(lbsn:0) ,mss_ocphi(lbsn:0) ,&
             mss_dst1(lbsn:0)   ,mss_dst2(lbsn:0)  ,mss_dst3(lbsn:0)  ,mss_dst4(lbsn:0)   &
! END SNICAR model variables
             )

      ENDIF

      IF (snl < 0) THEN
         ! Compaction rate for snow
         ! Natural compaction and metamorphosis. The compaction rate
         ! is recalculated for every new timestep
         lb  = snl + 1   !lower bound of array
         CALL snowcompaction (lb,deltim,&
                         imelt(lb:0),fiold(lb:0),t_soisno(lb:0),&
                         wliq_soisno(lb:0),wice_soisno(lb:0),dz_soisno(lb:0))

         ! Combine thin snow elements
         lb = maxsnl + 1

         IF (DEF_USE_SNICAR) THEN
            CALL snowlayerscombine_snicar (lb,snl,&
                         z_soisno(lb:1),dz_soisno(lb:1),zi_soisno(lb-1:1),&
                         wliq_soisno(lb:1),wice_soisno(lb:1),t_soisno(lb:1),scv,snowdp,&
                         mss_bcpho(lb:0), mss_bcphi(lb:0), mss_ocpho(lb:0), mss_ocphi(lb:0),&
                         mss_dst1(lb:0), mss_dst2(lb:0), mss_dst3(lb:0), mss_dst4(lb:0) )
         ELSE
            CALL snowlayerscombine (lb,snl,&
                         z_soisno(lb:1),dz_soisno(lb:1),zi_soisno(lb-1:1),&
                         wliq_soisno(lb:1),wice_soisno(lb:1),t_soisno(lb:1),scv,snowdp)
         ENDIF

         ! Divide thick snow elements
         IF(snl<0) THEN
            IF (DEF_USE_SNICAR) THEN
               CALL snowlayersdivide_snicar (lb,snl,&
                         z_soisno(lb:0),dz_soisno(lb:0),zi_soisno(lb-1:0),&
                         wliq_soisno(lb:0),wice_soisno(lb:0),t_soisno(lb:0),&
                         mss_bcpho(lb:0), mss_bcphi(lb:0), mss_ocpho(lb:0), mss_ocphi(lb:0),&
                         mss_dst1(lb:0), mss_dst2(lb:0), mss_dst3(lb:0), mss_dst4(lb:0) )
            ELSE
               CALL snowlayersdivide (lb,snl,&
                         z_soisno(lb:0),dz_soisno(lb:0),zi_soisno(lb-1:0),&
                         wliq_soisno(lb:0),wice_soisno(lb:0),t_soisno(lb:0))
            ENDIF
         ENDIF
      ENDIF

      ! Set zero to the empty node
      IF (snl > maxsnl) THEN
         wice_soisno(maxsnl+1:snl) = 0.
         wliq_soisno(maxsnl+1:snl) = 0.
         t_soisno   (maxsnl+1:snl) = 0.
         z_soisno   (maxsnl+1:snl) = 0.
         dz_soisno  (maxsnl+1:snl) = 0.
      ENDIF

      lb = snl + 1
      t_grnd = t_soisno(lb)

      ! ----------------------------------------
      ! energy balance
      ! ----------------------------------------
      zerr=errore
#if(defined CoLMDEBUG)
      IF (abs(errore) > .5) THEN
         write(6,*) 'Warning: energy balance violation ',errore,patchclass
      ENDIF
#endif

      ! ----------------------------------------
      ! water balance
      ! ----------------------------------------
      endwb=sum(wice_soisno(1:)+wliq_soisno(1:))+ldew+scv + wa

      IF (DEF_USE_VARIABLY_SATURATED_FLOW) THEN
         endwb = endwb + wdsrf
      ENDIF
#if(defined CaMa_Flood)
   IF (LWINFILT) THEN
       IF (patchtype == 0) THEN
            endwb=endwb - qinfl_fld*deltim
       ENDIF
   ENDIF
#endif

#ifndef LATERAL_FLOW
      errorw=(endwb-totwb)-(forc_prc+forc_prl-fevpa-rnof-errw_rsub)*deltim
#else
      ! for lateral flow, "rsur" is considered in HYDRO/MOD_Hydro_SurfaceFlow.F90
      errorw=(endwb-totwb)-(forc_prc+forc_prl-fevpa-rnof-rsur-errw_rsub)*deltim
#endif
      IF(patchtype==2) errorw=0.    !wetland

      xerr=errorw/deltim

#if(defined CoLMDEBUG)
      IF (abs(errorw) > 1.e-3) THEN
         write(6,*) 'Warning: water balance violation', ipatch,errorw,patchclass
         STOP
      ENDIF
      IF(abs(errw_rsub*deltim)>1.e-3) THEN
         write(6,*) 'Subsurface runoff deficit due to PHS', errw_rsub*deltim
      ENDIF
#endif

!======================================================================

ELSE IF(patchtype == 3)THEN   ! <=== is LAND ICE (glacier/ice sheet) (patchtype = 3)

!======================================================================
                            !initial set
      scvold = scv          !snow mass at previous time step

      snl = 0
      DO j=maxsnl+1,0
         IF(wliq_soisno(j)+wice_soisno(j)>0.) snl=snl-1
      ENDDO

      zi_soisno(0)=0.
      IF (snl < 0) THEN
      DO j = -1, snl, -1
         zi_soisno(j)=zi_soisno(j+1)-dz_soisno(j+1)
      ENDDO
      ENDIF
      DO j = 1,nl_soil
         zi_soisno(j)=zi_soisno(j-1)+dz_soisno(j)
      ENDDO

      totwb = scv + sum(wice_soisno(1:)+wliq_soisno(1:))
      fiold(:) = 0.0
      IF (snl <0 ) THEN
         fiold(snl+1:0)=wice_soisno(snl+1:0)/(wliq_soisno(snl+1:0)+wice_soisno(snl+1:0))
      ENDIF

      pg_rain = prc_rain + prl_rain
      pg_snow = prc_snow + prl_snow

      !----------------------------------------------------------------
      ! Initilize new snow nodes for snowfall / sleet
      !----------------------------------------------------------------

      snl_bef = snl

      CALL newsnow (patchtype,maxsnl,deltim,t_grnd,pg_rain,pg_snow,bifall,&
                    t_precip,zi_soisno(:0),z_soisno(:0),dz_soisno(:0),t_soisno(:0),&
                    wliq_soisno(:0),wice_soisno(:0),fiold(:0),snl,sag,scv,snowdp,fsno)

      ! new snow layer
      IF (snl .lt. snl_bef) THEN
         sabg_lyr(snl+1:snl-snl_bef+1) = sabg_lyr(snl_bef+1:1)
         sabg_lyr(snl-snl_bef+2:1) = 0.
      ENDIF

      !----------------------------------------------------------------
      ! Energy and Water balance
      !----------------------------------------------------------------
      lb  = snl + 1            !lower bound of array
      lbsn = min(lb,0)

      CALL GLACIER_TEMP (patchtype,   lb    ,nl_soil     ,deltim     ,&
                   zlnd        ,zsno        ,capr       ,cnfac       ,&
                   forc_hgt_u  ,forc_hgt_t  ,forc_hgt_q ,forc_us     ,&
                   forc_vs     ,forc_t      ,forc_q                  ,&
                   forc_hpbl                                         ,&
                   forc_rhoair                                       ,&
                   forc_psrf   ,coszen      ,sabg       ,forc_frl    ,&
                   fsno,dz_soisno(lb:),z_soisno(lb:),zi_soisno(lb-1:),&
                   t_soisno(lb:),wice_soisno(lb:),wliq_soisno(lb:)   ,&
                   scv         ,snowdp      ,imelt(lb:) ,taux        ,&
                   tauy        ,fsena       ,fevpa      ,lfevpa      ,&
                   fseng       ,fevpg       ,olrg       ,fgrnd       ,&
                   qseva       ,qsdew       ,qsubl      ,qfros       ,&
                   sm          ,tref        ,qref       ,trad        ,&
                   errore      ,emis        ,z0m        ,zol         ,&
                   rib         ,ustar       ,qstar      ,tstar       ,&
                   fm          ,fh          ,fq         ,pg_rain     ,&
                   pg_snow     ,t_precip    ,                         &
                   snofrz(lbsn:0), sabg_lyr(lb:1)                     )


      IF (DEF_USE_SNICAR) THEN
         CALL GLACIER_WATER_snicar (nl_soil ,maxsnl     ,deltim      ,&
                   z_soisno    ,dz_soisno   ,zi_soisno  ,t_soisno    ,&
                   wliq_soisno ,wice_soisno ,pg_rain    ,pg_snow     ,&
                   sm          ,scv         ,snowdp     ,imelt       ,&
                   fiold       ,snl         ,qseva      ,qsdew       ,&
                   qsubl       ,qfros       ,rsur       ,rnof        ,&
                   ssi         ,wimp                                 ,&
                   ! SNICAR
                   forc_aer    ,&
                   mss_bcpho   ,mss_bcphi   ,mss_ocpho  ,mss_ocphi   ,&
                   mss_dst1    ,mss_dst2    ,mss_dst3   ,mss_dst4     )
      ELSE
         CALL GLACIER_WATER (   nl_soil     ,maxsnl     ,deltim      ,&
                   z_soisno    ,dz_soisno   ,zi_soisno  ,t_soisno    ,&
                   wliq_soisno ,wice_soisno ,pg_rain    ,pg_snow     ,&
                   sm          ,scv         ,snowdp     ,imelt       ,&
                   fiold       ,snl         ,qseva      ,qsdew       ,&
                   qsubl       ,qfros       ,rsur       ,rnof        ,&
                   ssi         ,wimp                                  )
      ENDIF


      lb = snl + 1
      t_grnd = t_soisno(lb)

      ! ----------------------------------------
      ! energy and water balance check
      ! ----------------------------------------
      zerr=errore

      endwb=scv+sum(wice_soisno(1:)+wliq_soisno(1:))
      errorw=(endwb-totwb)-(pg_rain+pg_snow-fevpa-rnof)*deltim
      xerr=errorw/deltim

!======================================================================

ELSE IF(patchtype == 4) THEN   ! <=== is LAND WATER BODIES (lake, reservior and river) (patchtype = 4)

!======================================================================

      snl = 0
      DO j = maxsnl+1, 0
         IF (wliq_soisno(j)+wice_soisno(j) > 0.) THEN
            snl=snl-1
         ENDIF
      ENDDO

      zi_soisno(0) = 0.
      IF (snl < 0) THEN
         DO j = -1, snl, -1
            zi_soisno(j)=zi_soisno(j+1)-dz_soisno(j+1)
         ENDDO
      ENDIF

      DO j = 1,nl_soil
         zi_soisno(j)=zi_soisno(j-1)+dz_soisno(j)
      ENDDO

      scvold = scv          !snow mass at previous time step
      fiold(:) = 0.0
      IF (snl < 0) THEN
         fiold(snl+1:0)=wice_soisno(snl+1:0)/(wliq_soisno(snl+1:0)+wice_soisno(snl+1:0))
      ENDIF

      w_old = sum(wliq_soisno(1:)) + sum(wice_soisno(1:))

      pg_rain = prc_rain + prl_rain
      pg_snow = prc_snow + prl_snow

      CALL newsnow_lake ( &
           ! "in" arguments
           ! ---------------
           maxsnl       ,nl_lake      ,deltim          ,dz_lake         ,&
           pg_rain      ,pg_snow      ,t_precip        ,bifall          ,&

           ! "inout" arguments
           ! ------------------
           t_lake       ,zi_soisno(:0),z_soisno(:0)    ,&
           dz_soisno(:0),t_soisno(:0) ,wliq_soisno(:0) ,wice_soisno(:0) ,&
           fiold(:0)    ,snl          ,sag             ,scv             ,&
           snowdp       ,lake_icefrac )

      CALL laketem ( &
           ! "in" laketem arguments
           ! ---------------------------
           patchtype    ,maxsnl       ,nl_soil         ,nl_lake         ,&
           patchlatr    ,deltim       ,forc_hgt_u      ,forc_hgt_t      ,&
           forc_hgt_q   ,forc_us      ,forc_vs         ,forc_t          ,&
           forc_q       ,forc_rhoair  ,forc_psrf       ,forc_sols       ,&
           forc_soll    ,forc_solsd   ,forc_solld      ,sabg            ,&
           forc_frl     ,dz_soisno    ,z_soisno        ,zi_soisno       ,&
           dz_lake      ,lakedepth    ,vf_quartz       ,vf_gravels      ,&
           vf_om        ,vf_sand      ,wf_gravels      ,wf_sand         ,&
           porsl        ,csol         ,k_solids        , &
           dksatu       ,dksatf       ,dkdry           , &
           BA_alpha     ,BA_beta      ,forc_hpbl       , &

           ! "inout" laketem arguments
           ! ---------------------------
           t_grnd       ,scv          ,snowdp          ,t_soisno        ,&
           wliq_soisno  ,wice_soisno  ,imelt           ,t_lake          ,&
           lake_icefrac ,savedtke1    ,&

! SNICAR model variables
           snofrz       ,sabg_lyr     ,&
! END SNICAR model variables

           ! "out" laketem arguments
           ! ---------------------------
           taux         ,tauy         ,fsena                            ,&
           fevpa        ,lfevpa       ,fseng           ,fevpg           ,&
           qseva        ,qsubl        ,qsdew           ,qfros           ,&
           olrg         ,fgrnd        ,tref            ,qref            ,&
           trad         ,emis         ,z0m             ,zol             ,&
           rib          ,ustar        ,qstar           ,tstar           ,&
           fm           ,fh           ,fq              ,sm               )

      CALL snowwater_lake ( &
           ! "in" snowater_lake arguments
           ! ---------------------------
           maxsnl       ,nl_soil      ,nl_lake         ,deltim          ,&
           ssi          ,wimp         ,porsl           ,pg_rain         ,&
           pg_snow      ,dz_lake      ,imelt(:0)       ,fiold(:0)       ,&
           qseva        ,qsubl        ,qsdew           ,qfros           ,&

           ! "inout" snowater_lake arguments
           ! ---------------------------
           z_soisno     ,dz_soisno    ,zi_soisno       ,t_soisno        ,&
           wice_soisno  ,wliq_soisno  ,t_lake          ,lake_icefrac    ,&
           fseng        ,fgrnd        ,snl             ,scv             ,&
           snowdp       ,sm            &

! SNICAR model variables
           ,forc_aer    ,&
           mss_bcpho    ,mss_bcphi    ,mss_ocpho       ,mss_ocphi       ,&
           mss_dst1     ,mss_dst2     ,mss_dst3        ,mss_dst4         &
! END SNICAR model variables
           )

      ! We assume the land water bodies have zero extra liquid water capacity
      ! (i.e.,constant capacity), all excess liquid water are put into the runoff,
      ! this unreasonable assumption should be updated in the future version
      a = (sum(wliq_soisno(1:))+sum(wice_soisno(1:))+scv-w_old-scvold)/deltim
      aa = qseva+qsubl-qsdew-qfros
#ifndef LATERAL_FLOW
      rsur = max(0., pg_rain + pg_snow - aa - a)
      rsub(ipatch) = 0.
      rnof = rsur
#else
      ! for lateral flow, "rsub" refers to water exchage between hillslope and river
      wdsrf = max(wdsrf - rsub(ipatch) * deltim, 0.)
      rnof = rsur + rsub(ipatch)
#endif

      ! Set zero to the empty node
      IF (snl > maxsnl) THEN
         wice_soisno(maxsnl+1:snl) = 0.
         wliq_soisno(maxsnl+1:snl) = 0.
         t_soisno   (maxsnl+1:snl) = 0.
         z_soisno   (maxsnl+1:snl) = 0.
         dz_soisno  (maxsnl+1:snl) = 0.
      ENDIF

!======================================================================

ELSE                     ! <=== is OCEAN (patchtype >= 99)

!======================================================================
! simple ocean-sea ice model

    tssea = t_grnd
    tssub (1:7) = t_soisno (1:7)
    CALL SOCEAN (dosst,deltim,oro,forc_hgt_u,forc_hgt_t,forc_hgt_q,&
                 forc_us,forc_vs,forc_t,forc_t,forc_rhoair,forc_psrf,&
                 sabg,forc_frl,tssea,tssub(1:7),scv,&
                 taux,tauy,fsena,fevpa,lfevpa,fseng,fevpg,tref,qref,&
                 z0m,zol,rib,ustar,qstar,tstar,fm,fh,fq,emis,olrg)

               ! null data for sea component
                 z_soisno   (:) = 0.0
                 dz_soisno  (:) = 0.0
                 t_soisno   (:) = 0.0
                 t_soisno (1:7) = tssub(1:7)
                 wliq_soisno(:) = 0.0
                 wice_soisno(:) = 0.0
                 t_grnd  = tssea
                 snowdp  = scv/1000.*20.

                 trad    = tssea
                 fgrnd   = 0.0
                 rsur    = 0.0
                 rnof    = 0.0

!======================================================================

ENDIF
#if(defined CaMa_Flood)
IF (LWEVAP) THEN
   IF ((flddepth .gt. 1.e-6).and.(fldfrc .gt. 0.05).and.patchtype == 0)THEN
         CALL get_fldevp (forc_hgt_u,forc_hgt_t,forc_hgt_q,&
            forc_us,forc_vs,forc_t,forc_q,forc_rhoair,forc_psrf,t_grnd,&
            forc_hpbl, &
            taux_fld,tauy_fld,fseng_fld,fevpg_fld,tref_fld,qref_fld,&
            z0m_fld,zol_fld,rib_fld,ustar_fld,qstar_fld,tstar_fld,fm_fld,fh_fld,fq_fld)
      IF (fevpg_fld<0.0) fevpg_fld=0.0d0
      IF ((flddepth-deltim*fevpg_fld .gt. 0.0) .and. (fevpg_fld.gt.0.0)) THEN
         flddepth=flddepth-deltim*fevpg_fld
         !taux= taux_fld*fldfrc+(1.0-fldfrc)*taux
         !tauy= tauy_fld*fldfrc+(1.0-fldfrc)*tauy
         fseng= fseng_fld*fldfrc+(1.0-fldfrc)*fseng
         fevpg= fevpg_fld*fldfrc+(1.0-fldfrc)*fevpg
         fevpg_fld=fevpg_fld*fldfrc
         !tref=tref_fld*fldfrc+(1.0-fldfrc)*tref! 2 m height air temperature [kelvin]
         !qref=qref_fld*fldfrc+(1.0-fldfrc)*qref! 2 m height air humidity
         !z0m=z0m_fld*fldfrc+(1.0-fldfrc)*z0m! effective roughness [m]
         !zol=zol_fld*fldfrc+(1.0-fldfrc)*zol! dimensionless height (z/L) used in Monin-Obukhov theory
         !rib=rib_fld*fldfrc+(1.0-fldfrc)*rib! bulk Richardson number in surface layer
         !ustar=ustar_fld*fldfrc+(1.0-fldfrc)*ustar! friction velocity [m/s]
         !tstar=tstar_fld*fldfrc+(1.0-fldfrc)*tstar! temperature scaling parameter
         !qstar=qstar_fld*fldfrc+(1.0-fldfrc)*qstar! moisture scaling parameter
         !fm=fm_fld*fldfrc+(1.0-fldfrc)*fm! integral of profile function for momentum
         !fh=fh_fld*fldfrc+(1.0-fldfrc)*fh! integral of profile function for heat
         !fq=fq_fld*fldfrc+(1.0-fldfrc)*fq!,       &! integral of profile function for moisture
      ELSE
         fevpg_fld=0.0d0
      ENDIF
   ELSE
      fevpg_fld=0.0d0
   ENDIF
ELSE
   fevpg_fld=0.0d0
ENDIF

#endif


!======================================================================
! Preparation for the next time step
! 1) time-varying parameters for vegatation
! 2) fraction of snow cover
! 3) solar zenith angle and
! 4) albedos
!======================================================================

    ! cosine of solar zenith angle
    calday = calendarday(idate)
    coszen = orb_coszen(calday,patchlonr,patchlatr)

    IF (patchtype <= 5) THEN   !LAND
#if(defined DYN_PHENOLOGY)
       ! need to update lai and sai, fveg, green, they are done once in a day only
       IF (dolai) THEN
          CALL LAI_empirical(patchclass,nl_soil,rootfr,t_soisno(1:),lai,sai,fveg,green)
       ENDIF
#endif

! only for soil patches
!NOTE: lai from remote sensing has already considered snow coverage
IF (patchtype == 0) THEN

#if(defined LULC_USGS || defined LULC_IGBP)
       CALL snowfraction (tlai(ipatch),tsai(ipatch),z0m,zlnd,scv,snowdp,wt,sigf,fsno)
       lai = tlai(ipatch)
       sai = tsai(ipatch) * sigf
#endif

#ifdef LULC_IGBP_PFT
       ps = patch_pft_s(ipatch)
       pe = patch_pft_e(ipatch)
       CALL snowfraction_pftwrap (ipatch,zlnd,scv,snowdp,wt,sigf,fsno)
       lai_p(ps:pe) = tlai_p(ps:pe)
       sai_p(ps:pe) = tsai_p(ps:pe) * sigf_p(ps:pe)
       lai = tlai(ipatch)
       sai = sum(sai_p(ps:pe)*pftfrac(ps:pe))
#endif

#ifdef LULC_IGBP_PC
       pc = patch2pc(ipatch)
       CALL snowfraction_pcwrap (ipatch,zlnd,scv,snowdp,wt,sigf,fsno)
       lai_c(:,pc) = tlai_c(:,pc)
       sai_c(:,pc) = tsai_c(:,pc) * sigf_c(:,pc)
       lai = tlai(ipatch)
       sai = sum(sai_c(:,pc)*pcfrac(:,pc))
#endif

ELSE
       CALL snowfraction (tlai(ipatch),tsai(ipatch),z0m,zlnd,scv,snowdp,wt,sigf,fsno)
       lai = tlai(ipatch)
       sai = tsai(ipatch) * sigf
ENDIF

       ! 05/02/2023, Dai: move to MOD_Albedo.F90
       ! update the snow age
       !IF (snl == 0) sag=0.
       !CALL snowage (deltim,t_grnd,scv,scvold,sag)

       ! water volumetric content of soil surface layer [m3/m3]
       ssw = min(1.,1.e-3*wliq_soisno(1)/dz_soisno(1))
       IF (patchtype >= 3) ssw = 1.0

! ============================================================================
!  Calculate column-integrated aerosol masses, and
!  mass concentrations for radiative calculations and output
!  (based on new snow level state, after SnowFilter is rebuilt.
!  NEEDS TO BE AFTER SnowFiler is rebuilt, otherwise there
!  can be zero snow layers but an active column in filter)

       !NOTE: put the below inside MOD_Albedo.F90
!       CALL AerosolMasses( snl ,do_capsnow ,&
!            wice_soisno(:0),wliq_soisno(:0),snwcp_ice      ,snw_rds       ,&
!
!            mss_bcpho     ,mss_bcphi       ,mss_ocpho      ,mss_ocphi     ,&
!            mss_dst1      ,mss_dst2        ,mss_dst3       ,mss_dst4      ,&
!
!            mss_cnc_bcphi ,mss_cnc_bcpho   ,mss_cnc_ocphi  ,mss_cnc_ocpho ,&
!            mss_cnc_dst1  ,mss_cnc_dst2    ,mss_cnc_dst3   ,mss_cnc_dst4  )

! ============================================================================
! Snow aging routine based on Flanner and Zender (2006), Linking snowpack
! microphysics and albedo evolution, JGR, and Brun (1989), Investigation of
! wet-snow metamorphism in respect of liquid-water content, Ann. Glaciol.

       dz_soisno_(:1) = dz_soisno(:1)
       t_soisno_ (:1) = t_soisno (:1)

       IF (patchtype == 4) THEN
          dz_soisno_(1) = dz_lake(1)
          t_soisno_ (1) = t_lake (1)
       ENDIF

       !NOTE: put the below inside MOD_Albedo.F90
!       CALL SnowAge_grain(   deltim ,snl    ,dz_soisno_(:1) ,&
!            pg_snow         ,snwcp_ice      ,snofrz         ,&
!
!            do_capsnow      ,fsno           ,scv            ,&
!            wliq_soisno (:0),wice_soisno(:0),&
!            t_soisno_   (:1),t_grnd         ,&
!            snw_rds         )

! ============================================================================
       ! albedos
       ! we supposed CALL it every time-step, because
       ! other vegeation related parameters are needed to create
       IF (doalb) THEN
            CALL albland (ipatch, patchtype,deltim,&
                 soil_s_v_alb,soil_d_v_alb,soil_s_n_alb,soil_d_n_alb,&
                 chil,rho,tau,fveg,green,lai,sai,coszen,&
                 wt,fsno,scv,scvold,sag,ssw,pg_snow,forc_t,t_grnd,t_soisno_,dz_soisno_,&
                 snl,wliq_soisno,wice_soisno,snw_rds,snofrz,&
                 mss_bcpho,mss_bcphi,mss_ocpho,mss_ocphi,&
                 mss_dst1,mss_dst2,mss_dst3,mss_dst4,&
                 alb,ssun,ssha,ssno,thermk,extkb,extkd)
       ENDIF
    ELSE                   !OCEAN
       sag = 0.0
       IF(doalb)THEN
            CALL albocean (oro,scv,coszen,alb)
       ENDIF
    ENDIF

    ! zero-filling set for glacier/ice-sheet/land water bodies/ocean components
    IF (patchtype > 2) THEN
       lai           = 0.0
       sai           = 0.0
       laisun        = 0.0
       laisha        = 0.0
       green         = 0.0
       fveg          = 0.0
       sigf          = 0.0

       ssun(:,:)     = 0.0
       ssha(:,:)     = 0.0
       thermk        = 0.0
       extkb         = 0.0
       extkd         = 0.0

       tleaf         = forc_t
       ldew_rain     = 0.0
       ldew_snow     = 0.0
       ldew          = 0.0
       fsenl         = 0.0
       fevpl         = 0.0
       etr           = 0.0
       assim         = 0.0
       respc         = 0.0

       zerr          = 0.
       xerr          = 0.

       qinfl         = 0.
       qdrip         = forc_rain + forc_snow
       qintr         = 0.
       h2osoi        = 0.
       rstfacsun_out = 0.
       rstfacsha_out = 0.
       gssun_out     = 0.
       gssha_out     = 0.
       assimsun_out  = 0.
       etrsun_out    = 0.
       assimsha_out  = 0.
       etrsha_out    = 0.
       rootr         = 0.
       zwt           = 0.

       IF (DEF_USE_VARIABLY_SATURATED_FLOW) THEN
          wa = 0.
       ELSE
          wa = 4800.
       ENDIF

       qcharge = 0.
       IF (DEF_USE_PLANTHYDRAULICS)THEN
          vegwp = -2.5e4
       ENDIF
    ENDIF

    h2osoi = wliq_soisno(1:)/(dz_soisno(1:)*denh2o) + wice_soisno(1:)/(dz_soisno(1:)*denice)

    IF (DEF_USE_VARIABLY_SATURATED_FLOW) THEN
       wat = sum(wice_soisno(1:)+wliq_soisno(1:))+ldew+scv
    ELSE
       wat = sum(wice_soisno(1:)+wliq_soisno(1:))+ldew+scv + wa
    ENDIF

    ! 09/2022, yuan: move from CoLMDRIVER to avoid using stack memory
    z_sno (maxsnl+1:0) = z_soisno (maxsnl+1:0)
    dz_sno(maxsnl+1:0) = dz_soisno(maxsnl+1:0)

!----------------------------------------------------------------------

END SUBROUTINE CoLMMAIN<|MERGE_RESOLUTION|>--- conflicted
+++ resolved
@@ -381,10 +381,7 @@
         gssun_out     ,&! sunlit stomata conductance
         gssha_out     ,&! shaded stomata conductance
         wat           ,&! total water storage
-<<<<<<< HEAD
         rss           ,&! soil surface resistance [s/m]
-=======
->>>>>>> 0620b462
         rootr(nl_soil),&! water exchange between soil and root. Positive: soil->root [?]
         h2osoi(nl_soil) ! volumetric soil water in layers [m3/m3]
 
