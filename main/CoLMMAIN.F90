#include <define.h>

SUBROUTINE CoLMMAIN ( &

         ! model running information
           ipatch,       idate,        coszen,       deltim,        &
           patchlonr,    patchlatr,    patchclass,   patchtype,     &
           doalb,        dolai,        dosst,        oro,           &

         ! soil information and lake depth
           soil_s_v_alb, soil_d_v_alb, soil_s_n_alb, soil_d_n_alb,  &
           vf_quartz,    vf_gravels,   vf_om,        vf_sand,       &
           wf_gravels,   wf_sand,      porsl,        psi0,          &
           bsw,                                                     &
#ifdef vanGenuchten_Mualem_SOIL_MODEL
           theta_r,      alpha_vgm,    n_vgm,        L_vgm,         &
           sc_vgm,       fc_vgm,                                    &
#endif
           hksati,       csol,         k_solids,     dksatu,        &
           dksatf,       dkdry,                                     &
           BA_alpha,     BA_beta,                                   &
           rootfr,       lakedepth,    dz_lake,                     &
#if(defined CaMa_Flood)
           ! add flood depth, flood fraction, flood evaporation and
           ! flood re-infiltration
           flddepth,     fldfrc,       fevpg_fld,    qinfl_fld,     &
#endif

         ! vegetation information
           htop,         hbot,         sqrtdi,                      &
           effcon,       vmax25,                                    &
           kmax_sun,     kmax_sha,     kmax_xyl,     kmax_root,     &
           psi50_sun,    psi50_sha,    psi50_xyl,    psi50_root,    &
           ck,                                                      &
           slti,         hlti,                                      &
           shti,         hhti,         trda,         trdm,          &
           trop,         gradm,        binter,       extkn,         &
           chil,         rho,          tau,                         &

         ! atmospheric forcing
           forc_pco2m,   forc_po2m,    forc_us,      forc_vs,       &
           forc_t,       forc_q,       forc_prc,     forc_prl,      &
           forc_rain,    forc_snow,    forc_psrf,    forc_pbot,     &
           forc_sols,    forc_soll,    forc_solsd,   forc_solld,    &
           forc_frl,     forc_hgt_u,   forc_hgt_t,   forc_hgt_q,    &
           forc_rhoair,                                             &
           ! cbl forcing
           forc_hpbl,                                               &
           ! aerosol deposition
           forc_aerdep,                                             &

         ! land surface variables required for restart
           z_sno,        dz_sno,       t_soisno,     wliq_soisno,   &
           wice_soisno,  smp,          hk,                          &
           t_grnd,       tleaf,        ldew,ldew_rain,ldew_snow,    &
           sag,          scv,          snowdp,       fveg,          &
           fsno,         sigf,         green,        lai,           &
           sai,          alb,          ssun,         ssha,          &
           thermk,       extkb,        extkd,                       &
           vegwp,        gs0sun,       gs0sha,                      &
           !Ozone stress variables
           lai_old,      o3uptakesun,  o3uptakesha,  forc_ozone,    &
           !End ozone stress variables
           zwt,          wdsrf,        wa,                          &
           t_lake,       lake_icefrac, savedtke1,                   &

         ! SNICAR snow model related
           snw_rds,      ssno,                                      &
           mss_bcpho,    mss_bcphi,    mss_ocpho,     mss_ocphi,    &
           mss_dst1,     mss_dst2,     mss_dst3,      mss_dst4,     &

         ! additional diagnostic variables for output
           laisun,       laisha,       rootr,                       &
           rstfacsun_out,rstfacsha_out,gssun_out,    gssha_out,     &
           assimsun_out, etrsun_out,   assimsha_out, etrsha_out,    &
           h2osoi,       wat,           &

         ! FLUXES
           taux,         tauy,         fsena,        fevpa,         &
           lfevpa,       fsenl,        fevpl,        etr,           &
           fseng,        fevpg,        olrg,         fgrnd,         &
           trad,         tref,         qref,         rsur,          &
           rnof,         qintr,        qinfl,        qdrip,         &
           rst,          assim,        respc,        sabvsun,       &
           sabvsha,      sabg,         sr,           solvd,         &
           solvi,        solnd,        solni,        srvd,          &
           srvi,         srnd,         srni,         solvdln,       &
           solviln,      solndln,      solniln,      srvdln,        &
           srviln,       srndln,       srniln,       qcharge,       &
           xerr,         zerr,                                      &

         ! TUNABLE modle constants
           zlnd,         zsno,         csoilc,       dewmx,         &
           wtfact,       capr,         cnfac,        ssi,           &
           wimp,         pondmx,       smpmax,       smpmin,        &
           trsmx0,       tcrit,                                     &

         ! additional variables required by coupling with WRF model
           emis,         z0m,          zol,          rib,           &
           ustar,        qstar,        tstar,        fm,            &
           fh,           fq                                         )

!=======================================================================
!
! Main subroutine, advance time information
!
! Original author : Yongjiu Dai, 09/30/1999; 08/30/2002, 12/2012, 02/2014
!
!    FLOW DIAGRAM FOR CoLMMAIN
!
!    CoLMMAIN ===>netsolar                 |> all surface
!                 rain_snow_temp           !> all surface
!
!                 LEAF_interception        |]
!                 newsnow                  |] patchtype = 0 (soil ground)
!                 THERMAL                  |]           = 1 (urban & built-up)
!                 WATER                    |]           = 2 (wetland)
!                 snowcompaction           |]           = 3 (land ice)
!                 snowlayerscombine        |]           = 4 (lake)
!                 snowlayersdivide         |]
!                 snowage                  |]
!
!                 newsnow_lake             |]
!                 laketem                  |] lake scheme
!                 snowwater_lake           |]
!
!                 SOCEAN                   |> ocean and sea ice
!
!                 orb_coszen               |> all surface
!                 EcoModel (LAI_empirical) |> land
!                 snowfraction             |> land
!                 albland                  |> land
!                 albocean                 |> ocean & sea ice
!
!=======================================================================

  USE MOD_Precision
  USE MOD_Vars_Global
  USE MOD_Const_Physical, only: tfrz, denh2o, denice
<<<<<<< HEAD
  USE MOD_Vars_TimeVariables, only: tlai, tsai
#if (defined LULC_IGBP_PFT || defined LULC_IGBP_PC)
=======
  USE MOD_Vars_TimeVariables, only: tlai, tsai, irrig_rate
#ifdef LULC_IGBP_PFT
>>>>>>> 5afddb92
  USE MOD_LandPFT, only : patch_pft_s, patch_pft_e
  USE MOD_Vars_PFTimeInvariants
  USE MOD_Vars_PFTimeVariables
#endif
  USE MOD_RainSnowTemp
  USE MOD_NetSolar
  USE MOD_OrbCoszen
  USE MOD_NewSnow
  USE MOD_Thermal
  USE MOD_SoilSnowHydrology
  USE MOD_SnowFraction
  USE MOD_SnowLayersCombineDivide
  USE MOD_Glacier
  USE MOD_Lake
  USE MOD_SimpleOcean
  USE MOD_Albedo
  USE MOD_LAIEmpirical
  USE MOD_TimeManager
  USE MOD_Vars_1DFluxes, only : rsub
  USE MOD_Namelist, only : DEF_Interception_scheme, DEF_USE_VARIABLY_SATURATED_FLOW, DEF_USE_PLANTHYDRAULICS, DEF_USE_IRRIGATION
  USE MOD_LeafInterception
#if(defined CaMa_Flood)
   ! get flood depth [mm], flood fraction[0-1], flood evaporation [mm/s], flood inflow [mm/s]
   USE MOD_CaMa_colmCaMa, only: get_fldevp
   USE YOS_CMF_INPUT, only: LWINFILT,LWEVAP
#endif
   USE MOD_SPMD_Task

  IMPLICIT NONE

! ------------------------ Dummy Argument ------------------------------
  real(r8),intent(in) :: deltim  !seconds in a time step [second]
  logical, intent(in) :: doalb   !true if time for surface albedo calculation
  logical, intent(in) :: dolai   !true if time for leaf area index calculation
  logical, intent(in) :: dosst   !true to update sst/ice/snow before calculation

  integer, intent(in) :: &
        ipatch        ! patch index

  real(r8), intent(in) :: &
        patchlonr   ,&! logitude in radians
        patchlatr     ! latitude in radians

  integer, intent(in) :: &
        patchclass  ,&! land patch class of USGS classification or others
        patchtype     ! land patch type (0=soil, 1=urban and built-up,
                      ! 2=wetland, 3=land ice, 4=land water bodies, 99 = ocean)
! Parameters
! ----------------------
  real(r8), intent(in) :: &
        lakedepth        ,&! lake depth (m)
        dz_lake(nl_lake) ,&! lake layer thickness (m)

        ! soil physical parameters and lake info
        soil_s_v_alb     ,&! albedo of visible of the saturated soil
        soil_d_v_alb     ,&! albedo of visible of the dry soil
        soil_s_n_alb     ,&! albedo of near infrared of the saturated soil
        soil_d_n_alb     ,&! albedo of near infrared of the dry soil

        vf_quartz (nl_soil),  & ! volumetric fraction of quartz within mineral soil
        vf_gravels(nl_soil),  & ! volumetric fraction of gravels
        vf_om     (nl_soil),  & ! volumetric fraction of organic matter
        vf_sand   (nl_soil),  & ! volumetric fraction of sand
        wf_gravels(nl_soil),  & ! gravimetric fraction of gravels
        wf_sand   (nl_soil),  & ! gravimetric fraction of sand
        porsl     (nl_soil),  & ! fraction of soil that is voids [-]
        psi0      (nl_soil),  & ! minimum soil suction [mm]
        bsw       (nl_soil),  & ! clapp and hornbereger "b" parameter [-]
#ifdef vanGenuchten_Mualem_SOIL_MODEL
        theta_r  (1:nl_soil), & ! residual water content (cm3/cm3) in vanGenuchten_Mualem_SOIL_MODEL
        alpha_vgm(1:nl_soil), & ! the parameter corresponding approximately to the inverse of the air-entry value
        n_vgm    (1:nl_soil), & ! a shape parameter
        L_vgm    (1:nl_soil), & ! pore-connectivity parameter
        sc_vgm   (1:nl_soil), & ! saturation at the air entry value in the classical vanGenuchten model [-]
        fc_vgm   (1:nl_soil), & ! a scaling factor by using air entry value in the Mualem model [-]
#endif
        hksati(nl_soil)  ,&! hydraulic conductivity at saturation [mm h2o/s]
        csol(nl_soil)    ,&! heat capacity of soil solids [J/(m3 K)]
        k_solids(nl_soil),&! thermal conductivity of minerals soil [W/m-K]
        dksatu(nl_soil)  ,&! thermal conductivity of saturated unfrozen soil [W/m-K]
        dksatf(nl_soil)  ,&! thermal conductivity of saturated frozen soil [W/m-K]
        dkdry(nl_soil)   ,&! thermal conductivity for dry soil  [J/(K s m)]
        BA_alpha(nl_soil),&! alpha in Balland and Arp(2005) thermal conductivity scheme
        BA_beta (nl_soil),&! beta in Balland and Arp(2005) thermal conductivity scheme
        rootfr(nl_soil)  ,&! fraction of roots in each soil layer

        ! vegetation static, dynamic, derived parameters
        htop        ,&! canopy top height [m]
        hbot        ,&! canopy bottom height [m]
        sqrtdi      ,&! inverse sqrt of leaf dimension [m**-0.5]
        effcon      ,&! quantum efficiency of RuBP regeneration (mol CO2/mol quanta)
        vmax25      ,&! maximum carboxylation rate at 25 C at canopy top
        kmax_sun    ,&
        kmax_sha    ,&
        kmax_xyl    ,&
        kmax_root   ,&
        psi50_sun   ,&! water potential at 50% loss of sunlit leaf tissue conductance (mmH2O)
        psi50_sha   ,&! water potential at 50% loss of shaded leaf tissue conductance (mmH2O)
        psi50_xyl   ,&! water potential at 50% loss of xylem tissue conductance (mmH2O)
        psi50_root  ,&! water potential at 50% loss of root tissue conductance (mmH2O)
        ck          ,&! shape-fitting parameter for vulnerability curve (-)
        slti        ,&! slope of low temperature inhibition function      [s3]
        hlti        ,&! 1/2 point of low temperature inhibition function  [s4]
        shti        ,&! slope of high temperature inhibition function     [s1]
        hhti        ,&! 1/2 point of high temperature inhibition function [s2]
        trda        ,&! temperature coefficient in gs-a model             [s5]
        trdm        ,&! temperature coefficient in gs-a model             [s6]
        trop        ,&! temperature coefficient in gs-a model
        gradm       ,&! conductance-photosynthesis slope parameter
        binter      ,&! conductance-photosynthesis intercep
        extkn       ,&! coefficient of leaf nitrogen allocation
        chil        ,&! leaf angle distribution factor
        rho(2,2)    ,&! leaf reflectance (iw=iband, il=life and dead)
        tau(2,2)    ,&! leaf transmittance (iw=iband, il=life and dead)

        ! tunable parameters
        zlnd        ,&! roughness length for soil [m]
        zsno        ,&! roughness length for snow [m]
        csoilc      ,&! drag coefficient for soil under canopy [-]
        dewmx       ,&! maximum dew
        wtfact      ,&! fraction of model area with high water table
        capr        ,&! tuning factor to turn first layer T into surface T
        cnfac       ,&! Crank Nicholson factor between 0 and 1
        ssi         ,&! irreducible water saturation of snow
        wimp        ,&! water impremeable if porosity less than wimp
        pondmx      ,&! ponding depth (mm)
        smpmax      ,&! wilting point potential in mm
        smpmin      ,&! restriction for min of soil poten.  (mm)
        trsmx0      ,&! max transpiration for moist soil+100% veg.  [mm/s]
        tcrit         ! critical temp. to determine rain or snow

! Forcing
! ----------------------
  real(r8), intent(in) :: &
        forc_pco2m  ,&! partial pressure of CO2 at observational height [pa]
        forc_po2m   ,&! partial pressure of O2 at observational height [pa]
        forc_us     ,&! wind speed in eastward direction [m/s]
        forc_vs     ,&! wind speed in northward direction [m/s]
        forc_t      ,&! temperature at agcm reference height [kelvin]
        forc_q      ,&! specific humidity at agcm reference height [kg/kg]
        forc_prc    ,&! convective precipitation [mm/s]
        forc_prl    ,&! large scale precipitation [mm/s]
        forc_psrf   ,&! atmosphere pressure at the surface [pa]
        forc_pbot   ,&! atmosphere pressure at the bottom of the atmos. model level [pa]
        forc_sols   ,&! atm vis direct beam solar rad onto srf [W/m2]
        forc_soll   ,&! atm nir direct beam solar rad onto srf [W/m2]
        forc_solsd  ,&! atm vis diffuse solar rad onto srf [W/m2]
        forc_solld  ,&! atm nir diffuse solar rad onto srf [W/m2]
        forc_frl    ,&! atmospheric infrared (longwave) radiation [W/m2]
        forc_hgt_u  ,&! observational height of wind [m]
        forc_hgt_t  ,&! observational height of temperature [m]
        forc_hgt_q  ,&! observational height of humidity [m]
        forc_rhoair ,&! density air [kg/m3]
        forc_hpbl   ,&! atmospheric boundary layer height [m]
        forc_aerdep(14)!atmospheric aerosol deposition data [kg/m/s]

#if(defined CaMa_Flood)
   real(r8), intent(in)    :: fldfrc    !inundation fraction--> allow re-evaporation and infiltrition![0-1]
   real(r8), intent(inout) :: flddepth  !inundation depth--> allow re-evaporation and infiltrition![mm]
   real(r8), intent(out)   :: fevpg_fld !effective evaporation from inundation [mm/s]
   real(r8), intent(out)   :: qinfl_fld !effective re-infiltration from inundation [mm/s]
#endif
! Variables required for restart run
! ----------------------------------------------------------------------
  integer, intent(in) :: &
        idate(3)      ! next time-step /year/julian day/second in a day/

  real(r8), intent(inout) :: oro  ! ocean(0)/seaice(2)/ flag
  real(r8), intent(inout) :: &
        z_sno      (maxsnl+1:0)       ,&! layer depth (m)
        dz_sno     (maxsnl+1:0)       ,&! layer thickness (m)
        t_soisno   (maxsnl+1:nl_soil) ,&! soil + snow layer temperature [K]
        wliq_soisno(maxsnl+1:nl_soil) ,&! liquid water (kg/m2)
        wice_soisno(maxsnl+1:nl_soil) ,&! ice lens (kg/m2)
        hk(1:nl_soil)                 ,&! hydraulic conductivity [mm h2o/s]
        smp(1:nl_soil)                ,&! soil matrix potential [mm]

        t_lake(nl_lake)       ,&! lake temperature (kelvin)
        lake_icefrac(nl_lake) ,&! lake mass fraction of lake layer that is frozen
        savedtke1             ,&! top level eddy conductivity (W/m K)
        vegwp(nvegwcs)        ,&! ground surface temperature [k]
        gs0sun                ,&! working copy of sunlit stomata conductance
        gs0sha                ,&! working copy of shalit stomata conductance
        !Ozone stress variables
        lai_old     ,&! lai in last time step
        o3uptakesun ,&! Ozone does, sunlit leaf (mmol O3/m^2)
        o3uptakesha ,&! Ozone does, shaded leaf (mmol O3/m^2)
        forc_ozone  ,&
        !End ozone stress variables
        t_grnd      ,&! ground surface temperature [k]
        tleaf       ,&! leaf temperature [K]
        ldew        ,&! depth of water on foliage [kg/m2/s]
        ldew_rain   ,&! depth of rain on foliage[kg/m2/s]
        ldew_snow   ,&! depth of snow on foliage[kg/m2/s]
        sag         ,&! non dimensional snow age [-]
        scv         ,&! snow mass (kg/m2)
        snowdp      ,&! snow depth (m)
        zwt         ,&! the depth to water table [m]
        wdsrf       ,&! depth of surface water [mm]
        wa          ,&! water storage in aquifer [mm]

        snw_rds   ( maxsnl+1:0 ) ,&! effective grain radius (col,lyr) [microns, m-6]
        mss_bcpho ( maxsnl+1:0 ) ,&! mass of hydrophobic BC in snow  (col,lyr) [kg]
        mss_bcphi ( maxsnl+1:0 ) ,&! mass of hydrophillic BC in snow (col,lyr) [kg]
        mss_ocpho ( maxsnl+1:0 ) ,&! mass of hydrophobic OC in snow  (col,lyr) [kg]
        mss_ocphi ( maxsnl+1:0 ) ,&! mass of hydrophillic OC in snow (col,lyr) [kg]
        mss_dst1  ( maxsnl+1:0 ) ,&! mass of dust species 1 in snow  (col,lyr) [kg]
        mss_dst2  ( maxsnl+1:0 ) ,&! mass of dust species 2 in snow  (col,lyr) [kg]
        mss_dst3  ( maxsnl+1:0 ) ,&! mass of dust species 3 in snow  (col,lyr) [kg]
        mss_dst4  ( maxsnl+1:0 ) ,&! mass of dust species 4 in snow  (col,lyr) [kg]
        ssno    (2,2,maxsnl+1:1) ,&! snow layer absorption [-]

        fveg        ,&! fraction of vegetation cover
        fsno        ,&! fractional snow cover
        sigf        ,&! fraction of veg cover, excluding snow-covered veg [-]
        green       ,&! greenness
        lai         ,&! leaf area index
        sai         ,&! stem area index

        coszen      ,&! cosine of solar zenith angle
        alb(2,2)    ,&! averaged albedo [-]
        ssun(2,2)   ,&! sunlit canopy absorption for solar radiation
        ssha(2,2)   ,&! shaded canopy absorption for solar radiation
        thermk      ,&! canopy gap fraction for tir radiation
        extkb       ,&! (k, g(mu)/mu) direct solar extinction coefficient
        extkd         ! diffuse and scattered diffuse PAR extinction coefficient


! additional diagnostic variables for output
  real(r8), intent(out) :: &
        laisun        ,&! sunlit leaf area index
        laisha        ,&! shaded leaf area index
        rstfacsun_out ,&! factor of soil water stress
        rstfacsha_out ,&! factor of soil water stress
        gssun_out     ,&! sunlit stomata conductance
        gssha_out     ,&! shaded stomata conductance
        wat           ,&! total water storage
        rootr(nl_soil),&! water exchange between soil and root. Positive: soil->root [?]
        h2osoi(nl_soil) ! volumetric soil water in layers [m3/m3]

  real(r8), intent(out) :: &
        assimsun_out,&
        etrsun_out  ,&
        assimsha_out,&
        etrsha_out
! Fluxes
! ----------------------------------------------------------------------
  real(r8), intent(out) :: &
        taux        ,&! wind stress: E-W [kg/m/s**2]
        tauy        ,&! wind stress: N-S [kg/m/s**2]
        fsena       ,&! sensible heat from canopy height to atmosphere [W/m2]
        fevpa       ,&! evapotranspiration from canopy height to atmosphere [mm/s]
        lfevpa      ,&! latent heat flux from canopy height to atmosphere [W/2]
        fsenl       ,&! ensible heat from leaves [W/m2]
        fevpl       ,&! evaporation+transpiration from leaves [mm/s]
        etr         ,&! transpiration rate [mm/s]
        fseng       ,&! sensible heat flux from ground [W/m2]
        fevpg       ,&! evaporation heat flux from ground [mm/s]
        olrg        ,&! outgoing long-wave radiation from ground+canopy
        fgrnd       ,&! ground heat flux [W/m2]
        xerr        ,&! water balance error at current time-step [mm/s]
        zerr        ,&! energy balnce errore at current time-step [W/m2]

        tref        ,&! 2 m height air temperature [K]
        qref        ,&! 2 m height air specific humidity
        trad        ,&! radiative temperature [K]
        rsur        ,&! surface runoff (mm h2o/s)
        rnof        ,&! total runoff (mm h2o/s)
        qintr       ,&! interception (mm h2o/s)
        qinfl       ,&! inflitration (mm h2o/s)
        qdrip       ,&! throughfall (mm h2o/s)
        qcharge     ,&! groundwater recharge [mm/s]

        rst         ,&! canopy stomatal resistance
        assim       ,&! canopy assimilation
        respc       ,&! canopy respiration

        sabvsun     ,&! solar absorbed by sunlit vegetation [W/m2]
        sabvsha     ,&! solar absorbed by shaded vegetation [W/m2]
        sabg        ,&! solar absorbed by ground  [W/m2]
        sr          ,&! total reflected solar radiation (W/m2)
        solvd       ,&! incident direct beam vis solar radiation (W/m2)
        solvi       ,&! incident diffuse beam vis solar radiation (W/m2)
        solnd       ,&! incident direct beam nir solar radiation (W/m2)
        solni       ,&! incident diffuse beam nir solar radiation (W/m2)
        srvd        ,&! reflected direct beam vis solar radiation (W/m2)
        srvi        ,&! reflected diffuse beam vis solar radiation (W/m2)
        srnd        ,&! reflected direct beam nir solar radiation (W/m2)
        srni        ,&! reflected diffuse beam nir solar radiation (W/m2)
        solvdln     ,&! incident direct beam vis solar radiation at local noon(W/m2)
        solviln     ,&! incident diffuse beam vis solar radiation at local noon(W/m2)
        solndln     ,&! incident direct beam nir solar radiation at local noon(W/m2)
        solniln     ,&! incident diffuse beam nir solar radiation at local noon(W/m2)
        srvdln      ,&! reflected direct beam vis solar radiation at local noon(W/m2)
        srviln      ,&! reflected diffuse beam vis solar radiation at local noon(W/m2)
        srndln      ,&! reflected direct beam nir solar radiation at local noon(W/m2)
        srniln      ,&! reflected diffuse beam nir solar radiation at local noon(W/m2)

        forc_rain   ,&! rain [mm/s]
        forc_snow   ,&! snow [mm/s]

        emis        ,&! averaged bulk surface emissivity
        z0m         ,&! effective roughness [m]
        zol         ,&! dimensionless height (z/L) used in Monin-Obukhov theory
        rib         ,&! bulk Richardson number in surface layer
        ustar       ,&! u* in similarity theory [m/s]
        qstar       ,&! q* in similarity theory [kg/kg]
        tstar       ,&! t* in similarity theory [K]
        fm          ,&! integral of profile function for momentum
        fh          ,&! integral of profile function for heat
        fq            ! integral of profile function for moisture

! ----------------------- Local  Variables -----------------------------
   real(r8) :: &
        calday      ,&! Julian cal day (1.xx to 365.xx)
        endwb       ,&! water mass at the end of time step
        errore      ,&! energy balnce errore (Wm-2)
        errorw      ,&! water balnce errore (mm)
        fiold(maxsnl+1:nl_soil), &! fraction of ice relative to the total water
        w_old       ,&! liquid water mass of the column at the previous time step (mm)
        parsun      ,&! PAR by sunlit leaves [W/m2]
        parsha      ,&! PAR by shaded leaves [W/m2]
        qseva       ,&! ground surface evaporation rate (mm h2o/s)
        qsdew       ,&! ground surface dew formation (mm h2o /s) [+]
        qsubl       ,&! sublimation rate from snow pack (mm h2o /s) [+]
        qfros       ,&! surface dew added to snow pack (mm h2o /s) [+]
        scvold      ,&! snow cover for previous time step [mm]
        sm          ,&! rate of snowmelt [kg/(m2 s)]
        ssw         ,&! water volumetric content of soil surface layer [m3/m3]
        tssub(7)    ,&! surface/sub-surface temperatures [K]
        tssea       ,&! sea surface temperature [K]
        totwb       ,&! water mass at the begining of time step
        wt          ,&! fraction of vegetation buried (covered) by snow [-]
        z_soisno (maxsnl+1:nl_soil), &! layer depth (m)
        dz_soisno(maxsnl+1:nl_soil), &! layer thickness (m)
        zi_soisno(maxsnl  :nl_soil)   ! interface level below a "z" level (m)

   real(r8) :: &
        prc_rain    ,&! convective rainfall [kg/(m2 s)]
        prc_snow    ,&! convective snowfall [kg/(m2 s)]
        prl_rain    ,&! large scale rainfall [kg/(m2 s)]
        prl_snow    ,&! large scale snowfall [kg/(m2 s)]
        t_precip    ,&! snowfall/rainfall temperature [kelvin]
        bifall      ,&! bulk density of newly fallen dry snow [kg/m3]
        pg_rain     ,&! rainfall onto ground including canopy runoff [kg/(m2 s)]
        pg_snow     ,&! snowfall onto ground including canopy runoff [kg/(m2 s)]
        qintr_rain  ,&! rainfall interception (mm h2o/s)
        qintr_snow  ,&! snowfall interception (mm h2o/s)
        errw_rsub     ! the possible subsurface runoff deficit after PHS is included

  integer snl       ,&! number of snow layers
        imelt(maxsnl+1:nl_soil), &! flag for: melting=1, freezing=2, Nothing happended=0
        lb          , lbsn, &! lower bound of arrays
        j             ! do looping index

      ! For SNICAR snow model
      !----------------------------------------------------------------------
      integer  snl_bef                 !number of snow layers
      real(r8) forc_aer        ( 14 )  !aerosol deposition from atmosphere model (grd,aer) [kg m-1 s-1]
      real(r8) snofrz    (maxsnl+1:0)  !snow freezing rate (col,lyr) [kg m-2 s-1]
      real(r8) t_soisno_ (maxsnl+1:1)  !soil + snow layer temperature [K]
      real(r8) dz_soisno_(maxsnl+1:1)  !layer thickness (m)
      real(r8) sabg_lyr  (maxsnl+1:1)  !snow layer absorption [W/m-2]

      !----------------------------------------------------------------------

      real(r8) :: a, aa
      integer ps, pe, pc

!======================================================================
#if(defined CaMa_Flood)
      !add variables for flood evaporation [mm/s] and re-infiltration [mm/s] calculation.
      real(r8) :: kk
      real(r8) :: taux_fld       ! wind stress: E-W [kg/m/s**2]
      real(r8) :: tauy_fld       ! wind stress: N-S [kg/m/s**2]
      real(r8) :: fsena_fld      ! sensible heat from agcm reference height to atmosphere [W/m2]
      real(r8) :: fevpa_fld      ! evaporation from agcm reference height to atmosphere [mm/s]
      real(r8) :: fseng_fld      ! sensible heat flux from ground [W/m2]
      real(r8) :: tref_fld       ! 2 m height air temperature [kelvin]
      real(r8) :: qref_fld       ! 2 m height air humidity
      real(r8) :: z0m_fld        ! effective roughness [m]
      real(r8) :: zol_fld        ! dimensionless height (z/L) used in Monin-Obukhov theory
      real(r8) :: rib_fld        ! bulk Richardson number in surface layer
      real(r8) :: ustar_fld      ! friction velocity [m/s]
      real(r8) :: tstar_fld      ! temperature scaling parameter
      real(r8) :: qstar_fld      ! moisture scaling parameter
      real(r8) :: fm_fld         ! integral of profile function for momentum
      real(r8) :: fh_fld         ! integral of profile function for heat
      real(r8) :: fq_fld         ! integral of profile function for moisture
#endif

      ! 09/2022, yuan: move from CoLMDRIVER to avoid using stack memory
      z_soisno (maxsnl+1:0) = z_sno (maxsnl+1:0)
      z_soisno (1:nl_soil ) = z_soi (1:nl_soil )
      dz_soisno(maxsnl+1:0) = dz_sno(maxsnl+1:0)
      dz_soisno(1:nl_soil ) = dz_soi(1:nl_soil )


      ! SNICAR initialization
      ! ---------------------

      ! snow freezing rate (col,lyr) [kg m-2 s-1]
      snofrz(:) = 0.

      ! aerosol deposition value
      IF (DEF_Aerosol_Readin) THEN
         forc_aer(:) = forc_aerdep   ! read from outside forcing file
      ELSE
         forc_aer(:) = 4.2E-7        ! manual setting
         !forc_aer(:) = 0.
      ENDIF


!======================================================================
!  [1] Solar absorbed by vegetation and ground
!      and precipitation information (rain/snow fall and precip temperature
!======================================================================

      CALL netsolar (ipatch,idate,deltim,patchlonr,patchtype,&
                     forc_sols,forc_soll,forc_solsd,forc_solld,&
                     alb,ssun,ssha,lai,sai,rho,tau,ssno,&
                     parsun,parsha,sabvsun,sabvsha,sabg,sabg_lyr,sr,&
                     solvd,solvi,solnd,solni,srvd,srvi,srnd,srni,&
                     solvdln,solviln,solndln,solniln,srvdln,srviln,srndln,srniln)

      CALL rain_snow_temp (patchtype, &
                           forc_t,forc_q,forc_psrf,forc_prc,forc_prl,forc_us,forc_vs,tcrit,&
                           prc_rain,prc_snow,prl_rain,prl_snow,t_precip,bifall)

      forc_rain = prc_rain + prl_rain
      forc_snow = prc_snow + prl_snow

!======================================================================

                         !         / SOIL GROUND          (patchtype = 0)
IF (patchtype <= 2) THEN ! <=== is - URBAN and BUILT-UP   (patchtype = 1)
                         !         \ WETLAND              (patchtype = 2)

! NOTE: PFT and PC are only for soil patches, i.e., patchtype=0.
!======================================================================
                         !initial set
      scvold = scv       !snow mass at previous time step

      snl = 0
      DO j=maxsnl+1,0
         IF(wliq_soisno(j)+wice_soisno(j)>0.) snl=snl-1
      ENDDO

      zi_soisno(0)=0.
      IF (snl < 0) THEN
      DO j = -1, snl, -1
         zi_soisno(j)=zi_soisno(j+1)-dz_soisno(j+1)
      ENDDO
      ENDIF
      DO j = 1,nl_soil
         zi_soisno(j)=zi_soisno(j-1)+dz_soisno(j)
      ENDDO

      totwb = ldew + scv + sum(wice_soisno(1:)+wliq_soisno(1:)) + wa

      IF (DEF_USE_VARIABLY_SATURATED_FLOW) THEN
         totwb = totwb + wdsrf
      ENDIF

      fiold(:) = 0.0
      IF (snl <0 ) THEN
         fiold(snl+1:0)=wice_soisno(snl+1:0)/(wliq_soisno(snl+1:0)+wice_soisno(snl+1:0))
      ENDIF

!----------------------------------------------------------------------
! [2] Canopy interception and precipitation onto ground surface
!----------------------------------------------------------------------

IF (patchtype == 0) THEN

#if(defined LULC_USGS || defined LULC_IGBP)
      CALL LEAF_interception_wrap (deltim,dewmx,forc_us,forc_vs,chil,sigf,lai,sai,forc_t, tleaf,&
                              prc_rain,prc_snow,prl_rain,prl_snow,&
                              ldew,ldew_rain,ldew_snow,z0m,forc_hgt_u,pg_rain,pg_snow,qintr,qintr_rain,qintr_snow)

#endif

#if (defined LULC_IGBP_PFT || defined LULC_IGBP_PC)
      CALL LEAF_interception_pftwrap (ipatch,deltim,dewmx,forc_us,forc_vs,forc_t,&
                              prc_rain,prc_snow,prl_rain,prl_snow,&
                              ldew,ldew_rain,ldew_snow,z0m,forc_hgt_u,pg_rain,pg_snow,qintr,qintr_rain,qintr_snow)

#endif

ELSE
      CALL LEAF_interception_wrap (deltim,dewmx,forc_us,forc_vs,chil,sigf,lai,sai,forc_t, tleaf,&
                              prc_rain,prc_snow,prl_rain,prl_snow,&
                              ldew,ldew_rain,ldew_snow,z0m,forc_hgt_u,pg_rain,pg_snow,qintr,qintr_rain,qintr_snow)
ENDIF

      qdrip = pg_rain + pg_snow

!----------------------------------------------------------------------
! [3] Initilize new snow nodes for snowfall / sleet
!----------------------------------------------------------------------

      snl_bef = snl

      CALL newsnow (patchtype,maxsnl,deltim,t_grnd,pg_rain,pg_snow,bifall,&
                    t_precip,zi_soisno(:0),z_soisno(:0),dz_soisno(:0),t_soisno(:0),&
                    wliq_soisno(:0),wice_soisno(:0),fiold(:0),snl,sag,scv,snowdp,fsno)

      ! new snow layer
      IF (snl .lt. snl_bef) THEN
         sabg_lyr(snl+1:snl-snl_bef+1) = sabg_lyr(snl_bef+1:1)
         sabg_lyr(snl-snl_bef+2:1) = 0.
      ENDIF

!----------------------------------------------------------------------
! [4] Energy and Water balance
!----------------------------------------------------------------------
      lb  = snl + 1           !lower bound of array
      lbsn = min(lb,0)

      CALL THERMAL (ipatch   ,patchtype         ,lb                ,deltim            ,&
           trsmx0            ,zlnd              ,zsno              ,csoilc            ,&
           dewmx             ,capr              ,cnfac             ,vf_quartz         ,&
           vf_gravels        ,vf_om             ,vf_sand           ,wf_gravels        ,&
           wf_sand           ,csol              ,porsl             ,psi0              ,&
#ifdef Campbell_SOIL_MODEL
           bsw               ,                                                         &
#endif
#ifdef vanGenuchten_Mualem_SOIL_MODEL
           theta_r           ,alpha_vgm         ,n_vgm             ,L_vgm             ,&
           sc_vgm            ,fc_vgm            ,                                      &
#endif
           k_solids          ,dksatu            ,dksatf            ,dkdry             ,&
           BA_alpha          ,BA_beta                                                 ,&
           lai               ,laisun            ,laisha                               ,&
           sai               ,htop              ,hbot              ,sqrtdi            ,&
           rootfr            ,rstfacsun_out     ,rstfacsha_out     ,&
           gssun_out         ,gssha_out         ,&
           assimsun_out      ,etrsun_out        ,assimsha_out      ,etrsha_out        ,&

           effcon            ,&
           vmax25            ,hksati            ,smp               ,hk                ,&
           kmax_sun          ,kmax_sha          ,kmax_xyl          ,kmax_root         ,&
           psi50_sun         ,psi50_sha         ,psi50_xyl         ,psi50_root        ,&
           ck                ,vegwp             ,gs0sun            ,gs0sha            ,&
           !Ozone stress variables
           lai_old           ,o3uptakesun       ,o3uptakesha       ,forc_ozone        ,&
           !End ozone stress variables
           slti              ,hlti              ,shti              ,hhti              ,&
           trda              ,trdm              ,trop              ,gradm             ,&
           binter            ,extkn             ,forc_hgt_u        ,forc_hgt_t        ,&
           forc_hgt_q        ,forc_us           ,forc_vs           ,forc_t            ,&
           forc_q            ,forc_rhoair       ,forc_psrf         ,forc_pco2m        ,&
           forc_hpbl                                                                  ,&
           forc_po2m         ,coszen            ,parsun            ,parsha            ,&
           sabvsun           ,sabvsha           ,sabg              ,forc_frl          ,&
           extkb             ,extkd             ,thermk            ,fsno              ,&
           sigf              ,dz_soisno(lb:)    ,z_soisno(lb:)     ,zi_soisno(lb-1:)  ,&
           tleaf             ,t_soisno(lb:)     ,wice_soisno(lb:)  ,wliq_soisno(lb:)  ,&
           ldew,ldew_rain,ldew_snow,scv         ,snowdp            ,imelt(lb:)        ,&
           taux              ,tauy              ,fsena             ,fevpa             ,&
           lfevpa            ,fsenl             ,fevpl             ,etr               ,&
           fseng             ,fevpg             ,olrg              ,fgrnd             ,&
           rootr             ,qseva             ,qsdew             ,qsubl             ,&
           qfros             ,sm                ,tref              ,qref              ,&
           trad              ,rst               ,assim             ,respc             ,&
           errore            ,emis              ,z0m               ,zol               ,&
           rib               ,ustar             ,qstar             ,tstar             ,&
           fm                ,fh                ,fq                ,pg_rain           ,&
           pg_snow           ,t_precip          ,qintr_rain        ,qintr_snow        ,&
           snofrz(lbsn:0)    ,sabg_lyr(lb:1)                                           )

      IF (.not. DEF_USE_VARIABLY_SATURATED_FLOW) THEN

         CALL WATER (ipatch     ,patchtype         ,lb                ,nl_soil           ,&
              deltim            ,z_soisno(lb:)     ,dz_soisno(lb:)    ,zi_soisno(lb-1:)  ,&
              bsw               ,porsl             ,psi0              ,hksati            ,&
              rootr             ,t_soisno(lb:)     ,wliq_soisno(lb:)  ,wice_soisno(lb:)  ,smp,hk,&
              pg_rain           ,sm                ,etr               ,qseva             ,&
              qsdew             ,qsubl             ,qfros             ,rsur              ,&
              rnof              ,qinfl             ,wtfact            ,pondmx            ,&
              ssi               ,wimp              ,smpmin            ,zwt               ,&
              wa                ,qcharge           ,errw_rsub &

#if(defined CaMa_Flood)
             !add variables for flood depth [mm], flood fraction [0-1] and re-infiltration [mm/s] calculation.
             ,flddepth,fldfrc,qinfl_fld  &
#endif
! SNICAR model variables
             ,forc_aer          ,&
              mss_bcpho(lbsn:0) ,mss_bcphi(lbsn:0) ,mss_ocpho(lbsn:0)  ,mss_ocphi(lbsn:0),&
              mss_dst1(lbsn:0)  ,mss_dst2(lbsn:0)  ,mss_dst3(lbsn:0)   ,mss_dst4(lbsn:0)  &
! END SNICAR model variables
              )
      ELSE

         CALL WATER_VSF (ipatch ,patchtype         ,lb                ,nl_soil           ,&
              deltim            ,z_soisno(lb:)     ,dz_soisno(lb:)    ,zi_soisno(lb-1:)  ,&
#ifdef Campbell_SOIL_MODEL
              bsw               ,&
#endif
#ifdef vanGenuchten_Mualem_SOIL_MODEL
              theta_r           ,alpha_vgm         ,n_vgm             ,L_vgm             ,&
              sc_vgm            ,fc_vgm            ,&
#endif
              porsl             ,psi0              ,hksati            ,&
              rootr             ,t_soisno(lb:)     ,wliq_soisno(lb:)  ,wice_soisno(lb:)  ,smp,hk,&
              pg_rain           ,sm                ,etr               ,qseva             ,&
              qsdew             ,qsubl             ,qfros             ,rsur              ,&
              rnof              ,qinfl             ,wtfact            ,ssi               ,&
              pondmx,                                                                     &
              wimp              ,zwt               ,wdsrf             ,wa                ,&
              qcharge           ,errw_rsub          &
#if(defined CaMa_Flood)
             !add variables for flood depth [mm], flood fraction [0-1] and re-infiltration [mm/s] calculation.
             ,flddepth,fldfrc,qinfl_fld  &
#endif
! SNICAR model variables
             ,forc_aer          ,&
             mss_bcpho(lbsn:0)  ,mss_bcphi(lbsn:0) ,mss_ocpho(lbsn:0) ,mss_ocphi(lbsn:0) ,&
             mss_dst1(lbsn:0)   ,mss_dst2(lbsn:0)  ,mss_dst3(lbsn:0)  ,mss_dst4(lbsn:0)   &
! END SNICAR model variables
             )

      ENDIF

      IF (snl < 0) THEN
         ! Compaction rate for snow
         ! Natural compaction and metamorphosis. The compaction rate
         ! is recalculated for every new timestep
         lb  = snl + 1   !lower bound of array
         CALL snowcompaction (lb,deltim,&
                         imelt(lb:0),fiold(lb:0),t_soisno(lb:0),&
                         wliq_soisno(lb:0),wice_soisno(lb:0),forc_us,forc_vs,dz_soisno(lb:0))

         ! Combine thin snow elements
         lb = maxsnl + 1

         IF (DEF_USE_SNICAR) THEN
            CALL snowlayerscombine_snicar (lb,snl,&
                         z_soisno(lb:1),dz_soisno(lb:1),zi_soisno(lb-1:1),&
                         wliq_soisno(lb:1),wice_soisno(lb:1),t_soisno(lb:1),scv,snowdp,&
                         mss_bcpho(lb:0), mss_bcphi(lb:0), mss_ocpho(lb:0), mss_ocphi(lb:0),&
                         mss_dst1(lb:0), mss_dst2(lb:0), mss_dst3(lb:0), mss_dst4(lb:0) )
         ELSE
            CALL snowlayerscombine (lb,snl,&
                         z_soisno(lb:1),dz_soisno(lb:1),zi_soisno(lb-1:1),&
                         wliq_soisno(lb:1),wice_soisno(lb:1),t_soisno(lb:1),scv,snowdp)
         ENDIF

         ! Divide thick snow elements
         IF(snl<0) THEN
            IF (DEF_USE_SNICAR) THEN
               CALL snowlayersdivide_snicar (lb,snl,&
                         z_soisno(lb:0),dz_soisno(lb:0),zi_soisno(lb-1:0),&
                         wliq_soisno(lb:0),wice_soisno(lb:0),t_soisno(lb:0),&
                         mss_bcpho(lb:0), mss_bcphi(lb:0), mss_ocpho(lb:0), mss_ocphi(lb:0),&
                         mss_dst1(lb:0), mss_dst2(lb:0), mss_dst3(lb:0), mss_dst4(lb:0) )
            ELSE
               CALL snowlayersdivide (lb,snl,&
                         z_soisno(lb:0),dz_soisno(lb:0),zi_soisno(lb-1:0),&
                         wliq_soisno(lb:0),wice_soisno(lb:0),t_soisno(lb:0))
            ENDIF
         ENDIF
      ENDIF

      ! Set zero to the empty node
      IF (snl > maxsnl) THEN
         wice_soisno(maxsnl+1:snl) = 0.
         wliq_soisno(maxsnl+1:snl) = 0.
         t_soisno   (maxsnl+1:snl) = 0.
         z_soisno   (maxsnl+1:snl) = 0.
         dz_soisno  (maxsnl+1:snl) = 0.
      ENDIF

      lb = snl + 1
      t_grnd = t_soisno(lb)

      ! ----------------------------------------
      ! energy balance
      ! ----------------------------------------
      zerr=errore
#if(defined CoLMDEBUG)
      IF (abs(errore) > .5) THEN
         write(6,*) 'Warning: energy balance violation ',errore,patchclass
      ENDIF
#endif

      ! ----------------------------------------
      ! water balance
      ! ----------------------------------------
      endwb=sum(wice_soisno(1:)+wliq_soisno(1:))+ldew+scv + wa

      IF (DEF_USE_VARIABLY_SATURATED_FLOW) THEN
         endwb = endwb + wdsrf
      ENDIF
#if(defined CaMa_Flood)
   IF (LWINFILT) THEN
       IF (patchtype == 0) THEN
            endwb=endwb - qinfl_fld*deltim
       ENDIF
   ENDIF
#endif

#ifndef LATERAL_FLOW
      errorw=(endwb-totwb)-(forc_prc+forc_prl-fevpa-rnof-errw_rsub)*deltim
#else
      ! for lateral flow, "rsur" is considered in HYDRO/MOD_Hydro_SurfaceFlow.F90
      errorw=(endwb-totwb)-(forc_prc+forc_prl-fevpa-errw_rsub)*deltim
#endif
      IF(DEF_USE_IRRIGATION)errorw = errorw - irrig_rate(ipatch) * deltim

      IF(patchtype==2) errorw=0.    !wetland

      xerr=errorw/deltim

#if(defined CoLMDEBUG)
      IF (abs(errorw) > 1.e-3) THEN
         write(6,*) 'Warning: water balance violation', ipatch,errorw,patchclass
         CALL CoLM_stop ()
      ENDIF
      IF(abs(errw_rsub*deltim)>1.e-3) THEN
         write(6,*) 'Subsurface runoff deficit due to PHS', errw_rsub*deltim
      ENDIF
#endif

!======================================================================

ELSE IF(patchtype == 3)THEN   ! <=== is LAND ICE (glacier/ice sheet) (patchtype = 3)

!======================================================================
                            !initial set
      scvold = scv          !snow mass at previous time step

      snl = 0
      DO j=maxsnl+1,0
         IF(wliq_soisno(j)+wice_soisno(j)>0.) snl=snl-1
      ENDDO

      zi_soisno(0)=0.
      IF (snl < 0) THEN
      DO j = -1, snl, -1
         zi_soisno(j)=zi_soisno(j+1)-dz_soisno(j+1)
      ENDDO
      ENDIF
      DO j = 1,nl_soil
         zi_soisno(j)=zi_soisno(j-1)+dz_soisno(j)
      ENDDO

      totwb = scv + sum(wice_soisno(1:)+wliq_soisno(1:))
      fiold(:) = 0.0
      IF (snl <0 ) THEN
         fiold(snl+1:0)=wice_soisno(snl+1:0)/(wliq_soisno(snl+1:0)+wice_soisno(snl+1:0))
      ENDIF

      pg_rain = prc_rain + prl_rain
      pg_snow = prc_snow + prl_snow

      !----------------------------------------------------------------
      ! Initilize new snow nodes for snowfall / sleet
      !----------------------------------------------------------------

      snl_bef = snl

      CALL newsnow (patchtype,maxsnl,deltim,t_grnd,pg_rain,pg_snow,bifall,&
                    t_precip,zi_soisno(:0),z_soisno(:0),dz_soisno(:0),t_soisno(:0),&
                    wliq_soisno(:0),wice_soisno(:0),fiold(:0),snl,sag,scv,snowdp,fsno)

      ! new snow layer
      IF (snl .lt. snl_bef) THEN
         sabg_lyr(snl+1:snl-snl_bef+1) = sabg_lyr(snl_bef+1:1)
         sabg_lyr(snl-snl_bef+2:1) = 0.
      ENDIF

      !----------------------------------------------------------------
      ! Energy and Water balance
      !----------------------------------------------------------------
      lb  = snl + 1            !lower bound of array
      lbsn = min(lb,0)

      CALL GLACIER_TEMP (patchtype,   lb    ,nl_soil     ,deltim     ,&
                   zlnd        ,zsno        ,capr       ,cnfac       ,&
                   forc_hgt_u  ,forc_hgt_t  ,forc_hgt_q ,forc_us     ,&
                   forc_vs     ,forc_t      ,forc_q                  ,&
                   forc_hpbl                                         ,&
                   forc_rhoair                                       ,&
                   forc_psrf   ,coszen      ,sabg       ,forc_frl    ,&
                   fsno,dz_soisno(lb:),z_soisno(lb:),zi_soisno(lb-1:),&
                   t_soisno(lb:),wice_soisno(lb:),wliq_soisno(lb:)   ,&
                   scv         ,snowdp      ,imelt(lb:) ,taux        ,&
                   tauy        ,fsena       ,fevpa      ,lfevpa      ,&
                   fseng       ,fevpg       ,olrg       ,fgrnd       ,&
                   qseva       ,qsdew       ,qsubl      ,qfros       ,&
                   sm          ,tref        ,qref       ,trad        ,&
                   errore      ,emis        ,z0m        ,zol         ,&
                   rib         ,ustar       ,qstar      ,tstar       ,&
                   fm          ,fh          ,fq         ,pg_rain     ,&
                   pg_snow     ,t_precip    ,                         &
                   snofrz(lbsn:0), sabg_lyr(lb:1)                     )


      IF (DEF_USE_SNICAR) THEN
         CALL GLACIER_WATER_snicar (nl_soil ,maxsnl     ,deltim      ,&
                   z_soisno    ,dz_soisno   ,zi_soisno  ,t_soisno    ,&
                   wliq_soisno ,wice_soisno ,pg_rain    ,pg_snow     ,&
                   sm          ,scv         ,snowdp     ,imelt       ,&
                   fiold       ,snl         ,qseva      ,qsdew       ,&
                   qsubl       ,qfros       ,rsur       ,rnof        ,&
                   ssi         ,wimp        ,forc_us    ,forc_vs     ,&
                   ! SNICAR
                   forc_aer    ,&
                   mss_bcpho   ,mss_bcphi   ,mss_ocpho  ,mss_ocphi   ,&
                   mss_dst1    ,mss_dst2    ,mss_dst3   ,mss_dst4     )
      ELSE
         CALL GLACIER_WATER (   nl_soil     ,maxsnl     ,deltim      ,&
                   z_soisno    ,dz_soisno   ,zi_soisno  ,t_soisno    ,&
                   wliq_soisno ,wice_soisno ,pg_rain    ,pg_snow     ,&
                   sm          ,scv         ,snowdp     ,imelt       ,&
                   fiold       ,snl         ,qseva      ,qsdew       ,&
                   qsubl       ,qfros       ,rsur       ,rnof        ,&
                   ssi         ,wimp        ,forc_us    ,forc_vs     )
      ENDIF


      lb = snl + 1
      t_grnd = t_soisno(lb)

      ! ----------------------------------------
      ! energy and water balance check
      ! ----------------------------------------
      zerr=errore

      endwb=scv+sum(wice_soisno(1:)+wliq_soisno(1:))
      errorw=(endwb-totwb)-(pg_rain+pg_snow-fevpa-rnof+irrig_rate(ipatch))*deltim
      xerr=errorw/deltim

!======================================================================

ELSE IF(patchtype == 4) THEN   ! <=== is LAND WATER BODIES (lake, reservior and river) (patchtype = 4)

!======================================================================

      snl = 0
      DO j = maxsnl+1, 0
         IF (wliq_soisno(j)+wice_soisno(j) > 0.) THEN
            snl=snl-1
         ENDIF
      ENDDO

      zi_soisno(0) = 0.
      IF (snl < 0) THEN
         DO j = -1, snl, -1
            zi_soisno(j)=zi_soisno(j+1)-dz_soisno(j+1)
         ENDDO
      ENDIF

      DO j = 1,nl_soil
         zi_soisno(j)=zi_soisno(j-1)+dz_soisno(j)
      ENDDO

      scvold = scv          !snow mass at previous time step
      fiold(:) = 0.0
      IF (snl < 0) THEN
         fiold(snl+1:0)=wice_soisno(snl+1:0)/(wliq_soisno(snl+1:0)+wice_soisno(snl+1:0))
      ENDIF

      w_old = sum(wliq_soisno(1:)) + sum(wice_soisno(1:))

      pg_rain = prc_rain + prl_rain
      pg_snow = prc_snow + prl_snow

      CALL newsnow_lake ( &
           ! "in" arguments
           ! ---------------
           maxsnl       ,nl_lake      ,deltim          ,dz_lake         ,&
           pg_rain      ,pg_snow      ,t_precip        ,bifall          ,&

           ! "inout" arguments
           ! ------------------
           t_lake       ,zi_soisno(:0),z_soisno(:0)    ,&
           dz_soisno(:0),t_soisno(:0) ,wliq_soisno(:0) ,wice_soisno(:0) ,&
           fiold(:0)    ,snl          ,sag             ,scv             ,&
           snowdp       ,lake_icefrac )

      CALL laketem ( &
           ! "in" laketem arguments
           ! ---------------------------
           patchtype    ,maxsnl       ,nl_soil         ,nl_lake         ,&
           patchlatr    ,deltim       ,forc_hgt_u      ,forc_hgt_t      ,&
           forc_hgt_q   ,forc_us      ,forc_vs         ,forc_t          ,&
           forc_q       ,forc_rhoair  ,forc_psrf       ,forc_sols       ,&
           forc_soll    ,forc_solsd   ,forc_solld      ,sabg            ,&
           forc_frl     ,dz_soisno    ,z_soisno        ,zi_soisno       ,&
           dz_lake      ,lakedepth    ,vf_quartz       ,vf_gravels      ,&
           vf_om        ,vf_sand      ,wf_gravels      ,wf_sand         ,&
           porsl        ,csol         ,k_solids        , &
           dksatu       ,dksatf       ,dkdry           , &
           BA_alpha     ,BA_beta      ,forc_hpbl       , &

           ! "inout" laketem arguments
           ! ---------------------------
           t_grnd       ,scv          ,snowdp          ,t_soisno        ,&
           wliq_soisno  ,wice_soisno  ,imelt           ,t_lake          ,&
           lake_icefrac ,savedtke1    ,&

! SNICAR model variables
           snofrz       ,sabg_lyr     ,&
! END SNICAR model variables

           ! "out" laketem arguments
           ! ---------------------------
           taux         ,tauy         ,fsena                            ,&
           fevpa        ,lfevpa       ,fseng           ,fevpg           ,&
           qseva        ,qsubl        ,qsdew           ,qfros           ,&
           olrg         ,fgrnd        ,tref            ,qref            ,&
           trad         ,emis         ,z0m             ,zol             ,&
           rib          ,ustar        ,qstar           ,tstar           ,&
           fm           ,fh           ,fq              ,sm               )

      CALL snowwater_lake ( &
           ! "in" snowater_lake arguments
           ! ---------------------------
           maxsnl       ,nl_soil      ,nl_lake         ,deltim          ,&
           ssi          ,wimp         ,porsl           ,pg_rain         ,&
           pg_snow      ,dz_lake      ,imelt(:0)       ,fiold(:0)       ,&
           qseva        ,qsubl        ,qsdew           ,qfros           ,&

           ! "inout" snowater_lake arguments
           ! ---------------------------
           z_soisno     ,dz_soisno    ,zi_soisno       ,t_soisno        ,&
           wice_soisno  ,wliq_soisno  ,t_lake          ,lake_icefrac    ,&
           fseng        ,fgrnd        ,snl             ,scv             ,&
           snowdp       ,sm           ,forc_us         ,forc_vs          &

! SNICAR model variables
           ,forc_aer    ,&
           mss_bcpho    ,mss_bcphi    ,mss_ocpho       ,mss_ocphi       ,&
           mss_dst1     ,mss_dst2     ,mss_dst3        ,mss_dst4         &
! END SNICAR model variables
           )

      ! We assume the land water bodies have zero extra liquid water capacity
      ! (i.e.,constant capacity), all excess liquid water are put into the runoff,
      ! this unreasonable assumption should be updated in the future version
      a = (sum(wliq_soisno(1:))+sum(wice_soisno(1:))+scv-w_old-scvold)/deltim
      aa = qseva+qsubl-qsdew-qfros
#ifndef LATERAL_FLOW
      rsur = max(0., pg_rain + pg_snow - aa - a)
      rsub(ipatch) = 0.
      rnof = rsur
#else
      ! for lateral flow, "rsub" refers to water exchage between hillslope and river
      ! rnof = rsur + rsub(ipatch)
      ! wdsrf = wdsrf + (pg_rain + pg_snow - aa) * deltim
      ! wdsrf = max(0., wdsrf)
#endif

      ! Set zero to the empty node
      IF (snl > maxsnl) THEN
         wice_soisno(maxsnl+1:snl) = 0.
         wliq_soisno(maxsnl+1:snl) = 0.
         t_soisno   (maxsnl+1:snl) = 0.
         z_soisno   (maxsnl+1:snl) = 0.
         dz_soisno  (maxsnl+1:snl) = 0.
      ENDIF

!======================================================================

ELSE                     ! <=== is OCEAN (patchtype >= 99)

!======================================================================
! simple ocean-sea ice model

    tssea = t_grnd
    tssub (1:7) = t_soisno (1:7)
    CALL SOCEAN (dosst,deltim,oro,forc_hgt_u,forc_hgt_t,forc_hgt_q,&
                 forc_us,forc_vs,forc_t,forc_t,forc_rhoair,forc_psrf,&
                 sabg,forc_frl,tssea,tssub(1:7),scv,&
                 taux,tauy,fsena,fevpa,lfevpa,fseng,fevpg,tref,qref,&
                 z0m,zol,rib,ustar,qstar,tstar,fm,fh,fq,emis,olrg)

               ! null data for sea component
                 z_soisno   (:) = 0.0
                 dz_soisno  (:) = 0.0
                 t_soisno   (:) = 0.0
                 t_soisno (1:7) = tssub(1:7)
                 wliq_soisno(:) = 0.0
                 wice_soisno(:) = 0.0
                 t_grnd  = tssea
                 snowdp  = scv/1000.*20.

                 trad    = tssea
                 fgrnd   = 0.0
                 rsur    = 0.0
                 rnof    = 0.0

!======================================================================

ENDIF
#if(defined CaMa_Flood)
IF (LWEVAP) THEN
   IF ((flddepth .gt. 1.e-6).and.(fldfrc .gt. 0.05).and.patchtype == 0)THEN
         CALL get_fldevp (forc_hgt_u,forc_hgt_t,forc_hgt_q,&
            forc_us,forc_vs,forc_t,forc_q,forc_rhoair,forc_psrf,t_grnd,&
            forc_hpbl, &
            taux_fld,tauy_fld,fseng_fld,fevpg_fld,tref_fld,qref_fld,&
            z0m_fld,zol_fld,rib_fld,ustar_fld,qstar_fld,tstar_fld,fm_fld,fh_fld,fq_fld)
      IF (fevpg_fld<0.0) fevpg_fld=0.0d0
      IF ((flddepth-deltim*fevpg_fld .gt. 0.0) .and. (fevpg_fld.gt.0.0)) THEN
         flddepth=flddepth-deltim*fevpg_fld
         !taux= taux_fld*fldfrc+(1.0-fldfrc)*taux
         !tauy= tauy_fld*fldfrc+(1.0-fldfrc)*tauy
         fseng= fseng_fld*fldfrc+(1.0-fldfrc)*fseng
         fevpg= fevpg_fld*fldfrc+(1.0-fldfrc)*fevpg
         fevpg_fld=fevpg_fld*fldfrc
         !tref=tref_fld*fldfrc+(1.0-fldfrc)*tref! 2 m height air temperature [kelvin]
         !qref=qref_fld*fldfrc+(1.0-fldfrc)*qref! 2 m height air humidity
         !z0m=z0m_fld*fldfrc+(1.0-fldfrc)*z0m! effective roughness [m]
         !zol=zol_fld*fldfrc+(1.0-fldfrc)*zol! dimensionless height (z/L) used in Monin-Obukhov theory
         !rib=rib_fld*fldfrc+(1.0-fldfrc)*rib! bulk Richardson number in surface layer
         !ustar=ustar_fld*fldfrc+(1.0-fldfrc)*ustar! friction velocity [m/s]
         !tstar=tstar_fld*fldfrc+(1.0-fldfrc)*tstar! temperature scaling parameter
         !qstar=qstar_fld*fldfrc+(1.0-fldfrc)*qstar! moisture scaling parameter
         !fm=fm_fld*fldfrc+(1.0-fldfrc)*fm! integral of profile function for momentum
         !fh=fh_fld*fldfrc+(1.0-fldfrc)*fh! integral of profile function for heat
         !fq=fq_fld*fldfrc+(1.0-fldfrc)*fq!,       &! integral of profile function for moisture
      ELSE
         fevpg_fld=0.0d0
      ENDIF
   ELSE
      fevpg_fld=0.0d0
   ENDIF
ELSE
   fevpg_fld=0.0d0
ENDIF

#endif


!======================================================================
! Preparation for the next time step
! 1) time-varying parameters for vegatation
! 2) fraction of snow cover
! 3) solar zenith angle and
! 4) albedos
!======================================================================

    ! cosine of solar zenith angle
    calday = calendarday(idate)
    coszen = orb_coszen(calday,patchlonr,patchlatr)

    IF (patchtype <= 5) THEN   !LAND
#if(defined DYN_PHENOLOGY)
       ! need to update lai and sai, fveg, green, they are done once in a day only
       IF (dolai) THEN
          CALL LAI_empirical(patchclass,nl_soil,rootfr,t_soisno(1:),lai,sai,fveg,green)
       ENDIF
#endif

! only for soil patches
!NOTE: lai from remote sensing has already considered snow coverage
IF (patchtype == 0) THEN

#if(defined LULC_USGS || defined LULC_IGBP)
       CALL snowfraction (tlai(ipatch),tsai(ipatch),z0m,zlnd,scv,snowdp,wt,sigf,fsno)
       lai = tlai(ipatch)
       sai = tsai(ipatch) * sigf
#endif

#if (defined LULC_IGBP_PFT || defined LULC_IGBP_PC)
       ps = patch_pft_s(ipatch)
       pe = patch_pft_e(ipatch)
       CALL snowfraction_pftwrap (ipatch,zlnd,scv,snowdp,wt,sigf,fsno)
       lai_p(ps:pe) = tlai_p(ps:pe)
       sai_p(ps:pe) = tsai_p(ps:pe) * sigf_p(ps:pe)
       lai = tlai(ipatch)
       sai = sum(sai_p(ps:pe)*pftfrac(ps:pe))
#endif

ELSE
       CALL snowfraction (tlai(ipatch),tsai(ipatch),z0m,zlnd,scv,snowdp,wt,sigf,fsno)
       lai = tlai(ipatch)
       sai = tsai(ipatch) * sigf
ENDIF

       ! 05/02/2023, Dai: move to MOD_Albedo.F90
       ! update the snow age
       !IF (snl == 0) sag=0.
       !CALL snowage (deltim,t_grnd,scv,scvold,sag)

       ! water volumetric content of soil surface layer [m3/m3]
       ssw = min(1.,1.e-3*wliq_soisno(1)/dz_soisno(1))
       IF (patchtype >= 3) ssw = 1.0

! ============================================================================
!  Calculate column-integrated aerosol masses, and
!  mass concentrations for radiative calculations and output
!  (based on new snow level state, after SnowFilter is rebuilt.
!  NEEDS TO BE AFTER SnowFiler is rebuilt, otherwise there
!  can be zero snow layers but an active column in filter)

       !NOTE: put the below inside MOD_Albedo.F90
!       CALL AerosolMasses( snl ,do_capsnow ,&
!            wice_soisno(:0),wliq_soisno(:0),snwcp_ice      ,snw_rds       ,&
!
!            mss_bcpho     ,mss_bcphi       ,mss_ocpho      ,mss_ocphi     ,&
!            mss_dst1      ,mss_dst2        ,mss_dst3       ,mss_dst4      ,&
!
!            mss_cnc_bcphi ,mss_cnc_bcpho   ,mss_cnc_ocphi  ,mss_cnc_ocpho ,&
!            mss_cnc_dst1  ,mss_cnc_dst2    ,mss_cnc_dst3   ,mss_cnc_dst4  )

! ============================================================================
! Snow aging routine based on Flanner and Zender (2006), Linking snowpack
! microphysics and albedo evolution, JGR, and Brun (1989), Investigation of
! wet-snow metamorphism in respect of liquid-water content, Ann. Glaciol.

       dz_soisno_(:1) = dz_soisno(:1)
       t_soisno_ (:1) = t_soisno (:1)

       IF (patchtype == 4) THEN
          dz_soisno_(1) = dz_lake(1)
          t_soisno_ (1) = t_lake (1)
       ENDIF

       !NOTE: put the below inside MOD_Albedo.F90
!       CALL SnowAge_grain(   deltim ,snl    ,dz_soisno_(:1) ,&
!            pg_snow         ,snwcp_ice      ,snofrz         ,&
!
!            do_capsnow      ,fsno           ,scv            ,&
!            wliq_soisno (:0),wice_soisno(:0),&
!            t_soisno_   (:1),t_grnd         ,&
!            snw_rds         )

! ============================================================================
       ! albedos
       ! we supposed CALL it every time-step, because
       ! other vegeation related parameters are needed to create
       IF (doalb) THEN
            CALL albland (ipatch, patchtype,deltim,&
                 soil_s_v_alb,soil_d_v_alb,soil_s_n_alb,soil_d_n_alb,&
                 chil,rho,tau,fveg,green,lai,sai,coszen,&
                 wt,fsno,scv,scvold,sag,ssw,pg_snow,forc_t,t_grnd,t_soisno_,dz_soisno_,&
                 snl,wliq_soisno,wice_soisno,snw_rds,snofrz,&
                 mss_bcpho,mss_bcphi,mss_ocpho,mss_ocphi,&
                 mss_dst1,mss_dst2,mss_dst3,mss_dst4,&
                 alb,ssun,ssha,ssno,thermk,extkb,extkd)
       ENDIF
    ELSE                   !OCEAN
       sag = 0.0
       IF(doalb)THEN
            CALL albocean (oro,scv,coszen,alb)
       ENDIF
    ENDIF

    ! zero-filling set for glacier/ice-sheet/land water bodies/ocean components
    IF (patchtype > 2) THEN
       lai           = 0.0
       sai           = 0.0
       laisun        = 0.0
       laisha        = 0.0
       green         = 0.0
       fveg          = 0.0
       sigf          = 0.0

       ssun(:,:)     = 0.0
       ssha(:,:)     = 0.0
       thermk        = 0.0
       extkb         = 0.0
       extkd         = 0.0

       tleaf         = forc_t
       ldew_rain     = 0.0
       ldew_snow     = 0.0
       ldew          = 0.0
       fsenl         = 0.0
       fevpl         = 0.0
       etr           = 0.0
       assim         = 0.0
       respc         = 0.0

       zerr          = 0.
       xerr          = 0.

       qinfl         = 0.
       qdrip         = forc_rain + forc_snow
       qintr         = 0.
       h2osoi        = 0.
       rstfacsun_out = 0.
       rstfacsha_out = 0.
       gssun_out     = 0.
       gssha_out     = 0.
       assimsun_out  = 0.
       etrsun_out    = 0.
       assimsha_out  = 0.
       etrsha_out    = 0.
       rootr         = 0.
       zwt           = 0.

       IF (DEF_USE_VARIABLY_SATURATED_FLOW) THEN
          wa = 0.
       ELSE
          wa = 4800.
       ENDIF

       qcharge = 0.
       IF (DEF_USE_PLANTHYDRAULICS)THEN
          vegwp = -2.5e4
       ENDIF
    ENDIF

    h2osoi = wliq_soisno(1:)/(dz_soisno(1:)*denh2o) + wice_soisno(1:)/(dz_soisno(1:)*denice)

    IF (DEF_USE_VARIABLY_SATURATED_FLOW) THEN
       wat = sum(wice_soisno(1:)+wliq_soisno(1:))+ldew+scv
    ELSE
       wat = sum(wice_soisno(1:)+wliq_soisno(1:))+ldew+scv + wa
    ENDIF

    ! 09/2022, yuan: move from CoLMDRIVER to avoid using stack memory
    z_sno (maxsnl+1:0) = z_soisno (maxsnl+1:0)
    dz_sno(maxsnl+1:0) = dz_soisno(maxsnl+1:0)

!----------------------------------------------------------------------

END SUBROUTINE CoLMMAIN<|MERGE_RESOLUTION|>--- conflicted
+++ resolved
@@ -137,13 +137,8 @@
   USE MOD_Precision
   USE MOD_Vars_Global
   USE MOD_Const_Physical, only: tfrz, denh2o, denice
-<<<<<<< HEAD
-  USE MOD_Vars_TimeVariables, only: tlai, tsai
+  USE MOD_Vars_TimeVariables, only: tlai, tsai, irrig_rate
 #if (defined LULC_IGBP_PFT || defined LULC_IGBP_PC)
-=======
-  USE MOD_Vars_TimeVariables, only: tlai, tsai, irrig_rate
-#ifdef LULC_IGBP_PFT
->>>>>>> 5afddb92
   USE MOD_LandPFT, only : patch_pft_s, patch_pft_e
   USE MOD_Vars_PFTimeInvariants
   USE MOD_Vars_PFTimeVariables
