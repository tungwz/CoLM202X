#include <define.h>
SUBROUTINE CoLMMAIN ( &

         ! model running information
           ipatch,       idate,        coszen,       deltim,        &
           patchlonr,    patchlatr,    patchclass,   patchtype,     &
           doalb,        dolai,        dosst,        oro,           &

         ! soil information and lake depth
           soil_s_v_alb, soil_d_v_alb, soil_s_n_alb, soil_d_n_alb,  &
           vf_quartz,    vf_gravels,   vf_om,        vf_sand,       &
           wf_gravels,   wf_sand,      porsl,        psi0,          &
           bsw,                                                     &
#ifdef vanGenuchten_Mualem_SOIL_MODEL
           theta_r,      alpha_vgm,    n_vgm,        L_vgm,         &
           sc_vgm,       fc_vgm,                                    &
#endif
           hksati,       csol,         k_solids,     dksatu,        &
           dksatf,       dkdry,                                     &
#ifdef THERMAL_CONDUCTIVITY_SCHEME_4
           BA_alpha,     BA_beta,                                   &
#endif
           rootfr,       lakedepth,    dz_lake,                     &
#if(defined CaMa_Flood)
           !zhongwang wei, 20210927: add flood depth [mm], flood fraction[0-1], flood evaporation [mm/s], flood re-infiltration [mm/s]
           flddepth,    fldfrc,     fevpg_fld, qinfl_fld,             &
#endif

         ! vegetation information
           htop,         hbot,         sqrtdi,                      &
           effcon,       vmax25,                                    &
#ifdef PLANT_HYDRAULIC_STRESS
           kmax_sun,     kmax_sha,     kmax_xyl,     kmax_root,     &
           psi50_sun,    psi50_sha,    psi50_xyl,    psi50_root,    &
           ck,                                                      &
#endif
           slti,         hlti,                                      &
           shti,         hhti,         trda,         trdm,          &
           trop,         gradm,        binter,       extkn,         &
           chil,         rho,          tau,                         &

         ! atmospheric forcing
           forc_pco2m,   forc_po2m,    forc_us,      forc_vs,       &
           forc_t,       forc_q,       forc_prc,     forc_prl,      &
           forc_rain,    forc_snow,    forc_psrf,    forc_pbot,     &
           forc_sols,    forc_soll,    forc_solsd,   forc_solld,    &
           forc_frl,     forc_hgt_u,   forc_hgt_t,   forc_hgt_q,    &
           forc_rhoair,                                             &

         ! land surface variables required for restart
           z_sno,        dz_sno,       t_soisno,     wliq_soisno,   &
           wice_soisno,  smp,          hk,                          &
           t_grnd,       tleaf,        ldew,     ldew_rain,      ldew_snow,             &
           sag,          scv,          snowdp,       fveg,          &
           fsno,         sigf,         green,        lai,           &
           sai,          alb,          ssun,         ssha,          &
           thermk,       extkb,        extkd,                       &
#ifdef PLANT_HYDRAULIC_STRESS
           vegwp,        gs0sun,       gs0sha,                      &
#endif
#ifdef OzoneStress
           lai_old,      o3uptakesun,  o3uptakesha,  forc_ozone,    &
#endif
           zwt,          dpond,        wa,                          &
           t_lake,       lake_icefrac, savedtke1,                   &

         ! SNICAR snow model related
           snw_rds,      ssno,                                     &
           mss_bcpho,    mss_bcphi,   mss_ocpho,     mss_ocphi,    &
           mss_dst1,     mss_dst2,    mss_dst3,      mss_dst4,     &

         ! additional diagnostic variables for output
           laisun,       laisha,       rootr,                       &
           rstfacsun_out,rstfacsha_out,gssun_out,    gssha_out,     &
#ifdef WUEdiag
           assimsun_out, etrsun_out,   assim_RuBP_sun_out,          &
           assim_Rubisco_sun_out,      cisun_out,    Dsun_out,      &
           gammasun_out,lambdasun_out,                              &
           assimsha_out, etrsha_out,   assim_RuBP_sha_out,          &
           assim_Rubisco_sha_out,      cisha_out,    Dsha_out,      &
           gammasha_out, lambdasha_out,lambda_out,                  &
#endif
           h2osoi,       wat,           &

         ! FLUXES
           taux,         tauy,         fsena,        fevpa,         &
           lfevpa,       fsenl,        fevpl,        etr,           &
           fseng,        fevpg,        olrg,         fgrnd,         &
           trad,         tref,         qref,         rsur,          &
           rnof,         qintr,        qinfl,        qdrip,         &
           rst,          assim,        respc,        sabvsun,       &
           sabvsha,      sabg,         sr,           solvd,         &
           solvi,        solnd,        solni,        srvd,          &
           srvi,         srnd,         srni,         solvdln,       &
           solviln,      solndln,      solniln,      srvdln,        &
           srviln,       srndln,       srniln,       qcharge,       &
           xerr,         zerr,                                      &

         ! TUNABLE modle constants
           zlnd,         zsno,         csoilc,       dewmx,         &
           wtfact,       capr,         cnfac,        ssi,           &
           wimp,         pondmx,       smpmax,       smpmin,        &
           trsmx0,       tcrit,                                     &

         ! additional variables required by coupling with WRF model
           emis,         z0m,          zol,          rib,           &
           ustar,        qstar,        tstar,        fm,            &
           fh,           fq                                         )

!=======================================================================
!
! Main subroutine, advance time information
!
! Original author : Yongjiu Dai, 09/30/1999; 08/30/2002, 12/2012, 02/2014
!
!    FLOW DIAGRAM FOR CoLMMAIN
!
!    CoLMMAIN ===> netsolar                 |> all surface
!                 rain_snow_temp           !> all surface
!
!                 LEAF_interception        |]
!                 newsnow                  |] patchtype = 0 (soil ground)
!                 THERMAL                  |]           = 1 (urban & built-up)
!                 WATER                    |]           = 2 (wetland)
!                 snowcompaction           |]           = 3 (land ice)
!                 snowlayerscombine        |]           = 4 (lake)
!                 snowlayersdivide         |]
!                 snowage                  |]
!
!                 newsnow_lake             |]
!                 laketem                  |] lake scheme
!                 snowwater_lake           |]
!
!                 SOCEAN                   |> ocean and sea ice
!
!                 orb_coszen               |> all surface
!                 EcoModel (LAI_empirical) |> land
!                 snowfraction             |> land
!                 albland                  |> land
!                 albocean                 |> ocean & sea ice
!
!=======================================================================

<<<<<<< HEAD
  USE MOD_Precision
  USE GlobalVars
  USE PhysicalConstants, only: tfrz, denh2o, denice
=======
  USE precision
  USE MOD_Vars_Global
  USE MOD_Const_Physical, only: tfrz, denh2o, denice
>>>>>>> 3e1016d9
  USE MOD_Vars_TimeVariables, only: tlai, tsai
#ifdef PFT_CLASSIFICATION
  USE mod_landpft, only : patch_pft_s, patch_pft_e
  USE MOD_Vars_PFTimeInvars
  USE MOD_Vars_PFTimeVars
#endif
#ifdef PC_CLASSIFICATION
  USE mod_landpc
  USE MOD_Vars_PCTimeInvars
  USE MOD_Vars_PCTimeVars
#endif
  USE MOD_RainSnowTemp
  USE MOD_NetSolar
  USE MOD_OrbCoszen
  USE MOD_NewSnow
  USE MOD_Thermal
  USE MOD_SoilSnowHydrology
  USE MOD_SnowFraction
  USE MOD_SnowLayersCombineDivide
  USE MOD_Glacier
  USE MOD_Lake
  USE MOD_SimpleOcean
  USE MOD_Albedo
  USE MOD_LAIEmpirical
  USE MOD_TimeManager
#ifndef LATERAL_FLOW
  USE MOD_Vars_1DFluxes, only : rsub
#else
  USE MOD_Vars_1DFluxes, only : rsubs_pch, rsub
#endif
  USE MOD_Namelist, only : DEF_Interception_scheme, DEF_USE_VARIABLY_SATURATED_FLOW
  USE MOD_LeafInterception
#if(defined CaMa_Flood)
   !zhongwang wei, 20210927: get flood depth [mm], flood fraction[0-1], flood evaporation [mm/s], flood inflow [mm/s]
   USE MOD_CaMa_colmCaMa,only:get_fldevp
   USE YOS_CMF_INPUT,      ONLY: LWINFILT,LWEVAP
#endif

  IMPLICIT NONE

! ------------------------ Dummy Argument ------------------------------
  REAL(r8),intent(in) :: deltim  !seconds in a time step [second]
  LOGICAL, intent(in) :: doalb   !true if time for surface albedo calculation
  LOGICAL, intent(in) :: dolai   !true if time for leaf area index calculation
  LOGICAL, intent(in) :: dosst   !true to update sst/ice/snow before calculation

  INTEGER, intent(in) :: &
        ipatch        ! patch index

  REAL(r8), intent(in) :: &
        patchlonr   ,&! logitude in radians
        patchlatr     ! latitude in radians

  INTEGER, intent(in) :: &
        patchclass  ,&! land cover type of USGS classification or others
        patchtype     ! land water type (0=soil, 1=urban and built-up,
                      ! 2=wetland, 3=land ice, 4=land water bodies, 99 = ocean)
! Parameters
! ----------------------
  REAL(r8), intent(in) :: &
        lakedepth        ,&! lake depth (m)
        dz_lake(nl_lake) ,&! lake layer thickness (m)

        ! soil physical parameters and lake info
        soil_s_v_alb     ,&! albedo of visible of the saturated soil
        soil_d_v_alb     ,&! albedo of visible of the dry soil
        soil_s_n_alb     ,&! albedo of near infrared of the saturated soil
        soil_d_n_alb     ,&! albedo of near infrared of the dry soil

        vf_quartz (nl_soil),  & ! volumetric fraction of quartz within mineral soil
        vf_gravels(nl_soil),  & ! volumetric fraction of gravels
        vf_om     (nl_soil),  & ! volumetric fraction of organic matter
        vf_sand   (nl_soil),  & ! volumetric fraction of sand
        wf_gravels(nl_soil),  & ! gravimetric fraction of gravels
        wf_sand   (nl_soil),  & ! gravimetric fraction of sand
        porsl(nl_soil)     ,  & ! fraction of soil that is voids [-]
        psi0(nl_soil)      ,  & ! minimum soil suction [mm]
        bsw(nl_soil)       ,  & ! clapp and hornbereger "b" parameter [-]
#ifdef vanGenuchten_Mualem_SOIL_MODEL
        theta_r  (1:nl_soil), & ! residual water content (cm3/cm3) in vanGenuchten_Mualem_SOIL_MODEL
        alpha_vgm(1:nl_soil), & ! the parameter corresponding approximately to the inverse of the air-entry value
        n_vgm    (1:nl_soil), & ! a shape parameter
        L_vgm    (1:nl_soil), & ! pore-connectivity parameter
        sc_vgm   (1:nl_soil), &
        fc_vgm   (1:nl_soil), &
#endif
        hksati(nl_soil)  ,&! hydraulic conductivity at saturation [mm h2o/s]
        csol(nl_soil)    ,&! heat capacity of soil solids [J/(m3 K)]
        k_solids(nl_soil),&! thermal conductivity of minerals soil [W/m-K]
        dksatu(nl_soil)  ,&! thermal conductivity of saturated unfrozen soil [W/m-K]
        dksatf(nl_soil)  ,&! thermal conductivity of saturated frozen soil [W/m-K]
        dkdry(nl_soil)   ,&! thermal conductivity for dry soil  [J/(K s m)]
#ifdef THERMAL_CONDUCTIVITY_SCHEME_4
        BA_alpha(nl_soil),&! alpha in Balland and Arp(2005) thermal conductivity scheme
        BA_beta (nl_soil),&! beta in Balland and Arp(2005) thermal conductivity scheme
#endif
        rootfr(nl_soil)  ,&! fraction of roots in each soil layer

        ! vegetation static, dynamic, derived parameters
        htop        ,&! canopy top height [m]
        hbot        ,&! canopy bottom height [m]
        sqrtdi      ,&! inverse sqrt of leaf dimension [m**-0.5]
        effcon      ,&! quantum efficiency of RuBP regeneration (mol CO2/mol quanta)
        vmax25      ,&! maximum carboxylation rate at 25 C at canopy top
#ifdef PLANT_HYDRAULIC_STRESS
        kmax_sun    ,&
        kmax_sha    ,&
        kmax_xyl    ,&
        kmax_root   ,&
        psi50_sun   ,&! water potential at 50% loss of sunlit leaf tissue conductance (mmH2O)
        psi50_sha   ,&! water potential at 50% loss of shaded leaf tissue conductance (mmH2O)
        psi50_xyl   ,&! water potential at 50% loss of xylem tissue conductance (mmH2O)
        psi50_root  ,&! water potential at 50% loss of root tissue conductance (mmH2O)
        ck          ,&! shape-fitting parameter for vulnerability curve (-)
#endif
        slti        ,&! slope of low temperature inhibition function      [s3]
        hlti        ,&! 1/2 point of low temperature inhibition function  [s4]
        shti        ,&! slope of high temperature inhibition function     [s1]
        hhti        ,&! 1/2 point of high temperature inhibition function [s2]
        trda        ,&! temperature coefficient in gs-a model             [s5]
        trdm        ,&! temperature coefficient in gs-a model             [s6]
        trop        ,&! temperature coefficient in gs-a model
        gradm       ,&! conductance-photosynthesis slope parameter
        binter      ,&! conductance-photosynthesis intercep
        extkn       ,&! coefficient of leaf nitrogen allocation
        chil        ,&! leaf angle distribution factor
        rho(2,2)    ,&! leaf reflectance (iw=iband, il=life and dead)
        tau(2,2)    ,&! leaf transmittance (iw=iband, il=life and dead)

        ! tunable parameters
        zlnd        ,&! roughness length for soil [m]
        zsno        ,&! roughness length for snow [m]
        csoilc      ,&! drag coefficient for soil under canopy [-]
        dewmx       ,&! maximum dew
        wtfact      ,&! fraction of model area with high water table
        capr        ,&! tuning factor to turn first layer T into surface T
        cnfac       ,&! Crank Nicholson factor between 0 and 1
        ssi         ,&! irreducible water saturation of snow
        wimp        ,&! water impremeable if porosity less than wimp
        pondmx      ,&! ponding depth (mm)
        smpmax      ,&! wilting point potential in mm
        smpmin      ,&! restriction for min of soil poten.  (mm)
        trsmx0      ,&! max transpiration for moist soil+100% veg.  [mm/s]
        tcrit         ! critical temp. to determine rain or snow

! Forcing
! ----------------------
  REAL(r8), intent(in) :: &
        forc_pco2m  ,&! partial pressure of CO2 at observational height [pa]
        forc_po2m   ,&! partial pressure of O2 at observational height [pa]
        forc_us     ,&! wind speed in eastward direction [m/s]
        forc_vs     ,&! wind speed in northward direction [m/s]
        forc_t      ,&! temperature at agcm reference height [kelvin]
        forc_q      ,&! specific humidity at agcm reference height [kg/kg]
        forc_prc    ,&! convective precipitation [mm/s]
        forc_prl    ,&! large scale precipitation [mm/s]
        forc_psrf   ,&! atmosphere pressure at the surface [pa]
        forc_pbot   ,&! atmosphere pressure at the bottom of the atmos. model level [pa]
        forc_sols   ,&! atm vis direct beam solar rad onto srf [W/m2]
        forc_soll   ,&! atm nir direct beam solar rad onto srf [W/m2]
        forc_solsd  ,&! atm vis diffuse solar rad onto srf [W/m2]
        forc_solld  ,&! atm nir diffuse solar rad onto srf [W/m2]
        forc_frl    ,&! atmospheric infrared (longwave) radiation [W/m2]
        forc_hgt_u  ,&! observational height of wind [m]
        forc_hgt_t  ,&! observational height of temperature [m]
        forc_hgt_q  ,&! observational height of humidity [m]
        forc_rhoair   ! density air [kg/m3]
#if(defined CaMa_Flood)
   REAL(r8), intent(in)    :: fldfrc    !inundation fraction--> allow re-evaporation and infiltrition![0-1]
   REAL(r8), intent(inout) :: flddepth  !inundation depth--> allow re-evaporation and infiltrition![mm]
   REAL(r8), intent(out)   :: fevpg_fld !effective evaporation from inundation [mm/s]
   REAL(r8), intent(out)   :: qinfl_fld !effective re-infiltration from inundation [mm/s]
#endif
! Variables required for restart run
! ----------------------------------------------------------------------
  INTEGER, intent(in) :: &
        idate(3)      ! next time-step /year/julian day/second in a day/

  REAL(r8), intent(inout) :: oro  ! ocean(0)/seaice(2)/ flag
  REAL(r8), intent(inout) :: &
        z_sno      (maxsnl+1:0)       ,&! layer depth (m)
        dz_sno     (maxsnl+1:0)       ,&! layer thickness (m)
        t_soisno   (maxsnl+1:nl_soil) ,&! soil + snow layer temperature [K]
        wliq_soisno(maxsnl+1:nl_soil) ,&! liquid water (kg/m2)
        wice_soisno(maxsnl+1:nl_soil) ,&! ice lens (kg/m2)
        hk(1:nl_soil)                 ,&! hydraulic conductivity [mm h2o/s]
        smp(1:nl_soil)                ,&! soil matrix potential [mm]

        t_lake(nl_lake)       ,&! lake temperature (kelvin)
        lake_icefrac(nl_lake) ,&! lake mass fraction of lake layer that is frozen
        savedtke1             ,&! top level eddy conductivity (W/m K)
#ifdef PLANT_HYDRAULIC_STRESS
        vegwp(nvegwcs)        ,&! ground surface temperature [k]
        gs0sun                ,&! working copy of sunlit stomata conductance
        gs0sha                ,&! working copy of shalit stomata conductance
#endif
#ifdef OzoneStress
        lai_old    ,&! lai in last time step
        o3uptakesun,&! Ozone does, sunlit leaf (mmol O3/m^2)
        o3uptakesha,&! Ozone does, shaded leaf (mmol O3/m^2)
        forc_ozone ,&
#endif
        t_grnd      ,&! ground surface temperature [k]
        tleaf       ,&! leaf temperature [K]
        ldew        ,&! depth of water on foliage [kg/m2/s]
        ldew_rain   ,&! depth of rain on foliage[kg/m2/s]
        ldew_snow   ,&! depth of snow on foliage[kg/m2/s]
        sag         ,&! non dimensional snow age [-]
        scv         ,&! snow mass (kg/m2)
        snowdp      ,&! snow depth (m)
        zwt         ,&! the depth to water table [m]
        dpond       ,&! depth of ponding water [mm]
        wa          ,&! water storage in aquifer [mm]

        snw_rds   ( maxsnl+1:0 ) ,&! effective grain radius (col,lyr) [microns, m-6]
        mss_bcpho ( maxsnl+1:0 ) ,&! mass of hydrophobic BC in snow  (col,lyr) [kg]
        mss_bcphi ( maxsnl+1:0 ) ,&! mass of hydrophillic BC in snow (col,lyr) [kg]
        mss_ocpho ( maxsnl+1:0 ) ,&! mass of hydrophobic OC in snow  (col,lyr) [kg]
        mss_ocphi ( maxsnl+1:0 ) ,&! mass of hydrophillic OC in snow (col,lyr) [kg]
        mss_dst1  ( maxsnl+1:0 ) ,&! mass of dust species 1 in snow  (col,lyr) [kg]
        mss_dst2  ( maxsnl+1:0 ) ,&! mass of dust species 2 in snow  (col,lyr) [kg]
        mss_dst3  ( maxsnl+1:0 ) ,&! mass of dust species 3 in snow  (col,lyr) [kg]
        mss_dst4  ( maxsnl+1:0 ) ,&! mass of dust species 4 in snow  (col,lyr) [kg]
        ssno    (2,2,maxsnl+1:1) ,&! snow layer absorption [-]

        fveg        ,&! fraction of vegetation cover
        fsno        ,&! fractional snow cover
        sigf        ,&! fraction of veg cover, excluding snow-covered veg [-]
        green       ,&! greenness
        lai         ,&! leaf area index
        sai         ,&! stem area index

        coszen      ,&! cosine of solar zenith angle
        alb(2,2)    ,&! averaged albedo [-]
        ssun(2,2)   ,&! sunlit canopy absorption for solar radiation
        ssha(2,2)   ,&! shaded canopy absorption for solar radiation
        thermk      ,&! canopy gap fraction for tir radiation
        extkb       ,&! (k, g(mu)/mu) direct solar extinction coefficient
        extkd         ! diffuse and scattered diffuse PAR extinction coefficient


! additional diagnostic variables for output
  REAL(r8), intent(out) :: &
        laisun      ,&! sunlit leaf area index
        laisha      ,&! shaded leaf area index
        rstfacsun_out,&! factor of soil water stress
        rstfacsha_out,&! factor of soil water stress
        gssun_out,    &! sunlit stomata conductance
        gssha_out,    &! shaded stomata conductance
        wat         ,&! total water storage
        rootr(nl_soil),&! water exchange between soil and root. Positive: soil->root [?]
        h2osoi(nl_soil) ! volumetric soil water in layers [m3/m3]

#ifdef WUEdiag
  REAL(r8), intent(out) :: &
        assimsun_out           ,&
        etrsun_out             ,&
        assim_RuBP_sun_out     ,&
        assim_Rubisco_sun_out  ,&
        cisun_out              ,&
        Dsun_out               ,&
        gammasun_out           ,&
        lambdasun_out          ,&
        assimsha_out           ,&
        etrsha_out             ,&
        assim_RuBP_sha_out     ,&
        assim_Rubisco_sha_out  ,&
        cisha_out              ,&
        Dsha_out               ,&
        gammasha_out           ,&
        lambdasha_out          ,&
        lambda_out
#endif
! Fluxes
! ----------------------------------------------------------------------
  REAL(r8), intent(out) :: &
        taux        ,&! wind stress: E-W [kg/m/s**2]
        tauy        ,&! wind stress: N-S [kg/m/s**2]
        fsena       ,&! sensible heat from canopy height to atmosphere [W/m2]
        fevpa       ,&! evapotranspiration from canopy height to atmosphere [mm/s]
        lfevpa      ,&! latent heat flux from canopy height to atmosphere [W/2]
        fsenl       ,&! ensible heat from leaves [W/m2]
        fevpl       ,&! evaporation+transpiration from leaves [mm/s]
        etr         ,&! transpiration rate [mm/s]
        fseng       ,&! sensible heat flux from ground [W/m2]
        fevpg       ,&! evaporation heat flux from ground [mm/s]
        olrg        ,&! outgoing long-wave radiation from ground+canopy
        fgrnd       ,&! ground heat flux [W/m2]
        xerr        ,&! water balance error at current time-step [mm/s]
        zerr        ,&! energy balnce errore at current time-step [W/m2]

        tref        ,&! 2 m height air temperature [K]
        qref        ,&! 2 m height air specific humidity
        trad        ,&! radiative temperature [K]
        rsur        ,&! surface runoff (mm h2o/s)
        rnof        ,&! total runoff (mm h2o/s)
        qintr       ,&! interception (mm h2o/s)
        qinfl       ,&! inflitration (mm h2o/s)
        qdrip       ,&! throughfall (mm h2o/s)
        qcharge     ,&! groundwater recharge [mm/s]

        rst         ,&! canopy stomatal resistance
        assim       ,&! canopy assimilation
        respc       ,&! canopy respiration

        sabvsun     ,&! solar absorbed by sunlit vegetation [W/m2]
        sabvsha     ,&! solar absorbed by shaded vegetation [W/m2]
        sabg        ,&! solar absorbed by ground  [W/m2]
        sr          ,&! total reflected solar radiation (W/m2)
        solvd       ,&! incident direct beam vis solar radiation (W/m2)
        solvi       ,&! incident diffuse beam vis solar radiation (W/m2)
        solnd       ,&! incident direct beam nir solar radiation (W/m2)
        solni       ,&! incident diffuse beam nir solar radiation (W/m2)
        srvd        ,&! reflected direct beam vis solar radiation (W/m2)
        srvi        ,&! reflected diffuse beam vis solar radiation (W/m2)
        srnd        ,&! reflected direct beam nir solar radiation (W/m2)
        srni        ,&! reflected diffuse beam nir solar radiation (W/m2)
        solvdln     ,&! incident direct beam vis solar radiation at local noon(W/m2)
        solviln     ,&! incident diffuse beam vis solar radiation at local noon(W/m2)
        solndln     ,&! incident direct beam nir solar radiation at local noon(W/m2)
        solniln     ,&! incident diffuse beam nir solar radiation at local noon(W/m2)
        srvdln      ,&! reflected direct beam vis solar radiation at local noon(W/m2)
        srviln      ,&! reflected diffuse beam vis solar radiation at local noon(W/m2)
        srndln      ,&! reflected direct beam nir solar radiation at local noon(W/m2)
        srniln      ,&! reflected diffuse beam nir solar radiation at local noon(W/m2)

        forc_rain   ,&! rain [mm/s]
        forc_snow   ,&! snow [mm/s]

        emis        ,&! averaged bulk surface emissivity
        z0m         ,&! effective roughness [m]
        zol         ,&! dimensionless height (z/L) used in Monin-Obukhov theory
        rib         ,&! bulk Richardson number in surface layer
        ustar       ,&! u* in similarity theory [m/s]
        qstar       ,&! q* in similarity theory [kg/kg]
        tstar       ,&! t* in similarity theory [K]
        fm          ,&! integral of profile function for momentum
        fh          ,&! integral of profile function for heat
        fq            ! integral of profile function for moisture

! ----------------------- Local  Variables -----------------------------
   REAL(r8) :: &
        calday      ,&! Julian cal day (1.xx to 365.xx)
        endwb       ,&! water mass at the end of time step
        errore      ,&! energy balnce errore (Wm-2)
        errorw      ,&! water balnce errore (mm)
        fiold(maxsnl+1:nl_soil), &! fraction of ice relative to the total water
        w_old       ,&! liquid water mass of the column at the previous time step (mm)
        parsun      ,&! PAR by sunlit leaves [W/m2]
        parsha      ,&! PAR by shaded leaves [W/m2]
        qseva       ,&! ground surface evaporation rate (mm h2o/s)
        qsdew       ,&! ground surface dew formation (mm h2o /s) [+]
        qsubl       ,&! sublimation rate from snow pack (mm h2o /s) [+]
        qfros       ,&! surface dew added to snow pack (mm h2o /s) [+]
        scvold      ,&! snow cover for previous time step [mm]
        sm          ,&! rate of snowmelt [kg/(m2 s)]
        ssw         ,&! water volumetric content of soil surface layer [m3/m3]
        tssub(7)    ,&! surface/sub-surface temperatures [K]
        tssea       ,&! sea surface temperature [K]
        totwb       ,&! water mass at the begining of time step
        wt          ,&! fraction of vegetation buried (covered) by snow [-]
        z_soisno (maxsnl+1:nl_soil), &! layer depth (m)
        dz_soisno(maxsnl+1:nl_soil), &! layer thickness (m)
        zi_soisno(maxsnl  :nl_soil)   ! interface level below a "z" level (m)

   REAL(r8) :: &
        prc_rain    ,&! convective rainfall [kg/(m2 s)]
        prc_snow    ,&! convective snowfall [kg/(m2 s)]
        prl_rain    ,&! large scale rainfall [kg/(m2 s)]
        prl_snow    ,&! large scale snowfall [kg/(m2 s)]
        t_precip    ,&! snowfall/rainfall temperature [kelvin]
        bifall      ,&! bulk density of newly fallen dry snow [kg/m3]
        pg_rain     ,&! rainfall onto ground including canopy runoff [kg/(m2 s)]
        pg_snow     ,&! snowfall onto ground including canopy runoff [kg/(m2 s)]
        qintr_rain  ,&! rainfall interception (mm h2o/s)
        qintr_snow  ,&! snowfall interception (mm h2o/s)
        errw_rsub     ! the possible subsurface runoff deficit after PHS is included

  INTEGER snl       ,&! number of snow layers
        imelt(maxsnl+1:nl_soil), &! flag for: melting=1, freezing=2, Nothing happended=0
        lb          , lbsn, &! lower bound of arrays
        j             ! do looping index

      ! For SNICAR snow model
      !----------------------------------------------------------------------
      INTEGER  snl_bef                 !number of snow layers
      REAL(r8) forc_aer        ( 14 )  !aerosol deposition from atmosphere model (grd,aer) [kg m-1 s-1]
      REAL(r8) snofrz    (maxsnl+1:0)  !snow freezing rate (col,lyr) [kg m-2 s-1]
      REAL(r8) t_soisno_ (maxsnl+1:1)  !soil + snow layer temperature [K]
      REAL(r8) dz_soisno_(maxsnl+1:1)  !layer thickness (m)
      REAL(r8) sabg_lyr  (maxsnl+1:1)  !snow layer absorption [W/m-2]

      !----------------------------------------------------------------------

      REAL(r8) :: a, aa
      INTEGER ps, pe, pc

!======================================================================
#if(defined CaMa_Flood)
      !zhongwang wei, 20221220: add variables for flood evaporation [mm/s] and re-infiltration [mm/s] calculation.
      REAL(r8) :: kk
      REAL(r8) :: taux_fld       ! wind stress: E-W [kg/m/s**2]
      REAL(r8) :: tauy_fld       ! wind stress: N-S [kg/m/s**2]
      REAL(r8) :: fsena_fld      ! sensible heat from agcm reference height to atmosphere [W/m2]
      REAL(r8) :: fevpa_fld      ! evaporation from agcm reference height to atmosphere [mm/s]
      REAL(r8) :: fseng_fld      ! sensible heat flux from ground [W/m2]
      REAL(r8) :: tref_fld       ! 2 m height air temperature [kelvin]
      REAL(r8) :: qref_fld       ! 2 m height air humidity
      REAL(r8) :: z0m_fld        ! effective roughness [m]
      REAL(r8) :: zol_fld        ! dimensionless height (z/L) used in Monin-Obukhov theory
      REAL(r8) :: rib_fld        ! bulk Richardson number in surface layer
      REAL(r8) :: ustar_fld      ! friction velocity [m/s]
      REAL(r8) :: tstar_fld      ! temperature scaling parameter
      REAL(r8) :: qstar_fld      ! moisture scaling parameter
      REAL(r8) :: fm_fld         ! integral of profile function for momentum
      REAL(r8) :: fh_fld         ! integral of profile function for heat
      REAL(r8) :: fq_fld         ! integral of profile function for moisture
#endif

      ! 09/2022, yuan: move from CoLMDRIVER to SAVE memory
      z_soisno (maxsnl+1:0) = z_sno (maxsnl+1:0)
      z_soisno (1:nl_soil ) = z_soi (1:nl_soil )
      dz_soisno(maxsnl+1:0) = dz_sno(maxsnl+1:0)
      dz_soisno(1:nl_soil ) = dz_soi(1:nl_soil )

!======================================================================
!  [1] Solar absorbed by vegetation and ground
!      and precipitation information (rain/snow fall and precip temperature
!======================================================================

      ! SNICAR
      snofrz(:)   = 0.        !snow freezing rate (col,lyr) [kg m-2 s-1]
      forc_aer(:) = 4.2E-7    !aerosol deposition from atmosphere model (grd,aer) [kg m-1 s-1]
      !forc_aer(:) = 0.        !aerosol deposition from atmosphere model (grd,aer) [kg m-1 s-1]

      CALL netsolar (ipatch,idate,deltim,patchlonr,patchtype,&
                     forc_sols,forc_soll,forc_solsd,forc_solld,&
                     alb,ssun,ssha,lai,sai,rho,tau,ssno,&
                     parsun,parsha,sabvsun,sabvsha,sabg,sabg_lyr,sr,&
                     solvd,solvi,solnd,solni,srvd,srvi,srnd,srni,&
                     solvdln,solviln,solndln,solniln,srvdln,srviln,srndln,srniln)

      CALL rain_snow_temp (patchtype, &
                           forc_t,forc_q,forc_psrf,forc_prc,forc_prl,tcrit,&
                           prc_rain,prc_snow,prl_rain,prl_snow,t_precip,bifall)

      forc_rain = prc_rain + prl_rain
      forc_snow = prc_snow + prl_snow

!======================================================================

                         !         / SOIL GROUND          (patchtype = 0)
IF (patchtype <= 2) THEN ! <=== is - URBAN and BUILT-UP   (patchtype = 1)
                         !         \ WETLAND              (patchtype = 2)

! NOTE: PFT and PC are only for soil patches, i.e., patchtype=0.
!======================================================================
                         !initial set
      scvold = scv       !snow mass at previous time step

      snl = 0
      DO j=maxsnl+1,0
         IF(wliq_soisno(j)+wice_soisno(j)>0.) snl=snl-1
      ENDDO

      zi_soisno(0)=0.
      IF (snl < 0) THEN
      DO j = -1, snl, -1
         zi_soisno(j)=zi_soisno(j+1)-dz_soisno(j+1)
      ENDDO
      ENDIF
      DO j = 1,nl_soil
         zi_soisno(j)=zi_soisno(j-1)+dz_soisno(j)
      ENDDO

      totwb = ldew + scv + sum(wice_soisno(1:)+wliq_soisno(1:)) + wa

      IF (DEF_USE_VARIABLY_SATURATED_FLOW) THEN
         totwb = totwb + dpond
      ENDIF

      fiold(:) = 0.0
      IF (snl <0 ) THEN
         fiold(snl+1:0)=wice_soisno(snl+1:0)/(wliq_soisno(snl+1:0)+wice_soisno(snl+1:0))
      ENDIF

!----------------------------------------------------------------------
! [2] Canopy interception and precipitation onto ground surface
!----------------------------------------------------------------------

IF (patchtype == 0) THEN

#if(defined USGS_CLASSIFICATION || defined IGBP_CLASSIFICATION)
!zhongwang wei, 20221220: add option for canopy interception calculation.
if (DEF_Interception_scheme==1) then
   CALL LEAF_interception_CoLM2014 (deltim,dewmx,forc_us,forc_vs,chil,sigf,lai,sai,tref, tleaf,&
                              prc_rain,prc_snow,prl_rain,prl_snow,&
                              ldew,ldew_rain,ldew_snow,z0m,forc_hgt_u,pg_rain,pg_snow,qintr,qintr_rain,qintr_snow)

ELSEIF (DEF_Interception_scheme==2) then
   CALL LEAF_interception_CLM4 (deltim,dewmx,forc_us,forc_vs,chil,sigf,lai,sai,tref, tleaf,&
                              prc_rain,prc_snow,prl_rain,prl_snow,&
                              ldew,ldew_rain,ldew_snow,z0m,forc_hgt_u,pg_rain,pg_snow,qintr,qintr_rain,qintr_snow)
ELSEIF (DEF_Interception_scheme==3) then
   CALL LEAF_interception_CLM5 (deltim,dewmx,forc_us,forc_vs,chil,sigf,lai,sai,tref, tleaf,&
                              prc_rain,prc_snow,prl_rain,prl_snow,&
                              ldew,ldew_rain,ldew_snow,z0m,forc_hgt_u,pg_rain,pg_snow,qintr,qintr_rain,qintr_snow)
ELSEIF (DEF_Interception_scheme==4) then
   CALL LEAF_interception_NoahMP (deltim,dewmx,forc_us,forc_vs,chil,sigf,lai,sai,tref, tleaf,&
                              prc_rain,prc_snow,prl_rain,prl_snow,&
                              ldew,ldew_rain,ldew_snow,z0m,forc_hgt_u,pg_rain,pg_snow,qintr,qintr_rain,qintr_snow)
ELSEIF  (DEF_Interception_scheme==5) then
   CALL LEAF_interception_matsiro (deltim,dewmx,forc_us,forc_vs,chil,sigf,lai,sai,tref, tleaf,&
                              prc_rain,prc_snow,prl_rain,prl_snow,&
                              ldew,ldew_rain,ldew_snow,z0m,forc_hgt_u,pg_rain,pg_snow,qintr,qintr_rain,qintr_snow)
ELSEIF  (DEF_Interception_scheme==6) then
   CALL LEAF_interception_vic (deltim,dewmx,forc_us,forc_vs,chil,sigf,lai,sai,tref, tleaf,&
                              prc_rain,prc_snow,prl_rain,prl_snow,&
                              ldew,ldew_rain,ldew_snow,z0m,forc_hgt_u,pg_rain,pg_snow,qintr,qintr_rain,qintr_snow)
ELSEIF  (DEF_Interception_scheme==7) then
   CALL LEAF_interception_colm202x (deltim,dewmx,forc_us,forc_vs,chil,sigf,lai,sai,tref, tleaf,&
                              prc_rain,prc_snow,prl_rain,prl_snow,&
                              ldew,ldew_rain,ldew_snow,z0m,forc_hgt_u,pg_rain,pg_snow,qintr,qintr_rain,qintr_snow)
endif

#endif

#ifdef PFT_CLASSIFICATION
      CALL LEAF_interception_pftwrap (ipatch,deltim,dewmx,forc_us,forc_vs,forc_t,&
                              prc_rain,prc_snow,prl_rain,prl_snow,&
                              ldew,ldew_rain,ldew_snow,z0m,forc_hgt_u,pg_rain,pg_snow,qintr,qintr_rain,qintr_snow)

#endif

#ifdef PC_CLASSIFICATION
      CALL LEAF_interception_pcwrap (ipatch,deltim,dewmx,forc_us,forc_vs,forc_t,chil,&
                              prc_rain,prc_snow,prl_rain,prl_snow,&
                              ldew,ldew_rain,ldew_snow,forc_hgt_u,pg_rain,pg_snow,qintr,qintr_rain,qintr_snow)
#endif

ELSE
   if (DEF_Interception_scheme==1) then
      CALL LEAF_interception_colm2014 (deltim,dewmx,forc_us,forc_vs,chil,sigf,lai,sai,tref, tleaf,&
                                 prc_rain,prc_snow,prl_rain,prl_snow,&
                                 ldew,ldew_rain,ldew_snow,z0m,forc_hgt_u,pg_rain,pg_snow,qintr,qintr_rain,qintr_snow)

   ELSEIF (DEF_Interception_scheme==2) then
      CALL LEAF_interception_clm4 (deltim,dewmx,forc_us,forc_vs,chil,sigf,lai,sai,tref, tleaf,&
                                 prc_rain,prc_snow,prl_rain,prl_snow,&
                                 ldew,ldew_rain,ldew_snow,z0m,forc_hgt_u,pg_rain,pg_snow,qintr,qintr_rain,qintr_snow)
   ELSEIF (DEF_Interception_scheme==3) then
      CALL LEAF_interception_clm5 (deltim,dewmx,forc_us,forc_vs,chil,sigf,lai,sai,tref, tleaf,&
                                 prc_rain,prc_snow,prl_rain,prl_snow,&
                                 ldew,ldew_rain,ldew_snow,z0m,forc_hgt_u,pg_rain,pg_snow,qintr,qintr_rain,qintr_snow)
   ELSEIF (DEF_Interception_scheme==4) then
      CALL LEAF_interception_noahmp (deltim,dewmx,forc_us,forc_vs,chil,sigf,lai,sai,tref, tleaf,&
                                 prc_rain,prc_snow,prl_rain,prl_snow,&
                                 ldew,ldew_rain,ldew_snow,z0m,forc_hgt_u,pg_rain,pg_snow,qintr,qintr_rain,qintr_snow)
   ELSEIF  (DEF_Interception_scheme==5) then
      CALL LEAF_interception_matsiro (deltim,dewmx,forc_us,forc_vs,chil,sigf,lai,sai,tref, tleaf,&
                                 prc_rain,prc_snow,prl_rain,prl_snow,&
                                 ldew,ldew_rain,ldew_snow,z0m,forc_hgt_u,pg_rain,pg_snow,qintr,qintr_rain,qintr_snow)

   ELSEIF  (DEF_Interception_scheme==6) then
      CALL LEAF_interception_vic (deltim,dewmx,forc_us,forc_vs,chil,sigf,lai,sai,tref, tleaf,&
                                 prc_rain,prc_snow,prl_rain,prl_snow,&
                                 ldew,ldew_rain,ldew_snow,z0m,forc_hgt_u,pg_rain,pg_snow,qintr,qintr_rain,qintr_snow)
   ELSEIF (DEF_Interception_scheme==7) then
      CALL LEAF_interception_colm202x (deltim,dewmx,forc_us,forc_vs,chil,sigf,lai,sai,tref, tleaf,&
                                 prc_rain,prc_snow,prl_rain,prl_snow,&
                                 ldew,ldew_rain,ldew_snow,z0m,forc_hgt_u,pg_rain,pg_snow,qintr,qintr_rain,qintr_snow)
   endif

ENDIF

      qdrip = pg_rain + pg_snow

!----------------------------------------------------------------------
! [3] Initilize new snow nodes for snowfall / sleet
!----------------------------------------------------------------------

      snl_bef = snl

      CALL newsnow (patchtype,maxsnl,deltim,t_grnd,pg_rain,pg_snow,bifall,&
                    t_precip,zi_soisno(:0),z_soisno(:0),dz_soisno(:0),t_soisno(:0),&
                    wliq_soisno(:0),wice_soisno(:0),fiold(:0),snl,sag,scv,snowdp,fsno)

      ! new snow layer
      IF (snl .lt. snl_bef) THEN
         sabg_lyr(snl+1:snl-snl_bef+1) = sabg_lyr(snl_bef+1:1)
         sabg_lyr(snl-snl_bef+2:1) = 0.
      ENDIF

!----------------------------------------------------------------------
! [4] Energy and Water balance
!----------------------------------------------------------------------
      lb  = snl + 1           !lower bound of array
      lbsn = min(lb,0)

      CALL THERMAL (ipatch   ,patchtype         ,lb                ,deltim            ,&
           trsmx0            ,zlnd              ,zsno              ,csoilc            ,&
           dewmx             ,capr              ,cnfac             ,vf_quartz         ,&
           vf_gravels        ,vf_om             ,vf_sand           ,wf_gravels        ,&
           wf_sand           ,csol              ,porsl             ,psi0              ,&
#ifdef Campbell_SOIL_MODEL
           bsw               ,                                                         &
#endif
#ifdef vanGenuchten_Mualem_SOIL_MODEL
           theta_r           ,alpha_vgm         ,n_vgm             ,L_vgm             ,&
           sc_vgm            ,fc_vgm            ,                                      &
#endif
           k_solids          ,dksatu            ,dksatf            ,dkdry             ,&
#ifdef THERMAL_CONDUCTIVITY_SCHEME_4
           BA_alpha          ,BA_beta                                                 ,&
#endif
           lai               ,laisun            ,laisha                               ,&
           sai               ,htop              ,hbot              ,sqrtdi            ,&
           rootfr            ,rstfacsun_out     ,rstfacsha_out     ,&
           gssun_out         ,gssha_out         ,&
#ifdef WUEdiag
           assimsun_out      ,etrsun_out        ,assim_RuBP_sun_out                   ,&
           assim_Rubisco_sun_out                ,cisun_out         ,Dsun_out          ,&
           gammasun_out      ,lambdasun_out     ,&
           assimsha_out      ,etrsha_out        ,assim_RuBP_sha_out,&
           assim_Rubisco_sha_out                ,cisha_out         ,Dsha_out          ,&
           gammasha_out      ,lambdasha_out     ,lambda_out        ,&
#endif
           effcon            ,&
           vmax25            ,hksati            ,smp               ,hk                ,&
#ifdef PLANT_HYDRAULIC_STRESS
           kmax_sun          ,kmax_sha          ,kmax_xyl          ,kmax_root         ,&
           psi50_sun         ,psi50_sha         ,psi50_xyl         ,psi50_root        ,&
           ck                ,vegwp             ,gs0sun            ,gs0sha            ,&
#endif
#ifdef OzoneStress
           lai_old           ,o3uptakesun       ,o3uptakesha       ,forc_ozone        , &
#endif
           slti              ,hlti              ,shti              ,hhti              ,&
           trda              ,trdm              ,trop              ,gradm             ,&
           binter            ,extkn             ,forc_hgt_u        ,forc_hgt_t        ,&
           forc_hgt_q        ,forc_us           ,forc_vs           ,forc_t            ,&
           forc_q            ,forc_rhoair       ,forc_psrf         ,forc_pco2m        ,&
           forc_po2m         ,coszen            ,parsun            ,parsha            ,&
           sabvsun           ,sabvsha           ,sabg              ,forc_frl          ,&
           extkb             ,extkd             ,thermk            ,fsno              ,&
           sigf              ,dz_soisno(lb:)    ,z_soisno(lb:)     ,zi_soisno(lb-1:)  ,&
           tleaf             ,t_soisno(lb:)     ,wice_soisno(lb:)  ,wliq_soisno(lb:)  ,&
           ldew, ldew_rain, ldew_snow,    scv         ,snowdp      ,imelt(lb:)      ,&
           taux              ,tauy              ,fsena             ,fevpa             ,&
           lfevpa            ,fsenl             ,fevpl             ,etr               ,&
           fseng             ,fevpg             ,olrg              ,fgrnd             ,&
           rootr             ,qseva             ,qsdew             ,qsubl             ,&
           qfros             ,sm                ,tref              ,qref              ,&
           trad              ,rst               ,assim             ,respc             ,&
           errore            ,emis              ,z0m               ,zol               ,&
           rib               ,ustar             ,qstar             ,tstar             ,&
           fm                ,fh                ,fq                ,pg_rain           ,&
           pg_snow           ,t_precip          ,qintr_rain        ,qintr_snow        ,&
           snofrz(lbsn:0)    ,sabg_lyr(lb:1)                                           )

      IF (.not. DEF_USE_VARIABLY_SATURATED_FLOW) THEN

         CALL WATER (ipatch     ,patchtype         ,lb                ,nl_soil           ,&
              deltim            ,z_soisno(lb:)     ,dz_soisno(lb:)    ,zi_soisno(lb-1:)  ,&
              bsw               ,porsl             ,psi0              ,hksati            ,&
              rootr             ,t_soisno(lb:)     ,wliq_soisno(lb:)  ,wice_soisno(lb:)  ,smp,hk,&
              pg_rain           ,sm                ,etr               ,qseva             ,&
              qsdew             ,qsubl             ,qfros             ,rsur              ,&
              rnof              ,qinfl             ,wtfact            ,pondmx            ,&
              ssi               ,wimp              ,smpmin            ,zwt               ,&
              wa                ,qcharge           ,errw_rsub &

#if(defined CaMa_Flood)
            !zhongwang wei, 20221220: add variables for flood depth [mm], flood fraction [0-1] and re-infiltration [mm/s] calculation.
            ,flddepth,fldfrc,qinfl_fld  &
#endif
#ifdef SNICAR
             ,forc_aer          ,&
             mss_bcpho(lbsn:0)   ,mss_bcphi(lbsn:0)   ,mss_ocpho(lbsn:0)   ,mss_ocphi(lbsn:0)   ,&
             mss_dst1(lbsn:0)    ,mss_dst2(lbsn:0)    ,mss_dst3(lbsn:0)    ,mss_dst4(lbsn:0)     &
#endif
              )
      ELSE

         CALL WATER_VSF (ipatch ,patchtype         ,lb                ,nl_soil           ,&
              deltim            ,z_soisno(lb:)     ,dz_soisno(lb:)    ,zi_soisno(lb-1:)  ,&
#ifdef Campbell_SOIL_MODEL
              bsw               ,                                                         &
#endif
#ifdef vanGenuchten_Mualem_SOIL_MODEL
              theta_r           ,alpha_vgm         ,n_vgm             ,L_vgm             ,&
              sc_vgm            ,fc_vgm            ,                                      &
#endif
              porsl             ,psi0              ,hksati            ,                   &
              rootr             ,t_soisno(lb:)     ,wliq_soisno(lb:)  ,wice_soisno(lb:)  ,smp,hk,&
              pg_rain           ,sm                ,etr               ,qseva             ,&
              qsdew             ,qsubl             ,qfros             ,rsur              ,&
              rnof              ,qinfl             ,wtfact            ,ssi               ,&
              pondmx,                                                                     &
              wimp              ,zwt               ,dpond             ,wa                ,&
              qcharge           ,errw_rsub &
#if(defined CaMa_Flood)
            !zhongwang wei, 20221220: add variables for flood depth [mm], flood fraction [0-1] and re-infiltration [mm/s] calculation.
             ,flddepth,fldfrc,qinfl_fld  &
#endif
#ifdef SNICAR
             ,forc_aer         ,&
             mss_bcpho(lbsn:0)   ,mss_bcphi(lbsn:0)   ,mss_ocpho(lbsn:0)   ,mss_ocphi(lbsn:0)   ,&
             mss_dst1(lbsn:0)    ,mss_dst2(lbsn:0)    ,mss_dst3(lbsn:0)    ,mss_dst4(lbsn:0)     &
#endif
             )

      ENDIF

      IF (snl < 0) THEN
         ! Compaction rate for snow
         ! Natural compaction and metamorphosis. The compaction rate
         ! is recalculated for every new timestep
         lb  = snl + 1   !lower bound of array
         CALL snowcompaction (lb,deltim,&
                         imelt(lb:0),fiold(lb:0),t_soisno(lb:0),&
                         wliq_soisno(lb:0),wice_soisno(lb:0),dz_soisno(lb:0))

         ! Combine thin snow elements
         lb = maxsnl + 1
#ifdef SNICAR
         CALL snowlayerscombine_snicar (lb,snl,&
                         z_soisno(lb:1),dz_soisno(lb:1),zi_soisno(lb-1:1),&
                         wliq_soisno(lb:1),wice_soisno(lb:1),t_soisno(lb:1),scv,snowdp,&
                         mss_bcpho(lb:0), mss_bcphi(lb:0), mss_ocpho(lb:0), mss_ocphi(lb:0),&
                         mss_dst1(lb:0), mss_dst2(lb:0), mss_dst3(lb:0), mss_dst4(lb:0) )
#else
         CALL snowlayerscombine (lb,snl,&
                         z_soisno(lb:1),dz_soisno(lb:1),zi_soisno(lb-1:1),&
                         wliq_soisno(lb:1),wice_soisno(lb:1),t_soisno(lb:1),scv,snowdp)
#endif

         ! Divide thick snow elements
         IF(snl<0) &
#ifdef SNICAR
         CALL snowlayersdivide_snicar (lb,snl,&
                         z_soisno(lb:0),dz_soisno(lb:0),zi_soisno(lb-1:0),&
                         wliq_soisno(lb:0),wice_soisno(lb:0),t_soisno(lb:0),&
                         mss_bcpho(lb:0), mss_bcphi(lb:0), mss_ocpho(lb:0), mss_ocphi(lb:0),&
                         mss_dst1(lb:0), mss_dst2(lb:0), mss_dst3(lb:0), mss_dst4(lb:0) )
#else
         CALL snowlayersdivide (lb,snl,&
                         z_soisno(lb:0),dz_soisno(lb:0),zi_soisno(lb-1:0),&
                         wliq_soisno(lb:0),wice_soisno(lb:0),t_soisno(lb:0))
#endif
      ENDIF

      ! Set zero to the empty node
      IF (snl > maxsnl) THEN
         wice_soisno(maxsnl+1:snl) = 0.
         wliq_soisno(maxsnl+1:snl) = 0.
         t_soisno   (maxsnl+1:snl) = 0.
         z_soisno   (maxsnl+1:snl) = 0.
         dz_soisno  (maxsnl+1:snl) = 0.
      ENDIF

      lb = snl + 1
      t_grnd = t_soisno(lb)

      ! ----------------------------------------
      ! energy balance
      ! ----------------------------------------
      zerr=errore
#if(defined CoLMDEBUG)
      IF (abs(errore) > .5) THEN
         write(6,*) 'Warning: energy balance violation ',errore,patchclass
      ENDIF
#endif

      ! ----------------------------------------
      ! water balance
      ! ----------------------------------------
      endwb=sum(wice_soisno(1:)+wliq_soisno(1:))+ldew+scv + wa

      IF (DEF_USE_VARIABLY_SATURATED_FLOW) THEN
         endwb = endwb + dpond
      ENDIF
#if(defined CaMa_Flood)
   if (LWINFILT) then
       if (patchtype == 0) then
            endwb=endwb - qinfl_fld*deltim
       ENDIF
   ENDIF
#endif

#ifndef LATERAL_FLOW
      errorw=(endwb-totwb)-(forc_prc+forc_prl-fevpa-rnof-errw_rsub)*deltim
#else
      errorw=(endwb-totwb)-(forc_prc+forc_prl-fevpa-rsubs_pch(ipatch)-errw_rsub)*deltim
#endif
      IF(patchtype==2) errorw=0.    !wetland

      xerr=errorw/deltim

#if(defined CoLMDEBUG)
      IF (abs(errorw) > 1.e-3) THEN
         write(6,*) 'Warning: water balance violation', errorw,patchclass
         !stop
      ENDIF
      if(abs(errw_rsub*deltim)>1.e-3) then
         write(6,*) 'Subsurface runoff deficit due to PHS', errw_rsub*deltim
      end if
#endif

!======================================================================

ELSE IF(patchtype == 3)THEN   ! <=== is LAND ICE (glacier/ice sheet) (patchtype = 3)

!======================================================================
                            !initial set
      scvold = scv          !snow mass at previous time step

      snl = 0
      DO j=maxsnl+1,0
         IF(wliq_soisno(j)+wice_soisno(j)>0.) snl=snl-1
      ENDDO

      zi_soisno(0)=0.
      IF (snl < 0) THEN
      DO j = -1, snl, -1
         zi_soisno(j)=zi_soisno(j+1)-dz_soisno(j+1)
      ENDDO
      ENDIF
      DO j = 1,nl_soil
         zi_soisno(j)=zi_soisno(j-1)+dz_soisno(j)
      ENDDO

      totwb = scv + sum(wice_soisno(1:)+wliq_soisno(1:))
      fiold(:) = 0.0
      IF (snl <0 ) THEN
         fiold(snl+1:0)=wice_soisno(snl+1:0)/(wliq_soisno(snl+1:0)+wice_soisno(snl+1:0))
      ENDIF

      pg_rain = prc_rain + prl_rain
      pg_snow = prc_snow + prl_snow

      !----------------------------------------------------------------
      ! Initilize new snow nodes for snowfall / sleet
      !----------------------------------------------------------------

      snl_bef = snl

      CALL newsnow (patchtype,maxsnl,deltim,t_grnd,pg_rain,pg_snow,bifall,&
                    t_precip,zi_soisno(:0),z_soisno(:0),dz_soisno(:0),t_soisno(:0),&
                    wliq_soisno(:0),wice_soisno(:0),fiold(:0),snl,sag,scv,snowdp,fsno)

      ! new snow layer
      IF (snl .lt. snl_bef) THEN
         sabg_lyr(snl+1:snl-snl_bef+1) = sabg_lyr(snl_bef+1:1)
         sabg_lyr(snl-snl_bef+2:1) = 0.
      ENDIF

      !----------------------------------------------------------------
      ! Energy and Water balance
      !----------------------------------------------------------------
      lb  = snl + 1            !lower bound of array
      lbsn = min(lb,0)

      CALL GLACIER_TEMP (patchtype,   lb    ,nl_soil     ,deltim     ,&
                   zlnd        ,zsno        ,capr       ,cnfac       ,&
                   forc_hgt_u  ,forc_hgt_t  ,forc_hgt_q ,forc_us     ,&
                   forc_vs     ,forc_t      ,forc_q     ,forc_rhoair ,&
                   forc_psrf   ,coszen      ,sabg       ,forc_frl    ,&
                   fsno,dz_soisno(lb:),z_soisno(lb:),zi_soisno(lb-1:),&
                   t_soisno(lb:),wice_soisno(lb:),wliq_soisno(lb:)   ,&
                   scv         ,snowdp      ,imelt(lb:) ,taux        ,&
                   tauy        ,fsena       ,fevpa      ,lfevpa      ,&
                   fseng       ,fevpg       ,olrg       ,fgrnd       ,&
                   qseva       ,qsdew       ,qsubl      ,qfros       ,&
                   sm          ,tref        ,qref       ,trad        ,&
                   errore      ,emis        ,z0m        ,zol         ,&
                   rib         ,ustar       ,qstar      ,tstar       ,&
                   fm          ,fh          ,fq         ,pg_rain     ,&
                   pg_snow     ,t_precip    ,                         &
                   snofrz(lbsn:0), sabg_lyr(lb:1)               )


#ifdef SNICAR
      CALL GLACIER_WATER_snicar (nl_soil    ,maxsnl     ,deltim      ,&
                   z_soisno    ,dz_soisno   ,zi_soisno  ,t_soisno    ,&
                   wliq_soisno ,wice_soisno ,pg_rain    ,pg_snow     ,&
                   sm          ,scv         ,snowdp     ,imelt       ,&
                   fiold       ,snl         ,qseva      ,qsdew       ,&
                   qsubl       ,qfros       ,rsur       ,rnof        ,&
                   ssi         ,wimp                                 ,&
                   ! SNICAR
                   forc_aer    ,&
                   mss_bcpho   ,mss_bcphi   ,mss_ocpho  ,mss_ocphi   ,&
                   mss_dst1    ,mss_dst2    ,mss_dst3   ,mss_dst4     )
#else
      CALL GLACIER_WATER (nl_soil,maxsnl,deltim                      ,&
                   z_soisno    ,dz_soisno   ,zi_soisno  ,t_soisno    ,&
                   wliq_soisno ,wice_soisno ,pg_rain    ,pg_snow     ,&
                   sm          ,scv         ,snowdp     ,imelt       ,&
                   fiold       ,snl         ,qseva      ,qsdew       ,&
                   qsubl       ,qfros       ,rsur       ,rnof        ,&
                   ssi         ,wimp                                  )
#endif


      lb = snl + 1
      t_grnd = t_soisno(lb)

      ! ----------------------------------------
      ! energy and water balance check
      ! ----------------------------------------
      zerr=errore

      endwb=scv+sum(wice_soisno(1:)+wliq_soisno(1:))
      errorw=(endwb-totwb)-(pg_rain+pg_snow-fevpa-rnof)*deltim
      xerr=errorw/deltim

!======================================================================

ELSE IF(patchtype == 4) THEN   ! <=== is LAND WATER BODIES (lake, reservior and river) (patchtype = 4)

!======================================================================

      snl = 0
      DO j = maxsnl+1, 0
         IF (wliq_soisno(j)+wice_soisno(j) > 0.) THEN
            snl=snl-1
         ENDIF
      ENDDO

      zi_soisno(0) = 0.
      IF (snl < 0) THEN
         DO j = -1, snl, -1
            zi_soisno(j)=zi_soisno(j+1)-dz_soisno(j+1)
         ENDDO
      ENDIF

      DO j = 1,nl_soil
         zi_soisno(j)=zi_soisno(j-1)+dz_soisno(j)
      ENDDO

      scvold = scv          !snow mass at previous time step
      fiold(:) = 0.0
      IF (snl < 0) THEN
         fiold(snl+1:0)=wice_soisno(snl+1:0)/(wliq_soisno(snl+1:0)+wice_soisno(snl+1:0))
      ENDIF

      w_old = sum(wliq_soisno(1:)) + sum(wice_soisno(1:))

      pg_rain = prc_rain + prl_rain
      pg_snow = prc_snow + prl_snow

      CALL newsnow_lake ( &
           ! "in" arguments
           ! ---------------
           maxsnl       ,nl_lake      ,deltim          ,dz_lake         ,&
           pg_rain      ,pg_snow      ,t_precip        ,bifall          ,&

           ! "inout" arguments
           ! ------------------
           t_lake       ,zi_soisno(:0),z_soisno(:0)    ,&
           dz_soisno(:0),t_soisno(:0) ,wliq_soisno(:0) ,wice_soisno(:0) ,&
           fiold(:0)    ,snl          ,sag             ,scv             ,&
           snowdp       ,lake_icefrac )

      CALL laketem ( &
           ! "in" laketem arguments
           ! ---------------------------
           patchtype    ,maxsnl       ,nl_soil         ,nl_lake         ,&
           patchlatr    ,deltim       ,forc_hgt_u      ,forc_hgt_t      ,&
           forc_hgt_q   ,forc_us      ,forc_vs         ,forc_t          ,&
           forc_q       ,forc_rhoair  ,forc_psrf       ,forc_sols       ,&
           forc_soll    ,forc_solsd   ,forc_solld      ,sabg            ,&
           forc_frl     ,dz_soisno    ,z_soisno        ,zi_soisno       ,&
           dz_lake      ,lakedepth    ,vf_quartz       ,vf_gravels      ,&
           vf_om        ,vf_sand      ,wf_gravels      ,wf_sand         ,&
           porsl        ,csol         ,k_solids        , &
           dksatu       ,dksatf       ,dkdry           , &
#ifdef THERMAL_CONDUCTIVITY_SCHEME_4
           BA_alpha     ,BA_beta, &
#endif

           ! "inout" laketem arguments
           ! ---------------------------
           t_grnd       ,scv          ,snowdp          ,t_soisno        ,&
           wliq_soisno  ,wice_soisno  ,imelt           ,t_lake          ,&
           lake_icefrac ,savedtke1, &

#ifdef SNICAR
           ! SNICAR
           snofrz       ,sabg_lyr     ,&
#endif
           ! "out" laketem arguments
           ! ---------------------------
           taux         ,tauy         ,fsena                            ,&
           fevpa        ,lfevpa       ,fseng           ,fevpg           ,&
           qseva        ,qsubl        ,qsdew           ,qfros           ,&
           olrg         ,fgrnd        ,tref            ,qref            ,&
           trad         ,emis         ,z0m             ,zol             ,&
           rib          ,ustar        ,qstar           ,tstar           ,&
           fm           ,fh           ,fq              ,sm )

      CALL snowwater_lake ( &
           ! "in" snowater_lake arguments
           ! ---------------------------
           maxsnl       ,nl_soil      ,nl_lake         ,deltim          ,&
           ssi          ,wimp         ,porsl           ,pg_rain         ,&
           pg_snow      ,dz_lake      ,imelt(:0)       ,fiold(:0)       ,&
           qseva        ,qsubl        ,qsdew           ,qfros           ,&

           ! "inout" snowater_lake arguments
           ! ---------------------------
           z_soisno     ,dz_soisno    ,zi_soisno       ,t_soisno        ,&
           wice_soisno  ,wliq_soisno  ,t_lake          ,lake_icefrac    ,&
           fseng        ,fgrnd        ,snl             ,scv             ,&
           snowdp       ,sm            &

#ifdef SNICAR
           ! SNICAR
           ,forc_aer    ,&
           mss_bcpho    ,mss_bcphi    ,mss_ocpho       ,mss_ocphi       ,&
           mss_dst1     ,mss_dst2     ,mss_dst3        ,mss_dst4         &
#endif
           )

      ! We assume the land water bodies have zero extra liquid water capacity
      ! (i.e.,constant capacity), all excess liquid water are put into the runoff,
      ! this unreasonable assumption should be updated in the future version
      a = (sum(wliq_soisno(1:))+sum(wice_soisno(1:))+scv-w_old-scvold)/deltim
      aa = qseva+qsubl-qsdew-qfros
#ifndef LATERAL_FLOW
      rsur = max(0., pg_rain + pg_snow - aa - a)
      rsub(ipatch) = 0.
      rnof = rsur
#else
      dpond = max(dpond - rsubs_pch(ipatch) * deltim, 0.)
      rnof = rsur + rsub(ipatch)
#endif

      ! Set zero to the empty node
      IF (snl > maxsnl) THEN
         wice_soisno(maxsnl+1:snl) = 0.
         wliq_soisno(maxsnl+1:snl) = 0.
         t_soisno   (maxsnl+1:snl) = 0.
         z_soisno   (maxsnl+1:snl) = 0.
         dz_soisno  (maxsnl+1:snl) = 0.
      ENDIF

!======================================================================

ELSE                     ! <=== is OCEAN (patchtype >= 99)

!======================================================================
! simple ocean-sea ice model

    tssea = t_grnd
    tssub (1:7) = t_soisno (1:7)
    CALL SOCEAN (dosst,deltim,oro,forc_hgt_u,forc_hgt_t,forc_hgt_q,&
                 forc_us,forc_vs,forc_t,forc_t,forc_rhoair,forc_psrf,&
                 sabg,forc_frl,tssea,tssub(1:7),scv,&
                 taux,tauy,fsena,fevpa,lfevpa,fseng,fevpg,tref,qref,&
                 z0m,zol,rib,ustar,qstar,tstar,fm,fh,fq,emis,olrg)

               ! null data for sea component
                 z_soisno   (:) = 0.0
                 dz_soisno  (:) = 0.0
                 t_soisno   (:) = 0.0
                 t_soisno (1:7) = tssub(1:7)
                 wliq_soisno(:) = 0.0
                 wice_soisno(:) = 0.0
                 t_grnd  = tssea
                 snowdp  = scv/1000.*20.

                 trad    = tssea
                 fgrnd   = 0.0
                 rsur    = 0.0
                 rnof    = 0.0

!======================================================================

ENDIF
#if(defined CaMa_Flood)
if (LWEVAP) then
   if ((flddepth .GT. 1.e-6).and.(fldfrc .GT. 0.05).and.patchtype == 0)then
         call get_fldevp (forc_hgt_u,forc_hgt_t,forc_hgt_q,&
            forc_us,forc_vs,forc_t,forc_q,forc_rhoair,forc_psrf,t_grnd,&
            taux_fld,tauy_fld,fseng_fld,fevpg_fld,tref_fld,qref_fld,&
            z0m_fld,zol_fld,rib_fld,ustar_fld,qstar_fld,tstar_fld,fm_fld,fh_fld,fq_fld)
      if (fevpg_fld<0.0) fevpg_fld=0.0d0
      if ((flddepth-deltim*fevpg_fld .GT. 0.0) .and. (fevpg_fld.GT.0.0)) then
         flddepth=flddepth-deltim*fevpg_fld
         !taux= taux_fld*fldfrc+(1.0-fldfrc)*taux
         !tauy= tauy_fld*fldfrc+(1.0-fldfrc)*tauy
         fseng= fseng_fld*fldfrc+(1.0-fldfrc)*fseng
         fevpg= fevpg_fld*fldfrc+(1.0-fldfrc)*fevpg
         fevpg_fld=fevpg_fld*fldfrc
         !tref=tref_fld*fldfrc+(1.0-fldfrc)*tref! 2 m height air temperature [kelvin]
         !qref=qref_fld*fldfrc+(1.0-fldfrc)*qref! 2 m height air humidity
         !z0m=z0m_fld*fldfrc+(1.0-fldfrc)*z0m! effective roughness [m]
         !zol=zol_fld*fldfrc+(1.0-fldfrc)*zol! dimensionless height (z/L) used in Monin-Obukhov theory
         !rib=rib_fld*fldfrc+(1.0-fldfrc)*rib! bulk Richardson number in surface layer
         !ustar=ustar_fld*fldfrc+(1.0-fldfrc)*ustar! friction velocity [m/s]
         !tstar=tstar_fld*fldfrc+(1.0-fldfrc)*tstar! temperature scaling parameter
         !qstar=qstar_fld*fldfrc+(1.0-fldfrc)*qstar! moisture scaling parameter
         !fm=fm_fld*fldfrc+(1.0-fldfrc)*fm! integral of profile function for momentum
         !fh=fh_fld*fldfrc+(1.0-fldfrc)*fh! integral of profile function for heat
         !fq=fq_fld*fldfrc+(1.0-fldfrc)*fq!,       &! integral of profile function for moisture
      else
         fevpg_fld=0.0d0
      endif
   else
      fevpg_fld=0.0d0
   endif
else
   fevpg_fld=0.0d0
endif

#endif


!======================================================================
! Preparation for the next time step
! 1) time-varying parameters for vegatation
! 2) fraction of snow cover
! 3) solar zenith angle and
! 4) albedos
!======================================================================

    ! cosine of solar zenith angle
    calday = calendarday(idate)
    coszen = orb_coszen(calday,patchlonr,patchlatr)

    IF (patchtype <= 5) THEN   !LAND
#if(defined DYN_PHENOLOGY)
       ! need to update lai and sai, fveg, green, they are done once in a day only
       IF (dolai) THEN
          CALL LAI_empirical(patchclass,nl_soil,rootfr,t_soisno(1:),lai,sai,fveg,green)
       ENDIF
#endif

! ONLY for soil patches
!NOTE: lai from remote sensing has already considered snow coverage
IF (patchtype == 0) THEN

#if(defined USGS_CLASSIFICATION || defined IGBP_CLASSIFICATION)
       CALL snowfraction (tlai(ipatch),tsai(ipatch),z0m,zlnd,scv,snowdp,wt,sigf,fsno)
       lai = tlai(ipatch)
       sai = tsai(ipatch) * sigf
#endif

#ifdef PFT_CLASSIFICATION
       ps = patch_pft_s(ipatch)
       pe = patch_pft_e(ipatch)
       CALL snowfraction_pftwrap (ipatch,zlnd,scv,snowdp,wt,sigf,fsno)
       lai_p(ps:pe) = tlai_p(ps:pe)
       sai_p(ps:pe) = tsai_p(ps:pe) * sigf_p(ps:pe)
       lai = tlai(ipatch)
       sai = sum(sai_p(ps:pe)*pftfrac(ps:pe))
#endif

#ifdef PC_CLASSIFICATION
       pc = patch2pc(ipatch)
       CALL snowfraction_pcwrap (ipatch,zlnd,scv,snowdp,wt,sigf,fsno)
       lai_c(:,pc) = tlai_c(:,pc)
       sai_c(:,pc) = tsai_c(:,pc) * sigf_c(:,pc)
       lai = tlai(ipatch)
       sai = sum(sai_c(:,pc)*pcfrac(:,pc))
#endif

ELSE
       CALL snowfraction (tlai(ipatch),tsai(ipatch),z0m,zlnd,scv,snowdp,wt,sigf,fsno)
       lai = tlai(ipatch)
       sai = tsai(ipatch) * sigf
ENDIF

       ! 05/02/2023, Dai: move to MOD_Albedo.F90
       ! update the snow age
       !IF (snl == 0) sag=0.
       !CALL snowage (deltim,t_grnd,scv,scvold,sag)

       ! water volumetric content of soil surface layer [m3/m3]
       ssw = min(1.,1.e-3*wliq_soisno(1)/dz_soisno(1))
       IF (patchtype >= 3) ssw = 1.0

! ============================================================================
!  Calculate column-integrated aerosol masses, and
!  mass concentrations for radiative calculations and output
!  (based on new snow level state, after SnowFilter is rebuilt.
!  NEEDS TO BE AFTER SnowFiler is rebuilt, otherwise there
!  can be zero snow layers but an active column in filter)

       !NOTE: put the below inside MOD_Albedo.F90
!       CALL AerosolMasses( snl ,do_capsnow ,&
!            wice_soisno(:0),wliq_soisno(:0),snwcp_ice      ,snw_rds       ,&
!
!            mss_bcpho     ,mss_bcphi       ,mss_ocpho      ,mss_ocphi     ,&
!            mss_dst1      ,mss_dst2        ,mss_dst3       ,mss_dst4      ,&
!
!            mss_cnc_bcphi ,mss_cnc_bcpho   ,mss_cnc_ocphi  ,mss_cnc_ocpho ,&
!            mss_cnc_dst1  ,mss_cnc_dst2    ,mss_cnc_dst3   ,mss_cnc_dst4  )

! ============================================================================
! Snow aging routine based on Flanner and Zender (2006), Linking snowpack
! microphysics and albedo evolution, JGR, and Brun (1989), Investigation of
! wet-snow metamorphism in respect of liquid-water content, Ann. Glaciol.

       dz_soisno_(:1) = dz_soisno(:1)
       t_soisno_ (:1) = t_soisno (:1)

       IF (patchtype == 4) THEN
          dz_soisno_(1) = dz_lake(1)
          t_soisno_ (1) = t_lake (1)
       ENDIF

       !NOTE: put the below inside MOD_Albedo.F90
!       CALL SnowAge_grain(   deltim ,snl    ,dz_soisno_(:1) ,&
!            pg_snow         ,snwcp_ice      ,snofrz         ,&
!
!            do_capsnow      ,fsno           ,scv            ,&
!            wliq_soisno (:0),wice_soisno(:0),&
!            t_soisno_   (:1),t_grnd         ,&
!            snw_rds         )

! ============================================================================
       ! albedos
       ! we supposed CALL it every time-step, because
       ! other vegeation related parameters are needed to create
       IF (doalb) THEN
            CALL albland (ipatch, patchtype,deltim,&
                 soil_s_v_alb,soil_d_v_alb,soil_s_n_alb,soil_d_n_alb,&
                 chil,rho,tau,fveg,green,lai,sai,coszen,&
                 wt,fsno,scv,scvold,sag,ssw,pg_snow,t_grnd,t_soisno_,dz_soisno_,&
                 snl,wliq_soisno,wice_soisno,snw_rds,snofrz,&
                 mss_bcpho,mss_bcphi,mss_ocpho,mss_ocphi,&
                 mss_dst1,mss_dst2,mss_dst3,mss_dst4,&
                 alb,ssun,ssha,ssno,thermk,extkb,extkd)
       ENDIF
    ELSE                   !OCEAN
       sag = 0.0
       IF(doalb)THEN
            CALL albocean (oro,scv,coszen,alb)
       ENDIF
    ENDIF

    ! zero-filling set for glacier/ice-sheet/land water bodies/ocean components
    IF (patchtype > 2) THEN
       lai = 0.0
       sai = 0.0
       laisun = 0.0
       laisha = 0.0
       green = 0.0
       fveg = 0.0
       sigf = 0.0

       ssun(:,:) = 0.0
       ssha(:,:) = 0.0
       thermk = 0.0
       extkb = 0.0
       extkd = 0.0

       tleaf = forc_t
       ldew_rain  = 0.0
       ldew_snow  = 0.0
       ldew  = 0.0
       fsenl = 0.0
       fevpl = 0.0
       etr   = 0.0
       assim = 0.0
       respc = 0.0

       zerr=0.
       xerr=0.

       qinfl = 0.
       qdrip = forc_rain + forc_snow
       qintr = 0.
       h2osoi = 0.
       rstfacsun_out = 0.
       rstfacsha_out = 0.
       gssun_out = 0.
       gssha_out = 0.
#ifdef WUEdiag
       assimsun_out           =0.
       etrsun_out             =0.
       assim_RuBP_sun_out     =0.
       assim_Rubisco_sun_out  =0.
       cisun_out              =0.
       Dsun_out               =0.
       gammasun_out           =0.
       lambdasun_out          =0.
       assimsha_out           =0.
       etrsha_out             =0.
       assim_RuBP_sha_out     =0.
       assim_Rubisco_sha_out  =0.
       cisha_out              =0.
       Dsha_out               =0.
       gammasha_out           =0.
       lambdasha_out          =0.
       lambda_out             =0.
#endif
       rootr = 0.
       zwt = 0.

       IF (DEF_USE_VARIABLY_SATURATED_FLOW) THEN
          wa = 0.
       ELSE
          wa = 4800.
       ENDIF

       qcharge = 0.
#ifdef PLANT_HYDRAULIC_STRESS
       vegwp = -2.5e4
#endif
    ENDIF

    h2osoi = wliq_soisno(1:)/(dz_soisno(1:)*denh2o) + wice_soisno(1:)/(dz_soisno(1:)*denice)

    IF (DEF_USE_VARIABLY_SATURATED_FLOW) THEN
       wat = sum(wice_soisno(1:)+wliq_soisno(1:))+ldew+scv
    ELSE
       wat = sum(wice_soisno(1:)+wliq_soisno(1:))+ldew+scv + wa
    ENDIF

    ! 09/2022, yuan: move from CoLMDRIVER to SAVE memory
    z_sno (maxsnl+1:0) = z_soisno (maxsnl+1:0)
    dz_sno(maxsnl+1:0) = dz_soisno(maxsnl+1:0)

!----------------------------------------------------------------------

END SUBROUTINE CoLMMAIN<|MERGE_RESOLUTION|>--- conflicted
+++ resolved
@@ -141,15 +141,9 @@
 !
 !=======================================================================
 
-<<<<<<< HEAD
   USE MOD_Precision
-  USE GlobalVars
-  USE PhysicalConstants, only: tfrz, denh2o, denice
-=======
-  USE precision
   USE MOD_Vars_Global
   USE MOD_Const_Physical, only: tfrz, denh2o, denice
->>>>>>> 3e1016d9
   USE MOD_Vars_TimeVariables, only: tlai, tsai
 #ifdef PFT_CLASSIFICATION
   USE mod_landpft, only : patch_pft_s, patch_pft_e
