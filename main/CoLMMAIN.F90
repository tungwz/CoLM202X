--- conflicted
+++ resolved
@@ -1037,15 +1037,9 @@
       zerr=errore
 
       endwb = scv + sum(wice_soisno(1:)+wliq_soisno(1:))
-<<<<<<< HEAD
       IF (DEF_USE_VARIABLY_SATURATED_FLOW) THEN
          endwb = wdsrf + endwb 
       ENDIF
-=======
-#ifdef LATERAL_FLOW
-      endwb = wdsrf + endwb
-#endif
->>>>>>> 27309c41
 
 #ifndef LATERAL_FLOW
       errorw=(endwb-totwb)-(pg_rain+pg_snow-fevpa-rnof)*deltim
@@ -1210,20 +1204,10 @@
          rnof = rsur
 #endif
       ENDIF
-<<<<<<< HEAD
       
       endwb  = scv + sum(wice_soisno(1:)+wliq_soisno(1:)) + wa
       IF (DEF_USE_VARIABLY_SATURATED_FLOW) THEN
          endwb  = endwb  + wdsrf
-=======
-
-      endwb  = scv + sum(wice_soisno(1:)+wliq_soisno(1:)) + wa + wdsrf
-      errorw = (endwb-totwb)/deltim -(forc_prc+forc_prl-fevpa)
-      xerr   = errorw / deltim
-
-      IF (abs(errorw) > 1.e-3) THEN
-         write(*,*) 'Warning: water balance violation in CoLMMAIN (lake) ', errorw
->>>>>>> 27309c41
       ENDIF
 
       errorw = (endwb-totwb) - (forc_prc+forc_prl-fevpa) * deltim
@@ -1231,7 +1215,6 @@
       errorw = errorw + rnof * deltim
 #endif
 
-<<<<<<< HEAD
 #if(defined CoLMDEBUG)
       IF (DEF_USE_VARIABLY_SATURATED_FLOW) THEN
          IF (abs(errorw) > 1.e-3) THEN
@@ -1246,8 +1229,6 @@
          xerr = 0.
       ENDIF
       
-=======
->>>>>>> 27309c41
       ! Set zero to the empty node
       IF (snl > maxsnl) THEN
          wice_soisno(maxsnl+1:snl) = 0.
