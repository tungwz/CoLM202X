--- conflicted
+++ resolved
@@ -163,12 +163,7 @@
   USE MOD_LAIEmpirical
   USE MOD_TimeManager
   USE MOD_Vars_1DFluxes, only : rsub
-<<<<<<< HEAD
   USE MOD_Namelist, only : DEF_Interception_scheme, DEF_USE_VARIABLY_SATURATED_FLOW, DEF_USE_PLANTHYDRAULICS, DEF_USE_IRRIGATION
-=======
-  USE MOD_Namelist, only: DEF_Interception_scheme, DEF_USE_VARIABLY_SATURATED_FLOW, &
-                          DEF_USE_PLANTHYDRAULICS
->>>>>>> 781aab62
   USE MOD_LeafInterception
 #if(defined CaMa_Flood)
    ! get flood depth [mm], flood fraction[0-1], flood evaporation [mm/s], flood inflow [mm/s]
