#include <define.h>
SUBROUTINE CLMMAIN ( &

<<<<<<< HEAD
         ! model running information
=======
>>>>>>> 3c0e1af6
           ipatch,       idate,        coszen,       deltim,        &
           patchlonr,    patchlatr,    patchclass,   patchtype,     &
           doalb,        dolai,        dosst,        oro,           &

         ! soil information and lake depth
           soil_s_v_alb, soil_d_v_alb, soil_s_n_alb, soil_d_n_alb,  &
           vf_quartz,    vf_gravels,   vf_om,        vf_sand,       &
           wf_gravels,   wf_sand,      porsl,        psi0,          &
           bsw,                                                     &
#ifdef vanGenuchten_Mualem_SOIL_MODEL
           theta_r,      alpha_vgm,    n_vgm,        L_vgm,         &
           sc_vgm,       fc_vgm,                                    &
#endif
           hksati,       csol,         k_solids,     dksatu,        &
           dksatf,       dkdry,                                     &
#ifdef THERMAL_CONDUCTIVITY_SCHEME_4
           BA_alpha,     BA_beta,                                   &
#endif
           rootfr,       lakedepth,    dz_lake,                     &
#if(defined CaMa_Flood)
         !zhongwang wei, 20210927: add flood depth [mm], flood fraction[0-1], flood evaporation [mm/s], flood re-infiltration [mm/s] 
         flddepth,    fldfrc,     fevpg_fld, qinfl_fld,             & 
#endif

         ! vegetation information
           htop,         hbot,         sqrtdi,                      &
           effcon,       vmax25,                                    &
#ifdef PLANT_HYDRAULIC_STRESS
           kmax_sun,     kmax_sha,     kmax_xyl,     kmax_root,     &
           psi50_sun,    psi50_sha,    psi50_xyl,    psi50_root,    &
           ck,                                                      &
#endif
           slti,         hlti,                                      &
           shti,         hhti,         trda,         trdm,          &
           trop,         gradm,        binter,       extkn,         &
           chil,         rho,          tau,                         &

         ! atmospheric forcing
           forc_pco2m,   forc_po2m,    forc_us,      forc_vs,       &
           forc_t,       forc_q,       forc_prc,     forc_prl,      &
           forc_rain,    forc_snow,    forc_psrf,    forc_pbot,     &
           forc_sols,    forc_soll,    forc_solsd,   forc_solld,    &
           forc_frl,     forc_hgt_u,   forc_hgt_t,   forc_hgt_q,    &
           forc_rhoair,                                             &

         ! land surface variables required for restart
           z_sno,        dz_sno,       t_soisno,     wliq_soisno,   &
           wice_soisno,  smp,          hk,                          &
           t_grnd,       tleaf,        ldew,     ldew_rain,      ldew_snow,             &
           sag,          scv,          snowdp,       fveg,          &
           fsno,         sigf,         green,        lai,           &
           sai,          alb,          ssun,         ssha,          &
           thermk,       extkb,        extkd,                       &
#ifdef PLANT_HYDRAULIC_STRESS
           vegwp,        gs0sun,       gs0sha,                      &
#endif
#ifdef OzoneStress
           lai_old,      o3uptakesun,  o3uptakesha       ,forc_ozone        , &
#endif
           zwt,          dpond,        wa,                          &
           t_lake,       lake_icefrac, savedtke1,                   &

         ! SNICAR snow model related
           snw_rds,      ssno,                                     &
           mss_bcpho,    mss_bcphi,   mss_ocpho,     mss_ocphi,    &
           mss_dst1,     mss_dst2,    mss_dst3,      mss_dst4,     &

         ! additional diagnostic variables for output
           laisun,       laisha,       rootr,                       &
           rstfacsun_out,rstfacsha_out,gssun_out,    gssha_out,     &
#ifdef WUEdiag
           assimsun_out, etrsun_out,   assim_RuBP_sun_out,          &
           assim_Rubisco_sun_out,      cisun_out,    Dsun_out,      &
           gammasun_out,lambdasun_out,                              &
           assimsha_out, etrsha_out,   assim_RuBP_sha_out,          &
           assim_Rubisco_sha_out,      cisha_out,    Dsha_out,      &
           gammasha_out, lambdasha_out,lambda_out,                  &
#endif
           h2osoi,       wat,           &

         ! FLUXES
           taux,         tauy,         fsena,        fevpa,         &
           lfevpa,       fsenl,        fevpl,        etr,           &
           fseng,        fevpg,        olrg,         fgrnd,         &
           trad,         tref,         qref,         rsur,          &
           rnof,         qintr,        qinfl,        qdrip,         &
           rst,          assim,        respc,        sabvsun,       &
           sabvsha,      sabg,         sr,           solvd,         &
           solvi,        solnd,        solni,        srvd,          &
           srvi,         srnd,         srni,         solvdln,       &
           solviln,      solndln,      solniln,      srvdln,        &
           srviln,       srndln,       srniln,       qcharge,       &
           xerr,         zerr,                                      &

         ! TUNABLE modle constants
           zlnd,         zsno,         csoilc,       dewmx,         &
           wtfact,       capr,         cnfac,        ssi,           &
           wimp,         pondmx,       smpmax,       smpmin,        &
           trsmx0,       tcrit,                                     &

         ! additional variables required by coupling with WRF model
           emis,         z0m,          zol,          rib,           &
           ustar,        qstar,        tstar,        fm,            &
           fh,           fq                                         )

!=======================================================================
!
! Main subroutine, advance time information
!
! Original author : Yongjiu Dai, 09/30/1999; 08/30/2002, 12/2012, 02/2014
!
!    FLOW DIAGRAM FOR CLMMAIN
!
!    CLMMAIN ===> netsolar                 |> all surface
!                 rain_snow_temp           !> all surface
!
!                 LEAF_interception        |]
!                 newsnow                  |] patchtype = 0 (soil ground)
!                 THERMAL                  |]           = 1 (urban & built-up)
!                 WATER                    |]           = 2 (wetland)
!                 snowcompaction           |]           = 3 (land ice)
!                 snowlayerscombine        |]           = 4 (lake)
!                 snowlayersdivide         |]
!                 snowage                  |]
!
!                 newsnow_lake             |]
!                 laketem                  |] lake scheme
!                 snowwater_lake           |]
!
!                 SOCEAN                   |> ocean and sea ice
!
!                 orb_coszen               |> all surface
!                 EcoModel (LAI_empirical) |> land
!                 snowfraction             |> land
!                 albland                  |> land
!                 albocean                 |> ocean & sea ice
!
!=======================================================================

  USE precision
  USE GlobalVars
  USE PhysicalConstants, only: tfrz, denh2o, denice
  USE MOD_TimeVariables, only: tlai, tsai
#ifdef PFT_CLASSIFICATION
  USE mod_landpft, only : patch_pft_s, patch_pft_e
  USE MOD_PFTimeInvars
  USE MOD_PFTimeVars
#endif
#ifdef PC_CLASSIFICATION
  USE mod_landpc
  USE MOD_PCTimeInvars
  USE MOD_PCTimeVars
#endif
  USE SOIL_SNOW_hydrology
  USE SNOW_Layers_CombineDivide
  USE GLACIER
  USE LAKE
  USE SIMPLE_OCEAN
  USE ALBEDO
  USE timemanager
#ifndef LATERAL_FLOW
  USE MOD_1D_Fluxes, only : rsub
#else
  USE MOD_1D_Fluxes, only : rsubs_pch, rsub
#endif
  USE mod_namelist, only : DEF_Interception_scheme, DEF_USE_VARIABLY_SATURATED_FLOW
  USE MOD_CLEAF_interception
#if(defined CaMa_Flood)
   !zhongwang wei, 20210927: get flood depth [mm], flood fraction[0-1], flood evaporation [mm/s], flood inflow [mm/s] 
   USE colm_CaMaMod,only:get_fldevp
   USE YOS_CMF_INPUT,      ONLY: LWINFILT,LWEVAP
#endif

  IMPLICIT NONE

! ------------------------ Dummy Argument ------------------------------
  REAL(r8),intent(in) :: deltim  !seconds in a time step [second]
  LOGICAL, intent(in) :: doalb   !true if time for surface albedo calculation
  LOGICAL, intent(in) :: dolai   !true if time for leaf area index calculation
  LOGICAL, intent(in) :: dosst   !true to update sst/ice/snow before calculation

  INTEGER, intent(in) :: &
        ipatch        ! patch index

  REAL(r8), intent(in) :: &
        patchlonr   ,&! logitude in radians
        patchlatr     ! latitude in radians

  INTEGER, intent(in) :: &
        patchclass  ,&! land cover type of USGS classification or others
        patchtype     ! land water type (0=soil, 1=urban and built-up,
                      ! 2=wetland, 3=land ice, 4=land water bodies, 99 = ocean)
! Parameters
! ----------------------
  REAL(r8), intent(in) :: &
        lakedepth        ,&! lake depth (m)
        dz_lake(nl_lake) ,&! lake layer thickness (m)

        ! soil physical parameters and lake info
        soil_s_v_alb     ,&! albedo of visible of the saturated soil
        soil_d_v_alb     ,&! albedo of visible of the dry soil
        soil_s_n_alb     ,&! albedo of near infrared of the saturated soil
        soil_d_n_alb     ,&! albedo of near infrared of the dry soil

        vf_quartz (nl_soil), & ! volumetric fraction of quartz within mineral soil
        vf_gravels(nl_soil), &! volumetric fraction of gravels
        vf_om     (nl_soil), &! volumetric fraction of organic matter
        vf_sand   (nl_soil), &! volumetric fraction of sand
        wf_gravels(nl_soil), &! gravimetric fraction of gravels
        wf_sand   (nl_soil), &! gravimetric fraction of sand
        porsl(nl_soil)   ,&! fraction of soil that is voids [-]
        psi0(nl_soil)    ,&! minimum soil suction [mm]
        bsw(nl_soil)     ,&! clapp and hornbereger "b" parameter [-]
#ifdef vanGenuchten_Mualem_SOIL_MODEL
        theta_r  (1:nl_soil), &
        alpha_vgm(1:nl_soil), &
        n_vgm    (1:nl_soil), &
        L_vgm    (1:nl_soil), &
        sc_vgm   (1:nl_soil), &
        fc_vgm   (1:nl_soil), &
#endif
        hksati(nl_soil)  ,&! hydraulic conductivity at saturation [mm h2o/s]
        csol(nl_soil)    ,&! heat capacity of soil solids [J/(m3 K)]
        k_solids(nl_soil),&! thermal conductivity of minerals soil [W/m-K]
        dksatu(nl_soil)  ,&! thermal conductivity of saturated unfrozen soil [W/m-K]
        dksatf(nl_soil)  ,&! thermal conductivity of saturated frozen soil [W/m-K]
        dkdry(nl_soil)   ,&! thermal conductivity for dry soil  [J/(K s m)]
#ifdef THERMAL_CONDUCTIVITY_SCHEME_4
        BA_alpha(nl_soil),&! alpha in Balland and Arp(2005) thermal conductivity scheme
        BA_beta (nl_soil),&! beta in Balland and Arp(2005) thermal conductivity scheme
#endif
        rootfr(nl_soil)  ,&! fraction of roots in each soil layer

        ! vegetation static, dynamic, derived parameters
        htop        ,&! canopy top height [m]
        hbot        ,&! canopy bottom height [m]
        sqrtdi      ,&! inverse sqrt of leaf dimension [m**-0.5]
        effcon      ,&! quantum efficiency of RuBP regeneration (mol CO2/mol quanta)
        vmax25      ,&! maximum carboxylation rate at 25 C at canopy top
#ifdef PLANT_HYDRAULIC_STRESS
        kmax_sun    ,&
        kmax_sha    ,&
        kmax_xyl    ,&
        kmax_root   ,&
        psi50_sun   ,&! water potential at 50% loss of sunlit leaf tissue conductance (mmH2O)
        psi50_sha   ,&! water potential at 50% loss of shaded leaf tissue conductance (mmH2O)
        psi50_xyl   ,&! water potential at 50% loss of xylem tissue conductance (mmH2O)
        psi50_root  ,&! water potential at 50% loss of root tissue conductance (mmH2O)
        ck          ,&! shape-fitting parameter for vulnerability curve (-)
#endif
        slti        ,&! slope of low temperature inhibition function      [s3]
        hlti        ,&! 1/2 point of low temperature inhibition function  [s4]
        shti        ,&! slope of high temperature inhibition function     [s1]
        hhti        ,&! 1/2 point of high temperature inhibition function [s2]
        trda        ,&! temperature coefficient in gs-a model             [s5]
        trdm        ,&! temperature coefficient in gs-a model             [s6]
        trop        ,&! temperature coefficient in gs-a model
        gradm       ,&! conductance-photosynthesis slope parameter
        binter      ,&! conductance-photosynthesis intercep
        extkn       ,&! coefficient of leaf nitrogen allocation
        chil        ,&! leaf angle distribution factor
        rho(2,2)    ,&! leaf reflectance (iw=iband, il=life and dead)
        tau(2,2)    ,&! leaf transmittance (iw=iband, il=life and dead)

        ! tunable parameters
        zlnd        ,&! roughness length for soil [m]
        zsno        ,&! roughness length for snow [m]
        csoilc      ,&! drag coefficient for soil under canopy [-]
        dewmx       ,&! maximum dew
        wtfact      ,&! fraction of model area with high water table
        capr        ,&! tuning factor to turn first layer T into surface T
        cnfac       ,&! Crank Nicholson factor between 0 and 1
        ssi         ,&! irreducible water saturation of snow
        wimp        ,&! water impremeable if porosity less than wimp
        pondmx      ,&! ponding depth (mm)
        smpmax      ,&! wilting point potential in mm
        smpmin      ,&! restriction for min of soil poten.  (mm)
        trsmx0      ,&! max transpiration for moist soil+100% veg.  [mm/s]
        tcrit         ! critical temp. to determine rain or snow

! Forcing
! ----------------------
  REAL(r8), intent(in) :: &
        forc_pco2m  ,&! partial pressure of CO2 at observational height [pa]
        forc_po2m   ,&! partial pressure of O2 at observational height [pa]
        forc_us     ,&! wind speed in eastward direction [m/s]
        forc_vs     ,&! wind speed in northward direction [m/s]
        forc_t      ,&! temperature at agcm reference height [kelvin]
        forc_q      ,&! specific humidity at agcm reference height [kg/kg]
        forc_prc    ,&! convective precipitation [mm/s]
        forc_prl    ,&! large scale precipitation [mm/s]
        forc_psrf   ,&! atmosphere pressure at the surface [pa]
        forc_pbot   ,&! atmosphere pressure at the bottom of the atmos. model level [pa]
        forc_sols   ,&! atm vis direct beam solar rad onto srf [W/m2]
        forc_soll   ,&! atm nir direct beam solar rad onto srf [W/m2]
        forc_solsd  ,&! atm vis diffuse solar rad onto srf [W/m2]
        forc_solld  ,&! atm nir diffuse solar rad onto srf [W/m2]
        forc_frl    ,&! atmospheric infrared (longwave) radiation [W/m2]
        forc_hgt_u  ,&! observational height of wind [m]
        forc_hgt_t  ,&! observational height of temperature [m]
        forc_hgt_q  ,&! observational height of humidity [m]
        forc_rhoair   ! density air [kg/m3]
#if(defined CaMa_Flood)
<<<<<<< HEAD
   real(r8), intent(in)    :: fldfrc
   real(r8), intent(inout) :: flddepth  !effective inundation depth:treat as precipitation--> allow re-evaporation and infiltrition![mm/s]
   real(r8), intent(out)   :: fevpg_fld
   real(r8), intent(out)   :: qinfl_fld
=======
   REAL(r8), intent(in)    :: fldfrc    !inundation fraction--> allow re-evaporation and infiltrition![0-1]
   REAL(r8), intent(inout) :: flddepth  !inundation depth--> allow re-evaporation and infiltrition![mm]
   REAL(r8), intent(out)   :: fevpg_fld !effective evaporation from inundation [mm/s]
   REAL(r8), intent(out)   :: qinfl_fld !effective re-infiltration from inundation [mm/s]
>>>>>>> 3c0e1af6
#endif
! Variables required for restart run
! ----------------------------------------------------------------------
  INTEGER, intent(in) :: &
        idate(3)      ! next time-step /year/julian day/second in a day/

  REAL(r8), intent(inout) :: oro  ! ocean(0)/seaice(2)/ flag
  REAL(r8), intent(inout) :: &
        z_sno      (maxsnl+1:0)       ,&! layer depth (m)
        dz_sno     (maxsnl+1:0)       ,&! layer thickness (m)
        t_soisno   (maxsnl+1:nl_soil) ,&! soil + snow layer temperature [K]
        wliq_soisno(maxsnl+1:nl_soil) ,&! liquid water (kg/m2)
        wice_soisno(maxsnl+1:nl_soil) ,&! ice lens (kg/m2)
        hk(1:nl_soil)                 ,&! hydraulic conductivity [mm h2o/s]
        smp(1:nl_soil)                ,&! soil matrix potential [mm]

        t_lake(nl_lake)       ,&! lake temperature (kelvin)
        lake_icefrac(nl_lake) ,&! lake mass fraction of lake layer that is frozen
        savedtke1             ,&! top level eddy conductivity (W/m K)
#ifdef PLANT_HYDRAULIC_STRESS
        vegwp(nvegwcs)        ,&! ground surface temperature [k]
        gs0sun                ,&! working copy of sunlit stomata conductance
        gs0sha                ,&! working copy of shalit stomata conductance
#endif
#ifdef OzoneStress
        lai_old    ,&! lai in last time step
        o3uptakesun,&! Ozone does, sunlit leaf (mmol O3/m^2)
        o3uptakesha,&! Ozone does, shaded leaf (mmol O3/m^2)
        forc_ozone ,&
#endif
        t_grnd      ,&! ground surface temperature [k]
        tleaf       ,&! leaf temperature [K]
        ldew        ,&! depth of water on foliage [kg/m2/s]
        ldew_rain   ,&! depth of rain on foliage[kg/m2/s]
        ldew_snow   ,&! depth of snow on foliage[kg/m2/s]
        sag         ,&! non dimensional snow age [-]
        scv         ,&! snow mass (kg/m2)
        snowdp      ,&! snow depth (m)
        zwt         ,&! the depth to water table [m]
        dpond       ,&! depth of ponding water [mm]
        wa          ,&! water storage in aquifer [mm]

        snw_rds   ( maxsnl+1:0 ) ,&! effective grain radius (col,lyr) [microns, m-6]
        mss_bcpho ( maxsnl+1:0 ) ,&! mass of hydrophobic BC in snow  (col,lyr) [kg]
        mss_bcphi ( maxsnl+1:0 ) ,&! mass of hydrophillic BC in snow (col,lyr) [kg]
        mss_ocpho ( maxsnl+1:0 ) ,&! mass of hydrophobic OC in snow  (col,lyr) [kg]
        mss_ocphi ( maxsnl+1:0 ) ,&! mass of hydrophillic OC in snow (col,lyr) [kg]
        mss_dst1  ( maxsnl+1:0 ) ,&! mass of dust species 1 in snow  (col,lyr) [kg]
        mss_dst2  ( maxsnl+1:0 ) ,&! mass of dust species 2 in snow  (col,lyr) [kg]
        mss_dst3  ( maxsnl+1:0 ) ,&! mass of dust species 3 in snow  (col,lyr) [kg]
        mss_dst4  ( maxsnl+1:0 ) ,&! mass of dust species 4 in snow  (col,lyr) [kg]
        ssno    (2,2,maxsnl+1:1) ,&! snow layer absorption [-]

        fveg        ,&! fraction of vegetation cover
        fsno        ,&! fractional snow cover
        sigf        ,&! fraction of veg cover, excluding snow-covered veg [-]
        green       ,&! greenness
        lai         ,&! leaf area index
        sai         ,&! stem area index

        coszen      ,&! cosine of solar zenith angle
        alb(2,2)    ,&! averaged albedo [-]
        ssun(2,2)   ,&! sunlit canopy absorption for solar radiation
        ssha(2,2)   ,&! shaded canopy absorption for solar radiation
        thermk      ,&! canopy gap fraction for tir radiation
        extkb       ,&! (k, g(mu)/mu) direct solar extinction coefficient
        extkd         ! diffuse and scattered diffuse PAR extinction coefficient


! additional diagnostic variables for output
  REAL(r8), intent(out) :: &
        laisun      ,&! sunlit leaf area index
        laisha      ,&! shaded leaf area index
        rstfacsun_out,&! factor of soil water stress
        rstfacsha_out,&! factor of soil water stress
        gssun_out,    &! sunlit stomata conductance
        gssha_out,    &! shaded stomata conductance
        wat         ,&! total water storage
        rootr(nl_soil),&! water exchange between soil and root. Positive: soil->root [?]
        h2osoi(nl_soil) ! volumetric soil water in layers [m3/m3]

#ifdef WUEdiag
  REAL(r8), intent(out) :: &
        assimsun_out           ,&
        etrsun_out             ,&
        assim_RuBP_sun_out     ,&
        assim_Rubisco_sun_out  ,&
        cisun_out              ,&
        Dsun_out               ,&
        gammasun_out           ,&
        lambdasun_out          ,&
        assimsha_out           ,&
        etrsha_out             ,&
        assim_RuBP_sha_out     ,&
        assim_Rubisco_sha_out  ,&
        cisha_out              ,&
        Dsha_out               ,&
        gammasha_out           ,&
        lambdasha_out          ,&
        lambda_out
#endif
! Fluxes
! ----------------------------------------------------------------------
  REAL(r8), intent(out) :: &
        taux        ,&! wind stress: E-W [kg/m/s**2]
        tauy        ,&! wind stress: N-S [kg/m/s**2]
        fsena       ,&! sensible heat from canopy height to atmosphere [W/m2]
        fevpa       ,&! evapotranspiration from canopy height to atmosphere [mm/s]
        lfevpa      ,&! latent heat flux from canopy height to atmosphere [W/2]
        fsenl       ,&! ensible heat from leaves [W/m2]
        fevpl       ,&! evaporation+transpiration from leaves [mm/s]
        etr         ,&! transpiration rate [mm/s]
        fseng       ,&! sensible heat flux from ground [W/m2]
        fevpg       ,&! evaporation heat flux from ground [mm/s]
        olrg        ,&! outgoing long-wave radiation from ground+canopy
        fgrnd       ,&! ground heat flux [W/m2]
        xerr        ,&! water balance error at current time-step [mm/s]
        zerr        ,&! energy balnce errore at current time-step [W/m2]

        tref        ,&! 2 m height air temperature [K]
        qref        ,&! 2 m height air specific humidity
        trad        ,&! radiative temperature [K]
        rsur        ,&! surface runoff (mm h2o/s)
        rnof        ,&! total runoff (mm h2o/s)
        qintr       ,&! interception (mm h2o/s)
        qinfl       ,&! inflitration (mm h2o/s)
        qdrip       ,&! throughfall (mm h2o/s)
        qcharge     ,&! groundwater recharge [mm/s]

        rst         ,&! canopy stomatal resistance
        assim       ,&! canopy assimilation
        respc       ,&! canopy respiration

        sabvsun     ,&! solar absorbed by sunlit vegetation [W/m2]
        sabvsha     ,&! solar absorbed by shaded vegetation [W/m2]
        sabg        ,&! solar absorbed by ground  [W/m2]
        sr          ,&! total reflected solar radiation (W/m2)
        solvd       ,&! incident direct beam vis solar radiation (W/m2)
        solvi       ,&! incident diffuse beam vis solar radiation (W/m2)
        solnd       ,&! incident direct beam nir solar radiation (W/m2)
        solni       ,&! incident diffuse beam nir solar radiation (W/m2)
        srvd        ,&! reflected direct beam vis solar radiation (W/m2)
        srvi        ,&! reflected diffuse beam vis solar radiation (W/m2)
        srnd        ,&! reflected direct beam nir solar radiation (W/m2)
        srni        ,&! reflected diffuse beam nir solar radiation (W/m2)
        solvdln     ,&! incident direct beam vis solar radiation at local noon(W/m2)
        solviln     ,&! incident diffuse beam vis solar radiation at local noon(W/m2)
        solndln     ,&! incident direct beam nir solar radiation at local noon(W/m2)
        solniln     ,&! incident diffuse beam nir solar radiation at local noon(W/m2)
        srvdln      ,&! reflected direct beam vis solar radiation at local noon(W/m2)
        srviln      ,&! reflected diffuse beam vis solar radiation at local noon(W/m2)
        srndln      ,&! reflected direct beam nir solar radiation at local noon(W/m2)
        srniln      ,&! reflected diffuse beam nir solar radiation at local noon(W/m2)

        forc_rain   ,&! rain [mm/s]
        forc_snow   ,&! snow [mm/s]

        emis        ,&! averaged bulk surface emissivity
        z0m         ,&! effective roughness [m]
        zol         ,&! dimensionless height (z/L) used in Monin-Obukhov theory
        rib         ,&! bulk Richardson number in surface layer
        ustar       ,&! u* in similarity theory [m/s]
        qstar       ,&! q* in similarity theory [kg/kg]
        tstar       ,&! t* in similarity theory [K]
        fm          ,&! integral of profile function for momentum
        fh          ,&! integral of profile function for heat
        fq            ! integral of profile function for moisture

! ----------------------- Local  Variables -----------------------------
   REAL(r8) :: &
        calday      ,&! Julian cal day (1.xx to 365.xx)
        endwb       ,&! water mass at the end of time step
        errore      ,&! energy balnce errore (Wm-2)
        errorw      ,&! water balnce errore (mm)
        fiold(maxsnl+1:nl_soil), &! fraction of ice relative to the total water
        w_old       ,&! liquid water mass of the column at the previous time step (mm)
        orb_coszen  ,&! cosine of the solar zenith angle
        parsun      ,&! PAR by sunlit leaves [W/m2]
        parsha      ,&! PAR by shaded leaves [W/m2]
        qseva       ,&! ground surface evaporation rate (mm h2o/s)
        qsdew       ,&! ground surface dew formation (mm h2o /s) [+]
        qsubl       ,&! sublimation rate from snow pack (mm h2o /s) [+]
        qfros       ,&! surface dew added to snow pack (mm h2o /s) [+]
        scvold      ,&! snow cover for previous time step [mm]
        sm          ,&! rate of snowmelt [kg/(m2 s)]
        ssw         ,&! water volumetric content of soil surface layer [m3/m3]
        tssub(7)    ,&! surface/sub-surface temperatures [K]
        tssea       ,&! sea surface temperature [K]
        totwb       ,&! water mass at the begining of time step
        wt          ,&! fraction of vegetation buried (covered) by snow [-]
        z_soisno (maxsnl+1:nl_soil), &! layer depth (m)
        dz_soisno(maxsnl+1:nl_soil), &! layer thickness (m)
        zi_soisno(maxsnl  :nl_soil)   ! interface level below a "z" level (m)

   REAL(r8) :: &
        prc_rain    ,&! convective rainfall [kg/(m2 s)]
        prc_snow    ,&! convective snowfall [kg/(m2 s)]
        prl_rain    ,&! large scale rainfall [kg/(m2 s)]
        prl_snow    ,&! large scale snowfall [kg/(m2 s)]
        t_precip    ,&! snowfall/rainfall temperature [kelvin]
        bifall      ,&! bulk density of newly fallen dry snow [kg/m3]
        pg_rain     ,&! rainfall onto ground including canopy runoff [kg/(m2 s)]
        pg_snow     ,&! snowfall onto ground including canopy runoff [kg/(m2 s)]
        qintr_rain  ,&! rainfall interception (mm h2o/s)
        qintr_snow  ,&! snowfall interception (mm h2o/s)
        errw_rsub     ! the possible subsurface runoff deficit after PHS is included

  INTEGER snl       ,&! number of snow layers
        imelt(maxsnl+1:nl_soil), &! flag for: melting=1, freezing=2, Nothing happended=0
        lb          , lbsn, &! lower bound of arrays
        j             ! do looping index

      ! For SNICAR snow model
      !----------------------------------------------------------------------
      INTEGER  snl_bef                 !number of snow layers
      REAL(r8) forc_aer        ( 14 )  !aerosol deposition from atmosphere model (grd,aer) [kg m-1 s-1]
      REAL(r8) snofrz    (maxsnl+1:0)  !snow freezing rate (col,lyr) [kg m-2 s-1]
      REAL(r8) t_soisno_ (maxsnl+1:1)  !soil + snow layer temperature [K]
      REAL(r8) dz_soisno_(maxsnl+1:1)  !layer thickness (m)
      REAL(r8) sabg_lyr  (maxsnl+1:1)  !snow layer absorption [W/m-2]

      !----------------------------------------------------------------------

      REAL(r8) :: a, aa
      INTEGER ps, pe, pc

!======================================================================
#if(defined CaMa_Flood)
      !zhongwang wei, 20221220: add variables for flood evaporation [mm/s] and re-infiltration [mm/s] calculation.
      REAL(r8) :: kk 
      REAL(r8) :: taux_fld       ! wind stress: E-W [kg/m/s**2]
      REAL(r8) :: tauy_fld       ! wind stress: N-S [kg/m/s**2]
      REAL(r8) :: fsena_fld      ! sensible heat from agcm reference height to atmosphere [W/m2]
      REAL(r8) :: fevpa_fld      ! evaporation from agcm reference height to atmosphere [mm/s]
      REAL(r8) :: fseng_fld      ! sensible heat flux from ground [W/m2]
      REAL(r8) :: tref_fld       ! 2 m height air temperature [kelvin]
      REAL(r8) :: qref_fld       ! 2 m height air humidity
      REAL(r8) :: z0m_fld        ! effective roughness [m]
      REAL(r8) :: zol_fld        ! dimensionless height (z/L) used in Monin-Obukhov theory
      REAL(r8) :: rib_fld        ! bulk Richardson number in surface layer
      REAL(r8) :: ustar_fld      ! friction velocity [m/s]
      REAL(r8) :: tstar_fld      ! temperature scaling parameter
      REAL(r8) :: qstar_fld      ! moisture scaling parameter
      REAL(r8) :: fm_fld         ! integral of profile function for momentum
      REAL(r8) :: fh_fld         ! integral of profile function for heat
      REAL(r8) :: fq_fld         ! integral of profile function for moisture
#endif

      ! 09/2022, yuan: move from CLMDRIVER to SAVE memory
      z_soisno (maxsnl+1:0) = z_sno (maxsnl+1:0)
      z_soisno (1:nl_soil ) = z_soi (1:nl_soil )
      dz_soisno(maxsnl+1:0) = dz_sno(maxsnl+1:0)
      dz_soisno(1:nl_soil ) = dz_soi(1:nl_soil )

!======================================================================
!  [1] Solar absorbed by vegetation and ground
!      and precipitation information (rain/snow fall and precip temperature
!======================================================================

      ! SNICAR
      snofrz(:)   = 0.        !snow freezing rate (col,lyr) [kg m-2 s-1]
      forc_aer(:) = 4.2E-7    !aerosol deposition from atmosphere model (grd,aer) [kg m-1 s-1]
      !forc_aer(:) = 0.        !aerosol deposition from atmosphere model (grd,aer) [kg m-1 s-1]

      CALL netsolar (ipatch,idate,deltim,patchlonr,patchtype,&
                     forc_sols,forc_soll,forc_solsd,forc_solld,&
                     alb,ssun,ssha,lai,sai,rho,tau,ssno,&
                     parsun,parsha,sabvsun,sabvsha,sabg,sabg_lyr,sr,&
                     solvd,solvi,solnd,solni,srvd,srvi,srnd,srni,&
                     solvdln,solviln,solndln,solniln,srvdln,srviln,srndln,srniln)

      CALL rain_snow_temp (patchtype, &
                           forc_t,forc_q,forc_psrf,forc_prc,forc_prl,tcrit,&
                           prc_rain,prc_snow,prl_rain,prl_snow,t_precip,bifall)

      forc_rain = prc_rain + prl_rain
      forc_snow = prc_snow + prl_snow

!======================================================================

                         !         / SOIL GROUND          (patchtype = 0)
IF (patchtype <= 2) THEN ! <=== is - URBAN and BUILT-UP   (patchtype = 1)
                         !         \ WETLAND              (patchtype = 2)

! NOTE: PFT and PC are only for soil patches, i.e., patchtype=0.
!======================================================================
                         !initial set
      scvold = scv       !snow mass at previous time step

      snl = 0
      DO j=maxsnl+1,0
         IF(wliq_soisno(j)+wice_soisno(j)>0.) snl=snl-1
      ENDDO

      zi_soisno(0)=0.
      IF (snl < 0) THEN
      DO j = -1, snl, -1
         zi_soisno(j)=zi_soisno(j+1)-dz_soisno(j+1)
      ENDDO
      ENDIF
      DO j = 1,nl_soil
         zi_soisno(j)=zi_soisno(j-1)+dz_soisno(j)
      ENDDO

      totwb = ldew + scv + sum(wice_soisno(1:)+wliq_soisno(1:)) + wa

      IF (DEF_USE_VARIABLY_SATURATED_FLOW) THEN
         totwb = totwb + dpond
      ENDIF

      fiold(:) = 0.0
      IF (snl <0 ) THEN
         fiold(snl+1:0)=wice_soisno(snl+1:0)/(wliq_soisno(snl+1:0)+wice_soisno(snl+1:0))
      ENDIF

!----------------------------------------------------------------------
! [2] Canopy interception and precipitation onto ground surface
!----------------------------------------------------------------------

IF (patchtype == 0) THEN

#if(defined USGS_CLASSIFICATION || defined IGBP_CLASSIFICATION)
!zhongwang wei, 20221220: add option for canopy interception calculation.
if (DEF_Interception_scheme==1) then
   CALL LEAF_interception_CoLM2014 (deltim,dewmx,forc_us,forc_vs,chil,sigf,lai,sai,tref, tleaf,&
                              prc_rain,prc_snow,prl_rain,prl_snow,&
                              ldew,ldew_rain,ldew_snow,z0m,forc_hgt_u,pg_rain,pg_snow,qintr,qintr_rain,qintr_snow)

ELSEIF (DEF_Interception_scheme==2) then
   CALL LEAF_interception_CLM4 (deltim,dewmx,forc_us,forc_vs,chil,sigf,lai,sai,tref, tleaf,&
                              prc_rain,prc_snow,prl_rain,prl_snow,&
                              ldew,ldew_rain,ldew_snow,z0m,forc_hgt_u,pg_rain,pg_snow,qintr,qintr_rain,qintr_snow)
ELSEIF (DEF_Interception_scheme==3) then
   CALL LEAF_interception_CLM5 (deltim,dewmx,forc_us,forc_vs,chil,sigf,lai,sai,tref, tleaf,&
                              prc_rain,prc_snow,prl_rain,prl_snow,&
                              ldew,ldew_rain,ldew_snow,z0m,forc_hgt_u,pg_rain,pg_snow,qintr,qintr_rain,qintr_snow)
ELSEIF (DEF_Interception_scheme==4) then
   CALL LEAF_interception_NoahMP (deltim,dewmx,forc_us,forc_vs,chil,sigf,lai,sai,tref, tleaf,&
                              prc_rain,prc_snow,prl_rain,prl_snow,&
                              ldew,ldew_rain,ldew_snow,z0m,forc_hgt_u,pg_rain,pg_snow,qintr,qintr_rain,qintr_snow)
ELSEIF  (DEF_Interception_scheme==5) then
   CALL LEAF_interception_matsiro (deltim,dewmx,forc_us,forc_vs,chil,sigf,lai,sai,tref, tleaf,&
                              prc_rain,prc_snow,prl_rain,prl_snow,&
                              ldew,ldew_rain,ldew_snow,z0m,forc_hgt_u,pg_rain,pg_snow,qintr,qintr_rain,qintr_snow)
ELSEIF  (DEF_Interception_scheme==6) then
   CALL LEAF_interception_vic (deltim,dewmx,forc_us,forc_vs,chil,sigf,lai,sai,tref, tleaf,&
                              prc_rain,prc_snow,prl_rain,prl_snow,&
                              ldew,ldew_rain,ldew_snow,z0m,forc_hgt_u,pg_rain,pg_snow,qintr,qintr_rain,qintr_snow)
ELSEIF  (DEF_Interception_scheme==7) then
   CALL LEAF_interception_colm202x (deltim,dewmx,forc_us,forc_vs,chil,sigf,lai,sai,tref, tleaf,&
                              prc_rain,prc_snow,prl_rain,prl_snow,&
                              ldew,ldew_rain,ldew_snow,z0m,forc_hgt_u,pg_rain,pg_snow,qintr,qintr_rain,qintr_snow)
endif

#endif

#ifdef PFT_CLASSIFICATION
      CALL LEAF_interception_pftwrap (ipatch,deltim,dewmx,forc_us,forc_vs,forc_t,&
                              prc_rain,prc_snow,prl_rain,prl_snow,&
                              ldew,ldew_rain,ldew_snow,z0m,forc_hgt_u,pg_rain,pg_snow,qintr,qintr_rain,qintr_snow)

#endif

#ifdef PC_CLASSIFICATION
      CALL LEAF_interception_pcwrap (ipatch,deltim,dewmx,forc_us,forc_vs,forc_t,chil,&
                              prc_rain,prc_snow,prl_rain,prl_snow,&
                              ldew,ldew_rain,ldew_snow,forc_hgt_u,pg_rain,pg_snow,qintr,qintr_rain,qintr_snow)
#endif

ELSE
   if (DEF_Interception_scheme==1) then
      CALL LEAF_interception_colm2014 (deltim,dewmx,forc_us,forc_vs,chil,sigf,lai,sai,tref, tleaf,&
                                 prc_rain,prc_snow,prl_rain,prl_snow,&
                                 ldew,ldew_rain,ldew_snow,z0m,forc_hgt_u,pg_rain,pg_snow,qintr,qintr_rain,qintr_snow)

   ELSEIF (DEF_Interception_scheme==2) then
      CALL LEAF_interception_clm4 (deltim,dewmx,forc_us,forc_vs,chil,sigf,lai,sai,tref, tleaf,&
                                 prc_rain,prc_snow,prl_rain,prl_snow,&
                                 ldew,ldew_rain,ldew_snow,z0m,forc_hgt_u,pg_rain,pg_snow,qintr,qintr_rain,qintr_snow)
   ELSEIF (DEF_Interception_scheme==3) then
      CALL LEAF_interception_clm5 (deltim,dewmx,forc_us,forc_vs,chil,sigf,lai,sai,tref, tleaf,&
                                 prc_rain,prc_snow,prl_rain,prl_snow,&
                                 ldew,ldew_rain,ldew_snow,z0m,forc_hgt_u,pg_rain,pg_snow,qintr,qintr_rain,qintr_snow)
   ELSEIF (DEF_Interception_scheme==4) then
      CALL LEAF_interception_noahmp (deltim,dewmx,forc_us,forc_vs,chil,sigf,lai,sai,tref, tleaf,&
                                 prc_rain,prc_snow,prl_rain,prl_snow,&
                                 ldew,ldew_rain,ldew_snow,z0m,forc_hgt_u,pg_rain,pg_snow,qintr,qintr_rain,qintr_snow)
   ELSEIF  (DEF_Interception_scheme==5) then
      CALL LEAF_interception_matsiro (deltim,dewmx,forc_us,forc_vs,chil,sigf,lai,sai,tref, tleaf,&
                                 prc_rain,prc_snow,prl_rain,prl_snow,&
                                 ldew,ldew_rain,ldew_snow,z0m,forc_hgt_u,pg_rain,pg_snow,qintr,qintr_rain,qintr_snow)

   ELSEIF  (DEF_Interception_scheme==6) then
      CALL LEAF_interception_vic (deltim,dewmx,forc_us,forc_vs,chil,sigf,lai,sai,tref, tleaf,&
                                 prc_rain,prc_snow,prl_rain,prl_snow,&
                                 ldew,ldew_rain,ldew_snow,z0m,forc_hgt_u,pg_rain,pg_snow,qintr,qintr_rain,qintr_snow)
<<<<<<< HEAD
   endif
=======
   ELSEIF (DEF_Interception_scheme==7) then
      CALL LEAF_interception_colm202x (deltim,dewmx,forc_us,forc_vs,chil,sigf,lai,sai,tref, tleaf,&
                                 prc_rain,prc_snow,prl_rain,prl_snow,&
                                 ldew,ldew_rain,ldew_snow,z0m,forc_hgt_u,pg_rain,pg_snow,qintr,qintr_rain,qintr_snow)
   endif   
>>>>>>> 3c0e1af6

ENDIF

      qdrip = pg_rain + pg_snow

!----------------------------------------------------------------------
! [3] Initilize new snow nodes for snowfall / sleet
!----------------------------------------------------------------------

      snl_bef = snl

      CALL newsnow (patchtype,maxsnl,deltim,t_grnd,pg_rain,pg_snow,bifall,&
                    t_precip,zi_soisno(:0),z_soisno(:0),dz_soisno(:0),t_soisno(:0),&
                    wliq_soisno(:0),wice_soisno(:0),fiold(:0),snl,sag,scv,snowdp,fsno)

      ! new snow layer
      IF (snl .lt. snl_bef) THEN
         sabg_lyr(snl+1:snl-snl_bef+1) = sabg_lyr(snl_bef+1:1)
         sabg_lyr(snl-snl_bef+2:1) = 0.
      ENDIF

!----------------------------------------------------------------------
! [4] Energy and Water balance
!----------------------------------------------------------------------
      lb  = snl + 1           !lower bound of array
      lbsn = min(lb,0)

      CALL THERMAL (ipatch   ,patchtype         ,lb                ,deltim            ,&
           trsmx0            ,zlnd              ,zsno              ,csoilc            ,&
           dewmx             ,capr              ,cnfac             ,vf_quartz         ,&
           vf_gravels        ,vf_om             ,vf_sand           ,wf_gravels        ,&
           wf_sand           ,csol              ,porsl             ,psi0              ,&
#ifdef Campbell_SOIL_MODEL
           bsw               ,                                                         &
#endif
#ifdef vanGenuchten_Mualem_SOIL_MODEL
           theta_r           ,alpha_vgm         ,n_vgm             ,L_vgm             ,&
           sc_vgm            ,fc_vgm            ,                                      &
#endif
           k_solids          ,dksatu            ,dksatf            ,dkdry             ,&
#ifdef THERMAL_CONDUCTIVITY_SCHEME_4
           BA_alpha          ,BA_beta                                                 ,&
#endif
           lai               ,laisun            ,laisha                               ,&
           sai               ,htop              ,hbot              ,sqrtdi            ,&
           rootfr            ,rstfacsun_out     ,rstfacsha_out     ,&
           gssun_out         ,gssha_out         ,&
#ifdef WUEdiag
           assimsun_out      ,etrsun_out        ,assim_RuBP_sun_out                   ,&
           assim_Rubisco_sun_out                ,cisun_out         ,Dsun_out          ,&
           gammasun_out      ,lambdasun_out     ,&
           assimsha_out      ,etrsha_out        ,assim_RuBP_sha_out,&
           assim_Rubisco_sha_out                ,cisha_out         ,Dsha_out          ,&
           gammasha_out      ,lambdasha_out     ,lambda_out        ,&
#endif
           effcon            ,&
           vmax25            ,hksati            ,smp               ,hk                ,&
#ifdef PLANT_HYDRAULIC_STRESS
           kmax_sun          ,kmax_sha          ,kmax_xyl          ,kmax_root         ,&
           psi50_sun         ,psi50_sha         ,psi50_xyl         ,psi50_root        ,&
           ck                ,vegwp             ,gs0sun            ,gs0sha            ,&
#endif
#ifdef OzoneStress
           lai_old           ,o3uptakesun       ,o3uptakesha       ,forc_ozone        , &
#endif
           slti              ,hlti              ,shti              ,hhti              ,&
           trda              ,trdm              ,trop              ,gradm             ,&
           binter            ,extkn             ,forc_hgt_u        ,forc_hgt_t        ,&
           forc_hgt_q        ,forc_us           ,forc_vs           ,forc_t            ,&
           forc_q            ,forc_rhoair       ,forc_psrf         ,forc_pco2m        ,&
           forc_po2m         ,coszen            ,parsun            ,parsha            ,&
           sabvsun           ,sabvsha           ,sabg              ,forc_frl          ,&
           extkb             ,extkd             ,thermk            ,fsno              ,&
           sigf              ,dz_soisno(lb:)    ,z_soisno(lb:)     ,zi_soisno(lb-1:)  ,&
           tleaf             ,t_soisno(lb:)     ,wice_soisno(lb:)  ,wliq_soisno(lb:)  ,&
           ldew, ldew_rain, ldew_snow,    scv         ,snowdp      ,imelt(lb:)      ,&
           taux              ,tauy              ,fsena             ,fevpa             ,&
           lfevpa            ,fsenl             ,fevpl             ,etr               ,&
           fseng             ,fevpg             ,olrg              ,fgrnd             ,&
           rootr             ,qseva             ,qsdew             ,qsubl             ,&
           qfros             ,sm                ,tref              ,qref              ,&
           trad              ,rst               ,assim             ,respc             ,&
           errore            ,emis              ,z0m               ,zol               ,&
           rib               ,ustar             ,qstar             ,tstar             ,&
           fm                ,fh                ,fq                ,pg_rain           ,&
           pg_snow           ,t_precip          ,qintr_rain        ,qintr_snow        ,&
           snofrz(lbsn:0), sabg_lyr(lb:1)                                        )

      IF (.not. DEF_USE_VARIABLY_SATURATED_FLOW) THEN

         CALL WATER (ipatch     ,patchtype         ,lb                ,nl_soil           ,&
              deltim            ,z_soisno(lb:)     ,dz_soisno(lb:)    ,zi_soisno(lb-1:)  ,&
              bsw               ,porsl             ,psi0              ,hksati            ,&
              rootr             ,t_soisno(lb:)     ,wliq_soisno(lb:)  ,wice_soisno(lb:)  ,smp,hk,&
              pg_rain           ,sm                ,etr               ,qseva             ,&
              qsdew             ,qsubl             ,qfros             ,rsur              ,&
              rnof              ,qinfl             ,wtfact            ,pondmx            ,&
              ssi               ,wimp              ,smpmin            ,zwt               ,&
              wa                ,qcharge           ,errw_rsub &

#if(defined CaMa_Flood)
            !zhongwang wei, 20221220: add variables for flood depth [mm], flood fraction [0-1] and re-infiltration [mm/s] calculation.
            ,flddepth,fldfrc,qinfl_fld  &
#endif
#ifdef SNICAR
             ,forc_aer          ,&
             mss_bcpho(lbsn:0)   ,mss_bcphi(lbsn:0)   ,mss_ocpho(lbsn:0)   ,mss_ocphi(lbsn:0)   ,&
             mss_dst1(lbsn:0)    ,mss_dst2(lbsn:0)    ,mss_dst3(lbsn:0)    ,mss_dst4(lbsn:0)     &
#endif
              )
      ELSE

         CALL WATER_VSF (ipatch ,patchtype         ,lb                ,nl_soil           ,&
              deltim            ,z_soisno(lb:)     ,dz_soisno(lb:)    ,zi_soisno(lb-1:)  ,&
#ifdef Campbell_SOIL_MODEL
              bsw               ,                                                         &
#endif
#ifdef vanGenuchten_Mualem_SOIL_MODEL
              theta_r           ,alpha_vgm         ,n_vgm             ,L_vgm             ,&
              sc_vgm            ,fc_vgm            ,                                      &
#endif
              porsl             ,psi0              ,hksati            ,                   &
              rootr             ,t_soisno(lb:)     ,wliq_soisno(lb:)  ,wice_soisno(lb:)  ,smp,hk,&
              pg_rain           ,sm                ,etr               ,qseva             ,&
              qsdew             ,qsubl             ,qfros             ,rsur              ,&
              rnof              ,qinfl             ,wtfact            ,ssi               ,&
              pondmx,                                                                     &
              wimp              ,zwt               ,dpond             ,wa                ,&
              qcharge           ,errw_rsub &
#if(defined CaMa_Flood)
            !zhongwang wei, 20221220: add variables for flood depth [mm], flood fraction [0-1] and re-infiltration [mm/s] calculation.
             ,flddepth,fldfrc,qinfl_fld  &
#endif
#ifdef SNICAR
             ,forc_aer         ,&
             mss_bcpho(lbsn:0)   ,mss_bcphi(lbsn:0)   ,mss_ocpho(lbsn:0)   ,mss_ocphi(lbsn:0)   ,&
             mss_dst1(lbsn:0)    ,mss_dst2(lbsn:0)    ,mss_dst3(lbsn:0)    ,mss_dst4(lbsn:0)     &
#endif
             )

      ENDIF

      IF (snl < 0) THEN
         ! Compaction rate for snow
         ! Natural compaction and metamorphosis. The compaction rate
         ! is recalculated for every new timestep
         lb  = snl + 1   !lower bound of array
         CALL snowcompaction (lb,deltim,&
                         imelt(lb:0),fiold(lb:0),t_soisno(lb:0),&
                         wliq_soisno(lb:0),wice_soisno(lb:0),dz_soisno(lb:0))

         ! Combine thin snow elements
         lb = maxsnl + 1
#ifdef SNICAR
         CALL snowlayerscombine_snicar (lb,snl,&
                         z_soisno(lb:1),dz_soisno(lb:1),zi_soisno(lb-1:1),&
                         wliq_soisno(lb:1),wice_soisno(lb:1),t_soisno(lb:1),scv,snowdp,&
                         mss_bcpho(lb:0), mss_bcphi(lb:0), mss_ocpho(lb:0), mss_ocphi(lb:0),&
                         mss_dst1(lb:0), mss_dst2(lb:0), mss_dst3(lb:0), mss_dst4(lb:0) )
#else
         CALL snowlayerscombine (lb,snl,&
                         z_soisno(lb:1),dz_soisno(lb:1),zi_soisno(lb-1:1),&
                         wliq_soisno(lb:1),wice_soisno(lb:1),t_soisno(lb:1),scv,snowdp)
#endif

         ! Divide thick snow elements
         IF(snl<0) &
#ifdef SNICAR
         CALL snowlayersdivide_snicar (lb,snl,&
                         z_soisno(lb:0),dz_soisno(lb:0),zi_soisno(lb-1:0),&
                         wliq_soisno(lb:0),wice_soisno(lb:0),t_soisno(lb:0),&
                         mss_bcpho(lb:0), mss_bcphi(lb:0), mss_ocpho(lb:0), mss_ocphi(lb:0),&
                         mss_dst1(lb:0), mss_dst2(lb:0), mss_dst3(lb:0), mss_dst4(lb:0) )
#else
         CALL snowlayersdivide (lb,snl,&
                         z_soisno(lb:0),dz_soisno(lb:0),zi_soisno(lb-1:0),&
                         wliq_soisno(lb:0),wice_soisno(lb:0),t_soisno(lb:0))
#endif
      ENDIF

      ! Set zero to the empty node
      IF (snl > maxsnl) THEN
         wice_soisno(maxsnl+1:snl) = 0.
         wliq_soisno(maxsnl+1:snl) = 0.
         t_soisno   (maxsnl+1:snl) = 0.
         z_soisno   (maxsnl+1:snl) = 0.
         dz_soisno  (maxsnl+1:snl) = 0.
      ENDIF

      lb = snl + 1
      t_grnd = t_soisno(lb)

      ! ----------------------------------------
      ! energy balance
      ! ----------------------------------------
      zerr=errore
#if(defined CLMDEBUG)
      IF (abs(errore) > .5) THEN
         write(6,*) 'Warning: energy balance violation ',errore,patchclass
      ENDIF
#endif

      ! ----------------------------------------
      ! water balance
      ! ----------------------------------------
      endwb=sum(wice_soisno(1:)+wliq_soisno(1:))+ldew+scv + wa

      IF (DEF_USE_VARIABLY_SATURATED_FLOW) THEN
         endwb = endwb + dpond
      ENDIF
#if(defined CaMa_Flood)
<<<<<<< HEAD
if (LWINFILT) then
   if (patchtype == 0) then
      errorw=(endwb-totwb)-(forc_prc+forc_prl+qinfl_fld-fevpa-rnof-errw_rsub)*deltim
=======
   if (LWINFILT) then 
       if (patchtype == 0) then
            endwb=endwb - qinfl_fld*deltim
       ENDIF
>>>>>>> 3c0e1af6
   ENDIF
#endif

#ifndef LATERAL_FLOW
      errorw=(endwb-totwb)-(forc_prc+forc_prl-fevpa-rnof-errw_rsub)*deltim
#else
      errorw=(endwb-totwb)-(forc_prc+forc_prl-fevpa-rsubs_pch(ipatch)-errw_rsub)*deltim
#endif
      IF(patchtype==2) errorw=0.    !wetland

      xerr=errorw/deltim

#if(defined CLMDEBUG)
      IF (abs(errorw) > 1.e-3) THEN
         write(6,*) 'Warning: water balance violation', errorw,patchclass
         !stop
      ENDIF
      if(abs(errw_rsub*deltim)>1.e-3) then
         write(6,*) 'Subsurface runoff deficit due to PHS', errw_rsub*deltim
      end if
#endif

!======================================================================

ELSE IF(patchtype == 3)THEN   ! <=== is LAND ICE (glacier/ice sheet) (patchtype = 3)

!======================================================================
                            !initial set
      scvold = scv          !snow mass at previous time step

      snl = 0
      DO j=maxsnl+1,0
         IF(wliq_soisno(j)+wice_soisno(j)>0.) snl=snl-1
      ENDDO

      zi_soisno(0)=0.
      IF (snl < 0) THEN
      DO j = -1, snl, -1
         zi_soisno(j)=zi_soisno(j+1)-dz_soisno(j+1)
      ENDDO
      ENDIF
      DO j = 1,nl_soil
         zi_soisno(j)=zi_soisno(j-1)+dz_soisno(j)
      ENDDO

      totwb = scv + sum(wice_soisno(1:)+wliq_soisno(1:))
      fiold(:) = 0.0
      IF (snl <0 ) THEN
         fiold(snl+1:0)=wice_soisno(snl+1:0)/(wliq_soisno(snl+1:0)+wice_soisno(snl+1:0))
      ENDIF

      pg_rain = prc_rain + prl_rain
      pg_snow = prc_snow + prl_snow

      !----------------------------------------------------------------
      ! Initilize new snow nodes for snowfall / sleet
      !----------------------------------------------------------------

      snl_bef = snl

      CALL newsnow (patchtype,maxsnl,deltim,t_grnd,pg_rain,pg_snow,bifall,&
                    t_precip,zi_soisno(:0),z_soisno(:0),dz_soisno(:0),t_soisno(:0),&
                    wliq_soisno(:0),wice_soisno(:0),fiold(:0),snl,sag,scv,snowdp,fsno)

      ! new snow layer
      IF (snl .lt. snl_bef) THEN
         sabg_lyr(snl+1:snl-snl_bef+1) = sabg_lyr(snl_bef+1:1)
         sabg_lyr(snl-snl_bef+2:1) = 0.
      ENDIF

      !----------------------------------------------------------------
      ! Energy and Water balance
      !----------------------------------------------------------------
      lb  = snl + 1            !lower bound of array
      lbsn = min(lb,0)

      CALL GLACIER_TEMP (patchtype,   lb    ,nl_soil     ,deltim     ,&
                   zlnd        ,zsno        ,capr       ,cnfac       ,&
                   forc_hgt_u  ,forc_hgt_t  ,forc_hgt_q ,forc_us     ,&
                   forc_vs     ,forc_t      ,forc_q     ,forc_rhoair ,&
                   forc_psrf   ,coszen      ,sabg       ,forc_frl    ,&
                   fsno,dz_soisno(lb:),z_soisno(lb:),zi_soisno(lb-1:),&
                   t_soisno(lb:),wice_soisno(lb:),wliq_soisno(lb:)   ,&
                   scv         ,snowdp      ,imelt(lb:) ,taux        ,&
                   tauy        ,fsena       ,fevpa      ,lfevpa      ,&
                   fseng       ,fevpg       ,olrg       ,fgrnd       ,&
                   qseva       ,qsdew       ,qsubl      ,qfros       ,&
                   sm          ,tref        ,qref       ,trad        ,&
                   errore      ,emis        ,z0m        ,zol         ,&
                   rib         ,ustar       ,qstar      ,tstar       ,&
                   fm          ,fh          ,fq         ,pg_rain     ,&
                   pg_snow     ,t_precip    ,                         &
                   snofrz(lbsn:0), sabg_lyr(lb:1)               )


#ifdef SNICAR
      CALL GLACIER_WATER_snicar (nl_soil    ,maxsnl     ,deltim      ,&
                   z_soisno    ,dz_soisno   ,zi_soisno  ,t_soisno    ,&
                   wliq_soisno ,wice_soisno ,pg_rain    ,pg_snow     ,&
                   sm          ,scv         ,snowdp     ,imelt       ,&
                   fiold       ,snl         ,qseva      ,qsdew       ,&
                   qsubl       ,qfros       ,rsur       ,rnof        ,&
                   ssi         ,wimp                                 ,&
                   ! SNICAR
                   forc_aer    ,&
                   mss_bcpho   ,mss_bcphi   ,mss_ocpho  ,mss_ocphi   ,&
                   mss_dst1    ,mss_dst2    ,mss_dst3   ,mss_dst4     )
#else
      CALL GLACIER_WATER (nl_soil,maxsnl,deltim                      ,&
                   z_soisno    ,dz_soisno   ,zi_soisno  ,t_soisno    ,&
                   wliq_soisno ,wice_soisno ,pg_rain    ,pg_snow     ,&
                   sm          ,scv         ,snowdp     ,imelt       ,&
                   fiold       ,snl         ,qseva      ,qsdew       ,&
                   qsubl       ,qfros       ,rsur       ,rnof        ,&
                   ssi         ,wimp                                  )
#endif


      lb = snl + 1
      t_grnd = t_soisno(lb)

      ! ----------------------------------------
      ! energy and water balance check
      ! ----------------------------------------
      zerr=errore

      endwb=scv+sum(wice_soisno(1:)+wliq_soisno(1:))
      errorw=(endwb-totwb)-(pg_rain+pg_snow-fevpa-rnof)*deltim
      xerr=errorw/deltim

!======================================================================

ELSE IF(patchtype == 4) THEN   ! <=== is LAND WATER BODIES (lake, reservior and river) (patchtype = 4)

!======================================================================

      snl = 0
      DO j = maxsnl+1, 0
         IF (wliq_soisno(j)+wice_soisno(j) > 0.) THEN
            snl=snl-1
         ENDIF
      ENDDO

      zi_soisno(0) = 0.
      IF (snl < 0) THEN
         DO j = -1, snl, -1
            zi_soisno(j)=zi_soisno(j+1)-dz_soisno(j+1)
         ENDDO
      ENDIF

      DO j = 1,nl_soil
         zi_soisno(j)=zi_soisno(j-1)+dz_soisno(j)
      ENDDO

      scvold = scv          !snow mass at previous time step
      fiold(:) = 0.0
      IF (snl < 0) THEN
         fiold(snl+1:0)=wice_soisno(snl+1:0)/(wliq_soisno(snl+1:0)+wice_soisno(snl+1:0))
      ENDIF

      w_old = sum(wliq_soisno(1:)) + sum(wice_soisno(1:))

      pg_rain = prc_rain + prl_rain
      pg_snow = prc_snow + prl_snow

      CALL newsnow_lake ( &
           ! "in" arguments
           ! ---------------
           maxsnl       ,nl_lake      ,deltim          ,dz_lake         ,&
           pg_rain      ,pg_snow      ,t_precip        ,bifall          ,&

           ! "inout" arguments
           ! ------------------
           t_lake       ,zi_soisno(:0),z_soisno(:0)    ,&
           dz_soisno(:0),t_soisno(:0) ,wliq_soisno(:0) ,wice_soisno(:0) ,&
           fiold(:0)    ,snl          ,sag             ,scv             ,&
           snowdp       ,lake_icefrac )

      CALL laketem ( &
           ! "in" laketem arguments
           ! ---------------------------
           patchtype    ,maxsnl       ,nl_soil         ,nl_lake         ,&
           patchlatr    ,deltim       ,forc_hgt_u      ,forc_hgt_t      ,&
           forc_hgt_q   ,forc_us      ,forc_vs         ,forc_t          ,&
           forc_q       ,forc_rhoair  ,forc_psrf       ,forc_sols       ,&
           forc_soll    ,forc_solsd   ,forc_solld      ,sabg            ,&
           forc_frl     ,dz_soisno    ,z_soisno        ,zi_soisno       ,&
           dz_lake      ,lakedepth    ,vf_quartz       ,vf_gravels      ,&
           vf_om        ,vf_sand      ,wf_gravels      ,wf_sand         ,&
           porsl        ,csol         ,k_solids        , &
           dksatu       ,dksatf       ,dkdry           , &
#ifdef THERMAL_CONDUCTIVITY_SCHEME_4
           BA_alpha     ,BA_beta, &
#endif

           ! "inout" laketem arguments
           ! ---------------------------
           t_grnd       ,scv          ,snowdp          ,t_soisno        ,&
           wliq_soisno  ,wice_soisno  ,imelt           ,t_lake          ,&
           lake_icefrac ,savedtke1, &

           ! SNICAR
           snofrz       ,sabg_lyr     ,&

           ! "out" laketem arguments
           ! ---------------------------
           taux         ,tauy         ,fsena                            ,&
           fevpa        ,lfevpa       ,fseng           ,fevpg           ,&
           qseva        ,qsubl        ,qsdew           ,qfros           ,&
           olrg         ,fgrnd        ,tref            ,qref            ,&
           trad         ,emis         ,z0m             ,zol             ,&
           rib          ,ustar        ,qstar           ,tstar           ,&
           fm           ,fh           ,fq              ,sm )

      CALL snowwater_lake ( &
           ! "in" snowater_lake arguments
           ! ---------------------------
           maxsnl       ,nl_soil      ,nl_lake         ,deltim          ,&
           ssi          ,wimp         ,porsl           ,pg_rain         ,&
           pg_snow      ,dz_lake      ,imelt(:0)       ,fiold(:0)       ,&
           qseva        ,qsubl        ,qsdew           ,qfros           ,&

           ! "inout" snowater_lake arguments
           ! ---------------------------
           z_soisno     ,dz_soisno    ,zi_soisno       ,t_soisno        ,&
           wice_soisno  ,wliq_soisno  ,t_lake          ,lake_icefrac    ,&
           fseng        ,fgrnd        ,snl             ,scv             ,&
           snowdp       ,sm            &

#ifdef SNICAR
           ! SNICAR
           ,forc_aer    ,&
           mss_bcpho    ,mss_bcphi    ,mss_ocpho       ,mss_ocphi       ,&
           mss_dst1     ,mss_dst2     ,mss_dst3        ,mss_dst4         &
#endif
           )

      ! We assume the land water bodies have zero extra liquid water capacity
      ! (i.e.,constant capacity), all excess liquid water are put into the runoff,
      ! this unreasonable assumption should be updated in the future version
      a = (sum(wliq_soisno(1:))+sum(wice_soisno(1:))+scv-w_old-scvold)/deltim
      aa = qseva+qsubl-qsdew-qfros
#ifndef LATERAL_FLOW
      rsur = max(0., pg_rain + pg_snow - aa - a)
      rsub(ipatch) = 0.
      rnof = rsur
#else
      dpond = max(dpond - rsubs_pch(ipatch) * deltim, 0.)
      rnof = rsur + rsub(ipatch)
#endif

      ! Set zero to the empty node
      IF (snl > maxsnl) THEN
         wice_soisno(maxsnl+1:snl) = 0.
         wliq_soisno(maxsnl+1:snl) = 0.
         t_soisno   (maxsnl+1:snl) = 0.
         z_soisno   (maxsnl+1:snl) = 0.
         dz_soisno  (maxsnl+1:snl) = 0.
      ENDIF

!======================================================================

ELSE                     ! <=== is OCEAN (patchtype >= 99)

!======================================================================
! simple ocean-sea ice model

    tssea = t_grnd
    tssub (1:7) = t_soisno (1:7)
    CALL SOCEAN (dosst,deltim,oro,forc_hgt_u,forc_hgt_t,forc_hgt_q,&
                 forc_us,forc_vs,forc_t,forc_t,forc_rhoair,forc_psrf,&
                 sabg,forc_frl,tssea,tssub(1:7),scv,&
                 taux,tauy,fsena,fevpa,lfevpa,fseng,fevpg,tref,qref,&
                 z0m,zol,rib,ustar,qstar,tstar,fm,fh,fq,emis,olrg)

               ! null data for sea component
                 z_soisno   (:) = 0.0
                 dz_soisno  (:) = 0.0
                 t_soisno   (:) = 0.0
                 t_soisno (1:7) = tssub(1:7)
                 wliq_soisno(:) = 0.0
                 wice_soisno(:) = 0.0
                 t_grnd  = tssea
                 snowdp  = scv/1000.*20.

                 trad    = tssea
                 fgrnd   = 0.0
                 rsur    = 0.0
                 rnof    = 0.0

!======================================================================

ENDIF
#if(defined CaMa_Flood)
<<<<<<< HEAD
if (LWINFILT) then
   if (qinfl_fld<0.0) fevpg_fld=0.0d0
   flddepth        =  flddepth- qinfl_fld*deltim !mm
endif
if (LWEVAP) then
=======
if (LWEVAP) then 
>>>>>>> 3c0e1af6
   if ((flddepth .GT. 1.e-6).and.(fldfrc .GT. 0.05).and.patchtype == 0)then
         call get_fldevp (forc_hgt_u,forc_hgt_t,forc_hgt_q,&
            forc_us,forc_vs,forc_t,forc_q,forc_rhoair,forc_psrf,t_grnd,&
            taux_fld,tauy_fld,fseng_fld,fevpg_fld,tref_fld,qref_fld,&
            z0m_fld,zol_fld,rib_fld,ustar_fld,qstar_fld,tstar_fld,fm_fld,fh_fld,fq_fld)
      if (fevpg_fld<0.0) fevpg_fld=0.0d0
      if ((flddepth-deltim*fevpg_fld .GT. 0.0) .and. (fevpg_fld.GT.0.0)) then
         flddepth=flddepth-deltim*fevpg_fld
         !taux= taux_fld*fldfrc+(1.0-fldfrc)*taux
         !tauy= tauy_fld*fldfrc+(1.0-fldfrc)*tauy
         fseng= fseng_fld*fldfrc+(1.0-fldfrc)*fseng
         fevpg= fevpg_fld*fldfrc+(1.0-fldfrc)*fevpg
         fevpg_fld=fevpg_fld*fldfrc
         !tref=tref_fld*fldfrc+(1.0-fldfrc)*tref! 2 m height air temperature [kelvin]
         !qref=qref_fld*fldfrc+(1.0-fldfrc)*qref! 2 m height air humidity
         !z0m=z0m_fld*fldfrc+(1.0-fldfrc)*z0m! effective roughness [m]
         !zol=zol_fld*fldfrc+(1.0-fldfrc)*zol! dimensionless height (z/L) used in Monin-Obukhov theory
         !rib=rib_fld*fldfrc+(1.0-fldfrc)*rib! bulk Richardson number in surface layer
         !ustar=ustar_fld*fldfrc+(1.0-fldfrc)*ustar! friction velocity [m/s]
         !tstar=tstar_fld*fldfrc+(1.0-fldfrc)*tstar! temperature scaling parameter
         !qstar=qstar_fld*fldfrc+(1.0-fldfrc)*qstar! moisture scaling parameter
         !fm=fm_fld*fldfrc+(1.0-fldfrc)*fm! integral of profile function for momentum
         !fh=fh_fld*fldfrc+(1.0-fldfrc)*fh! integral of profile function for heat
         !fq=fq_fld*fldfrc+(1.0-fldfrc)*fq!,       &! integral of profile function for moisture
      else
         fevpg_fld=0.0d0
      endif
   else
      fevpg_fld=0.0d0
   endif
else
   fevpg_fld=0.0d0
endif

#endif


!======================================================================
! Preparation for the next time step
! 1) time-varying parameters for vegatation
! 2) fraction of snow cover
! 3) solar zenith angle and
! 4) albedos
!======================================================================

    ! cosine of solar zenith angle
    calday = calendarday(idate)
    coszen = orb_coszen(calday,patchlonr,patchlatr)

    IF (patchtype <= 5) THEN   !LAND
#if(defined DYN_PHENOLOGY)
       ! need to update lai and sai, fveg, green, they are done once in a day only
       IF (dolai) THEN
          CALL LAI_empirical(patchclass,nl_soil,rootfr,t_soisno(1:),lai,sai,fveg,green)
       ENDIF
#endif

! ONLY for soil patches
!NOTE: lai from remote sensing has already considered snow coverage
IF (patchtype == 0) THEN

#if(defined USGS_CLASSIFICATION || defined IGBP_CLASSIFICATION)
       CALL snowfraction (tlai(ipatch),tsai(ipatch),z0m,zlnd,scv,snowdp,wt,sigf,fsno)
       lai = tlai(ipatch)
       sai = tsai(ipatch) * sigf
#endif

#ifdef PFT_CLASSIFICATION
       ps = patch_pft_s(ipatch)
       pe = patch_pft_e(ipatch)
       CALL snowfraction_pftwrap (ipatch,zlnd,scv,snowdp,wt,sigf,fsno)
       lai_p(ps:pe) = tlai_p(ps:pe)
       sai_p(ps:pe) = tsai_p(ps:pe) * sigf_p(ps:pe)
       lai = tlai(ipatch)
       sai = sum(sai_p(ps:pe)*pftfrac(ps:pe))
#endif

#ifdef PC_CLASSIFICATION
       pc = patch2pc(ipatch)
       CALL snowfraction_pcwrap (ipatch,zlnd,scv,snowdp,wt,sigf,fsno)
       lai_c(:,pc) = tlai_c(:,pc)
       sai_c(:,pc) = tsai_c(:,pc) * sigf_c(:,pc)
       lai = tlai(ipatch)
       sai = sum(sai_c(:,pc)*pcfrac(:,pc))
#endif

ELSE
       CALL snowfraction (tlai(ipatch),tsai(ipatch),z0m,zlnd,scv,snowdp,wt,sigf,fsno)
       lai = tlai(ipatch)
       sai = tsai(ipatch) * sigf
ENDIF

       ! 05/02/2023, Dai: move to ALBEDO.F90
       ! update the snow age
       !IF (snl == 0) sag=0.
       !CALL snowage (deltim,t_grnd,scv,scvold,sag)

       ! water volumetric content of soil surface layer [m3/m3]
       ssw = min(1.,1.e-3*wliq_soisno(1)/dz_soisno(1))
       IF (patchtype >= 3) ssw = 1.0

! ============================================================================
!  Calculate column-integrated aerosol masses, and
!  mass concentrations for radiative calculations and output
!  (based on new snow level state, after SnowFilter is rebuilt.
!  NEEDS TO BE AFTER SnowFiler is rebuilt, otherwise there
!  can be zero snow layers but an active column in filter)

       !NOTE: put the below inside ALBEDO.F90
!       CALL AerosolMasses( snl ,do_capsnow ,&
!            wice_soisno(:0),wliq_soisno(:0),snwcp_ice      ,snw_rds       ,&
!
!            mss_bcpho     ,mss_bcphi       ,mss_ocpho      ,mss_ocphi     ,&
!            mss_dst1      ,mss_dst2        ,mss_dst3       ,mss_dst4      ,&
!
!            mss_cnc_bcphi ,mss_cnc_bcpho   ,mss_cnc_ocphi  ,mss_cnc_ocpho ,&
!            mss_cnc_dst1  ,mss_cnc_dst2    ,mss_cnc_dst3   ,mss_cnc_dst4  )

! ============================================================================
! Snow aging routine based on Flanner and Zender (2006), Linking snowpack
! microphysics and albedo evolution, JGR, and Brun (1989), Investigation of
! wet-snow metamorphism in respect of liquid-water content, Ann. Glaciol.

       dz_soisno_(:1) = dz_soisno(:1)
       t_soisno_ (:1) = t_soisno (:1)

       IF (patchtype == 4) THEN
          dz_soisno_(1) = dz_lake(1)
          t_soisno_ (1) = t_lake (1)
       ENDIF

       !NOTE: put the below inside ALBEDO.F90
!       CALL SnowAge_grain(   deltim ,snl    ,dz_soisno_(:1) ,&
!            pg_snow         ,snwcp_ice      ,snofrz         ,&
!
!            do_capsnow      ,fsno           ,scv            ,&
!            wliq_soisno (:0),wice_soisno(:0),&
!            t_soisno_   (:1),t_grnd         ,&
!            snw_rds         )

! ============================================================================
       ! albedos
       ! we supposed CALL it every time-step, because
       ! other vegeation related parameters are needed to create
       IF (doalb) THEN
            CALL albland (ipatch, patchtype,deltim,&
                 soil_s_v_alb,soil_d_v_alb,soil_s_n_alb,soil_d_n_alb,&
                 chil,rho,tau,fveg,green,lai,sai,coszen,&
                 wt,fsno,scv,scvold,sag,ssw,pg_snow,t_grnd,t_soisno_,dz_soisno_,&
                 snl,wliq_soisno,wice_soisno,snw_rds,snofrz,&
                 mss_bcpho,mss_bcphi,mss_ocpho,mss_ocphi,&
                 mss_dst1,mss_dst2,mss_dst3,mss_dst4,&
                 alb,ssun,ssha,ssno,thermk,extkb,extkd)
       ENDIF
    ELSE                   !OCEAN
       sag = 0.0
       IF(doalb)THEN
            CALL albocean (oro,scv,coszen,alb)
       ENDIF
    ENDIF

    ! zero-filling set for glacier/ice-sheet/land water bodies/ocean components
    IF (patchtype > 2) THEN
       lai = 0.0
       sai = 0.0
       laisun = 0.0
       laisha = 0.0
       green = 0.0
       fveg = 0.0
       sigf = 0.0

       ssun(:,:) = 0.0
       ssha(:,:) = 0.0
       thermk = 0.0
       extkb = 0.0
       extkd = 0.0

       tleaf = forc_t
       ldew_rain  = 0.0
       ldew_snow  = 0.0
       ldew  = 0.0
       fsenl = 0.0
       fevpl = 0.0
       etr   = 0.0
       assim = 0.0
       respc = 0.0

       zerr=0.
       xerr=0.

       qinfl = 0.
       qdrip = forc_rain + forc_snow
       qintr = 0.
       h2osoi = 0.
       rstfacsun_out = 0.
       rstfacsha_out = 0.
       gssun_out = 0.
       gssha_out = 0.
#ifdef WUEdiag
       assimsun_out           =0.
       etrsun_out             =0.
       assim_RuBP_sun_out     =0.
       assim_Rubisco_sun_out  =0.
       cisun_out              =0.
       Dsun_out               =0.
       gammasun_out           =0.
       lambdasun_out          =0.
       assimsha_out           =0.
       etrsha_out             =0.
       assim_RuBP_sha_out     =0.
       assim_Rubisco_sha_out  =0.
       cisha_out              =0.
       Dsha_out               =0.
       gammasha_out           =0.
       lambdasha_out          =0.
       lambda_out             =0.
#endif
       rootr = 0.
       zwt = 0.

       IF (DEF_USE_VARIABLY_SATURATED_FLOW) THEN
          wa = 0.
       ELSE
          wa = 4800.
       ENDIF

       qcharge = 0.
#ifdef PLANT_HYDRAULIC_STRESS
       vegwp = -2.5e4
#endif
    ENDIF

    h2osoi = wliq_soisno(1:)/(dz_soisno(1:)*denh2o) + wice_soisno(1:)/(dz_soisno(1:)*denice)

    IF (DEF_USE_VARIABLY_SATURATED_FLOW) THEN
       wat = sum(wice_soisno(1:)+wliq_soisno(1:))+ldew+scv
    ELSE
       wat = sum(wice_soisno(1:)+wliq_soisno(1:))+ldew+scv + wa
    ENDIF

    ! 09/2022, yuan: move from CLMDRIVER to SAVE memory
    z_sno (maxsnl+1:0) = z_soisno (maxsnl+1:0)
    dz_sno(maxsnl+1:0) = dz_soisno(maxsnl+1:0)

!----------------------------------------------------------------------

END SUBROUTINE CLMMAIN<|MERGE_RESOLUTION|>--- conflicted
+++ resolved
@@ -1,10 +1,7 @@
 #include <define.h>
 SUBROUTINE CLMMAIN ( &
 
-<<<<<<< HEAD
          ! model running information
-=======
->>>>>>> 3c0e1af6
            ipatch,       idate,        coszen,       deltim,        &
            patchlonr,    patchlatr,    patchclass,   patchtype,     &
            doalb,        dolai,        dosst,        oro,           &
@@ -25,8 +22,8 @@
 #endif
            rootfr,       lakedepth,    dz_lake,                     &
 #if(defined CaMa_Flood)
-         !zhongwang wei, 20210927: add flood depth [mm], flood fraction[0-1], flood evaporation [mm/s], flood re-infiltration [mm/s] 
-         flddepth,    fldfrc,     fevpg_fld, qinfl_fld,             & 
+         !zhongwang wei, 20210927: add flood depth [mm], flood fraction[0-1], flood evaporation [mm/s], flood re-infiltration [mm/s]
+         flddepth,    fldfrc,     fevpg_fld, qinfl_fld,             &
 #endif
 
          ! vegetation information
@@ -173,7 +170,7 @@
   USE mod_namelist, only : DEF_Interception_scheme, DEF_USE_VARIABLY_SATURATED_FLOW
   USE MOD_CLEAF_interception
 #if(defined CaMa_Flood)
-   !zhongwang wei, 20210927: get flood depth [mm], flood fraction[0-1], flood evaporation [mm/s], flood inflow [mm/s] 
+   !zhongwang wei, 20210927: get flood depth [mm], flood fraction[0-1], flood evaporation [mm/s], flood inflow [mm/s]
    USE colm_CaMaMod,only:get_fldevp
    USE YOS_CMF_INPUT,      ONLY: LWINFILT,LWEVAP
 #endif
@@ -308,17 +305,10 @@
         forc_hgt_q  ,&! observational height of humidity [m]
         forc_rhoair   ! density air [kg/m3]
 #if(defined CaMa_Flood)
-<<<<<<< HEAD
-   real(r8), intent(in)    :: fldfrc
-   real(r8), intent(inout) :: flddepth  !effective inundation depth:treat as precipitation--> allow re-evaporation and infiltrition![mm/s]
-   real(r8), intent(out)   :: fevpg_fld
-   real(r8), intent(out)   :: qinfl_fld
-=======
    REAL(r8), intent(in)    :: fldfrc    !inundation fraction--> allow re-evaporation and infiltrition![0-1]
    REAL(r8), intent(inout) :: flddepth  !inundation depth--> allow re-evaporation and infiltrition![mm]
    REAL(r8), intent(out)   :: fevpg_fld !effective evaporation from inundation [mm/s]
    REAL(r8), intent(out)   :: qinfl_fld !effective re-infiltration from inundation [mm/s]
->>>>>>> 3c0e1af6
 #endif
 ! Variables required for restart run
 ! ----------------------------------------------------------------------
@@ -548,7 +538,7 @@
 !======================================================================
 #if(defined CaMa_Flood)
       !zhongwang wei, 20221220: add variables for flood evaporation [mm/s] and re-infiltration [mm/s] calculation.
-      REAL(r8) :: kk 
+      REAL(r8) :: kk
       REAL(r8) :: taux_fld       ! wind stress: E-W [kg/m/s**2]
       REAL(r8) :: tauy_fld       ! wind stress: N-S [kg/m/s**2]
       REAL(r8) :: fsena_fld      ! sensible heat from agcm reference height to atmosphere [W/m2]
@@ -715,15 +705,11 @@
       CALL LEAF_interception_vic (deltim,dewmx,forc_us,forc_vs,chil,sigf,lai,sai,tref, tleaf,&
                                  prc_rain,prc_snow,prl_rain,prl_snow,&
                                  ldew,ldew_rain,ldew_snow,z0m,forc_hgt_u,pg_rain,pg_snow,qintr,qintr_rain,qintr_snow)
-<<<<<<< HEAD
-   endif
-=======
    ELSEIF (DEF_Interception_scheme==7) then
       CALL LEAF_interception_colm202x (deltim,dewmx,forc_us,forc_vs,chil,sigf,lai,sai,tref, tleaf,&
                                  prc_rain,prc_snow,prl_rain,prl_snow,&
                                  ldew,ldew_rain,ldew_snow,z0m,forc_hgt_u,pg_rain,pg_snow,qintr,qintr_rain,qintr_snow)
-   endif   
->>>>>>> 3c0e1af6
+   endif
 
 ENDIF
 
@@ -935,16 +921,10 @@
          endwb = endwb + dpond
       ENDIF
 #if(defined CaMa_Flood)
-<<<<<<< HEAD
-if (LWINFILT) then
-   if (patchtype == 0) then
-      errorw=(endwb-totwb)-(forc_prc+forc_prl+qinfl_fld-fevpa-rnof-errw_rsub)*deltim
-=======
-   if (LWINFILT) then 
+   if (LWINFILT) then
        if (patchtype == 0) then
             endwb=endwb - qinfl_fld*deltim
        ENDIF
->>>>>>> 3c0e1af6
    ENDIF
 #endif
 
@@ -1239,15 +1219,7 @@
 
 ENDIF
 #if(defined CaMa_Flood)
-<<<<<<< HEAD
-if (LWINFILT) then
-   if (qinfl_fld<0.0) fevpg_fld=0.0d0
-   flddepth        =  flddepth- qinfl_fld*deltim !mm
-endif
 if (LWEVAP) then
-=======
-if (LWEVAP) then 
->>>>>>> 3c0e1af6
    if ((flddepth .GT. 1.e-6).and.(fldfrc .GT. 0.05).and.patchtype == 0)then
          call get_fldevp (forc_hgt_u,forc_hgt_t,forc_hgt_q,&
             forc_us,forc_vs,forc_t,forc_q,forc_rhoair,forc_psrf,t_grnd,&
