--- conflicted
+++ resolved
@@ -41,13 +41,8 @@
 ! Nan Wei, 06/2018: add to CoLM/main
 ! Nan Wei, 09/2022: add soil thermal conductivity of Hailong He (Yan & He et al., 2019)
 ! -----------------------------------------------------------------------------------------
-<<<<<<< HEAD
    use MOD_Precision
-   USE PhysicalConstants,only:tfrz
-=======
-   use precision
    USE MOD_Const_Physical,only:tfrz
->>>>>>> 3e1016d9
 
    IMPLICIT NONE
       real(r8), intent(in) :: vf_gravels_s ! volumetric fraction of gravels within the soil solids
