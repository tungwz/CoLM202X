# Makefile for CLM main program

include ../include/Makeoptions
INCLUDE_DIR = -I../include -I../share -I../mksrfdata \
               -I../mkinidata -I./hydro -I./bgc -I./urban -I${NETCDF_INC}
VPATH = ../share : ../mksrfdata : ../main : hydro : bgc : urban
HEADER = ../include/define.h

DEF  = $(shell grep -i cama_flood ../include/define.h)
CaMa = $(word 1, ${DEF})

# Name of executable
EXECUTABLE = clm.x

####################################################################
.DEFAULT :

<<<<<<< HEAD
OBJS_SHARED = \
				  ../share/precision.o \
				  ../share/GlobalVars.o \
				  ../share/LC_Const.o \
				  ../share/spmd_task.o          \
				  ../share/mod_namelist.o \
				  ../share/PhysicalConstants.o  \
				  ../share/MathConstants.o  \
				  ../share/mod_utils.o          \
				  ../share/timemanager.o        \
				  ../share/ncio_serial.o \
				  ../share/mod_block.o          \
				  ../share/mod_grid.o           \
				  ../share/mod_pixel.o          \
				  ../share/mod_data_type.o      \
				  ../share/ncio_block.o  \
				  ../share/mod_catchment_data.o \
				  ../share/mod_5x5_data.o \
				  ../share/mod_mesh.o   \
				  ../share/mod_pixelset.o          \
				  ../share/ncio_vector.o \
				  ../share/mod_colm_debug.o \
				  ../share/mod_mapping_grid2pset.o \
				  ../share/mod_mapping_pset2grid.o

OBJS_MKSRFDATA = \
				  ../mksrfdata/mod_aggregation.o \
				  ../mksrfdata/mod_srfdata_restart.o \
				  ../mksrfdata/mod_pixelsetshadow.o \
				  ../mksrfdata/mod_landelm.o \
				  ../mksrfdata/mod_landhru.o \
				  ../mksrfdata/mod_landpatch.o \
				  ../mksrfdata/mod_landpft.o \
				  ../mksrfdata/mod_landpc.o  \
				  ../mksrfdata/mod_single_srfdata.o \
				  ../mksrfdata/mod_elm_vector.o \
				  ../mksrfdata/mod_hru_vector.o

BASIC_HYDRO = \
				  hydro/mod_io_basin.o \
				  hydro/MOD_HydroTimeVars.o \
				  hydro/MOD_1D_HydroFluxes.o

OBJS_HYDRO = \
				  hydro/mod_soil_function.o \
				  hydro/mod_soil_water.o \
				  hydro/mod_drainage_network.o \
				  hydro/mod_river_network.o \
				  hydro/mod_ssrf_network.o \
				  hydro/mod_surface_runoff.o \
				  hydro/mod_subsurface_runoff.o \
				  hydro/mod_river_flow.o \
				  hydro/mod_hist_basin.o \
				  hydro/mod_lateral_flow.o

OBJS_BGC = \
			  bgc/MOD_BGC_CNCStateUpdate1.o    \
			  bgc/MOD_BGC_CNCStateUpdate2.o    \
			  bgc/MOD_BGC_CNCStateUpdate3.o    \
			  bgc/MOD_BGC_CNNStateUpdate1.o    \
			  bgc/MOD_BGC_CNNStateUpdate2.o    \
			  bgc/MOD_BGC_CNNStateUpdate3.o    \
			  bgc/MOD_BGC_Soil_BiogeochemNStateUpdate1.o \
			  bgc/MOD_BGC_Soil_BiogeochemNitrifDenitrif.o \
			  bgc/MOD_BGC_Soil_BiogeochemCompetition.o  \
			  bgc/MOD_BGC_Soil_BiogeochemDecompCascadeBGC.o  \
			  bgc/MOD_BGC_Soil_BiogeochemDecomp.o  \
			  bgc/MOD_BGC_Soil_BiogeochemLittVertTransp.o  \
			  bgc/MOD_BGC_Soil_BiogeochemNLeaching.o  \
			  bgc/MOD_BGC_Soil_BiogeochemPotential.o  \
			  bgc/MOD_BGC_Soil_BiogeochemVerticalProfile.o  \
			  bgc/MOD_BGC_Veg_CNGapMortality.o  \
			  bgc/MOD_BGC_Veg_CNGResp.o  \
			  bgc/MOD_BGC_Veg_CNMResp.o  \
			  bgc/MOD_BGC_Daylength.o \
			  bgc/MOD_BGC_Veg_CNPhenology.o  \
			  bgc/MOD_BGC_Veg_NutrientCompetition.o  \
			  bgc/MOD_BGC_Veg_CNVegStructUpdate.o \
			  bgc/MOD_BGC_CNSummary.o  \
			  bgc/MOD_BGC_CNAnnualUpdate.o \
			  bgc/MOD_BGC_CNZeroFluxes.o \
			  bgc/MOD_BGC_CNBalanceCheck.o \
			  bgc/MOD_BGC_CNSASU.o \
			  bgc/MOD_BGC_Veg_CNNDynamics.o \
			  bgc/MOD_BGC_Veg_CNFireBase.o \
                          bgc/MOD_BGC_Veg_CNFireLi2016.o \
			  bgc/MOD_BGC_driver.o

BASIC =  \
		  PFT_Const.o \
		  MOD_PFTimeVars.o \
		  MOD_PFTimeInvars.o \
		  MOD_PCTimeVars.o \
		  MOD_PCTimeInvars.o \
		  MOD_TimeInvariants.o        \
		  MOD_TimeVariables.o    \
		  MOD_1D_PFTFluxes.o          \
		  MOD_1D_PCFluxes.o           \
		  MOD_1D_Fluxes.o \
		  MOD_1D_Forcing.o \
		  monthly_in_situ_co2_mlo.o

BASIC_BGC = \
			  bgc/MOD_BGC_Vars_1DFluxes.o  \
			  bgc/MOD_BGC_Vars_1DPFTFluxes.o  \
			  bgc/MOD_BGC_Vars_2DFluxes.o  \
			  bgc/MOD_BGC_Vars_PFTimeVars.o  \
			  bgc/MOD_BGC_Vars_TimeInvars.o  \
			  bgc/MOD_BGC_Vars_TimeVars.o 

OBJS =  \
		  MOD_2D_Fluxes.o             \
		  MOD_2D_Forcing.o            \
		  user_specified_forcing.o    \
		  DownscalingForcingMod.o     \
		  mod_forcing.o               \
		  ThreeDCanopy.o              \
		  AerosolMod.o                \
		  SnowSnicarMod.o             \
		  SnowAlbedo.o                \
		  ALBEDO.o                    \
		  ASSIM_STOMATA_conductance.o \
		  PlantHydraulic.o            \
		  FRICTION_VELOCITY.o         \
		  MOD_Turbulence_LEddy.o      \
		  OzoneMod.o                  \
		  LEAF_temperature.o          \
		  LEAF_temperature_PC.o       \
		  soil_hcap_cond.o            \
		  SOIL_SNOW_hydrology.o       \
		  SNOW_Layers_CombineDivide.o \
		  GLACIER.o                   \
		  LAKE.o                      \
		  SIMPLE_OCEAN.o              \
		  eroot.o                     \
		  groundfluxes.o              \
		  groundtem.o                 \
		  LAI_empirical.o             \
		  LAI_readin.o                \
		  CROP_readin.o               \
		  NITRIF_readin.o             \
		  NDEP_readin.o               \
		  Fire_readin.o               \
		  LEAF_interception.o         \
		  meltf.o                     \
		  netsolar.o                  \
		  rain_snow_temp.o            \
		  newsnow.o                   \
		  orb_coszen.o                \
		  qsadv.o                     \
		  snowage.o                   \
		  snowfraction.o              \
		  THERMAL.o                   \
		  tridia.o                    \
		  wetbulb.o                   \
		  MOD_1D_Acc_Fluxes.o         \
		  MOD_CaMa_Variables.o        \
		  mod_hist_vector.o           \
		  mod_hist.o                  \
		  mod_lightning_data.o        \
		  mod_ozone_data.o            \
		  colm_CaMaMod.o              \
		  CLMDRIVER.o                 \
		  CLMMAIN.o                   \
		  CLM.o                       
=======
OBJS_SHARED =                                           \
	  ../share/precision.o                          \
	  ../share/GlobalVars.o                         \
	  ../share/LC_Const.o                           \
	  ../share/UrbanLCZ_Const.o                     \
	  ../share/spmd_task.o                          \
	  ../share/mod_namelist.o                       \
	  ../share/PhysicalConstants.o                  \
	  ../share/MathConstants.o                      \
	  ../share/mod_utils.o                          \
	  ../share/timemanager.o                        \
	  ../share/ncio_serial.o                        \
	  ../share/mod_block.o                          \
	  ../share/mod_grid.o                           \
	  ../share/mod_pixel.o                          \
	  ../share/mod_data_type.o                      \
	  ../share/ncio_block.o                         \
	  ../share/mod_catchment_data.o                 \
	  ../share/mod_5x5_data.o                       \
	  ../share/mod_mesh.o                           \
	  ../share/mod_pixelset.o                       \
	  ../share/ncio_vector.o                        \
	  ../share/mod_colm_debug.o                     \
	  ../share/mod_mapping_grid2pset.o              \
	  ../share/mod_mapping_pset2grid.o

OBJS_MKSRFDATA =                                        \
	  ../mksrfdata/mod_aggregation.o                \
	  ../mksrfdata/mod_srfdata_restart.o            \
	  ../mksrfdata/mod_pixelsetshadow.o             \
	  ../mksrfdata/mod_landelm.o                    \
	  ../mksrfdata/mod_landhru.o                    \
	  ../mksrfdata/mod_landpatch.o                  \
	  ../mksrfdata/mod_landpft.o                    \
	  ../mksrfdata/mod_landpc.o                     \
	  ../mksrfdata/mod_landurban.o                  \
	  ../mksrfdata/mod_single_srfdata.o             \
	  ../mksrfdata/mod_elm_vector.o                 \
	  ../mksrfdata/mod_hru_vector.o

BASIC_HYDRO =                                           \
	  hydro/mod_io_basin.o                          \
	  hydro/MOD_HydroTimeVars.o                     \
	  hydro/MOD_1D_HydroFluxes.o

OBJS_HYDRO =                                            \
	  hydro/mod_soil_function.o                     \
	  hydro/mod_soil_water.o                        \
	  hydro/mod_drainage_network.o                  \
	  hydro/mod_river_network.o                     \
	  hydro/mod_ssrf_network.o                      \
	  hydro/mod_surface_runoff.o                    \
	  hydro/mod_subsurface_runoff.o                 \
	  hydro/mod_river_flow.o                        \
	  hydro/mod_hist_basin.o                        \
	  hydro/mod_lateral_flow.o

OBJS_BGC =                                              \
	  bgc/MOD_BGC_CNCStateUpdate1.o                 \
	  bgc/MOD_BGC_CNCStateUpdate2.o                 \
	  bgc/MOD_BGC_CNCStateUpdate3.o                 \
	  bgc/MOD_BGC_CNNStateUpdate1.o                 \
	  bgc/MOD_BGC_CNNStateUpdate2.o                 \
	  bgc/MOD_BGC_CNNStateUpdate3.o                 \
	  bgc/MOD_BGC_Soil_BiogeochemNStateUpdate1.o    \
	  bgc/MOD_BGC_Soil_BiogeochemNitrifDenitrif.o   \
	  bgc/MOD_BGC_Soil_BiogeochemCompetition.o      \
	  bgc/MOD_BGC_Soil_BiogeochemDecompCascadeBGC.o \
	  bgc/MOD_BGC_Soil_BiogeochemDecomp.o           \
	  bgc/MOD_BGC_Soil_BiogeochemLittVertTransp.o   \
	  bgc/MOD_BGC_Soil_BiogeochemNLeaching.o        \
	  bgc/MOD_BGC_Soil_BiogeochemPotential.o        \
	  bgc/MOD_BGC_Soil_BiogeochemVerticalProfile.o  \
	  bgc/MOD_BGC_Veg_CNGapMortality.o              \
	  bgc/MOD_BGC_Veg_CNGResp.o                     \
	  bgc/MOD_BGC_Veg_CNMResp.o                     \
	  bgc/MOD_BGC_Daylength.o                       \
	  bgc/MOD_BGC_Veg_CNPhenology.o                 \
	  bgc/MOD_BGC_Veg_NutrientCompetition.o         \
	  bgc/MOD_BGC_Veg_CNVegStructUpdate.o           \
	  bgc/MOD_BGC_CNSummary.o                       \
	  bgc/MOD_BGC_CNAnnualUpdate.o                  \
	  bgc/MOD_BGC_CNZeroFluxes.o                    \
	  bgc/MOD_BGC_CNBalanceCheck.o                  \
	  bgc/MOD_BGC_CNSASU.o                          \
	  bgc/MOD_BGC_Veg_CNNDynamics.o                 \
	  bgc/MOD_BGC_Veg_CNFireBase.o                  \
	  bgc/MOD_BGC_Veg_CNFireLi2016.o                \
	  bgc/MOD_BGC_driver.o


OBJS_URBAN =                                            \
	  urban/UrbanShortwave.o                        \
	  urban/UrbanLongwave.o                         \
	  urban/UrbanALBEDO.o                           \
	  urban/Urbannetsolar.o                         \
	  urban/UrbanLAI_readin.o                       \
	  urban/UrbanFlux.o                             \
	  urban/UrbanGroundFlux.o                       \
	  urban/UrbanRoofFlux.o                         \
	  urban/UrbanRoofTem.o                          \
	  urban/UrbanWallTem.o                          \
	  urban/UrbanPerviousTem.o                      \
	  urban/UrbanImperviousTem.o                    \
	  urban/UrbanHydrology.o                        \
	  urban/UrbanBEM.o                              \
	  urban/UrbanLUCY.o                             \
	  urban/UrbanTHERMAL.o                          \
	  urban/UrbanCLMMAIN.o

BASIC =                                                 \
	  PFT_Const.o                                   \
	  MOD_PFTimeVars.o                              \
	  MOD_PFTimeInvars.o                            \
	  MOD_PCTimeVars.o                              \
	  MOD_PCTimeInvars.o                            \
	  MOD_TimeInvariants.o                          \
	  MOD_TimeVariables.o                           \
	  MOD_1D_PFTFluxes.o                            \
	  MOD_1D_PCFluxes.o                             \
	  MOD_1D_Fluxes.o                               \
	  MOD_1D_Forcing.o                              \
	  monthly_in_situ_co2_mlo.o

BASIC_BGC =                                             \
	  bgc/MOD_BGC_Vars_1DFluxes.o                   \
	  bgc/MOD_BGC_Vars_1DPFTFluxes.o                \
	  bgc/MOD_BGC_Vars_2DFluxes.o                   \
	  bgc/MOD_BGC_Vars_PFTimeVars.o                 \
	  bgc/MOD_BGC_Vars_TimeInvars.o                 \
	  bgc/MOD_BGC_Vars_TimeVars.o

BASIC_URBAN =                                           \
	  urban/MOD_1D_UrbanFluxes.o                    \
	  urban/MOD_UrbanTimeInvars.o                   \
	  urban/MOD_UrbanTimeVars.o

OBJS =                                                  \
	  MOD_2D_Fluxes.o                               \
	  MOD_2D_Forcing.o                              \
	  user_specified_forcing.o                      \
	  DownscalingForcingMod.o                       \
	  mod_forcing.o                                 \
	  ThreeDCanopy.o                                \
	  AerosolMod.o                                  \
	  SnowSnicarMod.o                               \
	  SnowAlbedo.o                                  \
	  ALBEDO.o                                      \
	  ASSIM_STOMATA_conductance.o                   \
	  PlantHydraulic.o                              \
	  FRICTION_VELOCITY.o                           \
	  OzoneMod.o                                    \
	  LEAF_temperature.o                            \
	  LEAF_temperature_PC.o                         \
	  soil_hcap_cond.o                              \
	  SOIL_thermal_parameters.o                     \
	  SOIL_SNOW_hydrology.o                         \
	  SNOW_Layers_CombineDivide.o                   \
	  GLACIER.o                                     \
	  LAKE.o                                        \
	  SIMPLE_OCEAN.o                                \
	  eroot.o                                       \
	  groundfluxes.o                                \
	  groundtem.o                                   \
	  LAI_empirical.o                               \
	  LAI_readin.o                                  \
	  CROP_readin.o                                 \
	  NITRIF_readin.o                               \
	  NDEP_readin.o                                 \
	  Fire_readin.o                                 \
	  LEAF_interception.o                           \
	  meltf.o                                       \
	  netsolar.o                                    \
	  rain_snow_temp.o                              \
	  newsnow.o                                     \
	  orb_coszen.o                                  \
	  qsadv.o                                       \
	  snowage.o                                     \
	  snowfraction.o                                \
	  THERMAL.o                                     \
	  tridia.o                                      \
	  wetbulb.o                                     \
	  MOD_1D_Acc_Fluxes.o                           \
	  MOD_CaMa_Variables.o                          \
	  mod_hist_vector.o                             \
	  mod_hist.o                                    \
	  mod_lightning_data.o                          \
	  mod_ozone_data.o                              \
	  colm_CaMaMod.o                                \
	  CLMDRIVER.o                                   \
	  CLMMAIN.o                                     \
	  CLM.o
>>>>>>> 468a6dad

####################################################################
ifneq (${CaMa},\#define)
# Compile CoLM decoupled without river routing scheme (CaMa-Flood)

${EXECUTABLE} : ${HEADER} \
	${OBJS_SHARED} ${OBJS_MKSRFDATA} \
	${BASIC_BGC} ${BASIC_HYDRO} ${BASIC_URBAN} ${BASIC} \
	${OBJS_HYDRO} ${OBJS_BGC} ${OBJS_URBAN} ${OBJS}
	\
	${FF} ${FOPTS} ${OBJS_SHARED} ${OBJS_MKSRFDATA} \
	${BASIC_BGC} ${BASIC_HYDRO} ${BASIC_URBAN} ${BASIC} \
	${OBJS_HYDRO} ${OBJS_BGC} ${OBJS_URBAN} ${OBJS} \
	-o $@ ${LDFLAGS}
	@echo 'making CLM completed!'

$(OBJS) : %.o : %.F90 ${HEADER}
	${FF} -c ${FOPTS} $(INCLUDE_DIR) -o $@ $<

else
####################################################################
# The global river model CaMa-Flood (version 4.0.1)
CaMa_DIR = ../CaMa

# CaMa Flood Model modules directories
CaMa_MODS = -I$(CaMa_DIR)/src

# CaMa Flood Model libs (static) directories
CaMa_LIBS = $(CaMa_DIR)/src/libcama.a
#--------------------------------------------

${EXECUTABLE} : ${HEADER} \
	${OBJS_SHARED} ${OBJS_MKSRFDATA} \
	${BASIC_BGC} ${BASIC_HYDRO} ${BASIC_URBAN} ${BASIC} \
	${OBJS_HYDRO} ${OBJS_BGC} ${OBJS_URBAN} ${OBJS} mk_CaMa
	\
	${FF} ${FOPTS} ${OBJS_SHARED} ${OBJS_MKSRFDATA} \
	${BASIC_BGC} ${BASIC_HYDRO} ${BASIC_URBAN} ${BASIC} \
	${OBJS_HYDRO} ${OBJS_BGC} ${OBJS_URBAN} ${OBJS} \
	${CaMa_LIBS} -o $@ ${LDFLAGS}
	@echo 'making CLM with CaMa Flood Model completed!'

$(OBJS) : %.o : %.F90 ${HEADER} mk_CaMa
	${FF} -c ${FOPTS} $(INCLUDE_DIR) -o $@ $< ${CaMa_MODS}

mk_CaMa :
	cd ../CaMa/src && make

endif

$(BASIC_HYDRO) : %.o : %.F90 ${HEADER}
	${FF} -c ${FOPTS} $(INCLUDE_DIR) -o $@ $< ${MOD_CMD}hydro

$(OBJS_HYDRO) : %.o : %.F90 ${HEADER} ${BASIC}
	${FF} -c ${FOPTS} $(INCLUDE_DIR) -o $@ $< ${MOD_CMD}hydro

$(BASIC_BGC) : %.o : %.F90 ${HEADER}
	${FF} -c ${FOPTS} $(INCLUDE_DIR) -o $@ $< ${MOD_CMD}bgc

$(OBJS_BGC) : %.o : %.F90 ${HEADER} ${BASIC}
	${FF} -c ${FOPTS} $(INCLUDE_DIR) -o $@ $< ${MOD_CMD}bgc

$(BASIC_URBAN) : %.o : %.F90 ${HEADER}
	${FF} -c ${FOPTS} $(INCLUDE_DIR) -o $@ $< ${MOD_CMD}urban

$(OBJS_URBAN) : %.o : %.F90 ${HEADER} ${BASIC} ${OBJS}
	${FF} -c ${FOPTS} $(INCLUDE_DIR) -o $@ $< ${MOD_CMD}urban

$(BASIC) : %.o : %.F90 ${HEADER} ${BASIC_BGC} ${BASIC_HYDRO} ${BASIC_URBAN}
	${FF} -c ${FOPTS} $(INCLUDE_DIR) -o $@ $<

$(OBJS_SHARED) : %.o : %.F90 ${HEADER}
	${FF} -c ${FOPTS} $(INCLUDE_DIR) -o $@ $< ${MOD_CMD}../share

$(OBJS_MKSRFDATA) : %.o : %.F90 ${HEADER}
	${FF} -c ${FOPTS} $(INCLUDE_DIR) -o $@ $< ${MOD_CMD}../mksrfdata

.PHONY: clean
clean :
	${RM} -f *.o *.mod ${EXECUTABLE}
	cd hydro && ${RM} -f *.o *.mod
	cd urban && ${RM} -f *.o *.mod
	cd bgc   && make clean<|MERGE_RESOLUTION|>--- conflicted
+++ resolved
@@ -15,7 +15,6 @@
 ####################################################################
 .DEFAULT :
 
-<<<<<<< HEAD
 OBJS_SHARED = \
 				  ../share/precision.o \
 				  ../share/GlobalVars.o \
@@ -181,7 +180,6 @@
 		  CLMDRIVER.o                 \
 		  CLMMAIN.o                   \
 		  CLM.o                       
-=======
 OBJS_SHARED =                                           \
 	  ../share/precision.o                          \
 	  ../share/GlobalVars.o                         \
@@ -374,7 +372,6 @@
 	  CLMDRIVER.o                                   \
 	  CLMMAIN.o                                     \
 	  CLM.o
->>>>>>> 468a6dad
 
 ####################################################################
 ifneq (${CaMa},\#define)
