# Makefile for CLM main program

include ../include/Makeoptions
INCLUDE_DIR = -I../include -I../share -I../mksrfdata \
               -I../mkinidata -I./hydro -I./bgc -I${NETCDF_INC}
VPATH = ../share : ../mksrfdata : ../main : hydro : bgc
HEADER = ../include/define.h

DEF  = $(shell grep -i cama_flood ../include/define.h)
CaMa = $(word 1, ${DEF})

# Name of executable
EXECUTABLE = clm.x

####################################################################
.DEFAULT :

OBJS_SHARED = \
				  ../share/precision.o \
				  ../share/GlobalVars.o \
				  ../share/LC_Const.o \
				  ../share/spmd_task.o          \
				  ../share/mod_namelist.o \
				  ../share/PhysicalConstants.o  \
				  ../share/MathConstants.o  \
				  ../share/mod_utils.o          \
				  ../share/timemanager.o        \
				  ../share/ncio_serial.o \
				  ../share/mod_block.o          \
				  ../share/mod_grid.o           \
				  ../share/mod_pixel.o          \
				  ../share/mod_data_type.o      \
				  ../share/ncio_block.o  \
				  ../share/mod_hydro_data.o \
				  ../share/mod_landbasin.o   \
				  ../share/mod_pixelset.o          \
				  ../share/ncio_vector.o \
				  ../share/mod_colm_debug.o \
				  ../share/mod_mapping_grid2pset.o \
				  ../share/mod_mapping_pset2grid.o

OBJS_MKSRFDATA = \
				  ../mksrfdata/mod_srfdata_restart.o \
				  ../mksrfdata/mod_modis_data.o \
				  ../mksrfdata/mod_pixelsetshadow.o \
				  ../mksrfdata/mod_hydrounit.o \
				  ../mksrfdata/mod_landpatch.o \
				  ../mksrfdata/mod_aggregation_PFT.o \
				  ../mksrfdata/mod_landpft.o \
				  ../mksrfdata/mod_landpc.o  \
				  ../mksrfdata/mod_single_srfdata.o

OBJS_HYDRO = \
				  hydro/mod_soil_function.o \
				  hydro/mod_soil_water.o

OBJS_BGC = \
			  bgc/bgc_CNCStateUpdate1Mod.o    \
			  bgc/bgc_CNCStateUpdate2Mod.o    \
			  bgc/bgc_CNCStateUpdate3Mod.o    \
			  bgc/bgc_CNNStateUpdate1Mod.o    \
			  bgc/bgc_CNNStateUpdate2Mod.o    \
			  bgc/bgc_CNNStateUpdate3Mod.o    \
			  bgc/bgc_SoilBiogeochemNStateUpdate1Mod.o \
			  bgc/bgc_soil_SoilBiogeochemNitrifDenitrifMod.o \
			  bgc/bgc_soil_SoilBiogeochemCompetitionMod.o  \
			  bgc/bgc_soil_SoilBiogeochemDecompCascadeBGCMod.o  \
			  bgc/bgc_soil_SoilBiogeochemDecompMod.o  \
			  bgc/bgc_soil_SoilBiogeochemLittVertTranspMod.o  \
			  bgc/bgc_soil_SoilBiogeochemNLeachingMod.o  \
			  bgc/bgc_soil_SoilBiogeochemPotentialMod.o  \
			  bgc/bgc_soil_SoilBiogeochemVerticalProfileMod.o  \
			  bgc/bgc_veg_CNGapMortalityMod.o  \
			  bgc/bgc_veg_CNGRespMod.o  \
			  bgc/bgc_veg_CNMRespMod.o  \
			  bgc/bgc_DaylengthMod.o \
			  bgc/bgc_veg_CNPhenologyMod.o  \
			  bgc/bgc_veg_NutrientCompetitionMod.o  \
			  bgc/bgc_veg_CNVegStructUpdateMod.o \
			  bgc/bgc_CNSummaryMod.o  \
			  bgc/bgc_CNAnnualUpdateMod.o \
			  bgc/bgc_CNZeroFluxesMod.o \
			  bgc/bgc_CNBalanceCheckMod.o \
			  bgc/bgc_CNSASUMod.o \
			  bgc/bgc_veg_CNNDynamicsMod.o \
			  bgc/bgc_driver.o

BASIC =  \
		  PFT_Const.o \
		  MOD_PFTimeVars.o \
		  MOD_PFTimeInvars.o \
		  MOD_PCTimeVars.o \
		  MOD_PCTimeInvars.o \
		  MOD_TimeInvariants.o        \
		  MOD_TimeVariables.o    \
		  MOD_1D_PFTFluxes.o          \
		  MOD_1D_PCFluxes.o           \
		  MOD_1D_Fluxes.o \
		  MOD_1D_Forcing.o \
	          monthly_in_situ_co2_mlo.o	  

BASIC_BGC = \
			  bgc/MOD_1D_BGCFluxes.o  \
			  bgc/MOD_1D_BGCPFTFluxes.o  \
			  bgc/MOD_2D_BGCFluxes.o  \
			  bgc/MOD_BGCPFTimeVars.o  \
			  bgc/MOD_BGCTimeInvars.o  \
			  bgc/MOD_BGCTimeVars.o 

OBJS =  \
		  MOD_2D_Fluxes.o             \
		  MOD_2D_Forcing.o            \
		  user_specified_forcing.o    \
		  mod_forcing.o               \
		  ThreeDCanopy.o              \
		  ALBEDO.o                    \
		  ASSIM_STOMATA_conductance.o \
		  PlantHydraulic.o            \
		  FRICTION_VELOCITY.o         \
		  OzoneMod.o                  \
		  LEAF_temperature.o          \
		  LEAF_temperature_PC.o       \
		  soil_hcap_cond.o            \
		  SOIL_SNOW_hydrology.o       \
		  SNOW_Layers_CombineDivide.o \
		  GLACIER.o                   \
		  LAKE.o                      \
		  SIMPLE_OCEAN.o              \
		  eroot.o                     \
		  groundfluxes.o              \
		  groundtem.o                 \
		  LAI_empirical.o             \
		  LAI_readin.o                \
<<<<<<< HEAD
		  CROP_readin.o               \
		  NITRIF_readin.o               \
		  LAI_varied_readin.o         \
=======
>>>>>>> 8e3cfd3b
		  LEAF_interception.o         \
		  meltf.o                     \
		  netsolar.o                  \
		  rain_snow_temp.o            \
		  newsnow.o                   \
		  orb_coszen.o                \
		  qsadv.o                     \
		  snowage.o                   \
		  snowfraction.o              \
		  THERMAL.o                   \
		  tridia.o                    \
		  wetbulb.o                   \
		  MOD_1D_Acc_Fluxes.o         \
		  MOD_CaMa_Variables.o        \
		  mod_hist.o                  \
		  colm_CaMaMod.o              \
		  CLMDRIVER.o                 \
		  CLMMAIN.o                   \
		  CLM.o                       

####################################################################
ifneq (${CaMa},\#define)
# Compile CoLM decoupled without river routing scheme (CaMa-Flood)

${EXECUTABLE} : ${HEADER} ${OBJS_SHARED} ${OBJS_MKSRFDATA} \
	${BASIC} ${BASIC_BGC} ${OBJS_HYDRO} ${OBJS_BGC} ${OBJS} 
	\
	${FF} ${FOPTS} ${OBJS_SHARED} ${OBJS_MKSRFDATA} ${BASIC} \
	${BASIC_BGC} ${OBJS_HYDRO} ${OBJS_BGC} ${OBJS} -o $@ ${LDFLAGS}
	@echo 'making CLM completed!'

$(OBJS) : %.o : %.F90 ${HEADER}
	${FF} -c ${FOPTS} $(INCLUDE_DIR) -o $@ $<

else
####################################################################
# The global river model CaMa-Flood (version 4.0.1)
CaMa_DIR = ../CaMa_v405

# CaMa Flood Model modules directories
CaMa_MODS = -I$(CaMa_DIR)/src

# CaMa Flood Model libs (static) directories
CaMa_LIBS = $(CaMa_DIR)/src/libcama.a
#--------------------------------------------

${EXECUTABLE} : ${HEADER} ${OBJS_SHARED} ${OBJS_MKSRFDATA} \
	${BASIC} ${BASIC_BGC} ${OBJS_HYDRO} ${OBJS_BGC} ${OBJS} mk_CaMa
	\
	${FF} ${FOPTS} ${OBJS_SHARED} ${OBJS_MKSRFDATA} ${BASIC} \
	${BASIC_BGC} ${OBJS_HYDRO} ${OBJS_BGC} ${OBJS} ${CaMa_LIBS} -o $@ ${LDFLAGS}
	@echo 'making CLM with CaMa Flood Model completed!'

$(OBJS) : %.o : %.F90 ${HEADER} mk_CaMa
	${FF} -c ${FOPTS} $(INCLUDE_DIR) -o $@ $< ${CaMa_MODS}

mk_CaMa : 
	cd ../CaMa_v405/src && make

endif

$(OBJS_HYDRO) : %.o : %.F90 ${HEADER}
	${FF} -c ${FOPTS} $(INCLUDE_DIR) -o $@ $< ${MOD_CMD}hydro

$(OBJS_BGC) : %.o : %.F90 ${HEADER} ${BASIC}
	${FF} -c ${FOPTS} $(INCLUDE_DIR) -o $@ $< ${MOD_CMD}bgc

$(BASIC_BGC) : %.o : %.F90 ${HEADER}
	${FF} -c ${FOPTS} $(INCLUDE_DIR) -o $@ $< ${MOD_CMD}bgc

$(BASIC) : %.o : %.F90 ${HEADER} ${BASIC_BGC}
	${FF} -c ${FOPTS} $(INCLUDE_DIR) -o $@ $<

$(OBJS_SHARED) : %.o : %.F90 ${HEADER}
	${FF} -c ${FOPTS} $(INCLUDE_DIR) -o $@ $< ${MOD_CMD}../share

$(OBJS_MKSRFDATA) : %.o : %.F90 ${HEADER}
	${FF} -c ${FOPTS} $(INCLUDE_DIR) -o $@ $< ${MOD_CMD}../mksrfdata

.PHONY: clean
clean :
	${RM} -f *.o *.mod ${EXECUTABLE}
	cd hydro && make clean
	cd bgc   && make clean<|MERGE_RESOLUTION|>--- conflicted
+++ resolved
@@ -131,12 +131,10 @@
 		  groundtem.o                 \
 		  LAI_empirical.o             \
 		  LAI_readin.o                \
-<<<<<<< HEAD
 		  CROP_readin.o               \
-		  NITRIF_readin.o               \
+		  NITRIF_readin.o             \
+		  NDEP_readin.o               \
 		  LAI_varied_readin.o         \
-=======
->>>>>>> 8e3cfd3b
 		  LEAF_interception.o         \
 		  meltf.o                     \
 		  netsolar.o                  \
