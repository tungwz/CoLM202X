--- conflicted
+++ resolved
@@ -523,7 +523,6 @@
 #ifdef supercool_water
            ENDIF
 #endif
-<<<<<<< HEAD
         endif
 
         xmf = xmf + hfus * (wice0(j)-wice_soisno(j))/deltim
@@ -709,8 +708,6 @@
               t_soisno(j) = t_soisno(j) + fact(j)*heatr/(1.-fact(j)*dhsdT)
            endif
            if(wliq_soisno(j)*wice_soisno(j) > 0.) t_soisno(j) = tfrz
-=======
->>>>>>> 8482a1f1
         endif
 
         xmf = xmf + hfus * (wice0(j)-wice_soisno(j))/deltim
