--- conflicted
+++ resolved
@@ -802,11 +802,7 @@
       ! solve co2i_c
       D = amax1((ei - ea),50._r8) / psrf
 
-<<<<<<< HEAD
-      co2i_c = co2a - sqrt(1.6*D*(co2a-gammas/psrf)/lambda)
-=======
       co2i_c = co2a - sqrt(1.6*D*(amax1(co2a-gammas/psrf,0._r8))/lambda)
->>>>>>> a687b616
       co2i_e = co2a - co2a / ( 1 + 1.37 * sqrt(lambda * gammas/psrf / D))
       
       pco2i_c = co2i_c * psrf
