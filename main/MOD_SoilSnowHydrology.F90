--- conflicted
+++ resolved
@@ -359,13 +359,8 @@
              etr         ,qseva       ,qsdew       ,qsubl   ,qfros  ,&
              rsur        ,rnof        ,qinfl       ,wtfact  ,ssi    ,&
              pondmx      ,                                           &
-<<<<<<< HEAD
-             wimp        ,zwt         ,dpond       ,wa      ,qcharge,&
+             wimp        ,zwt         ,wdsrf       ,wa      ,qcharge,&
              errw_rsub                 &
-=======
-             wimp        ,zwt         ,wdsrf       ,wa      ,qcharge,&
-             errw_rsub                  &
->>>>>>> 05499f06
 #if(defined CaMa_Flood)
              ,flddepth,fldfrc,qinfl_fld&
 #endif
