--- conflicted
+++ resolved
@@ -174,7 +174,7 @@
        dzmm(1:nl_soil)   , &! layer thickness (mm)
        zimm(0:nl_soil)      ! interface level below a "z" level (mm)
 
-  real(r8) :: err_solver, w_sum, tmp
+  real(r8) :: err_solver, w_sum
 #if(defined CaMa_Flood)
   real(r8) ::gfld ,rsur_fld, qinfl_fld_subgrid ! inundation water input from top (mm/s)
 #endif
@@ -252,10 +252,6 @@
 
       ! For water balance check, the sum of water in soil column before the calcultion
       w_sum = sum(wliq_soisno(1:)) + sum(wice_soisno(1:)) + wa
-
-      !for debug only, yuan.
-      print *, "water before surface runoff:", w_sum
-      print *, "soilwater====>", wliq_soisno
 
       ! porosity of soil, partitial volume of ice and liquid
       do j = 1, nl_soil
@@ -321,8 +317,6 @@
       dzmm(1:) = dz_soisno(1:)*1000.
       zimm(0:) = zi_soisno(0:)*1000.
 
-      tmp = sum(wliq_soisno(1:)) + sum(wice_soisno(1:)) + wa
-      print *, "water before soilwater:", tmp, "qinfl:", qinfl
       call soilwater(patchtype,nl_soil,deltim,wimp,smpmin,&
                      qinfl,etr,z_soisno(1:),dz_soisno(1:),zi_soisno(0:),&
                      t_soisno(1:),vol_liq,vol_ice,smp,hk,icefrac,eff_porosity,&
@@ -334,8 +328,6 @@
          wliq_soisno(j) = wliq_soisno(j)+dwat(j)*dzmm(j)
       enddo
 
-      tmp = sum(wliq_soisno(1:)) + sum(wice_soisno(1:)) + wa + (qcharge+etr-qinfl)*deltim
-      print *, "water after soilwater:", tmp
 
 !=======================================================================
 ! [4] subsurface runoff and the corrections
@@ -349,10 +341,6 @@
 
       ! total runoff (mm/s)
       rnof = rsubst + rsur
-
-      tmp = sum(wliq_soisno(1:)) + sum(wice_soisno(1:)) + wa + (etr-qinfl+rsubst)*deltim
-      print *, "water after subsurface runoff:", tmp
-      print *, "soilwater====>", wliq_soisno
 
       ! Renew the ice and liquid mass due to condensation
 IF (.not. DEF_SPLIT_SOILSNOW .or. (patchtype==1 .and. DEF_URBAN_RUN)) THEN
@@ -697,20 +685,6 @@
       ! For water balance check, the sum of water in soil column before the calcultion
       w_sum = sum(wliq_soisno(1:nl_soil)) + sum(wice_soisno(1:nl_soil)) + wa + wdsrf
 
-<<<<<<< HEAD
-      ! Renew the ice and liquid mass due to condensation
-IF (.not. DEF_SPLIT_SOILSNOW .or. (patchtype==1 .and. DEF_URBAN_RUN)) THEN
-      if(lb >= 1)then
-         ! make consistent with how evap_grnd removed in infiltration
-         wliq_soisno(1) = max(0., wliq_soisno(1) + qsdew * deltim)
-         wice_soisno(1) = max(0., wice_soisno(1) + (qfros-qsubl) * deltim)
-      end if
-ELSE
-      wliq_soisno(1) = max(0., wliq_soisno(1) + qsdew_soil * deltim)
-      wice_soisno(1) = max(0., wice_soisno(1) + (qfros_soil-qsubl_soil) * deltim)
-ENDIF
-=======
->>>>>>> 5329eeb5
       ! Due to the increase in volume after freezing, the total volume of water and
       ! ice may exceed the porosity of the soil. This excess water is temporarily
       ! stored in "wresi". After calculating the movement of soil water, "wresi"
@@ -875,7 +849,7 @@
             ENDIF
          ELSE
             wliq_soisno(1) = max(0., wliq_soisno(1) + qgtop * deltim)
-         ENDIF 
+         ENDIF
 
          qgtop = 0.
 
@@ -907,13 +881,18 @@
       ENDDO
 
       zwt = zwtmm/1000.0
-      
+
       ! Renew the ice and liquid mass due to condensation
+IF (.not. DEF_SPLIT_SOILSNOW .or. (patchtype==1 .and. DEF_URBAN_RUN)) THEN
       if(lb >= 1)then
          ! make consistent with how evap_grnd removed in infiltration
          wliq_soisno(1) = max(0., wliq_soisno(1) + qsdew * deltim)
          wice_soisno(1) = max(0., wice_soisno(1) + (qfros-qsubl) * deltim)
       end if
+ELSE
+      wliq_soisno(1) = max(0., wliq_soisno(1) + qsdew_soil * deltim)
+      wice_soisno(1) = max(0., wice_soisno(1) + (qfros_soil-qsubl_soil) * deltim)
+ENDIF
 
 #ifndef LATERAL_FLOW
      IF (wdsrf > pondmx) THEN
@@ -957,7 +936,7 @@
 #endif
 
 !=======================================================================
-! [6] assumed hydrological scheme for the wetland 
+! [6] assumed hydrological scheme for the wetland
 !=======================================================================
 
   else
