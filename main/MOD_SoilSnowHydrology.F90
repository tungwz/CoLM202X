--- conflicted
+++ resolved
@@ -838,11 +838,7 @@
 #endif
 #if(defined CoLMDEBUG)
       if(abs(err_solver) > 1.e-3)then
-<<<<<<< HEAD
-         write(6,'(A,E20.5,I0)') 'Warning (WATER_VSF): water balance violation', err_solver,ipatch
-=======
          write(6,'(A,E20.5,I0)') 'Warning (WATER_VSF): water balance violation', err_solver,landpatch%eindex(ipatch)
->>>>>>> b657b829
       endif
       IF (any(wliq_soisno < -1.e-3)) THEN
          write(6,'(A,10E20.5)') 'Warning (WATER_VSF): negative soil water', wliq_soisno(1:nl_soil)
