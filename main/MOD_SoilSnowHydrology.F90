--- conflicted
+++ resolved
@@ -63,13 +63,8 @@
 !
 !=======================================================================
 
-<<<<<<< HEAD
   use MOD_Precision
-  use PhysicalConstants, only : denice, denh2o, tfrz
-=======
-  use precision
   use MOD_Const_Physical, only : denice, denh2o, tfrz
->>>>>>> 3e1016d9
 
   implicit none
 
@@ -390,15 +385,9 @@
 !
 !=======================================================================
 
-<<<<<<< HEAD
   use MOD_Precision
-  use PhysicalConstants, only : denice, denh2o, tfrz
+  use MOD_Const_Physical, only : denice, denh2o, tfrz
   USE MOD_Hydro_SoilWater
-=======
-  use precision
-  use MOD_Const_Physical, only : denice, denh2o, tfrz
-  USE mod_soil_water
->>>>>>> 3e1016d9
 
 #ifndef LATERAL_FLOW
   USE MOD_Vars_1DFluxes, only : rsub
@@ -838,13 +827,8 @@
 !
 !-----------------------------------------------------------------------
 
-<<<<<<< HEAD
   use MOD_Precision
-  use PhysicalConstants, only : denice, denh2o  ! physical constant
-=======
-  use precision
   use MOD_Const_Physical, only : denice, denh2o  ! physical constant
->>>>>>> 3e1016d9
   implicit none
 
 !----------------------- dummy argument --------------------------------
@@ -1505,15 +1489,9 @@
 ! r_j = a_j [d wat_j-1] + b_j [d wat_j] + c_j [d wat_j+1]
 !
 !-----------------------------------------------------------------------
-<<<<<<< HEAD
     use MOD_Precision
-    use PhysicalConstants , only : grav,hfus,tfrz,denh2o,denice
+    use MOD_Const_Physical , only : grav,hfus,tfrz,denh2o,denice
     USE MOD_Utils
-=======
-    use precision
-    use MOD_Const_Physical , only : grav,hfus,tfrz,denh2o,denice
-    USE mod_utils
->>>>>>> 3e1016d9
 
     IMPLICIT NONE
 
@@ -1791,13 +1769,8 @@
 ! -------------------------------------------------------------------------
 
 
-<<<<<<< HEAD
     use MOD_Precision
-    use PhysicalConstants, only : tfrz
-=======
-    use precision
     use MOD_Const_Physical, only : tfrz
->>>>>>> 3e1016d9
 !
 ! ARGUMENTS:
     IMPLICIT NONE
