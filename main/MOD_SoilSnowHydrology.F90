--- conflicted
+++ resolved
@@ -157,7 +157,7 @@
        dzmm(1:nl_soil)   , &! layer thickness (mm)
        zimm(0:nl_soil)      ! interface level below a "z" level (mm)
 
-  real(r8) :: err_solver, w_sum, tmp
+  real(r8) :: err_solver, w_sum
 #if(defined CaMa_Flood)
   real(r8) ::gfld ,rsur_fld, qinfl_fld_subgrid ! inundation water input from top (mm/s)
 #endif
@@ -190,9 +190,6 @@
 
       ! For water balance check, the sum of water in soil column before the calcultion
       w_sum = sum(wliq_soisno(1:)) + sum(wice_soisno(1:)) + wa
-      !for debug only, yuan.
-      !print *, "water before surface runoff:", w_sum
-      !print *, "soilwater====>", wliq_soisno
 
       ! porosity of soil, partitial volume of ice and liquid
       do j = 1, nl_soil
@@ -257,8 +254,6 @@
       dzmm(1:) = dz_soisno(1:)*1000.
       zimm(0:) = zi_soisno(0:)*1000.
 
-      tmp = sum(wliq_soisno(1:)) + sum(wice_soisno(1:)) + wa
-      !print *, "water before soilwater:", tmp, "qinfl:", qinfl
       call soilwater(patchtype,nl_soil,deltim,wimp,smpmin,&
                      qinfl,etr,z_soisno(1:),dz_soisno(1:),zi_soisno(0:),&
                      t_soisno(1:),vol_liq,vol_ice,smp,hk,icefrac,eff_porosity,&
@@ -269,8 +264,6 @@
       do j= 1, nl_soil
          wliq_soisno(j) = wliq_soisno(j)+dwat(j)*dzmm(j)
       enddo
-      tmp = sum(wliq_soisno(1:)) + sum(wice_soisno(1:)) + wa + (qcharge+etr-qinfl)*deltim
-      !print *, "water after soilwater:", tmp
 
 !=======================================================================
 ! [4] subsurface runoff and the corrections
@@ -285,12 +278,6 @@
       ! total runoff (mm/s)
       rnof = rsubst + rsur
 
-<<<<<<< HEAD
-      tmp = sum(wliq_soisno(1:)) + sum(wice_soisno(1:)) + wa + (etr-qinfl+rsubst)*deltim
-      !print *, "water after subsurface runoff:", tmp
-      !print *, "soilwater====>", wliq_soisno
-=======
->>>>>>> 112a36b4
 
       ! Renew the ice and liquid mass due to condensation
       if(lb >= 1)then
