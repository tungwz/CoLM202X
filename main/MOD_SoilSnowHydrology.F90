--- conflicted
+++ resolved
@@ -92,7 +92,6 @@
         nl_soil                    ! upper bound of array
 
    real(r8), intent(in) :: &
-<<<<<<< HEAD
         deltim                  ,&! time step (s)
         wtfact                  ,&! fraction of model area with high water table
         pondmx                  ,&! ponding depth (mm)
@@ -131,46 +130,7 @@
         qsubl_snow              ,&! sublimation rate from snow pack (mm h2o /s) [+]
         qfros_snow              ,&! surface dew added to snow pack (mm h2o /s) [+]
         fsno                      ! snow fractional cover
-=======
-        deltim           , &! time step (s)
-        wtfact           , &! fraction of model area with high water table
-        pondmx           , &! ponding depth (mm)
-        ssi              , &! irreducible water saturation of snow
-        wimp             , &! water impremeable if porosity less than wimp
-        smpmin           , &! restriction for min of soil poten. (mm)
-        topostd          , &! standard deviation of elevation (m)
-        BVIC            , &!
-
-        z_soisno (lb:nl_soil)   , &! layer depth (m)
-        dz_soisno(lb:nl_soil)   , &! layer thickness (m)
-        zi_soisno(lb-1:nl_soil) , &! interface level below a "z" level (m)
-
-        bsw(1:nl_soil)   , &! Clapp-Hornberger "B"
-        porsl(1:nl_soil) , &! saturated volumetric soil water content(porosity)
-        psi0(1:nl_soil)  , &! saturated soil suction (mm) (NEGATIVE)
-        hksati(1:nl_soil), &! hydraulic conductivity at saturation (mm h2o/s)
-        theta_r(1:nl_soil),&! residual moisture content [-]
-        rootr(1:nl_soil) , &! water uptake farction from different layers, all layers add to 1.0
-        rootflux(1:nl_soil),&! root uptake from different layer, all layers add to transpiration
-
-        t_soisno(lb:nl_soil), &! soil/snow skin temperature (K)
-        pg_rain          , &! rainfall after removal of interception (mm h2o/s)
-        sm               , &! snow melt (mm h2o/s)
-        etr              , &! actual transpiration (mm h2o/s)
-        qseva            , &! ground surface evaporation rate (mm h2o/s)
-        qsdew            , &! ground surface dew formation (mm h2o /s) [+]
-        qsubl            , &! sublimation rate from snow pack (mm h2o /s) [+]
-        qfros            , &! surface dew added to snow pack (mm h2o /s) [+]
-        qseva_soil       , &! ground soil surface evaporation rate (mm h2o/s)
-        qsdew_soil       , &! ground soil surface dew formation (mm h2o /s) [+]
-        qsubl_soil       , &! sublimation rate from soil ice pack (mm h2o /s) [+]
-        qfros_soil       , &! surface dew added to soil ice pack (mm h2o /s) [+]
-        qseva_snow       , &! ground snow surface evaporation rate (mm h2o/s)
-        qsdew_snow       , &! ground snow surface dew formation (mm h2o /s) [+]
-        qsubl_snow       , &! sublimation rate from snow pack (mm h2o /s) [+]
-        qfros_snow       , &! surface dew added to snow pack (mm h2o /s) [+]
-        fsno                ! snow fractional cover
->>>>>>> 718faf4b
+
 #if(defined CaMa_Flood)
    real(r8), intent(inout) :: flddepth  ! inundation water depth [mm]
    real(r8), intent(in)    :: fldfrc    ! inundation water depth   [0-1]
@@ -335,15 +295,6 @@
 
       ELSEIF (DEF_Runoff_SCHEME  == 1) THEN
          ! 1: runoff scheme from VIC model
-<<<<<<< HEAD
-
-         call vic_para(porsl, theta_r, hksati, bsw, wice_soisno, wliq_soisno, fevpg(ipatch), rootflux, &
-            vic_b_infilt(ipatch), vic_Dsmax(ipatch), vic_Ds(ipatch), vic_Ws(ipatch), vic_c(ipatch),&
-            soil_con, cell)
-
-         call compute_vic_runoff(soil_con, gwat*deltim, soil_con%frost_fract, cell)
-=======
->>>>>>> 718faf4b
 
          wliq_soisno_tmp(:) = 0
          CALL Runoff_VIC(deltim, porsl, theta_r, hksati, bsw, &
@@ -351,12 +302,6 @@
                          vic_b_infilt(ipatch), vic_Dsmax(ipatch), vic_Ds(ipatch), vic_Ws(ipatch), vic_c(ipatch),&
                          rsur, rsubst, wliq_soisno_tmp(1:nl_soil))
 
-<<<<<<< HEAD
-         if (gwat > 0.) rsur = cell%runoff/deltim
-         rsubst = cell%baseflow/deltim
-
-=======
->>>>>>> 718faf4b
       ELSEIF (DEF_Runoff_SCHEME  == 2) THEN
          ! 2: runoff scheme from XinAnJiang model
 
@@ -387,7 +332,7 @@
             ! otherwise, the surface runoff will be double counted.
             ! only the re-infiltration is added to water balance calculation.
             IF (DEF_Runoff_SCHEME  == 0) THEN
-          
+
                CALL SurfaceRunoff_SIMTOP (nl_soil,1.0,wimp,porsl,psi0,hksati,&
                         z_soisno(1:),dz_soisno(1:),zi_soisno(0:),&
                         eff_porosity,icefrac,zwt,gfld,rsur_fld)
@@ -835,15 +780,6 @@
 
       ELSEIF (DEF_Runoff_SCHEME  == 1) THEN
          ! 1: runoff scheme from VIC model
-<<<<<<< HEAD
-
-         call vic_para(porsl, theta_r, hksati, bsw, wice_soisno, wliq_soisno, fevpg(ipatch), rootflux, &
-            vic_b_infilt(ipatch), vic_Dsmax(ipatch), vic_Ds(ipatch), vic_Ws(ipatch), vic_c(ipatch),&
-            soil_con, cell)
-
-         call compute_vic_runoff(soil_con, gwat*deltim, soil_con%frost_fract, cell)
-=======
->>>>>>> 718faf4b
 
          CALL Runoff_VIC(deltim, porsl, theta_r, hksati, bsw, &
                          wice_soisno(1:nl_soil), wliq_soisno(1:nl_soil), fevpg(ipatch), rootflux, gwat, &
@@ -862,10 +798,7 @@
 
          rsur_se = rsur
          rsur_ie = 0.
-<<<<<<< HEAD
-=======
-
->>>>>>> 718faf4b
+
       ELSEIF (DEF_Runoff_SCHEME  == 3) THEN
          ! 3: runoff scheme from XinAnJiang model with lateral flow
 
@@ -905,7 +838,7 @@
             ! otherwise, the surface runoff will be double counted.
             ! only the re-infiltration is added to water balance calculation.
             IF (DEF_Runoff_SCHEME  == 0) THEN
-          
+
                CALL SurfaceRunoff_SIMTOP (nl_soil,1.0,wimp,porsl,psi0,hksati,&
                         z_soisno(1:),dz_soisno(1:),zi_soisno(0:),&
                         eff_porosity,icefrac,zwt,gfld,rsur_fld)
