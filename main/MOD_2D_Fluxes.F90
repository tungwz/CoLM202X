--- conflicted
+++ resolved
@@ -8,7 +8,6 @@
 ! Created by Yongjiu Dai, 03/2014
 !---------------------------------------------------------------------
 
-<<<<<<< HEAD
    use mod_data_type
    USE GlobalVars
 
@@ -123,6 +122,76 @@
    type(block_data_real8_2d) :: f_xy_rain    ! rain [mm/s]
    type(block_data_real8_2d) :: f_xy_snow    ! snow [mm/s]
    
+#ifdef BGC
+   type(block_data_real8_2d) :: f_leafc              ! leaf carbon display pool  (gC/m2)
+   type(block_data_real8_2d) :: f_leafc_storage      ! leaf carbon storage pool  (gC/m2)
+   type(block_data_real8_2d) :: f_leafc_xfer         ! leaf carbon transfer pool (gC/m2)
+   type(block_data_real8_2d) :: f_frootc             ! fine root carbon display pool  (gC/m2)
+   type(block_data_real8_2d) :: f_frootc_storage     ! fine root carbon storage pool  (gC/m2)
+   type(block_data_real8_2d) :: f_frootc_xfer        ! fine root carbon transfer pool (gC/m2)
+   type(block_data_real8_2d) :: f_livestemc          ! live stem carbon display pool  (gC/m2)
+   type(block_data_real8_2d) :: f_livestemc_storage  ! live stem carbon storage pool  (gC/m2)
+   type(block_data_real8_2d) :: f_livestemc_xfer     ! live stem carbon transfer pool (gC/m2)
+   type(block_data_real8_2d) :: f_deadstemc          ! dead stem carbon display pool  (gC/m2)
+   type(block_data_real8_2d) :: f_deadstemc_storage  ! dead stem carbon storage pool  (gC/m2)
+   type(block_data_real8_2d) :: f_deadstemc_xfer     ! dead stem carbon transfer pool (gC/m2)
+   type(block_data_real8_2d) :: f_livecrootc         ! live coarse root carbon display pool  (gC/m2)
+   type(block_data_real8_2d) :: f_livecrootc_storage ! live coarse root carbon storage pool  (gC/m2)
+   type(block_data_real8_2d) :: f_livecrootc_xfer    ! live coarse root carbon transfer pool (gC/m2)
+   type(block_data_real8_2d) :: f_deadcrootc         ! dead coarse root carbon display pool  (gC/m2)
+   type(block_data_real8_2d) :: f_deadcrootc_storage ! dead coarse root carbon storage pool  (gC/m2)
+   type(block_data_real8_2d) :: f_deadcrootc_xfer    ! dead coarse root carbon transfer pool (gC/m2)
+   type(block_data_real8_2d) :: f_leafn              ! leaf nitrogen display pool  (gC/m2)
+   type(block_data_real8_2d) :: f_leafn_storage      ! leaf nitrogen storage pool  (gC/m2)
+   type(block_data_real8_2d) :: f_leafn_xfer         ! leaf nitrogen transfer pool (gC/m2)
+   type(block_data_real8_2d) :: f_frootn             ! fine root nitrogen display pool  (gC/m2)
+   type(block_data_real8_2d) :: f_frootn_storage     ! fine root nitrogen storage pool  (gC/m2)
+   type(block_data_real8_2d) :: f_frootn_xfer        ! fine root nitrogen transfer pool (gC/m2)
+   type(block_data_real8_2d) :: f_livestemn          ! live stem nitrogen display pool  (gC/m2)
+   type(block_data_real8_2d) :: f_livestemn_storage  ! live stem nitrogen storage pool  (gC/m2)
+   type(block_data_real8_2d) :: f_livestemn_xfer     ! live stem nitrogen transfer pool (gC/m2)
+   type(block_data_real8_2d) :: f_deadstemn          ! dead stem nitrogen display pool  (gC/m2)
+   type(block_data_real8_2d) :: f_deadstemn_storage  ! dead stem nitrogen storage pool  (gC/m2)
+   type(block_data_real8_2d) :: f_deadstemn_xfer     ! dead stem nitrogen transfer pool (gC/m2)
+   type(block_data_real8_2d) :: f_livecrootn         ! live coarse root nitrogen display pool  (gC/m2)
+   type(block_data_real8_2d) :: f_livecrootn_storage ! live coarse root nitrogen storage pool  (gC/m2)
+   type(block_data_real8_2d) :: f_livecrootn_xfer    ! live coarse root nitrogen transfer pool (gC/m2)
+   type(block_data_real8_2d) :: f_deadcrootn         ! dead coarse root nitrogen display pool  (gC/m2)
+   type(block_data_real8_2d) :: f_deadcrootn_storage ! dead coarse root nitrogen storage pool  (gC/m2)
+   type(block_data_real8_2d) :: f_deadcrootn_xfer    ! dead coarse root nitrogen transfer pool (gC/m2)
+
+   type(block_data_real8_2d) :: f_grainc             ! grain carbon display pool (gC/m2)
+   type(block_data_real8_2d) :: f_grainc_storage     ! grain carbon storage pool (gC/m2)
+   type(block_data_real8_2d) :: f_grainc_xfer        ! grain carbon transfer pool (gC/m2)
+
+   type(block_data_real8_2d) :: f_cphase             ! crop phase
+   type(block_data_real8_2d) :: f_cropprod1c         ! 1-yr crop production carbon
+   type(block_data_real8_2d) :: f_cropprod1c_loss    ! loss of 1-yr crop production carbon
+   type(block_data_real8_2d) :: f_cropseedc_deficit  ! crop seed carbon deficit
+   type(block_data_real8_2d) :: f_grainc_to_cropprodc! grain to crop production
+   type(block_data_real8_2d) :: f_grainc_to_seed     ! grain to crop seed
+
+   type(block_data_real8_2d) :: f_gpp                ! net primary production (gC/m2)
+   type(block_data_real8_2d) :: f_downreg            ! gpp downregulation due to N limitation
+
+   type(block_data_real8_2d) :: f_litr1c             ! soil carbon pool [gC/m2]
+   type(block_data_real8_2d) :: f_litr2c             ! soil carbon pool [gC/m2]
+   type(block_data_real8_2d) :: f_litr3c             ! soil carbon pool [gC/m2]
+   type(block_data_real8_2d) :: f_cwdc               ! soil carbon pool [gC/m2]
+   type(block_data_real8_2d) :: f_soil1c             ! soil carbon pool [gC/m2]
+   type(block_data_real8_2d) :: f_soil2c             ! soil carbon pool [gC/m2]
+   type(block_data_real8_2d) :: f_soil3c             ! soil carbon pool [gC/m2]
+
+   type(block_data_real8_2d) :: f_litr1n             ! soil nitrogen pool [gN/m2]
+   type(block_data_real8_2d) :: f_litr2n             ! soil nitrogen pool [gN/m2]
+   type(block_data_real8_2d) :: f_litr3n             ! soil nitrogen pool [gN/m2]
+   type(block_data_real8_2d) :: f_cwdn               ! soil nitrogen pool [gN/m2]
+   type(block_data_real8_2d) :: f_soil1n             ! soil nitrogen pool [gN/m2]
+   type(block_data_real8_2d) :: f_soil2n             ! soil nitrogen pool [gN/m2]
+   type(block_data_real8_2d) :: f_soil3n             ! soil nitrogen pool [gN/m2]
+   type(block_data_real8_2d) :: f_sminn              ! soil mineral nitrogen pool [gN/m2]
+#endif
+
    ! PUBLIC MEMBER FUNCTIONS:
    public :: allocate_2D_Fluxes
 
@@ -250,757 +319,78 @@
          call allocate_block_data (grid, f_xy_rain   )  ! rain [mm/s]
          call allocate_block_data (grid, f_xy_snow   )  ! snow [mm/s]
 
+#ifdef BGC
+         call allocate_block_data (grid, f_leafc              ) ! leaf carbon display pool  (gC/m2)
+         call allocate_block_data (grid, f_leafc_storage      ) ! leaf carbon storage pool  (gC/m2)
+         call allocate_block_data (grid, f_leafc_xfer         ) ! leaf carbon transfer pool (gC/m2)
+         call allocate_block_data (grid, f_frootc             ) ! fine root carbon display pool  (gC/m2)
+         call allocate_block_data (grid, f_frootc_storage     ) ! fine root carbon storage pool  (gC/m2)
+         call allocate_block_data (grid, f_frootc_xfer        ) ! fine root carbon transfer pool (gC/m2)
+         call allocate_block_data (grid, f_livestemc          ) ! live stem carbon display pool  (gC/m2)
+         call allocate_block_data (grid, f_livestemc_storage  ) ! live stem carbon storage pool  (gC/m2)
+         call allocate_block_data (grid, f_livestemc_xfer     ) ! live stem carbon transfer pool (gC/m2)
+         call allocate_block_data (grid, f_deadstemc          ) ! dead stem carbon display pool  (gC/m2)
+         call allocate_block_data (grid, f_deadstemc_storage  ) ! dead stem carbon storage pool  (gC/m2)
+         call allocate_block_data (grid, f_deadstemc_xfer     ) ! dead stem carbon transfer pool (gC/m2)
+         call allocate_block_data (grid, f_livecrootc         ) ! live coarse root carbon display pool  (gC/m2)
+         call allocate_block_data (grid, f_livecrootc_storage ) ! live coarse root carbon storage pool  (gC/m2)
+         call allocate_block_data (grid, f_livecrootc_xfer    ) ! live coarse root carbon transfer pool (gC/m2)
+         call allocate_block_data (grid, f_deadcrootc         ) ! dead coarse root carbon display pool  (gC/m2)
+         call allocate_block_data (grid, f_deadcrootc_storage ) ! dead coarse root carbon storage pool  (gC/m2)
+         call allocate_block_data (grid, f_deadcrootc_xfer    ) ! dead coarse root carbon transfer pool (gC/m2)
+         call allocate_block_data (grid, f_leafn              ) ! leaf nitrogen display pool  (gC/m2)
+         call allocate_block_data (grid, f_leafn_storage      ) ! leaf nitrogen storage pool  (gC/m2)
+         call allocate_block_data (grid, f_leafn_xfer         ) ! leaf nitrogen transfer pool (gC/m2)
+         call allocate_block_data (grid, f_frootn             ) ! fine root nitrogen display pool  (gC/m2)
+         call allocate_block_data (grid, f_frootn_storage     ) ! fine root nitrogen storage pool  (gC/m2)
+         call allocate_block_data (grid, f_frootn_xfer        ) ! fine root nitrogen transfer pool (gC/m2)
+         call allocate_block_data (grid, f_livestemn          ) ! live stem nitrogen display pool  (gC/m2)
+         call allocate_block_data (grid, f_livestemn_storage  ) ! live stem nitrogen storage pool  (gC/m2)
+         call allocate_block_data (grid, f_livestemn_xfer     ) ! live stem nitrogen transfer pool (gC/m2)
+         call allocate_block_data (grid, f_deadstemn          ) ! dead stem nitrogen display pool  (gC/m2)
+         call allocate_block_data (grid, f_deadstemn_storage  ) ! dead stem nitrogen storage pool  (gC/m2)
+         call allocate_block_data (grid, f_deadstemn_xfer     ) ! dead stem nitrogen transfer pool (gC/m2)
+         call allocate_block_data (grid, f_livecrootn         ) ! live coarse root nitrogen display pool  (gC/m2)
+         call allocate_block_data (grid, f_livecrootn_storage ) ! live coarse root nitrogen storage pool  (gC/m2)
+         call allocate_block_data (grid, f_livecrootn_xfer    ) ! live coarse root nitrogen transfer pool (gC/m2)
+         call allocate_block_data (grid, f_deadcrootn         ) ! dead coarse root nitrogen display pool  (gC/m2)
+         call allocate_block_data (grid, f_deadcrootn_storage ) ! dead coarse root nitrogen storage pool  (gC/m2)
+         call allocate_block_data (grid, f_deadcrootn_xfer    ) ! dead coarse root nitrogen transfer pool (gC/m2)
+
+         call allocate_block_data (grid, f_grainc             ) ! grain carbon display pool  (gC/m2)
+         call allocate_block_data (grid, f_grainc_storage     ) ! grain carbon storage pool  (gC/m2)
+         call allocate_block_data (grid, f_grainc_xfer        ) ! grain carbon transfer pool (gC/m2)
+
+         call allocate_block_data (grid, f_cphase             )  ! crop phase
+         call allocate_block_data (grid, f_cropprod1c         )  ! 1-yr crop production carbon
+         call allocate_block_data (grid, f_cropprod1c_loss    )  ! loss of 1-yr crop production carbon
+         call allocate_block_data (grid, f_cropseedc_deficit  )  ! crop seed carbon deficit
+         call allocate_block_data (grid, f_grainc_to_cropprodc ) ! grain to crop production
+         call allocate_block_data (grid, f_grainc_to_seed     )  ! grain to crop seed
+
+         call allocate_block_data (grid, f_gpp                ) ! net primary production (gC/m2)
+         call allocate_block_data (grid, f_downreg            ) ! gpp downregulation due to N limitation
+
+         call allocate_block_data (grid, f_litr1c             )  ! soil carbon pool (gC/m2)
+         call allocate_block_data (grid, f_litr2c             )  ! soil carbon pool (gC/m2)
+         call allocate_block_data (grid, f_litr3c             )  ! soil carbon pool (gC/m2)
+         call allocate_block_data (grid, f_cwdc               )  ! soil carbon pool (gC/m2)
+         call allocate_block_data (grid, f_soil1c             )  ! soil carbon pool (gC/m2)
+         call allocate_block_data (grid, f_soil2c             )  ! soil carbon pool (gC/m2)
+         call allocate_block_data (grid, f_soil3c             )  ! soil carbon pool (gC/m2)
+
+         call allocate_block_data (grid, f_litr1n             )  ! soil nitrogen pool (gN/m2)
+         call allocate_block_data (grid, f_litr2n             )  ! soil nitrogen pool (gN/m2)
+         call allocate_block_data (grid, f_litr3n             )  ! soil nitrogen pool (gN/m2)
+         call allocate_block_data (grid, f_cwdn               )  ! soil nitrogen pool (gN/m2)
+         call allocate_block_data (grid, f_soil1n             )  ! soil nitrogen pool (gN/m2)
+         call allocate_block_data (grid, f_soil2n             )  ! soil nitrogen pool (gN/m2)
+         call allocate_block_data (grid, f_soil3n             )  ! soil nitrogen pool (gN/m2)
+         call allocate_block_data (grid, f_sminn              )  ! soil mineral nitrogen pool (gN/m2)
+#endif
       end if
 
 
    END SUBROUTINE allocate_2D_Fluxes
-=======
-use precision
-USE GlobalVars
-
-IMPLICIT NONE
-SAVE
-
-integer,  allocatable :: mask     (:,:)  ! grid mask flag
-real(r8), allocatable :: frac     (:,:)  ! grid total fraction
-real(r8), allocatable :: area     (:,:)  ! grid cell area
-
-real(r8), allocatable :: f_taux   (:,:)  ! wind stress: E-W [kg/m/s2]
-real(r8), allocatable :: f_tauy   (:,:)  ! wind stress: N-S [kg/m/s2]
-real(r8), allocatable :: f_fsena  (:,:)  ! sensible heat from canopy height to atmosphere [W/m2]
-real(r8), allocatable :: f_lfevpa (:,:)  ! latent heat flux from canopy height to atmosphere [W/m2]
-real(r8), allocatable :: f_fevpa  (:,:)  ! evapotranspiration from canopy to atmosphere [mm/s]
-real(r8), allocatable :: f_fsenl  (:,:)  ! sensible heat from leaves [W/m2]
-real(r8), allocatable :: f_fevpl  (:,:)  ! evaporation+transpiration from leaves [mm/s]
-real(r8), allocatable :: f_etr    (:,:)  ! transpiration rate [mm/s]
-real(r8), allocatable :: f_fseng  (:,:)  ! sensible heat flux from ground [W/m2]
-real(r8), allocatable :: f_fevpg  (:,:)  ! evaporation heat flux from ground [mm/s]
-real(r8), allocatable :: f_fgrnd  (:,:)  ! ground heat flux [W/m2]
-real(r8), allocatable :: f_sabvsun(:,:)  ! solar absorbed by sunlit canopy [W/m2]
-real(r8), allocatable :: f_sabvsha(:,:)  ! solar absorbed by shaded [W/m2]
-real(r8), allocatable :: f_sabg   (:,:)  ! solar absorbed by ground  [W/m2]
-real(r8), allocatable :: f_sr     (:,:)  ! total reflected solar radiation (W/m2)
-real(r8), allocatable :: f_solvd  (:,:)  ! incident direct beam vis solar radiation (W/m2)
-real(r8), allocatable :: f_solvi  (:,:)  ! incident diffuse beam vis solar radiation (W/m2)
-real(r8), allocatable :: f_solnd  (:,:)  ! incident direct beam nir solar radiation (W/m2)
-real(r8), allocatable :: f_solni  (:,:)  ! incident diffuse beam nir solar radiation (W/m2)
-real(r8), allocatable :: f_srvd   (:,:)  ! reflected direct beam vis solar radiation (W/m2)
-real(r8), allocatable :: f_srvi   (:,:)  ! reflected diffuse beam vis solar radiation (W/m2)
-real(r8), allocatable :: f_srnd   (:,:)  ! reflected direct beam nir solar radiation (W/m2)
-real(r8), allocatable :: f_srni   (:,:)  ! reflected diffuse beam nir solar radiation (W/m2)
-real(r8), allocatable :: f_solvdln(:,:)  ! incident direct beam vis solar radiation at local noon (W/m2)
-real(r8), allocatable :: f_solviln(:,:)  ! incident diffuse beam vis solar radiation at local noon (W/m2)
-real(r8), allocatable :: f_solndln(:,:)  ! incident direct beam nir solar radiation at local noon (W/m2)
-real(r8), allocatable :: f_solniln(:,:)  ! incident diffuse beam nir solar radiation at local noon (W/m2)
-real(r8), allocatable :: f_srvdln (:,:)  ! reflected direct beam vis solar radiation at local noon (W/m2)
-real(r8), allocatable :: f_srviln (:,:)  ! reflected diffuse beam vis solar radiation at local noon (W/m2)
-real(r8), allocatable :: f_srndln (:,:)  ! reflected direct beam nir solar radiation at local noon (W/m2)
-real(r8), allocatable :: f_srniln (:,:)  ! reflected diffuse beam nir solar radiation at local noon (W/m2)
-real(r8), allocatable :: f_olrg   (:,:)  ! outgoing long-wave radiation from ground+canopy [W/m2]
-real(r8), allocatable :: f_rnet   (:,:)  ! net radiation [W/m2]
-real(r8), allocatable :: f_xerr   (:,:)  ! the error of water banace [mm/s]
-real(r8), allocatable :: f_zerr   (:,:)  ! the error of energy balance [W/m2]
-real(r8), allocatable :: f_rsur   (:,:)  ! surface runoff [mm/s]
-real(r8), allocatable :: f_rnof   (:,:)  ! total runoff [mm/s]
-real(r8), allocatable :: f_qintr  (:,:)  ! interception [mm/s]
-real(r8), allocatable :: f_qinfl  (:,:)  ! inflitration [mm/s]
-real(r8), allocatable :: f_qdrip  (:,:)  ! throughfall [mm/s]
-real(r8), allocatable :: f_assim  (:,:)  ! canopy assimilation rate [mol m-2 s-1]
-real(r8), allocatable :: f_respc  (:,:)  ! respiration (plant+soil) [mol m-2 s-1]
-real(r8), allocatable :: f_qcharge(:,:)  ! groundwater recharge rate [mm/s] 
-
-!---------------------------------------------------------------------
-real(r8), allocatable :: f_t_grnd (:,:)  ! ground surface temperature [K]
-real(r8), allocatable :: f_tleaf  (:,:)  ! sunlit leaf temperature [K]
-real(r8), allocatable :: f_ldew   (:,:)  ! depth of water on foliage [mm]
-real(r8), allocatable :: f_scv    (:,:)  ! snow cover, water equivalent [mm]
-real(r8), allocatable :: f_snowdp (:,:)  ! snow depth [meter]
-real(r8), allocatable :: f_fsno   (:,:)  ! fraction of snow cover on ground
-real(r8), allocatable :: f_sigf   (:,:)  ! fraction of veg cover, excluding snow-covered veg [-]
-real(r8), allocatable :: f_green  (:,:)  ! leaf greenness
-real(r8), allocatable :: f_lai    (:,:)  ! leaf area index
-real(r8), allocatable :: f_laisun (:,:)  ! sunlit leaf area index
-real(r8), allocatable :: f_laisha (:,:)  ! shaded leaf area index
-real(r8), allocatable :: f_sai    (:,:)  ! stem area index
-real(r8), allocatable :: f_alb(:,:,:,:)  ! averaged albedo [visible, direct; direct, diffuse]
-real(r8), allocatable :: f_emis   (:,:)  ! averaged bulk surface emissivity
-real(r8), allocatable :: f_z0m    (:,:)  ! effective roughness [m]
-real(r8), allocatable :: f_trad   (:,:)  ! radiative temperature of surface [K]
-real(r8), allocatable :: f_tref   (:,:)  ! 2 m height air temperature [kelvin]
-real(r8), allocatable :: f_qref   (:,:)  ! 2 m height air specific humidity [kg/kg]
-
-!---------------------------------------------------------------------
-real(r8), allocatable :: f_t_soisno   (:,:,:)  ! soil temperature [K]
-real(r8), allocatable :: f_wliq_soisno(:,:,:)  ! liquid water in soil layers [kg/m2]
-real(r8), allocatable :: f_wice_soisno(:,:,:)  ! ice lens in soil layers [kg/m2]
-real(r8), allocatable :: f_h2osoi     (:,:,:)  ! volumetric soil water in layers [m3/m3]
-real(r8), allocatable :: f_rstfac     (:,:)    ! factor of soil water stress 
-real(r8), allocatable :: f_zwt        (:,:)    ! the depth to water table [m]
-real(r8), allocatable :: f_wa         (:,:)    ! water storage in aquifer [mm]
-real(r8), allocatable :: f_wat        (:,:)    ! total water storage [mm]
-
-real(r8), allocatable :: f_t_lake     (:,:,:) ! lake temperature [K]
-real(r8), allocatable :: f_lake_icefrac (:,:,:) ! lake ice fraction cover [0-1]
-
-!---------------------------------------------------------------------
-real(r8), allocatable :: f_ustar  (:,:)  ! u* in similarity theory [m/s]
-real(r8), allocatable :: f_tstar  (:,:)  ! t* in similarity theory [kg/kg]
-real(r8), allocatable :: f_qstar  (:,:)  ! q* in similarity theory [kg/kg]
-real(r8), allocatable :: f_zol    (:,:)  ! dimensionless height (z/L) used in Monin-Obukhov theory
-real(r8), allocatable :: f_rib    (:,:)  ! bulk Richardson number in surface layer
-real(r8), allocatable :: f_fm     (:,:)  ! integral of profile function for momentum
-real(r8), allocatable :: f_fh     (:,:)  ! integral of profile function for heat
-real(r8), allocatable :: f_fq     (:,:)  ! integral of profile function for moisture
-real(r8), allocatable :: f_us10m  (:,:)  ! 10m u-velocity [m/s]
-real(r8), allocatable :: f_vs10m  (:,:)  ! 10m v-velocity [m/s]
-real(r8), allocatable :: f_fm10m  (:,:)  ! integral of profile function for momentum at 10m [-]
-
-!---------------------------------------------------------------------
-real(r8), allocatable :: f_xy_us  (:,:)  ! wind in eastward direction [m/s]
-real(r8), allocatable :: f_xy_vs  (:,:)  ! wind in northward direction [m/s]
-real(r8), allocatable :: f_xy_t   (:,:)  ! temperature at reference height [kelvin]
-real(r8), allocatable :: f_xy_q   (:,:)  ! specific humidity at reference height [kg/kg]
-real(r8), allocatable :: f_xy_prc (:,:)  ! convective precipitation [mm/s]
-real(r8), allocatable :: f_xy_prl (:,:)  ! large scale precipitation [mm/s]
-real(r8), allocatable :: f_xy_pbot(:,:)  ! atmospheric pressure at the surface [pa]
-real(r8), allocatable :: f_xy_frl (:,:)  ! atmospheric infrared (longwave) radiation [W/m2]
-real(r8), allocatable :: f_xy_solarin(:,:)  ! downward solar radiation at surface [W/m2]
-real(r8), allocatable :: f_xy_rain(:,:)  ! rain [mm/s]
-real(r8), allocatable :: f_xy_snow(:,:)  ! snow [mm/s]
-
-real(r8), allocatable :: f_leafc             (:,:)  ! leaf carbon display pool  (gC/m2)
-real(r8), allocatable :: f_leafc_storage     (:,:)  ! leaf carbon storage pool  (gC/m2)
-real(r8), allocatable :: f_leafc_xfer        (:,:)  ! leaf carbon transfer pool (gC/m2)
-real(r8), allocatable :: f_frootc            (:,:)  ! fine root carbon display pool  (gC/m2)
-real(r8), allocatable :: f_frootc_storage    (:,:)  ! fine root carbon storage pool  (gC/m2)
-real(r8), allocatable :: f_frootc_xfer       (:,:)  ! fine root carbon transfer pool (gC/m2)
-real(r8), allocatable :: f_livestemc         (:,:)  ! live stem carbon display pool  (gC/m2)
-real(r8), allocatable :: f_livestemc_storage (:,:)  ! live stem carbon storage pool  (gC/m2)
-real(r8), allocatable :: f_livestemc_xfer    (:,:)  ! live stem carbon transfer pool (gC/m2)
-real(r8), allocatable :: f_deadstemc         (:,:)  ! dead stem carbon display pool  (gC/m2)
-real(r8), allocatable :: f_deadstemc_storage (:,:)  ! dead stem carbon storage pool  (gC/m2)
-real(r8), allocatable :: f_deadstemc_xfer    (:,:)  ! dead stem carbon transfer pool (gC/m2)
-real(r8), allocatable :: f_livecrootc        (:,:)  ! live coarse root carbon display pool  (gC/m2)
-real(r8), allocatable :: f_livecrootc_storage(:,:)  ! live coarse root carbon storage pool  (gC/m2)
-real(r8), allocatable :: f_livecrootc_xfer   (:,:)  ! live coarse root carbon transfer pool (gC/m2)
-real(r8), allocatable :: f_deadcrootc        (:,:)  ! dead coarse root carbon display pool  (gC/m2)
-real(r8), allocatable :: f_deadcrootc_storage(:,:)  ! dead coarse root carbon storage pool  (gC/m2)
-real(r8), allocatable :: f_deadcrootc_xfer   (:,:)  ! dead coarse root carbon transfer pool (gC/m2)
-real(r8), allocatable :: f_leafn             (:,:)  ! leaf nitrogen display pool  (gC/m2)
-real(r8), allocatable :: f_leafn_storage     (:,:)  ! leaf nitrogen storage pool  (gC/m2)
-real(r8), allocatable :: f_leafn_xfer        (:,:)  ! leaf nitrogen transfer pool (gC/m2)
-real(r8), allocatable :: f_frootn            (:,:)  ! fine root nitrogen display pool  (gC/m2)
-real(r8), allocatable :: f_frootn_storage    (:,:)  ! fine root nitrogen storage pool  (gC/m2)
-real(r8), allocatable :: f_frootn_xfer       (:,:)  ! fine root nitrogen transfer pool (gC/m2)
-real(r8), allocatable :: f_livestemn         (:,:)  ! live stem nitrogen display pool  (gC/m2)
-real(r8), allocatable :: f_livestemn_storage (:,:)  ! live stem nitrogen storage pool  (gC/m2)
-real(r8), allocatable :: f_livestemn_xfer    (:,:)  ! live stem nitrogen transfer pool (gC/m2)
-real(r8), allocatable :: f_deadstemn         (:,:)  ! dead stem nitrogen display pool  (gC/m2)
-real(r8), allocatable :: f_deadstemn_storage (:,:)  ! dead stem nitrogen storage pool  (gC/m2)
-real(r8), allocatable :: f_deadstemn_xfer    (:,:)  ! dead stem nitrogen transfer pool (gC/m2)
-real(r8), allocatable :: f_livecrootn        (:,:)  ! live coarse root nitrogen display pool  (gC/m2)
-real(r8), allocatable :: f_livecrootn_storage(:,:)  ! live coarse root nitrogen storage pool  (gC/m2)
-real(r8), allocatable :: f_livecrootn_xfer   (:,:)  ! live coarse root nitrogen transfer pool (gC/m2)
-real(r8), allocatable :: f_deadcrootn        (:,:)  ! dead coarse root nitrogen display pool  (gC/m2)
-real(r8), allocatable :: f_deadcrootn_storage(:,:)  ! dead coarse root nitrogen storage pool  (gC/m2)
-real(r8), allocatable :: f_deadcrootn_xfer   (:,:)  ! dead coarse root nitrogen transfer pool (gC/m2)
-
-real(r8), allocatable :: f_grainc            (:,:)  ! grain carbon display pool (gC/m2)
-real(r8), allocatable :: f_grainc_storage    (:,:)  ! grain carbon storage pool (gC/m2)
-real(r8), allocatable :: f_grainc_xfer       (:,:)  ! grain carbon transfer pool (gC/m2)
-
-real(r8), allocatable :: f_cphase            (:,:)  ! crop phase
-real(r8), allocatable :: f_cropprod1c        (:,:)  ! 1-yr crop production carbon
-real(r8), allocatable :: f_cropprod1c_loss   (:,:)  ! loss of 1-yr crop production carbon
-real(r8), allocatable :: f_cropseedc_deficit (:,:)  ! crop seed carbon deficit
-real(r8), allocatable :: f_grainc_to_cropprodc(:,:) ! grain to crop production
-real(r8), allocatable :: f_grainc_to_seed    (:,:)  ! grain to crop seed
-
-
-real(r8), allocatable :: f_gpp               (:,:)  ! net primary production (gC/m2)
-real(r8), allocatable :: f_downreg           (:,:)  ! gpp downregulation due to N limitation
-
-real(r8), allocatable :: f_litr1c          (:,:,:)  ! soil carbon pool [gC/m2]
-real(r8), allocatable :: f_litr2c          (:,:,:)  ! soil carbon pool [gC/m2]
-real(r8), allocatable :: f_litr3c          (:,:,:)  ! soil carbon pool [gC/m2]
-real(r8), allocatable :: f_cwdc            (:,:,:)  ! soil carbon pool [gC/m2]
-real(r8), allocatable :: f_soil1c          (:,:,:)  ! soil carbon pool [gC/m2]
-real(r8), allocatable :: f_soil2c          (:,:,:)  ! soil carbon pool [gC/m2]
-real(r8), allocatable :: f_soil3c          (:,:,:)  ! soil carbon pool [gC/m2]
-
-real(r8), allocatable :: f_litr1n          (:,:,:)  ! soil nitrogen pool [gN/m2]
-real(r8), allocatable :: f_litr2n          (:,:,:)  ! soil nitrogen pool [gN/m2]
-real(r8), allocatable :: f_litr3n          (:,:,:)  ! soil nitrogen pool [gN/m2]
-real(r8), allocatable :: f_cwdn            (:,:,:)  ! soil nitrogen pool [gN/m2]
-real(r8), allocatable :: f_soil1n          (:,:,:)  ! soil nitrogen pool [gN/m2]
-real(r8), allocatable :: f_soil2n          (:,:,:)  ! soil nitrogen pool [gN/m2]
-real(r8), allocatable :: f_soil3n          (:,:,:)  ! soil nitrogen pool [gN/m2]
-real(r8), allocatable :: f_sminn           (:,:,:)  ! soil mineral nitrogen pool [gN/m2]
-
-
-
-! PUBLIC MEMBER FUNCTIONS:
-      public :: allocate_2D_Fluxes
-      public :: deallocate_2D_Fluxes
-      public :: FLUSH_2D_Fluxes
-
-! PRIVATE MEMBER FUNCTIONS:
-
-
-!-----------------------------------------------------------------------
-
-  CONTAINS
-
-!-----------------------------------------------------------------------
-
-SUBROUTINE allocate_2D_Fluxes(lon_points,lat_points)
-! --------------------------------------------------------------------
-! Allocates memory for CLM 2d [lon_points,lat_points] variables
-! --------------------------------------------------------------------
-
-use precision
-IMPLICIT NONE
-
-Integer, INTENT(in) :: lon_points
-Integer, INTENT(in) :: lat_points
-
-allocate ( mask     (lon_points,lat_points) )  ! grid mask
-allocate ( frac     (lon_points,lat_points) )  ! grid total fraction
-allocate ( area     (lon_points,lat_points) )  ! grid cell area
-allocate ( f_taux   (lon_points,lat_points) )  ! wind stress: E-W [kg/m/s2]
-allocate ( f_tauy   (lon_points,lat_points) )  ! wind stress: N-S [kg/m/s2]
-allocate ( f_fsena  (lon_points,lat_points) )  ! sensible heat from canopy height to atmosphere [W/m2]
-allocate ( f_lfevpa (lon_points,lat_points) )  ! latent heat flux from canopy height to atmosphere [W/m2]
-allocate ( f_fevpa  (lon_points,lat_points) )  ! evapotranspiration from canopy to atmosphere [mm/s]
-allocate ( f_fsenl  (lon_points,lat_points) )  ! sensible heat from leaves [W/m2]
-allocate ( f_fevpl  (lon_points,lat_points) )  ! evaporation+transpiration from leaves [mm/s]
-allocate ( f_etr    (lon_points,lat_points) )  ! transpiration rate [mm/s]
-allocate ( f_fseng  (lon_points,lat_points) )  ! sensible heat flux from ground [W/m2]
-allocate ( f_fevpg  (lon_points,lat_points) )  ! evaporation heat flux from ground [mm/s]
-allocate ( f_fgrnd  (lon_points,lat_points) )  ! ground heat flux [W/m2]
-allocate ( f_sabvsun(lon_points,lat_points) )  ! solar absorbed by sunlit canopy [W/m2]
-allocate ( f_sabvsha(lon_points,lat_points) )  ! solar absorbed by shaded [W/m2]
-allocate ( f_sabg   (lon_points,lat_points) )  ! solar absorbed by ground  [W/m2]
-allocate ( f_sr     (lon_points,lat_points) )  ! total reflected solar radiation (W/m2)
-allocate ( f_solvd  (lon_points,lat_points) )  ! incident direct beam vis solar radiation (W/m2)
-allocate ( f_solvi  (lon_points,lat_points) )  ! incident diffuse beam vis solar radiation (W/m2)
-allocate ( f_solnd  (lon_points,lat_points) )  ! incident direct beam nir solar radiation (W/m2)
-allocate ( f_solni  (lon_points,lat_points) )  ! incident diffuse beam nir solar radiation (W/m2)
-allocate ( f_srvd   (lon_points,lat_points) )  ! reflected direct beam vis solar radiation (W/m2)
-allocate ( f_srvi   (lon_points,lat_points) )  ! reflected diffuse beam vis solar radiation (W/m2)
-allocate ( f_srnd   (lon_points,lat_points) )  ! reflected direct beam nir solar radiation (W/m2)
-allocate ( f_srni   (lon_points,lat_points) )  ! reflected diffuse beam nir solar radiation (W/m2)
-allocate ( f_solvdln(lon_points,lat_points) )  ! incident direct beam vis solar radiation at local noon(W/m2)
-allocate ( f_solviln(lon_points,lat_points) )  ! incident diffuse beam vis solar radiation at local noon(W/m2)
-allocate ( f_solndln(lon_points,lat_points) )  ! incident direct beam nir solar radiation at local noon(W/m2)
-allocate ( f_solniln(lon_points,lat_points) )  ! incident diffuse beam nir solar radiation at local noon(W/m2)
-allocate ( f_srvdln (lon_points,lat_points) )  ! reflected direct beam vis solar radiation at local noon(W/m2)
-allocate ( f_srviln (lon_points,lat_points) )  ! reflected diffuse beam vis solar radiation at local noon(W/m2)
-allocate ( f_srndln (lon_points,lat_points) )  ! reflected direct beam nir solar radiation at local noon(W/m2)
-allocate ( f_srniln (lon_points,lat_points) )  ! reflected diffuse beam nir solar radiation at local noon(W/m2)
-allocate ( f_olrg   (lon_points,lat_points) )  ! outgoing long-wave radiation from ground+canopy [W/m2]
-allocate ( f_rnet   (lon_points,lat_points) )  ! net radiation [W/m2]
-allocate ( f_xerr   (lon_points,lat_points) )  ! the error of water banace [mm/s]
-allocate ( f_zerr   (lon_points,lat_points) )  ! the error of energy balance [W/m2]
-allocate ( f_rsur   (lon_points,lat_points) )  ! surface runoff [mm/s]
-allocate ( f_rnof   (lon_points,lat_points) )  ! total runoff [mm/s]
-allocate ( f_qintr  (lon_points,lat_points) )  ! interception [mm/s]
-allocate ( f_qinfl  (lon_points,lat_points) )  ! inflitration [mm/s]
-allocate ( f_qdrip  (lon_points,lat_points) )  ! throughfall [mm/s]
-allocate ( f_assim  (lon_points,lat_points) )  ! canopy assimilation rate [mol m-2 s-1]
-allocate ( f_respc  (lon_points,lat_points) )  ! respiration (plant+soil) [mol m-2 s-1]
-allocate ( f_qcharge(lon_points,lat_points) )  ! groundwater recharge rate [mm/s] 
-
-!---------------------------------------------------------------------
-allocate ( f_t_grnd (lon_points,lat_points) )  ! ground surface temperature [K]
-allocate ( f_tleaf  (lon_points,lat_points) )  ! sunlit leaf temperature [K]
-allocate ( f_ldew   (lon_points,lat_points) )  ! depth of water on foliage [mm]
-allocate ( f_scv    (lon_points,lat_points) )  ! snow cover, water equivalent [mm]
-allocate ( f_snowdp (lon_points,lat_points) )  ! snow depth [meter]
-allocate ( f_fsno   (lon_points,lat_points) )  ! fraction of snow cover on ground
-allocate ( f_sigf   (lon_points,lat_points) )  ! fraction of veg cover, excluding snow-covered veg [-]
-allocate ( f_green  (lon_points,lat_points) )  ! leaf greenness
-allocate ( f_lai    (lon_points,lat_points) )  ! leaf area index
-allocate ( f_laisun (lon_points,lat_points) )  ! sunlit leaf area index
-allocate ( f_laisha (lon_points,lat_points) )  ! shaded leaf area index
-allocate ( f_sai    (lon_points,lat_points) )  ! stem area index
-allocate ( f_alb(2,2,lon_points,lat_points) )  ! averaged albedo [visible, direct; direct, diffuse]
-allocate ( f_emis   (lon_points,lat_points) )  ! averaged bulk surface emissivity
-allocate ( f_z0m    (lon_points,lat_points) )  ! effective roughness [m]
-allocate ( f_trad   (lon_points,lat_points) )  ! radiative temperature of surface [K]
-allocate ( f_tref   (lon_points,lat_points) )  ! 2 m height air temperature [kelvin]
-allocate ( f_qref   (lon_points,lat_points) )  ! 2 m height air specific humidity [kg/kg]
-
-!---------------------------------------------------------------------
-allocate ( f_t_soisno   (maxsnl+1:nl_soil,lon_points,lat_points) )  ! soil temperature [K]
-allocate ( f_wliq_soisno(maxsnl+1:nl_soil,lon_points,lat_points) )  ! liquid water in soil layers [kg/m2]
-allocate ( f_wice_soisno(maxsnl+1:nl_soil,lon_points,lat_points) )  ! ice lens in soil layers [kg/m2]
-allocate ( f_h2osoi            (1:nl_soil,lon_points,lat_points) )  ! volumetric soil water in layers [m3/m3]
-allocate ( f_rstfac                      (lon_points,lat_points) )  ! factor of soil water stress 
-allocate ( f_zwt                         (lon_points,lat_points) )  ! the depth to water table [m]
-allocate ( f_wa                          (lon_points,lat_points) )  ! water storage in aquifer [mm]
-allocate ( f_wat                         (lon_points,lat_points) )  ! total water storage [mm]
-
-allocate ( f_t_lake      (nl_lake,lon_points,lat_points) )  ! lake temperature [K]
-allocate ( f_lake_icefrac(nl_lake,lon_points,lat_points) )  ! lake ice fraction cover [0-1]
-
-!---------------------------------------------------------------------
-allocate ( f_ustar  (lon_points,lat_points) )  ! u* in similarity theory [m/s]
-allocate ( f_tstar  (lon_points,lat_points) )  ! t* in similarity theory [kg/kg]
-allocate ( f_qstar  (lon_points,lat_points) )  ! q* in similarity theory [kg/kg]
-allocate ( f_zol    (lon_points,lat_points) )  ! dimensionless height (z/L) used in Monin-Obukhov theory
-allocate ( f_rib    (lon_points,lat_points) )  ! bulk Richardson number in surface layer
-allocate ( f_fm     (lon_points,lat_points) )  ! integral of profile function for momentum
-allocate ( f_fh     (lon_points,lat_points) )  ! integral of profile function for heat
-allocate ( f_fq     (lon_points,lat_points) )  ! integral of profile function for moisture
-allocate ( f_us10m  (lon_points,lat_points) )  ! 10m u-velocity [m/s]
-allocate ( f_vs10m  (lon_points,lat_points) )  ! 10m v-velocity [m/s]
-allocate ( f_fm10m  (lon_points,lat_points) )  ! integral of profile function for momentum at 10m [-]
-
-!---------------------------------------------------------------------
-allocate ( f_xy_us  (lon_points,lat_points) )  ! wind in eastward direction [m/s]
-allocate ( f_xy_vs  (lon_points,lat_points) )  ! wind in northward direction [m/s]
-allocate ( f_xy_t   (lon_points,lat_points) )  ! temperature at reference height [kelvin]
-allocate ( f_xy_q   (lon_points,lat_points) )  ! specific humidity at reference height [kg/kg]
-allocate ( f_xy_prc (lon_points,lat_points) )  ! convective precipitation [mm/s]
-allocate ( f_xy_prl (lon_points,lat_points) )  ! large scale precipitation [mm/s]
-allocate ( f_xy_pbot(lon_points,lat_points) )  ! atmospheric pressure at the surface [pa]
-allocate ( f_xy_frl (lon_points,lat_points) )  ! atmospheric infrared (longwave) radiation [W/m2]
-allocate ( f_xy_solarin(lon_points,lat_points) )  ! downward solar radiation at surface [W/m2]
-allocate ( f_xy_rain(lon_points,lat_points) )  ! rain [mm/s]
-allocate ( f_xy_snow(lon_points,lat_points) )  ! snow [mm/s]
-
-allocate ( f_leafc             (lon_points,lat_points) ) ! leaf carbon display pool  (gC/m2)
-allocate ( f_leafc_storage     (lon_points,lat_points) ) ! leaf carbon storage pool  (gC/m2)
-allocate ( f_leafc_xfer        (lon_points,lat_points) ) ! leaf carbon transfer pool (gC/m2)
-allocate ( f_frootc            (lon_points,lat_points) ) ! fine root carbon display pool  (gC/m2)
-allocate ( f_frootc_storage    (lon_points,lat_points) ) ! fine root carbon storage pool  (gC/m2)
-allocate ( f_frootc_xfer       (lon_points,lat_points) ) ! fine root carbon transfer pool (gC/m2)
-allocate ( f_livestemc         (lon_points,lat_points) ) ! live stem carbon display pool  (gC/m2)
-allocate ( f_livestemc_storage (lon_points,lat_points) ) ! live stem carbon storage pool  (gC/m2)
-allocate ( f_livestemc_xfer    (lon_points,lat_points) ) ! live stem carbon transfer pool (gC/m2)
-allocate ( f_deadstemc         (lon_points,lat_points) ) ! dead stem carbon display pool  (gC/m2)
-allocate ( f_deadstemc_storage (lon_points,lat_points) ) ! dead stem carbon storage pool  (gC/m2)
-allocate ( f_deadstemc_xfer    (lon_points,lat_points) ) ! dead stem carbon transfer pool (gC/m2)
-allocate ( f_livecrootc        (lon_points,lat_points) ) ! live coarse root carbon display pool  (gC/m2)
-allocate ( f_livecrootc_storage(lon_points,lat_points) ) ! live coarse root carbon storage pool  (gC/m2)
-allocate ( f_livecrootc_xfer   (lon_points,lat_points) ) ! live coarse root carbon transfer pool (gC/m2)
-allocate ( f_deadcrootc        (lon_points,lat_points) ) ! dead coarse root carbon display pool  (gC/m2)
-allocate ( f_deadcrootc_storage(lon_points,lat_points) ) ! dead coarse root carbon storage pool  (gC/m2)
-allocate ( f_deadcrootc_xfer   (lon_points,lat_points) ) ! dead coarse root carbon transfer pool (gC/m2)
-allocate ( f_leafn             (lon_points,lat_points) ) ! leaf nitrogen display pool  (gC/m2)
-allocate ( f_leafn_storage     (lon_points,lat_points) ) ! leaf nitrogen storage pool  (gC/m2)
-allocate ( f_leafn_xfer        (lon_points,lat_points) ) ! leaf nitrogen transfer pool (gC/m2)
-allocate ( f_frootn            (lon_points,lat_points) ) ! fine root nitrogen display pool  (gC/m2)
-allocate ( f_frootn_storage    (lon_points,lat_points) ) ! fine root nitrogen storage pool  (gC/m2)
-allocate ( f_frootn_xfer       (lon_points,lat_points) ) ! fine root nitrogen transfer pool (gC/m2)
-allocate ( f_livestemn         (lon_points,lat_points) ) ! live stem nitrogen display pool  (gC/m2)
-allocate ( f_livestemn_storage (lon_points,lat_points) ) ! live stem nitrogen storage pool  (gC/m2)
-allocate ( f_livestemn_xfer    (lon_points,lat_points) ) ! live stem nitrogen transfer pool (gC/m2)
-allocate ( f_deadstemn         (lon_points,lat_points) ) ! dead stem nitrogen display pool  (gC/m2)
-allocate ( f_deadstemn_storage (lon_points,lat_points) ) ! dead stem nitrogen storage pool  (gC/m2)
-allocate ( f_deadstemn_xfer    (lon_points,lat_points) ) ! dead stem nitrogen transfer pool (gC/m2)
-allocate ( f_livecrootn        (lon_points,lat_points) ) ! live coarse root nitrogen display pool  (gC/m2)
-allocate ( f_livecrootn_storage(lon_points,lat_points) ) ! live coarse root nitrogen storage pool  (gC/m2)
-allocate ( f_livecrootn_xfer   (lon_points,lat_points) ) ! live coarse root nitrogen transfer pool (gC/m2)
-allocate ( f_deadcrootn        (lon_points,lat_points) ) ! dead coarse root nitrogen display pool  (gC/m2)
-allocate ( f_deadcrootn_storage(lon_points,lat_points) ) ! dead coarse root nitrogen storage pool  (gC/m2)
-allocate ( f_deadcrootn_xfer   (lon_points,lat_points) ) ! dead coarse root nitrogen transfer pool (gC/m2)
-
-allocate ( f_grainc            (lon_points,lat_points) ) ! grain carbon display pool  (gC/m2)
-allocate ( f_grainc_storage    (lon_points,lat_points) ) ! grain carbon storage pool  (gC/m2)
-allocate ( f_grainc_xfer       (lon_points,lat_points) ) ! grain carbon transfer pool (gC/m2)
-
-allocate ( f_cphase            (lon_points,lat_points) )  ! crop phase
-allocate ( f_cropprod1c        (lon_points,lat_points) )  ! 1-yr crop production carbon
-allocate ( f_cropprod1c_loss   (lon_points,lat_points) )  ! loss of 1-yr crop production carbon
-allocate ( f_cropseedc_deficit (lon_points,lat_points) )  ! crop seed carbon deficit
-allocate ( f_grainc_to_cropprodc(lon_points,lat_points) ) ! grain to crop production
-allocate ( f_grainc_to_seed    (lon_points,lat_points) )  ! grain to crop seed
-
-allocate ( f_gpp               (lon_points,lat_points) ) ! net primary production (gC/m2)
-allocate ( f_downreg           (lon_points,lat_points) ) ! gpp downregulation due to N limitation
-
-allocate ( f_litr1c            (1:nl_soil,lon_points,lat_points) )  ! soil carbon pool (gC/m2)
-allocate ( f_litr2c            (1:nl_soil,lon_points,lat_points) )  ! soil carbon pool (gC/m2)
-allocate ( f_litr3c            (1:nl_soil,lon_points,lat_points) )  ! soil carbon pool (gC/m2)
-allocate ( f_cwdc              (1:nl_soil,lon_points,lat_points) )  ! soil carbon pool (gC/m2)
-allocate ( f_soil1c            (1:nl_soil,lon_points,lat_points) )  ! soil carbon pool (gC/m2)
-allocate ( f_soil2c            (1:nl_soil,lon_points,lat_points) )  ! soil carbon pool (gC/m2)
-allocate ( f_soil3c            (1:nl_soil,lon_points,lat_points) )  ! soil carbon pool (gC/m2)
-
-allocate ( f_litr1n            (1:nl_soil,lon_points,lat_points) )  ! soil nitrogen pool (gN/m2)
-allocate ( f_litr2n            (1:nl_soil,lon_points,lat_points) )  ! soil nitrogen pool (gN/m2)
-allocate ( f_litr3n            (1:nl_soil,lon_points,lat_points) )  ! soil nitrogen pool (gN/m2)
-allocate ( f_cwdn              (1:nl_soil,lon_points,lat_points) )  ! soil nitrogen pool (gN/m2)
-allocate ( f_soil1n            (1:nl_soil,lon_points,lat_points) )  ! soil nitrogen pool (gN/m2)
-allocate ( f_soil2n            (1:nl_soil,lon_points,lat_points) )  ! soil nitrogen pool (gN/m2)
-allocate ( f_soil3n            (1:nl_soil,lon_points,lat_points) )  ! soil nitrogen pool (gN/m2)
-allocate ( f_sminn             (1:nl_soil,lon_points,lat_points) )  ! soil mineral nitrogen pool (gN/m2)
-
-END SUBROUTINE allocate_2D_Fluxes
-
-
-
-SUBROUTINE FLUSH_2D_Fluxes
-
-! flush the 2D_Fluxes for accumulation
-f_xy_us     (:,:) = spval
-f_xy_vs     (:,:) = spval
-f_xy_t      (:,:) = spval
-f_xy_q      (:,:) = spval
-f_xy_prc    (:,:) = spval
-f_xy_prl    (:,:) = spval
-f_xy_pbot   (:,:) = spval
-f_xy_frl    (:,:) = spval
-f_xy_solarin(:,:) = spval
-f_xy_rain   (:,:) = spval
-f_xy_snow   (:,:) = spval
-
-mask        (:,:) = 0
-frac        (:,:) = spval
-area        (:,:) = spval
-
-f_taux      (:,:) = spval
-f_tauy      (:,:) = spval
-f_fsena     (:,:) = spval
-f_lfevpa    (:,:) = spval
-f_fevpa     (:,:) = spval
-f_fsenl     (:,:) = spval
-f_fevpl     (:,:) = spval
-f_etr       (:,:) = spval
-f_fseng     (:,:) = spval
-f_fevpg     (:,:) = spval
-f_fgrnd     (:,:) = spval
-f_sabvsun   (:,:) = spval
-f_sabvsha   (:,:) = spval
-f_sabg      (:,:) = spval
-f_sr        (:,:) = spval
-f_solvd     (:,:) = spval
-f_solvi     (:,:) = spval
-f_solnd     (:,:) = spval
-f_solni     (:,:) = spval
-f_srvd      (:,:) = spval
-f_srvi      (:,:) = spval
-f_srnd      (:,:) = spval
-f_srni      (:,:) = spval
-f_solvdln   (:,:) = spval
-f_solviln   (:,:) = spval
-f_solndln   (:,:) = spval
-f_solniln   (:,:) = spval
-f_srvdln    (:,:) = spval
-f_srviln    (:,:) = spval
-f_srndln    (:,:) = spval
-f_srniln    (:,:) = spval
-f_olrg      (:,:) = spval
-f_rnet      (:,:) = spval
-f_xerr      (:,:) = spval
-f_zerr      (:,:) = spval
-f_rsur      (:,:) = spval
-f_rnof      (:,:) = spval
-f_qintr     (:,:) = spval
-f_qinfl     (:,:) = spval
-f_qdrip     (:,:) = spval
-f_assim     (:,:) = spval
-f_respc     (:,:) = spval
-
-f_qcharge   (:,:) = spval
-
-f_t_grnd    (:,:) = spval
-f_tleaf     (:,:) = spval
-f_ldew      (:,:) = spval
-f_scv       (:,:) = spval
-f_snowdp    (:,:) = spval
-f_fsno      (:,:) = spval
-f_sigf      (:,:) = spval
-f_green     (:,:) = spval
-f_lai       (:,:) = spval
-f_laisun    (:,:) = spval
-f_laisha    (:,:) = spval
-f_sai       (:,:) = spval
-f_alb       (:,:,:,:) = spval
-f_emis      (:,:) = spval
-f_z0m       (:,:) = spval
-f_trad      (:,:) = spval
-f_tref      (:,:) = spval
-f_qref      (:,:) = spval
-
-f_t_soisno    (:,:,:) = spval
-f_wliq_soisno (:,:,:) = spval
-f_wice_soisno (:,:,:) = spval
-f_h2osoi      (:,:,:) = spval
-f_rstfac        (:,:) = spval
-f_zwt           (:,:) = spval
-f_wa            (:,:) = spval
-f_wat           (:,:) = spval
-f_t_lake      (:,:,:) = spval
-f_lake_icefrac(:,:,:) = spval
-
-f_ustar     (:,:) = spval
-f_tstar     (:,:) = spval
-f_qstar     (:,:) = spval
-f_zol       (:,:) = spval
-f_rib       (:,:) = spval
-f_fm        (:,:) = spval
-f_fh        (:,:) = spval
-f_fq        (:,:) = spval
-
-f_us10m     (:,:) = spval
-f_vs10m     (:,:) = spval
-f_fm10m     (:,:) = spval
-
-f_leafc             (:,:) = spval
-f_leafc_storage     (:,:) = spval
-f_leafc_xfer        (:,:) = spval
-f_frootc            (:,:) = spval
-f_frootc_storage    (:,:) = spval
-f_frootc_xfer       (:,:) = spval
-f_livestemc         (:,:) = spval
-f_livestemc_storage (:,:) = spval
-f_livestemc_xfer    (:,:) = spval
-f_deadstemc         (:,:) = spval
-f_deadstemc_storage (:,:) = spval
-f_deadstemc_xfer    (:,:) = spval
-f_livecrootc        (:,:) = spval
-f_livecrootc_storage(:,:) = spval
-f_livecrootc_xfer   (:,:) = spval
-f_deadcrootc        (:,:) = spval
-f_deadcrootc_storage(:,:) = spval
-f_deadcrootc_xfer   (:,:) = spval
-f_leafn             (:,:) = spval
-f_leafn_storage     (:,:) = spval
-f_leafn_xfer        (:,:) = spval
-f_frootn            (:,:) = spval
-f_frootn_storage    (:,:) = spval
-f_frootn_xfer       (:,:) = spval
-f_livestemn         (:,:) = spval
-f_livestemn_storage (:,:) = spval
-f_livestemn_xfer    (:,:) = spval
-f_deadstemn         (:,:) = spval
-f_deadstemn_storage (:,:) = spval
-f_deadstemn_xfer    (:,:) = spval
-f_livecrootn        (:,:) = spval
-f_livecrootn_storage(:,:) = spval
-f_livecrootn_xfer   (:,:) = spval
-f_deadcrootn        (:,:) = spval
-f_deadcrootn_storage(:,:) = spval
-f_deadcrootn_xfer   (:,:) = spval
-
-f_grainc            (:,:) = spval
-f_grainc_storage    (:,:) = spval
-f_grainc_xfer       (:,:) = spval
-
-f_cphase            (:,:) = spval
-f_cropprod1c        (:,:) = spval
-f_cropprod1c_loss   (:,:) = spval
-f_cropseedc_deficit (:,:) = spval
-f_grainc_to_cropprodc(:,:) = spval
-f_grainc_to_seed    (:,:) = spval
-
-f_gpp               (:,:) = spval ! net primary production (gC/m2)
-f_downreg           (:,:) = spval ! gpp downregulation due to N limitation
-
-f_litr1c      (:,:,:) = spval
-f_litr2c      (:,:,:) = spval
-f_litr3c      (:,:,:) = spval
-f_cwdc        (:,:,:) = spval
-f_soil1c      (:,:,:) = spval
-f_soil2c      (:,:,:) = spval
-f_soil3c      (:,:,:) = spval
-
-f_litr1n      (:,:,:) = spval
-f_litr2n      (:,:,:) = spval
-f_litr3n      (:,:,:) = spval
-f_cwdn        (:,:,:) = spval
-f_soil1n      (:,:,:) = spval
-f_soil2n      (:,:,:) = spval
-f_soil3n      (:,:,:) = spval
-f_sminn       (:,:,:) = spval
-
-END SUBROUTINE FLUSH_2D_Fluxes
-
-
-
-SUBROUTINE deallocate_2D_Fluxes
-! --------------------------------------------------------------------
-! Deallocates memory for CLM 2d [:,:] variables
-! --------------------------------------------------------------------
-
-deallocate ( mask     )  ! grid mask
-deallocate ( frac     )  ! grid total fraction
-deallocate ( area     )  ! grid cell area
-deallocate ( f_taux   )  ! wind stress: E-W [kg/m/s2]
-deallocate ( f_tauy   )  ! wind stress: N-S [kg/m/s2]
-deallocate ( f_fsena  )  ! sensible heat from canopy height to atmosphere [W/m2]
-deallocate ( f_lfevpa )  ! latent heat flux from canopy height to atmosphere [W/m2]
-deallocate ( f_fevpa  )  ! evapotranspiration from canopy to atmosphere [mm/s]
-deallocate ( f_fsenl  )  ! sensible heat from leaves [W/m2]
-deallocate ( f_fevpl  )  ! evaporation+transpiration from leaves [mm/s]
-deallocate ( f_etr    )  ! transpiration rate [mm/s]
-deallocate ( f_fseng  )  ! sensible heat flux from ground [W/m2]
-deallocate ( f_fevpg  )  ! evaporation heat flux from ground [mm/s]
-deallocate ( f_fgrnd  )  ! ground heat flux [W/m2]
-deallocate ( f_sabvsun)  ! solar absorbed by sunlit canopy [W/m2]
-deallocate ( f_sabvsha)  ! solar absorbed by shaded [W/m2]
-deallocate ( f_sabg   )  ! solar absorbed by ground  [W/m2]
-deallocate ( f_sr     )  ! total reflected solar radiation (W/m2)
-deallocate ( f_solvd  )  ! incident direct beam vis solar radiation (W/m2)
-deallocate ( f_solvi  )  ! incident diffuse beam vis solar radiation (W/m2)
-deallocate ( f_solnd  )  ! incident direct beam nir solar radiation (W/m2)
-deallocate ( f_solni  )  ! incident diffuse beam nir solar radiation (W/m2)
-deallocate ( f_srvd   )  ! reflected direct beam vis solar radiation (W/m2)
-deallocate ( f_srvi   )  ! reflected diffuse beam vis solar radiation (W/m2)
-deallocate ( f_srnd   )  ! reflected direct beam nir solar radiation (W/m2)
-deallocate ( f_srni   )  ! reflected diffuse beam nir solar radiation (W/m2)
-deallocate ( f_solvdln)  ! incident direct beam vis solar radiation at local noon(W/m2)
-deallocate ( f_solviln)  ! incident diffuse beam vis solar radiation at local noon(W/m2)
-deallocate ( f_solndln)  ! incident direct beam nir solar radiation at local noon(W/m2)
-deallocate ( f_solniln)  ! incident diffuse beam nir solar radiation at local noon(W/m2)
-deallocate ( f_srvdln )  ! reflected direct beam vis solar radiation at local noon(W/m2)
-deallocate ( f_srviln )  ! reflected diffuse beam vis solar radiation at local noon(W/m2)
-deallocate ( f_srndln )  ! reflected direct beam nir solar radiation at local noon(W/m2)
-deallocate ( f_srniln )  ! reflected diffuse beam nir solar radiation at local noon(W/m2)
-deallocate ( f_olrg   )  ! outgoing long-wave radiation from ground+canopy [W/m2]
-deallocate ( f_rnet   )  ! net radiation [W/m2]
-deallocate ( f_xerr   )  ! the error of water banace [mm/s]
-deallocate ( f_zerr   )  ! the error of energy balance [W/m2]
-deallocate ( f_rsur   )  ! surface runoff [mm/s]
-deallocate ( f_rnof   )  ! total runoff [mm/s]
-deallocate ( f_qintr  )  ! interception [mm/s]
-deallocate ( f_qinfl  )  ! inflitration [mm/s]
-deallocate ( f_qdrip  )  ! throughfall [mm/s]
-deallocate ( f_assim  )  ! canopy assimilation rate [mol m-2 s-1]
-deallocate ( f_respc  )  ! respiration (plant+soil) [mol m-2 s-1]
-deallocate ( f_qcharge)  ! groundwater recharge rate [mm/s] 
-
-!---------------------------------------------------------------------
-deallocate ( f_t_grnd )  ! ground surface temperature [K]
-deallocate ( f_tleaf  )  ! sunlit leaf temperature [K]
-deallocate ( f_ldew   )  ! depth of water on foliage [mm]
-deallocate ( f_scv    )  ! snow cover, water equivalent [mm]
-deallocate ( f_snowdp )  ! snow depth [meter]
-deallocate ( f_fsno   )  ! fraction of snow cover on ground
-deallocate ( f_sigf   )  ! fraction of veg cover, excluding snow-covered veg [-]
-deallocate ( f_green  )  ! leaf greenness
-deallocate ( f_lai    )  ! leaf area index
-deallocate ( f_laisun )  ! sunlit leaf area index
-deallocate ( f_laisha )  ! shaded leaf area index
-deallocate ( f_sai    )  ! stem area index
-deallocate ( f_alb    )  ! averaged albedo [visible, direct; direct, diffuse]
-deallocate ( f_emis   )  ! averaged bulk surface emissivity
-deallocate ( f_z0m    )  ! effective roughness [m]
-deallocate ( f_trad   )  ! radiative temperature of surface [K]
-deallocate ( f_tref   )  ! 2 m height air temperature [kelvin]
-deallocate ( f_qref   )  ! 2 m height air specific humidity [kg/kg]
-
-!---------------------------------------------------------------------
-deallocate ( f_t_soisno    )  ! soil temperature [K]
-deallocate ( f_wliq_soisno )  ! liquid water in soil layers [kg/m2]
-deallocate ( f_wice_soisno )  ! ice lens in soil layers [kg/m2]
-deallocate ( f_h2osoi      )  ! ice lens in soil layers [kg/m2]
-deallocate ( f_rstfac      )  ! factor of soil water stress 
-deallocate ( f_zwt         )  ! the depth to water table [m]
-deallocate ( f_wa          )  ! water storage in aquifer [mm]
-deallocate ( f_wat         )  ! total water storage [mm]
-
-deallocate ( f_t_lake       ) ! lake temperature [K]
-deallocate ( f_lake_icefrac ) ! lake ice fraction cover [0-1]
-
-!---------------------------------------------------------------------
-deallocate ( f_ustar  )  ! u* in similarity theory [m/s]
-deallocate ( f_tstar  )  ! t* in similarity theory [kg/kg]
-deallocate ( f_qstar  )  ! q* in similarity theory [kg/kg]
-deallocate ( f_zol    )  ! dimensionless height (z/L) used in Monin-Obukhov theory
-deallocate ( f_rib    )  ! bulk Richardson number in surface layer
-deallocate ( f_fm     )  ! integral of profile function for momentum
-deallocate ( f_fh     )  ! integral of profile function for heat
-deallocate ( f_fq     )  ! integral of profile function for moisture
-deallocate ( f_us10m  )  ! 10m u-velocity [m/s]
-deallocate ( f_vs10m  )  ! 10m v-velocity [m/s]
-deallocate ( f_fm10m  )  ! integral of profile function for momentum at 10m [-]
-
-!---------------------------------------------------------------------
-deallocate ( f_xy_us  )  ! wind in eastward direction [m/s]
-deallocate ( f_xy_vs  )  ! wind in northward direction [m/s]
-deallocate ( f_xy_t   )  ! temperature at reference height [kelvin]
-deallocate ( f_xy_q   )  ! specific humidity at reference height [kg/kg]
-deallocate ( f_xy_prc )  ! convective precipitation [mm/s]
-deallocate ( f_xy_prl )  ! large scale precipitation [mm/s]
-deallocate ( f_xy_pbot)  ! atmospheric pressure at the surface [pa]
-deallocate ( f_xy_frl )  ! atmospheric infrared (longwave) radiation [W/m2]
-deallocate ( f_xy_solarin)  ! downward solar radiation at surface [W/m2]
-deallocate ( f_xy_rain)  ! rain [mm/s]
-deallocate ( f_xy_snow)  ! snow [mm/s]
-
-deallocate ( f_leafc             )  ! leaf carbon display pool  (gC/m2)
-deallocate ( f_leafc_storage     )  ! leaf carbon storage pool  (gC/m2)
-deallocate ( f_leafc_xfer        )  ! leaf carbon transfer pool (gC/m2)
-deallocate ( f_frootc            )  ! fine root carbon display pool  (gC/m2)
-deallocate ( f_frootc_storage    )  ! fine root carbon storage pool  (gC/m2)
-deallocate ( f_frootc_xfer       )  ! fine root carbon transfer pool (gC/m2)
-deallocate ( f_livestemc         )  ! live stem carbon display pool  (gC/m2)
-deallocate ( f_livestemc_storage )  ! live stem carbon storage pool  (gC/m2)
-deallocate ( f_livestemc_xfer    )  ! live stem carbon transfer pool (gC/m2)
-deallocate ( f_deadstemc         )  ! dead stem carbon display pool  (gC/m2)
-deallocate ( f_deadstemc_storage )  ! dead stem carbon storage pool  (gC/m2)
-deallocate ( f_deadstemc_xfer    )  ! dead stem carbon transfer pool (gC/m2)
-deallocate ( f_livecrootc        )  ! live coarse root carbon display pool  (gC/m2)
-deallocate ( f_livecrootc_storage)  ! live coarse root carbon storage pool  (gC/m2)
-deallocate ( f_livecrootc_xfer   )  ! live coarse root carbon transfer pool (gC/m2)
-deallocate ( f_deadcrootc        )  ! dead coarse root carbon display pool  (gC/m2)
-deallocate ( f_deadcrootc_storage)  ! dead coarse root carbon storage pool  (gC/m2)
-deallocate ( f_deadcrootc_xfer   )  ! dead coarse root carbon transfer pool (gC/m2)
-deallocate ( f_leafn             )  ! leaf nitrogen display pool  (gC/m2)
-deallocate ( f_leafn_storage     )  ! leaf nitrogen storage pool  (gC/m2)
-deallocate ( f_leafn_xfer        )  ! leaf nitrogen transfer pool (gC/m2)
-deallocate ( f_frootn            )  ! fine root nitrogen display pool  (gC/m2)
-deallocate ( f_frootn_storage    )  ! fine root nitrogen storage pool  (gC/m2)
-deallocate ( f_frootn_xfer       )  ! fine root nitrogen transfer pool (gC/m2)
-deallocate ( f_livestemn         )  ! live stem nitrogen display pool  (gC/m2)
-deallocate ( f_livestemn_storage )  ! live stem nitrogen storage pool  (gC/m2)
-deallocate ( f_livestemn_xfer    )  ! live stem nitrogen transfer pool (gC/m2)
-deallocate ( f_deadstemn         )  ! dead stem nitrogen display pool  (gC/m2)
-deallocate ( f_deadstemn_storage )  ! dead stem nitrogen storage pool  (gC/m2)
-deallocate ( f_deadstemn_xfer    )  ! dead stem nitrogen transfer pool (gC/m2)
-deallocate ( f_livecrootn        )  ! live coarse root nitrogen display pool  (gC/m2)
-deallocate ( f_livecrootn_storage)  ! live coarse root nitrogen storage pool  (gC/m2)
-deallocate ( f_livecrootn_xfer   )  ! live coarse root nitrogen transfer pool (gC/m2)
-deallocate ( f_deadcrootn        )  ! dead coarse root nitrogen display pool  (gC/m2)
-deallocate ( f_deadcrootn_storage)  ! dead coarse root nitrogen storage pool  (gC/m2)
-deallocate ( f_deadcrootn_xfer   )  ! dead coarse root nitrogen transfer pool (gC/m2)
-
-deallocate ( f_grainc            ) ! grain carbon display pool  (gC/m2)
-deallocate ( f_grainc_storage    ) ! grain carbon storage pool  (gC/m2)
-deallocate ( f_grainc_xfer       ) ! grain carbon transfer pool (gC/m2)
-
-deallocate ( f_cphase            )  ! crop phase
-deallocate ( f_cropprod1c        )  ! 1-yr crop production carbon
-deallocate ( f_cropprod1c_loss   )  ! loss of 1-yr crop production carbon
-deallocate ( f_cropseedc_deficit )  ! crop seed carbon deficit
-deallocate ( f_grainc_to_cropprodc) ! grain to crop production
-deallocate ( f_grainc_to_seed    )  ! grain to crop seed
-
-deallocate ( f_gpp               )  ! net primary production (gC/m2)
-deallocate ( f_downreg           )  ! gpp downregulation due to N limitation
-
-deallocate ( f_litr1c            )  ! soil carbon pool size
-deallocate ( f_litr2c            )  ! soil carbon pool size
-deallocate ( f_litr3c            )  ! soil carbon pool size
-deallocate ( f_cwdc              )  ! soil carbon pool size
-deallocate ( f_soil1c            )  ! soil carbon pool size
-deallocate ( f_soil2c            )  ! soil carbon pool size
-deallocate ( f_soil3c            )  ! soil carbon pool size
-
-deallocate ( f_litr1n            )  ! soil nitrogen pool size
-deallocate ( f_litr2n            )  ! soil nitrogen pool size
-deallocate ( f_litr3n            )  ! soil nitrogen pool size
-deallocate ( f_cwdn              )  ! soil nitrogen pool size
-deallocate ( f_soil1n            )  ! soil nitrogen pool size
-deallocate ( f_soil2n            )  ! soil nitrogen pool size
-deallocate ( f_soil3n            )  ! soil nitrogen pool size
-deallocate ( f_sminn             )  ! soil mineral nitrogen pool size
-
-END SUBROUTINE deallocate_2D_Fluxes
->>>>>>> 4531073e
 
 END MODULE MOD_2D_Fluxes