--- conflicted
+++ resolved
@@ -51,7 +51,6 @@
               lai_old, o3uptakesun, o3uptakesha, forc_ozone,&
 #endif
               qintr_rain,qintr_snow,t_precip,hprl,smp     ,hk      ,&
-<<<<<<< HEAD
               hksati  ,rootr                                       )
 
 !=======================================================================
@@ -81,27 +80,6 @@
 !                    (due to large differences may existed btween sunlit/shaded
 !                    leaf temperature.
 !=======================================================================
-=======
-              hksati  ,rootr                                       ) 
- 
-   !=======================================================================
-   ! Original author : Yongjiu Dai, August 15, 2001
-   !
-   ! Foliage energy conservation is given by foliage energy budget equation
-   !                      Rnet - Hf - LEf = 0
-   ! The equation is solved by Newton-Raphson iteration, in which this iteration
-   ! includes the calculation of the photosynthesis and stomatal resistance, and the
-   ! integration of turbulent flux profiles. The sensible and latent heat
-   ! transfer between foliage and atmosphere and ground is linked by the equations:
-   !                      Ha = Hf + Hg and Ea = Ef + Eg
-   !
-   ! ________________
-   ! REVISION HISTORY:
-   ! 07/09/2014, Hua Yuan: imbalanced energy due to T/q adjustment is
-   !                       allocated to sensible heat flux.
-   !
-   !=======================================================================
->>>>>>> 3c0e1af6
 
   USE precision
   USE GlobalVars
@@ -1055,13 +1033,8 @@
          ldew_snow=max(ldew_snow,0.0)
       endif
          ldew=ldew_rain+ldew_snow
-<<<<<<< HEAD
-
-   elseif (DEF_Interception_scheme .eq. 6) then !VIC
-=======
-   
+
    ELSEIF (DEF_Interception_scheme .eq. 6) then !VIC
->>>>>>> 3c0e1af6
       if (taf .gt. tfrz) then
          ldew_rain = ldew_rain-evplwet*deltim !max(0., ldew-evplwet*deltim)
          ldew_rain=max(ldew_rain,0.0)
@@ -1086,65 +1059,20 @@
   END SUBROUTINE LeafTemp
 !----------------------------------------------------------------------
 
-<<<<<<< HEAD
-SUBROUTINE dewfraction (sigf,lai,sai,dewmx,ldew,ldew_rain,ldew_snow,fwet,fdry)
-
-
-!=======================================================================
-! Original author: Yongjiu Dai, September 15, 1999
-!
-! determine fraction of foliage covered by water and
-! fraction of foliage that is dry and transpiring
-!
-!=======================================================================
-
- USE precision
- IMPLICIT NONE
-
-  REAL(r8), intent(in) :: sigf   !fraction of veg cover, excluding snow-covered veg [-]
-  REAL(r8), intent(in) :: lai    !leaf area index  [-]
-  REAL(r8), intent(in) :: sai    !stem area index  [-]
-  REAL(r8), intent(in) :: dewmx  !maximum allowed dew [0.1 mm]
-  REAL(r8), intent(in) :: ldew   !depth of water on foliage [kg/m2/s]
-  REAL(r8), intent(in) :: ldew_rain   !depth of rain on foliage [kg/m2/s]
-  REAL(r8), intent(in) :: ldew_snow   !depth of snow on foliage [kg/m2/s]
-  REAL(r8), intent(out) :: fwet  !fraction of foliage covered by water [-]
-  REAL(r8), intent(out) :: fdry  !fraction of foliage that is green and dry [-]
-
-  REAL(r8) lsai                  !lai + sai
-  REAL(r8) dewmxi                !inverse of maximum allowed dew [1/mm]
-  REAL(r8) vegt                  !sigf*lsai, NOTE: remove sigf
-  REAL(r8) satcap_rain,satcap_snow           !
-!-----------------------------------------------------------------------
-! Fwet is the fraction of all vegetation surfaces which are wet
-! including stem area which contribute to evaporation
-  if (DEF_Interception_scheme .eq. 1) then !CoLM2014
-
-      lsai = lai + sai
-      dewmxi = 1.0/dewmx
-      ! 06/2018, yuan: remove sigf, to compatible with PFT
-      vegt   =  lsai
-
-      fwet = 0
-      IF(ldew > 0.) THEN
-         fwet = ((dewmxi/vegt)*ldew)**.666666666666
-
-      ! Check for maximum limit of fwet
-=======
    SUBROUTINE dewfraction (sigf,lai,sai,dewmx,ldew,ldew_rain,ldew_snow,fwet,fdry)
    !DESCRIPTION
    !===========
       ! determine fraction of foliage covered by water and
       ! fraction of foliage that is dry and transpiring
 
-   !Original Author: 
+   !Original Author:
    !-------------------
-      !---Yongjiu Dai 
+      !---Yongjiu Dai
 
    !References:
    !-------------------
-      !---Dai, Y., Zeng, X., Dickinson, R.E., Baker, I., Bonan, G.B., BosiloVICh, M.G., Denning, A.S., 
-      !   Dirmeyer, P.A., Houser, P.R., Niu, G. and Oleson, K.W., 2003. 
+      !---Dai, Y., Zeng, X., Dickinson, R.E., Baker, I., Bonan, G.B., BosiloVICh, M.G., Denning, A.S.,
+      !   Dirmeyer, P.A., Houser, P.R., Niu, G. and Oleson, K.W., 2003.
       !   The common land model. Bulletin of the American Meteorological Society, 84(8), pp.1013-1024.
 
    !ANCILLARY FUNCTIONS AND SUBROUTINES
@@ -1152,8 +1080,8 @@
 
    !REVISION HISTORY
    !----------------
-      !---2021.12.08  Zhongwang Wei @ SYSU                     
-      !---1999.09.15  Yongjiu Dai  
+      !---2021.12.08  Zhongwang Wei @ SYSU
+      !---1999.09.15  Yongjiu Dai
    !=======================================================================
 
 
@@ -1173,16 +1101,17 @@
 
       REAL(r8) :: lsai                     ! lai + sai
       REAL(r8) :: dewmxi                   ! inverse of maximum allowed dew [1/mm]
-      REAL(r8) :: vegt                     ! sigf*lsai
+      REAL(r8) :: vegt                     ! sigf*lsai, NOTE: remove sigf
       REAL(r8) :: satcap_rain              ! saturation capacity of foliage for rain [kg/m2]
       REAL(r8) :: satcap_snow              ! saturation capacity of foliage for snow [kg/m2]
 
       !-----------------------------------------------------------------------
-      ! Fwet is the fraction of all vegetation surfaces which are wet 
+      ! Fwet is the fraction of all vegetation surfaces which are wet
       ! including stem area which contribute to evaporation
       if (DEF_Interception_scheme .eq. 1) then !CoLM2014
          lsai   = lai + sai ! effective leaf area index
          dewmxi = 1.0/dewmx
+         ! 06/2018, yuan: remove sigf, to compatible with PFT
          vegt   =  lsai
          fwet = 0
          IF(ldew > 0.) THEN
@@ -1215,7 +1144,6 @@
             fwet=0.0
          endif
          ! Check for maximum limit of fwet
->>>>>>> 3c0e1af6
          fwet = min(fwet,1.0)
          print *, "MATSIRO canopy evaporation scheme to be implemented"
          call abort
