#include <define.h>

MODULE MOD_TimeVariables
! -------------------------------
! Created by Yongjiu Dai, 03/2014
! -------------------------------

use precision
use timemanager
#ifdef PFT_CLASSIFICATION
USE MOD_PFTimeVars
#endif
#ifdef PC_CLASSIFICATION
USE MOD_PCTimeVars
#endif
#ifdef BGC
USE MOD_BGCTimeVars
#endif
IMPLICIT NONE
SAVE
! -----------------------------------------------------------------
! Time-varying state variables which reaquired by restart run
      real(r8), allocatable :: z_sno    (:,:)   ! node depth [m]
      real(r8), allocatable :: dz_sno   (:,:)   ! interface depth [m]
      real(r8), allocatable :: t_soisno (:,:)   ! soil temperature [K]
      real(r8), allocatable :: wliq_soisno(:,:) ! liquid water in layers [kg/m2]
      real(r8), allocatable :: wice_soisno(:,:) ! ice lens in layers [kg/m2]
      real(r8), allocatable :: h2osoi (:,:)     ! volumetric soil water in layers [m3/m3]
      real(r8), allocatable :: smp(:,:)         ! soil matrix potential [mm]
      real(r8), allocatable :: hk (:,:)         ! hydraulic conductivity [mm h2o/s]
      real(r8), allocatable :: rootr(:,:)       ! water exchange between soil and root. Positive: soil->root [?]
#ifdef PLANT_HYDRAULIC_STRESS
      real(r8), allocatable :: vegwp(:,:)       ! vegetation water potential [mm]
      real(r8), allocatable :: gs0sun   (:)     ! working copy of sunlit stomata conductance
      real(r8), allocatable :: gs0sha   (:)     ! working copy of shalit stomata conductance
#endif
#ifdef OzoneStress
      real(r8), allocatable :: o3coefv_sun(:) ! Ozone stress factor for photosynthesis on sunlit leaf
      real(r8), allocatable :: o3coefv_sha(:) ! Ozone stress factor for photosynthesis on shaded leaf
      real(r8), allocatable :: o3coefg_sun(:) ! Ozone stress factor for stomata on sunlit leaf
      real(r8), allocatable :: o3coefg_sha(:) ! Ozone stress factor for stomata on shaded leaf
      real(r8), allocatable :: lai_old    (:) ! lai in last time step
      real(r8), allocatable :: o3uptakesun(:) ! Ozone does, sunlit leaf (mmol O3/m^2)
      real(r8), allocatable :: o3uptakesha(:) ! Ozone does, shaded leaf (mmol O3/m^2)
#endif
      real(r8), allocatable :: rstfacsun(:)     ! factor of soil water stress on sunlit leaf
      real(r8), allocatable :: rstfacsha(:)     ! factor of soil water stress on shaded leaf
      real(r8), allocatable :: t_grnd   (:)     ! ground surface temperature [K]

      real(r8), allocatable :: tleaf    (:)     ! leaf temperature [K]
      real(r8), allocatable :: ldew     (:)     ! depth of water on foliage [mm]
      real(r8), allocatable :: ldew_rain(:)     ! depth of rain on foliage [mm]
      real(r8), allocatable :: ldew_snow(:)     ! depth of rain on foliage [mm]
      real(r8), allocatable :: sag      (:)     ! non dimensional snow age [-]
      real(r8), allocatable :: scv      (:)     ! snow cover, water equivalent [mm]
      real(r8), allocatable :: snowdp   (:)     ! snow depth [meter]
      real(r8), allocatable :: fveg     (:)     ! fraction of vegetation cover
      real(r8), allocatable :: fsno     (:)     ! fraction of snow cover on ground
      real(r8), allocatable :: sigf     (:)     ! fraction of veg cover, excluding snow-covered veg [-]
      real(r8), allocatable :: green    (:)     ! leaf greenness
      real(r8), allocatable :: tlai     (:)     ! leaf area index
      real(r8), allocatable :: lai      (:)     ! leaf area index
      real(r8), allocatable :: laisun   (:)     ! leaf area index
      real(r8), allocatable :: laisha   (:)     ! leaf area index
      real(r8), allocatable :: tsai     (:)     ! stem area index
      real(r8), allocatable :: sai      (:)     ! stem area index
      real(r8), allocatable :: coszen   (:)     ! cosine of solar zenith angle
      real(r8), allocatable :: alb  (:,:,:)     ! averaged albedo [-]
      real(r8), allocatable :: ssun (:,:,:)     ! sunlit canopy absorption for solar radiation (0-1)
      real(r8), allocatable :: ssha (:,:,:)     ! shaded canopy absorption for solar radiation (0-1)
      real(r8), allocatable :: thermk   (:)     ! canopy gap fraction for tir radiation
      real(r8), allocatable :: extkb    (:)     ! (k, g(mu)/mu) direct solar extinction coefficient
      real(r8), allocatable :: extkd    (:)     ! diffuse and scattered diffuse PAR extinction coefficient
      real(r8), allocatable :: zwt      (:)     ! the depth to water table [m]
      real(r8), allocatable :: wa       (:)     ! water storage in aquifer [mm]
      real(r8), allocatable :: wat      (:)     ! total water storage [mm]
<<<<<<< HEAD
      
#ifdef VARIABLY_SATURATED_FLOW
=======
>>>>>>> c547814f
      real(r8), allocatable :: dpond    (:)     ! depth of ponding water [mm]

      real(r8), allocatable :: t_lake(:,:)      ! lake layer teperature [K]
      real(r8), allocatable :: lake_icefrac(:,:)! lake mass fraction of lake layer that is frozen
      real(r8), allocatable :: savedtke1(:)     ! top level eddy conductivity (W/m K) 

      real(r8), allocatable :: trad     (:) ! radiative temperature of surface [K]
      real(r8), allocatable :: tref     (:) ! 2 m height air temperature [kelvin]
      real(r8), allocatable :: qref     (:) ! 2 m height air specific humidity
      real(r8), allocatable :: rst      (:) ! canopy stomatal resistance (s/m)
      real(r8), allocatable :: emis     (:) ! averaged bulk surface emissivity
      real(r8), allocatable :: z0m      (:) ! effective roughness [m]
      real(r8), allocatable :: displa   (:) ! zero displacement height [m]
      real(r8), allocatable :: zol      (:) ! dimensionless height (z/L) used in Monin-Obukhov theory
      real(r8), allocatable :: rib      (:) ! bulk Richardson number in surface layer
      real(r8), allocatable :: ustar    (:) ! u* in similarity theory [m/s]
      real(r8), allocatable :: qstar    (:) ! q* in similarity theory [kg/kg]
      real(r8), allocatable :: tstar    (:) ! t* in similarity theory [K]
      real(r8), allocatable :: fm       (:) ! integral of profile function for momentum
      real(r8), allocatable :: fh       (:) ! integral of profile function for heat
      real(r8), allocatable :: fq       (:) ! integral of profile function for moisture

      ! PUBLIC MEMBER FUNCTIONS:
      public :: allocate_TimeVariables
      public :: deallocate_TimeVariables
      public :: READ_TimeVariables
      public :: WRITE_TimeVariables
#ifdef CLMDEBUG
      public :: check_TimeVariables
#endif


!-----------------------------------------------------------------------

  CONTAINS

!-----------------------------------------------------------------------

  SUBROUTINE allocate_TimeVariables 
! --------------------------------------------------------------------
! Allocates memory for CLM 1d [numpatch] variables
! ------------------------------------------------------

  use precision
  USE GlobalVars
  use spmd_task
  use mod_landpatch, only : numpatch
  IMPLICIT NONE


  if (p_is_worker) then

     if (numpatch > 0) then

        allocate (z_sno      (maxsnl+1:0,      numpatch))
        allocate (dz_sno     (maxsnl+1:0,      numpatch))
        allocate (t_soisno   (maxsnl+1:nl_soil,numpatch))
        allocate (wliq_soisno(maxsnl+1:nl_soil,numpatch))
        allocate (wice_soisno(maxsnl+1:nl_soil,numpatch))
        allocate (smp        (1:nl_soil,numpatch))
        allocate (hk         (1:nl_soil,numpatch))
        allocate (h2osoi     (1:nl_soil,numpatch))
        allocate (rootr      (1:nl_soil,numpatch))
#ifdef PLANT_HYDRAULIC_STRESS
        allocate (vegwp      (1:nvegwcs,numpatch))
        allocate (gs0sun               (numpatch))
        allocate (gs0sha               (numpatch))
#endif
#ifdef OzoneStress
        allocate (o3coefv_sun          (numpatch)) ! Ozone stress factor for photosynthesis on sunlit leaf
        allocate (o3coefv_sha          (numpatch)) ! Ozone stress factor for photosynthesis on shaded leaf
        allocate (o3coefg_sun          (numpatch)) ! Ozone stress factor for stomata on sunlit leaf
        allocate (o3coefg_sha          (numpatch)) ! Ozone stress factor for stomata on shaded leaf
        allocate (lai_old              (numpatch)) ! lai in last time step
        allocate (o3uptakesun          (numpatch)) ! Ozone does, sunlit leaf (mmol O3/m^2)
        allocate (o3uptakesha          (numpatch)) ! Ozone does, shaded leaf (mmol O3/m^2)
#endif
        allocate (rstfacsun            (numpatch))
        allocate (rstfacsha            (numpatch))
        allocate (t_grnd               (numpatch))
        allocate (tleaf                (numpatch))
        allocate (ldew                 (numpatch))
        allocate (ldew_rain            (numpatch))
        allocate (ldew_snow            (numpatch))
        allocate (sag                  (numpatch))
        allocate (scv                  (numpatch))
        allocate (snowdp               (numpatch))
        allocate (fveg                 (numpatch))
        allocate (fsno                 (numpatch))
        allocate (sigf                 (numpatch))
        allocate (green                (numpatch))
        allocate (tlai                 (numpatch))
        allocate (lai                  (numpatch))
        allocate (laisun               (numpatch))
        allocate (laisha               (numpatch))
        allocate (tsai                 (numpatch))
        allocate (sai                  (numpatch))
        allocate (coszen               (numpatch))
        allocate (alb              (2,2,numpatch))
        allocate (ssun             (2,2,numpatch))
        allocate (ssha             (2,2,numpatch))
        allocate (thermk               (numpatch))
        allocate (extkb                (numpatch))
        allocate (extkd                (numpatch))
        allocate (zwt                  (numpatch))
        allocate (wa                   (numpatch))
        allocate (wat                  (numpatch))
        allocate (dpond                (numpatch))
        
        allocate (t_lake       (nl_lake,numpatch))    !new lake scheme
        allocate (lake_icefrac (nl_lake,numpatch))    !new lake scheme
        allocate (savedtke1            (numpatch))    !new lake scheme

        allocate (trad                 (numpatch))
        allocate (tref                 (numpatch))
        allocate (qref                 (numpatch))
        allocate (rst                  (numpatch))
        allocate (emis                 (numpatch))
        allocate (z0m                  (numpatch))
        allocate (displa               (numpatch))
        allocate (zol                  (numpatch))
        allocate (rib                  (numpatch))
        allocate (ustar                (numpatch))
        allocate (qstar                (numpatch))
        allocate (tstar                (numpatch))
        allocate (fm                   (numpatch))
        allocate (fh                   (numpatch))
        allocate (fq                   (numpatch))

     end if
  end if

#ifdef PFT_CLASSIFICATION
     CALL allocate_PFTimeVars
#endif

#ifdef PC_CLASSIFICATION
     CALL allocate_PCTimeVars
#endif

#ifdef BGC 
     CALL allocate_BGCTimeVars
#endif

  END SUBROUTINE allocate_TimeVariables



  SUBROUTINE deallocate_TimeVariables ()

     use spmd_task
     use mod_landpatch, only : numpatch
     implicit none

     ! --------------------------------------------------
     ! Deallocates memory for CLM 1d [numpatch] variables
     ! --------------------------------------------------

     if (p_is_worker) then
        
        if (numpatch > 0) then

           deallocate (z_sno    )
           deallocate (dz_sno   )
           deallocate (t_soisno    )
           deallocate (wliq_soisno )
           deallocate (wice_soisno )
           deallocate (smp )
           deallocate (hk  )
           deallocate (h2osoi )
           deallocate (rootr  )
           deallocate (rstfacsun )
           deallocate (rstfacsha )
#ifdef PLANT_HYDRAULIC_STRESS 
           deallocate (vegwp  )
           deallocate (gs0sun )
           deallocate (gs0sha )
#endif
#ifdef OzoneStress
           deallocate (o3coefv_sun) ! Ozone stress factor for photosynthesis on sunlit leaf
           deallocate (o3coefv_sha) ! Ozone stress factor for photosynthesis on shaded leaf
           deallocate (o3coefg_sun) ! Ozone stress factor for stomata on sunlit leaf
           deallocate (o3coefg_sha) ! Ozone stress factor for stomata on shaded leaf
           deallocate (lai_old    ) ! lai in last time step
           deallocate (o3uptakesun) ! Ozone does, sunlit leaf (mmol O3/m^2)
           deallocate (o3uptakesha) ! Ozone does, shaded leaf (mmol O3/m^2)
#endif
           deallocate (t_grnd )
           deallocate (tleaf  )
           deallocate (ldew   )
           deallocate (ldew_rain)
           deallocate (ldew_snow)   
           deallocate (sag    )
           deallocate (scv    )
           deallocate (snowdp )
           deallocate (fveg   )
           deallocate (fsno   )
           deallocate (sigf   )
           deallocate (green  )
           deallocate (tlai   )
           deallocate (lai    )
           deallocate (laisun )
           deallocate (laisha )
           deallocate (tsai   )
           deallocate (sai    )
           deallocate (coszen )
           deallocate (alb    )
           deallocate (ssun   )
           deallocate (ssha   )
           deallocate (thermk )
           deallocate (extkb  )
           deallocate (extkd  )
           deallocate (zwt    )
           deallocate (wa     )
           deallocate (wat    )
           deallocate (dpond  )

           deallocate (t_lake )      ! new lake scheme
           deallocate (lake_icefrac) ! new lake scheme
           deallocate (savedtke1)    ! new lake scheme

           deallocate (trad   )
           deallocate (tref   )
           deallocate (qref   )
           deallocate (rst    )
           deallocate (emis   )
           deallocate (z0m    )
           deallocate (displa )
           deallocate (zol    )
           deallocate (rib    )
           deallocate (ustar  )
           deallocate (qstar  )
           deallocate (tstar  )
           deallocate (fm     )
           deallocate (fh     )
           deallocate (fq     )

        end if
     end if

#if (defined PFT_CLASSIFICATION)
     CALL deallocate_PFTimeVars
#endif

#if (defined PC_CLASSIFICATION)
     CALL deallocate_PCTimeVars
#endif

#if (defined BGC)
     CALL deallocate_BGCTimeVars
#endif

  END SUBROUTINE deallocate_TimeVariables


  !---------------------------------------
  function save_to_restart (idate, deltim, itstamp, ptstamp) result(rwrite)

     use mod_namelist
     implicit none

     logical :: rwrite

     integer,  intent(in) :: idate(3)
     real(r8), intent(in) :: deltim
     type(timestamp), intent(in) :: itstamp, ptstamp


     ! added by yuan, 08/31/2014
     select case (trim(DEF_WRST_FREQ))
     case ('TIMESTEP')
        rwrite = .true.
     case ('HOURLY')
        rwrite = isendofhour (idate, deltim)
     case ('DAILY')
        rwrite = isendofday(idate, deltim)
     case ('MONTHLY')
        rwrite = isendofmonth(idate, deltim)       
     case ('YEARLY')
        rwrite = isendofyear(idate, deltim)
     end select

     if (rwrite) then
        rwrite = (ptstamp < itstamp)
     end if

  end function save_to_restart

  !---------------------------------------
  SUBROUTINE WRITE_TimeVariables (idate, site, dir_restart)

     !=======================================================================
     ! Original version: Yongjiu Dai, September 15, 1999, 03/2014
     !=======================================================================

     use mod_namelist, only : DEF_REST_COMPRESS_LEVEL 
     USE mod_landpatch
     use ncio_vector
     USE GlobalVars
     IMPLICIT NONE

     integer, INTENT(in) :: idate(3)
     character(LEN=*), intent(in) :: site
     character(LEN=*), intent(in) :: dir_restart
     
     ! Local variables
     character(LEN=256) :: file_restart
     character(len=14)  :: cdate
     integer :: compress

     compress = DEF_REST_COMPRESS_LEVEL 

     write(cdate,'(i4.4,"-",i3.3,"-",i5.5)') idate(1), idate(2), idate(3)
     file_restart = trim(dir_restart)// '/' // trim(site) //'_restart_'//trim(cdate)//'.nc'

     call ncio_create_file_vector (file_restart, landpatch)
     CALL ncio_define_dimension_vector (file_restart, landpatch, 'patch')
     
     CALL ncio_define_dimension_vector (file_restart, landpatch, 'snow',     -maxsnl       )
     CALL ncio_define_dimension_vector (file_restart, landpatch, 'soilsnow', nl_soil-maxsnl)
     CALL ncio_define_dimension_vector (file_restart, landpatch, 'soil',     nl_soil)
     CALL ncio_define_dimension_vector (file_restart, landpatch, 'lake',     nl_lake)

#ifdef PLANT_HYDRAULIC_STRESS
     CALL ncio_define_dimension_vector (file_restart, landpatch, 'vegnodes', nvegwcs)
#endif
     
     CALL ncio_define_dimension_vector (file_restart, landpatch, 'band', 2)
     CALL ncio_define_dimension_vector (file_restart, landpatch, 'rtyp', 2)

     ! Time-varying state variables which reaquired by restart run
     call ncio_write_vector (file_restart, 'z_sno   '   , 'snow', -maxsnl, 'patch', landpatch, z_sno , compress) !  node depth [m]
     call ncio_write_vector (file_restart, 'dz_sno  '   , 'snow', -maxsnl, 'patch', landpatch, dz_sno, compress) !  interface depth [m]
     call ncio_write_vector (file_restart, 't_soisno'   , 'soilsnow', nl_soil-maxsnl, 'patch', landpatch, t_soisno   , compress) !  soil temperature [K]
     call ncio_write_vector (file_restart, 'wliq_soisno', 'soilsnow', nl_soil-maxsnl, 'patch', landpatch, wliq_soisno, compress) !  liquid water in layers [kg/m2]
     call ncio_write_vector (file_restart, 'wice_soisno', 'soilsnow', nl_soil-maxsnl, 'patch', landpatch, wice_soisno, compress) !  ice lens in layers [kg/m2]
     call ncio_write_vector (file_restart, 'smp',         'soil', nl_soil, 'patch', landpatch, smp, compress) !  soil matrix potential [mm]
     call ncio_write_vector (file_restart, 'hk',          'soil', nl_soil, 'patch', landpatch, hk, compress) !  hydraulic conductivity [mm h2o/s]
#ifdef PLANT_HYDRAULIC_STRESS
<<<<<<< HEAD
     call ncio_write_vector (file_restart, 'vegwp',   'vegnodes', nvegwcs, 'vector', landpatch, vegwp, compress) !  vegetation water potential [mm]
     call ncio_write_vector (file_restart, 'gs0sun  ',    'vector', landpatch, gs0sun, compress) !  working copy of sunlit stomata conductance
     call ncio_write_vector (file_restart, 'gs0sha  ',    'vector', landpatch, gs0sha, compress) !  working copy of shalit stomata conductance
#endif
#ifdef OzoneStress
     call ncio_write_vector (file_restart, 'lai_old    ', 'vector', landpatch, lai_old    , compress)
     call ncio_write_vector (file_restart, 'o3uptakesun', 'vector', landpatch, o3uptakesun, compress)
     call ncio_write_vector (file_restart, 'o3uptakesha', 'vector', landpatch, o3uptakesha, compress)
#endif
     call ncio_write_vector (file_restart, 't_grnd  '   , 'vector', landpatch, t_grnd    , compress) !  ground surface temperature [K]
     call ncio_write_vector (file_restart, 'tleaf   '   , 'vector', landpatch, tleaf     , compress) !  leaf temperature [K]
     call ncio_write_vector (file_restart, 'ldew    '   , 'vector', landpatch, ldew      , compress) !  depth of water on foliage [mm]
     call ncio_write_vector (file_restart, 'ldew_rain    '   , 'vector', landpatch, ldew_rain      , compress) !  depth of water on foliage [mm]
     call ncio_write_vector (file_restart, 'ldew_snow    '   , 'vector', landpatch, ldew_snow      , compress) !  depth of water on foliage [mm]
     call ncio_write_vector (file_restart, 'sag     '   , 'vector', landpatch, sag       , compress) !  non dimensional snow age [-]
     call ncio_write_vector (file_restart, 'scv     '   , 'vector', landpatch, scv       , compress) !  snow cover, water equivalent [mm]
     call ncio_write_vector (file_restart, 'snowdp  '   , 'vector', landpatch, snowdp    , compress) !  snow depth [meter]
     call ncio_write_vector (file_restart, 'fveg    '   , 'vector', landpatch, fveg      , compress) !  fraction of vegetation cover
     call ncio_write_vector (file_restart, 'fsno    '   , 'vector', landpatch, fsno      , compress) !  fraction of snow cover on ground
     call ncio_write_vector (file_restart, 'sigf    '   , 'vector', landpatch, sigf      , compress) !  fraction of veg cover, excluding snow-covered veg [-]
     call ncio_write_vector (file_restart, 'green   '   , 'vector', landpatch, green     , compress) !  leaf greenness
     call ncio_write_vector (file_restart, 'lai     '   , 'vector', landpatch, lai       , compress) !  leaf area index
     call ncio_write_vector (file_restart, 'tlai    '   , 'vector', landpatch, tlai      , compress) !  leaf area index
     call ncio_write_vector (file_restart, 'sai     '   , 'vector', landpatch, sai       , compress) !  stem area index
     call ncio_write_vector (file_restart, 'tsai    '   , 'vector', landpatch, tsai      , compress) !  stem area index
     call ncio_write_vector (file_restart, 'coszen  '   , 'vector', landpatch, coszen    , compress) !  cosine of solar zenith angle
     call ncio_write_vector (file_restart, 'alb     '   , 'band', 2, 'rtyp', 2, 'vector', landpatch, alb , compress) !  averaged albedo [-]
     call ncio_write_vector (file_restart, 'ssun    '   , 'band', 2, 'rtyp', 2, 'vector', landpatch, ssun, compress) !  sunlit canopy absorption for solar radiation (0-1)
     call ncio_write_vector (file_restart, 'ssha    '   , 'band', 2, 'rtyp', 2, 'vector', landpatch, ssha, compress) !  shaded canopy absorption for solar radiation (0-1)
     call ncio_write_vector (file_restart, 'thermk  '   , 'vector', landpatch, thermk    , compress) !  canopy gap fraction for tir radiation
     call ncio_write_vector (file_restart, 'extkb   '   , 'vector', landpatch, extkb     , compress) !  (k, g(mu)/mu) direct solar extinction coefficient
     call ncio_write_vector (file_restart, 'extkd   '   , 'vector', landpatch, extkd     , compress) !  diffuse and scattered diffuse PAR extinction coefficient
     call ncio_write_vector (file_restart, 'zwt     '   , 'vector', landpatch, zwt       , compress) !  the depth to water table [m]
     call ncio_write_vector (file_restart, 'wa      '   , 'vector', landpatch, wa        , compress) !  water storage in aquifer [mm]





#ifdef VARIABLY_SATURATED_FLOW
     call ncio_write_vector (file_restart, 'dpond   '   , 'vector', landpatch, dpond     , compress) ! depth of ponding water
#ifdef USE_DEPTH_TO_BEDROCK
     call ncio_write_vector (file_restart, 'dwatsub '   , 'vector', landpatch, dwatsub   , compress) ! depth of saturated subsurface water above bedrock
#endif
#endif

     call ncio_write_vector (file_restart, 't_lake  '   , 'lake', nl_lake, 'vector', landpatch, t_lake      , compress) !
     call ncio_write_vector (file_restart, 'lake_icefrc', 'lake', nl_lake, 'vector', landpatch, lake_icefrac, compress) !
     call ncio_write_vector (file_restart, 'savedtke1  ', 'vector', landpatch, savedtke1   , compress) !
=======
     call ncio_write_vector (file_restart, 'vegwp',   'vegnodes', nvegwcs, 'patch', landpatch, vegwp, compress) !  vegetation water potential [mm]
     call ncio_write_vector (file_restart, 'gs0sun',    'patch', landpatch, gs0sun, compress) !  working copy of sunlit stomata conductance
     call ncio_write_vector (file_restart, 'gs0sha',    'patch', landpatch, gs0sha, compress) !  working copy of shalit stomata conductance
#endif
     call ncio_write_vector (file_restart, 't_grnd  '   , 'patch', landpatch, t_grnd    , compress) !  ground surface temperature [K]
     call ncio_write_vector (file_restart, 'tleaf   '   , 'patch', landpatch, tleaf     , compress) !  leaf temperature [K]
     call ncio_write_vector (file_restart, 'ldew    '   , 'patch', landpatch, ldew      , compress) !  depth of water on foliage [mm]
     call ncio_write_vector (file_restart, 'ldew_rain'  , 'patch', landpatch, ldew_rain , compress) !  depth of water on foliage [mm]
     call ncio_write_vector (file_restart, 'ldew_snow'  , 'patch', landpatch, ldew_snow , compress) !  depth of water on foliage [mm]
     call ncio_write_vector (file_restart, 'sag     '   , 'patch', landpatch, sag       , compress) !  non dimensional snow age [-]
     call ncio_write_vector (file_restart, 'scv     '   , 'patch', landpatch, scv       , compress) !  snow cover, water equivalent [mm]
     call ncio_write_vector (file_restart, 'snowdp  '   , 'patch', landpatch, snowdp    , compress) !  snow depth [meter]
     call ncio_write_vector (file_restart, 'fveg    '   , 'patch', landpatch, fveg      , compress) !  fraction of vegetation cover
     call ncio_write_vector (file_restart, 'fsno    '   , 'patch', landpatch, fsno      , compress) !  fraction of snow cover on ground
     call ncio_write_vector (file_restart, 'sigf    '   , 'patch', landpatch, sigf      , compress) !  fraction of veg cover, excluding snow-covered veg [-]
     call ncio_write_vector (file_restart, 'green   '   , 'patch', landpatch, green     , compress) !  leaf greenness
     call ncio_write_vector (file_restart, 'lai     '   , 'patch', landpatch, lai       , compress) !  leaf area index
     call ncio_write_vector (file_restart, 'tlai    '   , 'patch', landpatch, tlai      , compress) !  leaf area index
     call ncio_write_vector (file_restart, 'sai     '   , 'patch', landpatch, sai       , compress) !  stem area index
     call ncio_write_vector (file_restart, 'tsai    '   , 'patch', landpatch, tsai      , compress) !  stem area index
     call ncio_write_vector (file_restart, 'coszen  '   , 'patch', landpatch, coszen    , compress) !  cosine of solar zenith angle
     call ncio_write_vector (file_restart, 'alb     '   , 'band', 2, 'rtyp', 2, 'patch', landpatch, alb , compress) !  averaged albedo [-]
     call ncio_write_vector (file_restart, 'ssun    '   , 'band', 2, 'rtyp', 2, 'patch', landpatch, ssun, compress) !  sunlit canopy absorption for solar radiation (0-1)
     call ncio_write_vector (file_restart, 'ssha    '   , 'band', 2, 'rtyp', 2, 'patch', landpatch, ssha, compress) !  shaded canopy absorption for solar radiation (0-1)
     call ncio_write_vector (file_restart, 'thermk  '   , 'patch', landpatch, thermk    , compress) !  canopy gap fraction for tir radiation
     call ncio_write_vector (file_restart, 'extkb   '   , 'patch', landpatch, extkb     , compress) !  (k, g(mu)/mu) direct solar extinction coefficient
     call ncio_write_vector (file_restart, 'extkd   '   , 'patch', landpatch, extkd     , compress) !  diffuse and scattered diffuse PAR extinction coefficient
     call ncio_write_vector (file_restart, 'zwt     '   , 'patch', landpatch, zwt       , compress) !  the depth to water table [m]
     call ncio_write_vector (file_restart, 'wa      '   , 'patch', landpatch, wa        , compress) !  water storage in aquifer [mm]
     call ncio_write_vector (file_restart, 'dpond   '   , 'patch', landpatch, dpond     , compress) ! depth of ponding water

     call ncio_write_vector (file_restart, 't_lake  '   , 'lake', nl_lake, 'patch', landpatch, t_lake      , compress) !
     call ncio_write_vector (file_restart, 'lake_icefrc', 'lake', nl_lake, 'patch', landpatch, lake_icefrac, compress) !
     call ncio_write_vector (file_restart, 'savedtke1  ', 'patch', landpatch, savedtke1   , compress) !
>>>>>>> c547814f

     ! Additional va_vectorriables required by reginal model (such as WRF ) RSM) 
     call ncio_write_vector (file_restart, 'trad ', 'patch', landpatch, trad , compress) !     radiative temperature of surface [K]
     call ncio_write_vector (file_restart, 'tref ', 'patch', landpatch, tref , compress) !     2 m height air temperature [kelvin]
     call ncio_write_vector (file_restart, 'qref ', 'patch', landpatch, qref , compress) !     2 m height air specific humidity
     call ncio_write_vector (file_restart, 'rst  ', 'patch', landpatch, rst  , compress) !     canopy stomatal resistance (s/m)
     call ncio_write_vector (file_restart, 'emis ', 'patch', landpatch, emis , compress) !     averaged bulk surface emissivity
     call ncio_write_vector (file_restart, 'z0m  ', 'patch', landpatch, z0m  , compress) !     effective roughness [m]
     call ncio_write_vector (file_restart, 'zol  ', 'patch', landpatch, zol  , compress) !     dimensionless height (z/L) used in Monin-Obukhov theory
     call ncio_write_vector (file_restart, 'rib  ', 'patch', landpatch, rib  , compress) !     bulk Richardson number in surface layer
     call ncio_write_vector (file_restart, 'ustar', 'patch', landpatch, ustar, compress) !     u* in similarity theory [m/s]
     call ncio_write_vector (file_restart, 'qstar', 'patch', landpatch, qstar, compress) !     q* in similarity theory [kg/kg]
     call ncio_write_vector (file_restart, 'tstar', 'patch', landpatch, tstar, compress) !     t* in similarity theory [K]
     call ncio_write_vector (file_restart, 'fm   ', 'patch', landpatch, fm   , compress) !     integral of profile function for momentum
     call ncio_write_vector (file_restart, 'fh   ', 'patch', landpatch, fh   , compress) !     integral of profile function for heat
     call ncio_write_vector (file_restart, 'fq   ', 'patch', landpatch, fq   , compress) !     integral of profile function for moisture

#if (defined PFT_CLASSIFICATION)
     file_restart = trim(dir_restart)// '/' // trim(site) //'_restart_pft_'//trim(cdate)//'.nc'
     CALL WRITE_PFTimeVars (file_restart)
#endif

#if (defined PC_CLASSIFICATION)
     file_restart = trim(dir_restart)// '/' // trim(site) //'_restart_pc_'//trim(cdate)//'.nc'
     CALL WRITE_PCTimeVars (file_restart)
#endif

#if (defined BGC)
     file_restart = trim(dir_restart)// '/' // trim(site) //'_restart_bgc_'//trim(cdate)//'.nc'
     CALL WRITE_BGCTimeVars (file_restart)
#endif

  end subroutine WRITE_TimeVariables

  !---------------------------------------
  SUBROUTINE READ_TimeVariables (idate, site, dir_restart)

     !=======================================================================
     ! Original version: Yongjiu Dai, September 15, 1999, 03/2014
     !=======================================================================

     use mod_namelist
     use spmd_task
     use ncio_vector
#ifdef CLMDEBUG 
     USE mod_colm_debug
#endif
     USE mod_landpatch
     USE GlobalVars

     IMPLICIT NONE

     integer, INTENT(in) :: idate(3)
     character(LEN=*), intent(in) :: site
     character(LEN=*), intent(in) :: dir_restart

     ! Local variables
     character(LEN=256) :: file_restart
     character(len=14)  :: cdate
     
#ifdef USEMPI
     call mpi_barrier (p_comm_glb, p_err)
#endif

     if (p_is_master) then
        write(*,'(/,A26)') 'Loading Time Variables ...'
     end if

     write(cdate,'(i4.4,"-",i3.3,"-",i5.5)') idate(1), idate(2), idate(3)
     file_restart = trim(dir_restart) // '/' // trim(site) //'_restart_'//trim(cdate)//'.nc'

     ! Time-varying state variables which reaquired by restart run
     call ncio_read_vector (file_restart, 'z_sno   '   , -maxsnl, landpatch, z_sno ) !  node depth [m]
     call ncio_read_vector (file_restart, 'dz_sno  '   , -maxsnl, landpatch, dz_sno) !  interface depth [m]
     call ncio_read_vector (file_restart, 't_soisno'   , nl_soil-maxsnl, landpatch, t_soisno   ) !  soil temperature [K]
     call ncio_read_vector (file_restart, 'wliq_soisno', nl_soil-maxsnl, landpatch, wliq_soisno) !  liquid water in layers [kg/m2]
     call ncio_read_vector (file_restart, 'wice_soisno', nl_soil-maxsnl, landpatch, wice_soisno) !  ice lens in layers [kg/m2]
     call ncio_read_vector (file_restart, 'smp',         nl_soil,        landpatch, smp        ) !  soil matrix potential [mm]
     call ncio_read_vector (file_restart, 'hk',          nl_soil,        landpatch, hk         ) !  hydraulic conductivity [mm h2o/s]
#ifdef PLANT_HYDRAULIC_STRESS
     call ncio_read_vector (file_restart, 'vegwp',       nvegwcs,        landpatch, vegwp      ) !  vegetation water potential [mm]
     call ncio_read_vector (file_restart, 'gs0sun  ',    landpatch, gs0sun     ) !  working copy of sunlit stomata conductance
     call ncio_read_vector (file_restart, 'gs0sha  ',    landpatch, gs0sha     ) !  working copy of shalit stomata conductance
#endif
#ifdef OzoneStress
     call ncio_read_vector (file_restart, 'lai_old    ', landpatch, lai_old    )
     call ncio_read_vector (file_restart, 'o3uptakesun', landpatch, o3uptakesun)
     call ncio_read_vector (file_restart, 'o3uptakesha', landpatch, o3uptakesha)
#endif
     call ncio_read_vector (file_restart, 't_grnd  '   , landpatch, t_grnd     ) !  ground surface temperature [K]
     call ncio_read_vector (file_restart, 'tleaf   '   , landpatch, tleaf      ) !  leaf temperature [K]
     call ncio_read_vector (file_restart, 'ldew    '   , landpatch, ldew       ) !  depth of water on foliage [mm]
     call ncio_read_vector (file_restart, 'ldew_rain    '   , landpatch, ldew_rain       ) !  depth of water on foliage [mm]
     call ncio_read_vector (file_restart, 'ldew_snow    '   , landpatch, ldew_snow       ) !  depth of water on foliage [mm]
     call ncio_read_vector (file_restart, 'sag     '   , landpatch, sag        ) !  non dimensional snow age [-]
     call ncio_read_vector (file_restart, 'scv     '   , landpatch, scv        ) !  snow cover, water equivalent [mm]
     call ncio_read_vector (file_restart, 'snowdp  '   , landpatch, snowdp     ) !  snow depth [meter]
     call ncio_read_vector (file_restart, 'fveg    '   , landpatch, fveg       ) !  fraction of vegetation cover
     call ncio_read_vector (file_restart, 'fsno    '   , landpatch, fsno       ) !  fraction of snow cover on ground
     call ncio_read_vector (file_restart, 'sigf    '   , landpatch, sigf       ) !  fraction of veg cover, excluding snow-covered veg [-]
     call ncio_read_vector (file_restart, 'green   '   , landpatch, green      ) !  leaf greenness
     call ncio_read_vector (file_restart, 'lai     '   , landpatch, lai        ) !  leaf area index
     call ncio_read_vector (file_restart, 'tlai    '   , landpatch, tlai       ) !  leaf area index
     call ncio_read_vector (file_restart, 'sai     '   , landpatch, sai        ) !  stem area index
     call ncio_read_vector (file_restart, 'tsai    '   , landpatch, tsai       ) !  stem area index
     call ncio_read_vector (file_restart, 'coszen  '   , landpatch, coszen     ) !  cosine of solar zenith angle
     call ncio_read_vector (file_restart, 'alb     '   , 2, 2, landpatch, alb  ) !  averaged albedo [-]
     call ncio_read_vector (file_restart, 'ssun    '   , 2, 2, landpatch, ssun ) !  sunlit canopy absorption for solar radiation (0-1)
     call ncio_read_vector (file_restart, 'ssha    '   , 2, 2, landpatch, ssha ) !  shaded canopy absorption for solar radiation (0-1)
     call ncio_read_vector (file_restart, 'thermk  '   , landpatch, thermk     ) !  canopy gap fraction for tir radiation
     call ncio_read_vector (file_restart, 'extkb   '   , landpatch, extkb      ) !  (k, g(mu)/mu) direct solar extinction coefficient
     call ncio_read_vector (file_restart, 'extkd   '   , landpatch, extkd      ) !  diffuse and scattered diffuse PAR extinction coefficient
     call ncio_read_vector (file_restart, 'zwt     '   , landpatch, zwt        ) !  the depth to water table [m]
     call ncio_read_vector (file_restart, 'wa      '   , landpatch, wa         ) !  water storage in aquifer [mm]
<<<<<<< HEAD

#ifdef VARIABLY_SATURATED_FLOW
=======
>>>>>>> c547814f
     call ncio_read_vector (file_restart, 'dpond   '   , landpatch, dpond      ) ! depth of ponding water

     call ncio_read_vector (file_restart, 't_lake  '   , nl_lake, landpatch, t_lake      ) !
     call ncio_read_vector (file_restart, 'lake_icefrc', nl_lake, landpatch, lake_icefrac) !
     call ncio_read_vector (file_restart, 'savedtke1', landpatch, savedtke1) !

     ! Additional variables required by reginal model (such as WRF ) RSM) 
     call ncio_read_vector (file_restart, 'trad ', landpatch, trad ) !     radiative temperature of surface [K]
     call ncio_read_vector (file_restart, 'tref ', landpatch, tref ) !     2 m height air temperature [kelvin]
     call ncio_read_vector (file_restart, 'qref ', landpatch, qref ) !     2 m height air specific humidity
     call ncio_read_vector (file_restart, 'rst  ', landpatch, rst  ) !     canopy stomatal resistance (s/m)
     call ncio_read_vector (file_restart, 'emis ', landpatch, emis ) !     averaged bulk surface emissivity
     call ncio_read_vector (file_restart, 'z0m  ', landpatch, z0m  ) !     effective roughness [m]
     call ncio_read_vector (file_restart, 'zol  ', landpatch, zol  ) !     dimensionless height (z/L) used in Monin-Obukhov theory
     call ncio_read_vector (file_restart, 'rib  ', landpatch, rib  ) !     bulk Richardson number in surface layer
     call ncio_read_vector (file_restart, 'ustar', landpatch, ustar) !     u* in similarity theory [m/s]
     call ncio_read_vector (file_restart, 'qstar', landpatch, qstar) !     q* in similarity theory [kg/kg]
     call ncio_read_vector (file_restart, 'tstar', landpatch, tstar) !     t* in similarity theory [K]
     call ncio_read_vector (file_restart, 'fm   ', landpatch, fm   ) !     integral of profile function for momentum
     call ncio_read_vector (file_restart, 'fh   ', landpatch, fh   ) !     integral of profile function for heat
     call ncio_read_vector (file_restart, 'fq   ', landpatch, fq   ) !     integral of profile function for moisture

#if (defined PFT_CLASSIFICATION)
     file_restart = trim(dir_restart)// '/' // trim(site) //'_restart_pft_'//trim(cdate)//'.nc'
     CALL READ_PFTimeVars (file_restart)
#endif

#if (defined PC_CLASSIFICATION)
     file_restart = trim(dir_restart)// '/' // trim(site) //'_restart_pc_'//trim(cdate)//'.nc'
     CALL READ_PCTimeVars (file_restart)
#endif
     
#if (defined BGC)
     file_restart = trim(dir_restart)// '/' // trim(site) //'_restart_bgc_'//trim(cdate)//'.nc'
     CALL READ_BGCTimeVars (file_restart)
#endif

#ifdef CLMDEBUG
     call check_TimeVariables
#endif
     
     if (p_is_master) then
        write(*,*) 'Loading Time Variables done.'
     end if

  end subroutine READ_TimeVariables

  !---------------------------------------
#ifdef CLMDEBUG
  SUBROUTINE check_TimeVariables ()

     use spmd_task
     use mod_colm_debug

     IMPLICIT NONE

#ifdef USEMPI
     call mpi_barrier (p_comm_glb, p_err)
#endif
     if (p_is_master) then
        write(*,'(/,A27)') 'Checking Time Variables ...'
     end if

     call check_vector_data ('z_sno       ', z_sno )      !  node depth [m]
     call check_vector_data ('dz_sno      ', dz_sno)      !  interface depth [m]
     call check_vector_data ('t_soisno    ', t_soisno   ) !  soil temperature [K]
     call check_vector_data ('wliq_soisno ', wliq_soisno) !  liquid water in layers [kg/m2]
     call check_vector_data ('wice_soisno ', wice_soisno) !  ice lens in layers [kg/m2]
     call check_vector_data ('smp         ', smp        ) !  soil matrix potential [mm]
     call check_vector_data ('hk          ', hk         ) !  hydraulic conductivity [mm h2o/s]
#ifdef PLANT_HYDRAULIC_STRESS
     call check_vector_data ('vegwp       ', vegwp      ) !  vegetation water potential [mm]
     call check_vector_data ('gs0sun      ', gs0sun     ) !  working copy of sunlit stomata conductance
     call check_vector_data ('gs0sha      ', gs0sha     ) !  working copy of shalit stomata conductance
#endif
#ifdef OzoneStress
     call check_vector_data ('o3coefv_sun', o3coefv_sun)
     call check_vector_data ('o3coefv_sha', o3coefv_sha)
     call check_vector_data ('o3coefg_sun', o3coefg_sun)
     call check_vector_data ('o3coefg_sha', o3coefg_sha)
     call check_vector_data ('lai_old    ', lai_old    )
     call check_vector_data ('o3uptakesun', o3uptakesun)
     call check_vector_data ('o3uptakesha', o3uptakesha)
#endif
     call check_vector_data ('t_grnd      ', t_grnd     ) !  ground surface temperature [K]
     call check_vector_data ('tleaf       ', tleaf      ) !  leaf temperature [K]
     call check_vector_data ('ldew        ', ldew       ) !  depth of water on foliage [mm]
     call check_vector_data ('ldew_rain        ', ldew_rain       ) !  depth of water on foliage [mm]
     call check_vector_data ('ldew_snow        ', ldew_snow       ) !  depth of water on foliage [mm]
     call check_vector_data ('sag         ', sag        ) !  non dimensional snow age [-]
     call check_vector_data ('scv         ', scv        ) !  snow cover, water equivalent [mm]
     call check_vector_data ('snowdp      ', snowdp     ) !  snow depth [meter]
     call check_vector_data ('fveg        ', fveg       ) !  fraction of vegetation cover
     call check_vector_data ('fsno        ', fsno       ) !  fraction of snow cover on ground
     call check_vector_data ('sigf        ', sigf       ) !  fraction of veg cover, excluding snow-covered veg [-]
     call check_vector_data ('green       ', green      ) !  leaf greenness
     call check_vector_data ('lai         ', lai        ) !  leaf area index
     call check_vector_data ('tlai        ', tlai       ) !  leaf area index
     call check_vector_data ('sai         ', sai        ) !  stem area index
     call check_vector_data ('tsai        ', tsai       ) !  stem area index
     call check_vector_data ('coszen      ', coszen     ) !  cosine of solar zenith angle
     call check_vector_data ('alb         ', alb  ) !  averaged albedo [-]
     call check_vector_data ('ssun        ', ssun ) !  sunlit canopy absorption for solar radiation (0-1)
     call check_vector_data ('ssha        ', ssha ) !  shaded canopy absorption for solar radiation (0-1)
     call check_vector_data ('thermk      ', thermk     ) !  canopy gap fraction for tir radiation
     call check_vector_data ('extkb       ', extkb      ) !  (k, g(mu)/mu) direct solar extinction coefficient
     call check_vector_data ('extkd       ', extkd      ) !  diffuse and scattered diffuse PAR extinction coefficient
     call check_vector_data ('zwt         ', zwt        ) !  the depth to water table [m]
     call check_vector_data ('wa          ', wa         ) !  water storage in aquifer [mm]
     call check_vector_data ('dpond       ', dpond      ) !  depth of ponding water

     call check_vector_data ('t_lake      ', t_lake      ) !
     call check_vector_data ('lake_icefrc ', lake_icefrac) !
     call check_vector_data ('savedtke1   ', savedtke1   ) !

#if (defined PFT_CLASSIFICATION)
     CALL check_PFTimeVars
#endif

#if (defined PC_CLASSIFICATION)
     CALL check_PCTimeVars
#endif

#if (defined BGC)
     CALL check_BGCTimeVars
#endif

#ifdef USEMPI
     call mpi_barrier (p_comm_glb, p_err)
#endif
     
  end subroutine check_TimeVariables
#endif


END MODULE MOD_TimeVariables
! ------ EOP --------------<|MERGE_RESOLUTION|>--- conflicted
+++ resolved
@@ -74,11 +74,6 @@
       real(r8), allocatable :: zwt      (:)     ! the depth to water table [m]
       real(r8), allocatable :: wa       (:)     ! water storage in aquifer [mm]
       real(r8), allocatable :: wat      (:)     ! total water storage [mm]
-<<<<<<< HEAD
-      
-#ifdef VARIABLY_SATURATED_FLOW
-=======
->>>>>>> c547814f
       real(r8), allocatable :: dpond    (:)     ! depth of ponding water [mm]
 
       real(r8), allocatable :: t_lake(:,:)      ! lake layer teperature [K]
@@ -418,60 +413,14 @@
      call ncio_write_vector (file_restart, 'smp',         'soil', nl_soil, 'patch', landpatch, smp, compress) !  soil matrix potential [mm]
      call ncio_write_vector (file_restart, 'hk',          'soil', nl_soil, 'patch', landpatch, hk, compress) !  hydraulic conductivity [mm h2o/s]
 #ifdef PLANT_HYDRAULIC_STRESS
-<<<<<<< HEAD
-     call ncio_write_vector (file_restart, 'vegwp',   'vegnodes', nvegwcs, 'vector', landpatch, vegwp, compress) !  vegetation water potential [mm]
-     call ncio_write_vector (file_restart, 'gs0sun  ',    'vector', landpatch, gs0sun, compress) !  working copy of sunlit stomata conductance
-     call ncio_write_vector (file_restart, 'gs0sha  ',    'vector', landpatch, gs0sha, compress) !  working copy of shalit stomata conductance
-#endif
-#ifdef OzoneStress
-     call ncio_write_vector (file_restart, 'lai_old    ', 'vector', landpatch, lai_old    , compress)
-     call ncio_write_vector (file_restart, 'o3uptakesun', 'vector', landpatch, o3uptakesun, compress)
-     call ncio_write_vector (file_restart, 'o3uptakesha', 'vector', landpatch, o3uptakesha, compress)
-#endif
-     call ncio_write_vector (file_restart, 't_grnd  '   , 'vector', landpatch, t_grnd    , compress) !  ground surface temperature [K]
-     call ncio_write_vector (file_restart, 'tleaf   '   , 'vector', landpatch, tleaf     , compress) !  leaf temperature [K]
-     call ncio_write_vector (file_restart, 'ldew    '   , 'vector', landpatch, ldew      , compress) !  depth of water on foliage [mm]
-     call ncio_write_vector (file_restart, 'ldew_rain    '   , 'vector', landpatch, ldew_rain      , compress) !  depth of water on foliage [mm]
-     call ncio_write_vector (file_restart, 'ldew_snow    '   , 'vector', landpatch, ldew_snow      , compress) !  depth of water on foliage [mm]
-     call ncio_write_vector (file_restart, 'sag     '   , 'vector', landpatch, sag       , compress) !  non dimensional snow age [-]
-     call ncio_write_vector (file_restart, 'scv     '   , 'vector', landpatch, scv       , compress) !  snow cover, water equivalent [mm]
-     call ncio_write_vector (file_restart, 'snowdp  '   , 'vector', landpatch, snowdp    , compress) !  snow depth [meter]
-     call ncio_write_vector (file_restart, 'fveg    '   , 'vector', landpatch, fveg      , compress) !  fraction of vegetation cover
-     call ncio_write_vector (file_restart, 'fsno    '   , 'vector', landpatch, fsno      , compress) !  fraction of snow cover on ground
-     call ncio_write_vector (file_restart, 'sigf    '   , 'vector', landpatch, sigf      , compress) !  fraction of veg cover, excluding snow-covered veg [-]
-     call ncio_write_vector (file_restart, 'green   '   , 'vector', landpatch, green     , compress) !  leaf greenness
-     call ncio_write_vector (file_restart, 'lai     '   , 'vector', landpatch, lai       , compress) !  leaf area index
-     call ncio_write_vector (file_restart, 'tlai    '   , 'vector', landpatch, tlai      , compress) !  leaf area index
-     call ncio_write_vector (file_restart, 'sai     '   , 'vector', landpatch, sai       , compress) !  stem area index
-     call ncio_write_vector (file_restart, 'tsai    '   , 'vector', landpatch, tsai      , compress) !  stem area index
-     call ncio_write_vector (file_restart, 'coszen  '   , 'vector', landpatch, coszen    , compress) !  cosine of solar zenith angle
-     call ncio_write_vector (file_restart, 'alb     '   , 'band', 2, 'rtyp', 2, 'vector', landpatch, alb , compress) !  averaged albedo [-]
-     call ncio_write_vector (file_restart, 'ssun    '   , 'band', 2, 'rtyp', 2, 'vector', landpatch, ssun, compress) !  sunlit canopy absorption for solar radiation (0-1)
-     call ncio_write_vector (file_restart, 'ssha    '   , 'band', 2, 'rtyp', 2, 'vector', landpatch, ssha, compress) !  shaded canopy absorption for solar radiation (0-1)
-     call ncio_write_vector (file_restart, 'thermk  '   , 'vector', landpatch, thermk    , compress) !  canopy gap fraction for tir radiation
-     call ncio_write_vector (file_restart, 'extkb   '   , 'vector', landpatch, extkb     , compress) !  (k, g(mu)/mu) direct solar extinction coefficient
-     call ncio_write_vector (file_restart, 'extkd   '   , 'vector', landpatch, extkd     , compress) !  diffuse and scattered diffuse PAR extinction coefficient
-     call ncio_write_vector (file_restart, 'zwt     '   , 'vector', landpatch, zwt       , compress) !  the depth to water table [m]
-     call ncio_write_vector (file_restart, 'wa      '   , 'vector', landpatch, wa        , compress) !  water storage in aquifer [mm]
-
-
-
-
-
-#ifdef VARIABLY_SATURATED_FLOW
-     call ncio_write_vector (file_restart, 'dpond   '   , 'vector', landpatch, dpond     , compress) ! depth of ponding water
-#ifdef USE_DEPTH_TO_BEDROCK
-     call ncio_write_vector (file_restart, 'dwatsub '   , 'vector', landpatch, dwatsub   , compress) ! depth of saturated subsurface water above bedrock
-#endif
-#endif
-
-     call ncio_write_vector (file_restart, 't_lake  '   , 'lake', nl_lake, 'vector', landpatch, t_lake      , compress) !
-     call ncio_write_vector (file_restart, 'lake_icefrc', 'lake', nl_lake, 'vector', landpatch, lake_icefrac, compress) !
-     call ncio_write_vector (file_restart, 'savedtke1  ', 'vector', landpatch, savedtke1   , compress) !
-=======
      call ncio_write_vector (file_restart, 'vegwp',   'vegnodes', nvegwcs, 'patch', landpatch, vegwp, compress) !  vegetation water potential [mm]
      call ncio_write_vector (file_restart, 'gs0sun',    'patch', landpatch, gs0sun, compress) !  working copy of sunlit stomata conductance
      call ncio_write_vector (file_restart, 'gs0sha',    'patch', landpatch, gs0sha, compress) !  working copy of shalit stomata conductance
+#endif
+#ifdef OzoneStress
+     call ncio_write_vector (file_restart, 'lai_old    ', 'patch', landpatch, lai_old    , compress)
+     call ncio_write_vector (file_restart, 'o3uptakesun', 'patch', landpatch, o3uptakesun, compress)
+     call ncio_write_vector (file_restart, 'o3uptakesha', 'patch', landpatch, o3uptakesha, compress)
 #endif
      call ncio_write_vector (file_restart, 't_grnd  '   , 'patch', landpatch, t_grnd    , compress) !  ground surface temperature [K]
      call ncio_write_vector (file_restart, 'tleaf   '   , 'patch', landpatch, tleaf     , compress) !  leaf temperature [K]
@@ -503,7 +452,6 @@
      call ncio_write_vector (file_restart, 't_lake  '   , 'lake', nl_lake, 'patch', landpatch, t_lake      , compress) !
      call ncio_write_vector (file_restart, 'lake_icefrc', 'lake', nl_lake, 'patch', landpatch, lake_icefrac, compress) !
      call ncio_write_vector (file_restart, 'savedtke1  ', 'patch', landpatch, savedtke1   , compress) !
->>>>>>> c547814f
 
      ! Additional va_vectorriables required by reginal model (such as WRF ) RSM) 
      call ncio_write_vector (file_restart, 'trad ', 'patch', landpatch, trad , compress) !     radiative temperature of surface [K]
@@ -618,11 +566,6 @@
      call ncio_read_vector (file_restart, 'extkd   '   , landpatch, extkd      ) !  diffuse and scattered diffuse PAR extinction coefficient
      call ncio_read_vector (file_restart, 'zwt     '   , landpatch, zwt        ) !  the depth to water table [m]
      call ncio_read_vector (file_restart, 'wa      '   , landpatch, wa         ) !  water storage in aquifer [mm]
-<<<<<<< HEAD
-
-#ifdef VARIABLY_SATURATED_FLOW
-=======
->>>>>>> c547814f
      call ncio_read_vector (file_restart, 'dpond   '   , landpatch, dpond      ) ! depth of ponding water
 
      call ncio_read_vector (file_restart, 't_lake  '   , nl_lake, landpatch, t_lake      ) !
