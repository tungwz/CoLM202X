--- conflicted
+++ resolved
@@ -3,12 +3,7 @@
 #ifdef OzoneStress
 Module MOD_Ozone
 
-<<<<<<< HEAD
   use MOD_Precision
-!  use MOD_Vars_1DForcing, only: forc_ozone, forc_psrf
-=======
-  use precision
->>>>>>> a2981ab1
   USE MOD_Const_Physical, only: rgas
   USE MOD_Const_PFT, only: isevg, leaf_long, woody
   USE mod_grid
