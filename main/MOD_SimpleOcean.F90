#include <define.h>

MODULE MOD_SimpleOcean

!-----------------------------------------------------------------------
 use precision
 IMPLICIT NONE
 SAVE

! PUBLIC MEMBER FUNCTIONS:
  public :: socean


! PRIVATE MEMBER FUNCTIONS:
  private :: seafluxes
  private :: srftsb


!-----------------------------------------------------------------------

  CONTAINS

!-----------------------------------------------------------------------


 subroutine socean (dosst,deltim,oro,hu,ht,hq,&
            us,vs,tm,qm,rhoair,psrf,sabg,frl,tssea,tssub,scv,&
            taux,tauy,fsena,fevpa,lfevpa,fseng,fevpg,tref,qref,&
            z0m,zol,rib,ustar,qstar,tstar,fm,fh,fq,emis,olrg)
!-----------------------------------------------------------------------
!           Simple Ocean Model
! 1. calculate sea surface fluxes, based on CLM
! 2. calculate sea surface albedos and seaice/snow temperatures
!                as in NCAR CCM3.6.16
! Original authors : yongjiu dai and xin-zhong liang (08/30/2001)
!-----------------------------------------------------------------------

  use precision
  use MOD_Const_Physical, only : tfrz, hvap, hsub, stefnc, vonkar
  implicit none

!------------------------------Arguments--------------------------------

  integer, parameter :: psrfty=7  ! Number of surface types
  integer, parameter :: plsice=4  ! number of seaice levels

  logical,  INTENT(IN) :: dosst   ! true to update sst/ice/snow before calculation
  real(r8), INTENT(in) :: deltim  ! seconds in a time-step (s)
  real(r8), INTENT(in) :: hu      ! agcm reference height of wind [m]
  real(r8), INTENT(in) :: ht      ! agcm reference height of temperature [m]
  real(r8), INTENT(in) :: hq      ! agcm reference height of humidity [m]
  real(r8), INTENT(in) :: us      ! wind component in eastward direction [m/s]
  real(r8), INTENT(in) :: vs      ! wind component in northward direction [m/s]
  real(r8), INTENT(in) :: tm      ! temperature at agcm reference height [kelvin]
  real(r8), INTENT(in) :: qm      ! specific humidity at agcm reference height [kg/kg]
  real(r8), INTENT(in) :: rhoair  ! density air [kg/m3]
  real(r8), INTENT(in) :: psrf    ! atmosphere pressure at the surface [pa] [not used]
  real(r8), INTENT(in) :: sabg    ! surface solar absorbed flux [W/m2]
  real(r8), INTENT(in) :: frl     ! downward longwave radiation [W/m2]

  real(r8), INTENT(inout) :: oro  ! ocean(0)/seaice(2)/ flag
  real(r8), INTENT(inout) :: scv  ! snow water equivalent depth (mm)
  real(r8), INTENT(inout) :: tssub(plsice) ! surface/sub-surface temperatures [K]
  real(r8), INTENT(out) :: tssea  ! sea surface temperature [K]

  real(r8), INTENT(out) :: taux   ! wind stress: E-W [kg/m/s**2]
  real(r8), INTENT(out) :: tauy   ! wind stress: N-S [kg/m/s**2]
  real(r8), INTENT(out) :: fsena  ! sensible heat from reference height to atmosphere [W/m2]
  real(r8), INTENT(out) :: fevpa  ! evaporation from refence height to atmosphere [mm/s]
  real(r8), INTENT(out) :: lfevpa ! laten heat from reference height to atmosphere [W/m2]
  real(r8), INTENT(out) :: fseng  ! sensible heat flux from ground [W/m2]
  real(r8), INTENT(out) :: fevpg  ! evaporation heat flux from ground [mm/s]

  real(r8), INTENT(out) :: tref   ! 2 m height air temperature [kelvin]
  real(r8), INTENT(out) :: qref   ! 2 m height air humidity
  real(r8), INTENT(out) :: z0m    ! effective roughness [m]
  real(r8), INTENT(out) :: zol    ! dimensionless height (z/L) used in Monin-Obukhov theory
  real(r8), INTENT(out) :: rib    ! bulk Richardson number in surface layer
  real(r8), INTENT(out) :: ustar  ! friction velocity [m/s]
  real(r8), INTENT(out) :: tstar  ! temperature scaling parameter
  real(r8), INTENT(out) :: qstar  ! moisture scaling parameter
  real(r8), INTENT(out) :: fm     ! integral of profile function for momentum
  real(r8), INTENT(out) :: fh     ! integral of profile function for heat
  real(r8), INTENT(out) :: fq     ! integral of profile function for moisture
  real(r8), INTENT(out) :: emis   ! averaged bulk surface emissivity
  real(r8), INTENT(out) :: olrg   ! longwave up flux at surface [W/m2]

!-----------------------------------------------------------------------
  integer isrfty   ! surface type index (1-7)
  real(r8) cgrndl  ! deriv, of soil sensible heat flux wrt soil temp [w/m2/k]
  real(r8) cgrnds  ! deriv of soil latent heat flux wrt soil temp [w/m**2/k]
  real(r8) dshf    ! Ts partial derivative for sensible heat flux
  real(r8) dlhf    ! Ts partial derivative for latent heat flux
  real(r8) fnt     ! net surface flux for input conditions [W/m2]
  real(r8) dfntdt  ! net surface flux ts partial derivative [W/m2]
  real(r8) tsbsf(plsice)   ! Non-adjusted srfc/sub-srfc temperatures
  real(r8) snowh   ! snow depth (liquid water equivalent) [m]
  real(r8) sicthk  ! sea-ice thickness [m]

  real(r8), parameter :: emisi  = 1.0    ! (0.97) surface emissivity for ice or snow [-]
  real(r8), parameter :: emisw  = 1.0    ! (0.97) surface emissivity for water [-]
  real(r8), parameter :: tsice  = 271.36 ! freezing point of sea ice [K]
  real(r8), parameter :: thsice = 2.0    ! initial thickness of sea ice [m]
  real(r8), parameter :: snsice = 0.005  ! initial snow water equivalent over sea ice [m]

  integer j

!-----------------------------------------------------------------------

  snowh = scv/1000.

  if(dosst)then
! update sea temperatures and sea ice distribution
! as well as snow cover over sea ice
     if(nint(oro).eq.2 .and. tssea.gt.tsice) then
        oro = 0.0         ! old sea ice melt out
        snowh = 0.
        scv = 0.
        sicthk = 0.
        do j = 1,plsice
           tssub(j) = tssea
        enddo
     else if(nint(oro).eq.0 .and. tssea.le.tsice) then
        oro = 2.0         ! new sea ice formed
        snowh = snsice
        scv = snowh*1000.
        sicthk = thsice
        do j = 1,plsice
           tssub(j) = tssea
        enddo
     endif
  endif

  tssea = tssub(1)

! compute surface fluxes, derviatives, and exchange coefficiants
  call seafluxes (oro,hu,ht,hq,&
                  us,vs,tm,qm,rhoair,psrf,tssea,&
                  taux,tauy,fsena,fevpa,fseng,fevpg,tref,qref,&
                  z0m,zol,rib,ustar,qstar,tstar,fm,fh,fq,cgrndl,cgrnds)

  if(nint(oro).eq.0)then             ! ocean
     lfevpa = fevpa*hvap
     olrg = stefnc*emisw*tssea**4 + (1.-emisw)*frl
     emis = emisw

  else if(nint(oro).eq.2)then        ! sea ice
     lfevpa = fevpa*hsub

   ! net surface flux and derivate at current surface temperature
     dshf = cgrnds
     dlhf = hsub*cgrndl
     olrg = stefnc*emisi*tssea**4 + (1.-emisi)*frl

     fnt = sabg + frl - olrg - fsena - lfevpa
     dfntdt = -(dshf + dlhf) - stefnc*emisi*4.*tssea**3

   ! initialize surface/subsurface temperatures for srftsb
     do j=1,plsice
       tsbsf(j) = tssub(j)
     end do

! set sea ice surface type
     isrfty = 2

   ! diffusion calculation for temperature
     call srftsb(isrfty,deltim,fnt,dfntdt,snowh,tsbsf)

     do j=1,plsice
        tsbsf(j) = min(tsbsf(j),tfrz)
        tssub(j) = tsbsf(j)
     end do
     tssea = tssub(1)

     olrg = stefnc*emisi*tssea**4 + (1.-emisi)*frl
     emis = emisi

  endif

 end subroutine socean



 subroutine seafluxes (oro,hu,ht,hq,&
                       us,vs,tm,qm,rhoair,psrf,tssea,&
                       taux,tauy,fsena,fevpa,fseng,fevpg,tref,qref,&
                       z0m,zol,rib,ustar,qstar,tstar,fm,fh,fq,cgrndl,cgrnds)

!=======================================================================
! this is the main subroutine to execute the calculation of thermal processes
! and surface fluxes
!
! Original author : Yongjiu Dai, 09/15/1999; 08/30/2002
!=======================================================================

  use precision
<<<<<<< HEAD
  use PhysicalConstants, only : cpair,rgas,vonkar,grav
  USE mod_namelist, only: DEF_USE_CBL_HEIGHT
=======
  use MOD_Const_Physical, only : cpair,rgas,vonkar,grav
>>>>>>> 3e1016d9
  use MOD_FrictionVelocity
  USE MOD_Qsadv
  implicit none

!----------------------- Dummy argument --------------------------------

  real(r8), INTENT(in) :: &
        oro,      &! ocean(0)/seaice(2)/ flag

        ! atmospherical variables and agcm reference height
        hu,       &! agcm reference height of wind [m]
        ht,       &! agcm reference height of temperature [m]
        hq,       &! agcm reference height of humidity [m]
        us,       &! wind component in eastward direction [m/s]
        vs,       &! wind component in northward direction [m/s]
        tm,       &! temperature at agcm reference height [kelvin]
        qm,       &! specific humidity at agcm reference height [kg/kg]
        rhoair,   &! density air [kg/m3]
        psrf,     &! atmosphere pressure at the surface [pa] [not used]

        tssea      ! sea surface temperature [K]

  real(r8), INTENT(out) :: &
        taux,     &! wind stress: E-W [kg/m/s**2]
        tauy,     &! wind stress: N-S [kg/m/s**2]
        fsena,    &! sensible heat from agcm reference height to atmosphere [W/m2]
        fevpa,    &! evaporation from agcm reference height to atmosphere [mm/s]
        fseng,    &! sensible heat flux from ground [W/m2]
        fevpg,    &! evaporation heat flux from ground [mm/s]

        tref,     &! 2 m height air temperature [kelvin]
        qref,     &! 2 m height air humidity
        z0m,      &! effective roughness [m]
        zol,      &! dimensionless height (z/L) used in Monin-Obukhov theory
        rib,      &! bulk Richardson number in surface layer
        ustar,    &! friction velocity [m/s]
        tstar,    &! temperature scaling parameter
        qstar,    &! moisture scaling parameter
        fm,       &! integral of profile function for momentum
        fh,       &! integral of profile function for heat
        fq,       &! integral of profile function for moisture
        cgrndl,   &! deriv, of soil sensible heat flux wrt soil temp [w/m2/k]
        cgrnds     ! deriv of soil latent heat flux wrt soil temp [w/m**2/k]

!------------------------ LOCAL VARIABLES ------------------------------
  integer i
  integer niters, &! maximum number of iterations for surface temperature
       iter,      &! iteration index
       nmozsgn     ! number of times moz changes sign

  real(r8) :: &
       beta,      &! coefficient of conective velocity [-]
       displax,   &! zero-displacement height [m]
       dth,       &! diff of virtual temp. between ref. height and surface
       dqh,       &! diff of humidity between ref. height and surface
       dthv,      &! diff of vir. poten. temp. between ref. height and surface
       eg,        &! water vapor pressure at temperature T [Pa]
       degdT,     &! d(eg)/dT
       obu,       &! monin-obukhov length (m)
       obuold,    &! monin-obukhov length from previous iteration
       qsatg,     &! ground saturated specific humidity [kg/kg]
       qsatgdT,   &! d(qsatg)/dT
       ram,       &! aerodynamical resistance [s/m]
       rah,       &! thermal resistance [s/m]
       raw,       &! moisture resistance [s/m]
       raih,      &! temporary variable [kg/m2/s]
       raiw,      &! temporary variable [kg/m2/s]
       fh2m,      &! relation for temperature at 2m
       fq2m,      &! relation for specific humidity at 2m
       fm10m,     &! integral of profile function for momentum at 10m
       thm,       &! intermediate variable (tm+0.0098*ht)
       th,        &! potential temperature (kelvin)
       thv,       &! virtual potential temperature (kelvin)
       thvstar,   &! virtual potential temperature scaling parameter
       um,        &! wind speed including the stablity effect [m/s]
       ur,        &! wind speed at reference height [m/s]
       visa,      &! kinematic viscosity of dry air [m2/s]
       wc,        &! convective velocity [m/s]
       wc2,       &! wc**2
       xt,        &!
       xq,        &!
       zii,       &! convective boundary height [m]
       zldis,     &! reference height "minus" zero displacement heght [m]
       z0mg,      &! roughness length over ground, momentum [m]
       z0hg,      &! roughness length over ground, sensible heat [m]
       z0qg        ! roughness length over ground, latent heat [m]

       real, parameter :: zsice = 0.04  ! sea ice aerodynamic roughness length [m]

!-----------------------------------------------------------------------
! potential temperatur at the reference height
      beta = 1.      ! -  (in computing W_*)
      zii = 1000.    ! m  (pbl height)

!-----------------------------------------------------------------------
!     Compute sensible and latent fluxes and their derivatives with respect
!     to ground temperature using ground temperatures from previous time step.
!-----------------------------------------------------------------------
! Initialization variables
      nmozsgn = 0
      obuold = 0.

      call qsadv(tssea,psrf,eg,degdT,qsatg,qsatgdT)

! potential temperatur at the reference height
      thm = tm + 0.0098*ht              ! intermediate variable equivalent to
                                        ! tm*(pgcm/psrf)**(rgas/cpair)
      th = tm*(100000./psrf)**(rgas/cpair) ! potential T
      thv = th*(1.+0.61*qm)             ! virtual potential T
      ur = max(0.1,sqrt(us*us+vs*vs))   ! limit set to 0.1

      dth   = thm-tssea
      dqh   = qm-qsatg
      dthv  = dth*(1.+0.61*qm)+0.61*th*dqh
      zldis = hu-0.

      if(nint(oro).eq.0)then          ! ocean
       ! Kinematic viscosity of dry air (m2/s)- Andreas (1989) CRREL Rep. 89-11
         visa=1.326e-5*(1.+6.542e-3*tm + 8.301e-6*tm**2 - 4.84e-9*tm**3)

       ! loop to obtain initial and good ustar and zo
         ustar=0.06
         wc=0.5
         if(dthv.ge.0.) then
            um=max(ur,0.1)
         else
            um=sqrt(ur*ur+wc*wc)
         endif

         do i=1,5
            z0mg=0.013*ustar*ustar/grav+0.11*visa/ustar
            ustar=vonkar*um/log(zldis/z0mg)
         enddo

      else if(nint(oro).eq.2)then     ! sea ice
         z0mg = zsice
         z0qg = z0mg
         z0hg = z0mg
      endif

      call moninobukini(ur,th,thm,thv,dth,dqh,dthv,zldis,z0mg,um,obu)

! Evaluated stability-dependent variables using moz from prior iteration
      niters=10
      displax = 0.

      !----------------------------------------------------------------
      ITERATION : do iter = 1, niters         ! begin stability iteration
      !----------------------------------------------------------------

         if(nint(oro).eq.0)then   ! ocean
            z0mg=0.013*ustar*ustar/grav + 0.11*visa/ustar
            xq=2.67*(ustar*z0mg/visa)**0.25 - 2.57
            xt= xq
            z0qg=z0mg/exp(xq)
            z0hg=z0mg/exp(xt)
         endif

         call moninobuk(hu,ht,hq,displax,z0mg,z0hg,z0qg,obu,um,&
                        ustar,fh2m,fq2m,fm10m,fm,fh,fq)

         tstar = vonkar/fh*dth
         qstar = vonkar/fq*dqh

         thvstar=tstar+0.61*th*qstar
         zol=zldis*vonkar*grav*thvstar/(ustar**2*thv)
         if(zol >= 0.) then       ! stable
           zol = min(2.,max(zol,1.e-6))
         else                     ! unstable
           zol = max(-100.,min(zol,-1.e-6))
         endif
         obu = zldis/zol

         if(zol >= 0.)then
           um = max(ur,0.1)
         else
           wc = (-grav*ustar*thvstar*zii/thv)**(1./3.)
          wc2 = beta*beta*(wc*wc)
           um = sqrt(ur*ur+wc2)
         endif

         if (obuold*obu < 0.) nmozsgn = nmozsgn+1
         if(nmozsgn >= 4) EXIT

         obuold = obu

      !----------------------------------------------------------------
      enddo ITERATION                         ! end stability iteration
      !----------------------------------------------------------------

! Get derivative of fluxes with repect to ground temperature
      ram    = 1./(ustar*ustar/um)
      rah    = 1./(vonkar/fh*ustar)
      raw    = 1./(vonkar/fq*ustar)

      raih   = rhoair*cpair/rah
      raiw   = rhoair/raw
      cgrnds = raih
      cgrndl = raiw*qsatgdT

      rib = min(5.,zol*ustar**2/(vonkar**2/fh*um**2))

! surface fluxes of momentum, sensible and latent
! using ground temperatures from previous time step
      taux   = -rhoair*us/ram
      tauy   = -rhoair*vs/ram

      fseng  = -raih*dth
      fevpg  = -raiw*dqh
      fsena  = fseng
      fevpa  = fevpg

! 2 m height air temperature
      tref   = thm + vonkar/fh*dth * (fh2m/vonkar - fh/vonkar)
      qref   = qm + vonkar/fq*dqh * (fq2m/vonkar - fq/vonkar)
      z0m   = z0mg

 end subroutine seafluxes



 subroutine srftsb(isrfty,deltim,fnt,dfntdt,snowh,tsbsf)

!-----------------------------------------------------------------------
! Compute surface and subsurface temperatures over sea-ice surfaces.
!
! Sea ice temperatures are specified in 'plsice' layers of fixed
! thickness and thermal properties.  The forecast temperatures are
! determined from a backward/implicit diffusion calculation using
! linearized sensible/latent heat fluxes. The bottom ocean temperature
! is fixed at -2C, allowing heat flux exchange with underlying ocean.
!
! Sub-surface layers are indexed 1 at the surface, increasing downwards
! to plsice.  Layers have mid-points and interfaces between layers.
!
! Temperatures are defined at mid-points, while fluxes between layers
! and the top/bottom media are defined at layer interfaces.
!
!-----------------------------------------------------------------------

   use precision
   use MOD_Const_Physical, only: tkice, tkair
   USE mod_utils
   implicit none

!------------------------------Arguments--------------------------------

   integer, parameter :: psrfty = 7  ! Number of surface types
   integer, parameter :: plsice = 4  ! number of seaice levels

   integer, INTENT(in) :: isrfty  ! surface type index (1 - 7)
   real(r8), INTENT(in) :: deltim ! seconds i a time step (s)
   real(r8), INTENT(in) :: fnt    ! top surface/atmosphere net energy flux
   real(r8), INTENT(in) :: dfntdt ! ts partial derivative of net sfc flux
   real(r8), INTENT(in) :: snowh  ! snow depth (liquid water equivalent) [m]

   real(r8), INTENT(inout) :: tsbsf(1:plsice) ! surface/sub-surface tmps

!---------------------------Local variables-----------------------------

   integer :: j, jndx        ! sub-surface layer index

   real(r8) cmass (1:plsice) ! specific heat of soil (J/kg/K)
   real(r8) rho   (1:plsice) ! mass densty of sub-sfc mat (kg/m3)
   real(r8) tk    (1:plsice) ! thermal conductivity (watts/m/K)
   real(r8) diag  (1:plsice) ! diagonal matrix elements
   real(r8) htsrc (1:plsice) ! external heat source (W/m3)
   real(r8) rhs   (1:plsice) ! rhs of tri-diagonal matrix equation
   real(r8) sbdiag(1:plsice) ! sub-diagonal matrix elements
   real(r8) spdiag(1:plsice) ! super-diagonal matrix elements
   real(r8) tin   (1:plsice) ! initial sub-surface temperatures
   real(r8) z     (0:plsice) ! interface geometrical depth (m)
   real(r8) ws    (1:plsice) ! working storage for mtdlss

   real(r8) cmty   ! layer mass heat capacity
   real(r8) fbt    ! ocean heat flux into sea-ice
   real(r8) rhty   ! layer mass density
   real(r8) thck   ! layer thickness
   real(r8) tkty   ! layer thermal conductivity
   real(r8) cmsnow ! Snow mass heat capacity
   real(r8) crt    ! cmass*rho*rdtime
   real(r8) delz   ! layer thickness
   real(r8) delzmn ! thick from mid-point to lyr above mid-point
   real(r8) delzpl ! thick from mid-point to lyr below mid-point
   real(r8) fmns   ! 1/(delz*delzmn)
   real(r8) fpls   ! 1/(delz*delzpl)
   real(r8) msnow  ! mass path of snow
   real(r8) mlice  ! mass path of ice
   real(r8) rdtime ! inverse model time step
   real(r8) rhsnow ! snow mass density
   real(r8) rztop  ! 1/ztop
   real(r8) tkbot  ! bottom layer top interf thermal conduct
   real(r8) tkmns  ! layer bottom interface thermal conduct
   real(r8) tkpls  ! layer top interface thermal conductivity
   real(r8) tksnow ! snow thermal conducitivity
   real(r8) tktop  ! top layer bottom interface thermal conduct
   real(r8) tmp    ! crt - dfntdt(i)*rztop
   real(r8) zbot   ! bottom layer thickness
   real(r8) zm     ! present layer mid-point depth
   real(r8) zmmn   ! layer above mid-point depth
   real(r8) zmpl   ! layer below mid-point depth
   real(r8) zsnow  ! snow geometric depth
   real(r8) ztop   ! top layer thickness
   logical scvr    ! true if surface snow covered

!--------------------------Data Statements------------------------------
! specified (and invariant) thermal properties for surface types

   real, parameter :: cmair  = 1.00e3 ! mass specific heat of air [J/kg/K]
   real, parameter :: cmice  = 2.07e3 ! mass specific heat of ice [J/kg/K]
   real, parameter :: frcair = 0.90   ! fraction of air assumed in mix of ice
   real, parameter :: rhair  = 1.25   ! mass density of surface air [kg/m3]
   real, parameter :: rhice  = 9.20e2 ! mass density of ice [kg/m3]
   real, parameter :: snwedp = 10.0   ! snow:water equivalent depth factor [-]

   real(r8),parameter,dimension(psrfty,plsice) :: &!mass specific heat (J/kg/K)
   cmtype = reshape(&
	  (/4.20e3,2.07e3,2.07e3,1.04e3,7.20e2,5.60e2,4.16e2,&
            4.20e3,2.07e3,2.07e3,1.04e3,7.20e2,5.60e2,4.16e2,&
            4.20e3,2.07e3,2.07e3,1.04e3,7.20e2,5.60e2,4.16e2,&
            4.20e3,2.07e3,2.07e3,1.04e3,7.20e2,5.60e2,4.16e2/), (/7,4/))

   real(r8),parameter,dimension(psrfty,plsice) :: &! mass density (kg/m3)
   rhtype = reshape(&
	  (/1.00e3,9.20e2,9.20e2,2.50e3,2.50e3,2.50e3,2.50e3,&
            1.00e3,9.20e2,9.20e2,2.50e3,2.50e3,2.50e3,2.50e3,&
            1.00e3,9.20e2,9.20e2,2.50e3,2.50e3,2.50e3,2.50e3,&
            1.00e3,9.20e2,9.20e2,2.50e3,2.50e3,2.50e3,2.50e3/),(/7,4/))

   real(r8),parameter,dimension(psrfty,plsice) :: &!layer thicknesses (m)
   thckly = reshape(&
	  (/ 2., .500, .250, .050, .090, .080, .120, &
             5., .500, .500, .366, .390, .435, .492, &
            10., .500, .500,1.369,1.459,1.628,1.841, &
            33., .500,8.500,6.990,7.450,8.310,9.400/), (/7,4/))

   real(r8),parameter,dimension(psrfty,plsice) :: &!thermal conductivity (W/m/K)
   tktype = reshape(&
	  (/15.0 ,2.200 ,2.200 ,1.408 ,1.104 ,1.071 ,1.019 , &
            15.0 ,2.200 ,2.200 ,1.408 ,1.104 ,1.071 ,1.019 , &
            15.0 ,2.200 ,2.200 ,1.408 ,1.104 ,1.071 ,1.019 , &
            15.0 ,2.200 ,2.200 ,1.408 ,1.104 ,1.071 ,1.019 /), (/7,4/))

!-----------------------------------------------------------------------

      rdtime = 1./deltim

! calculate snow properties
      cmsnow = (1.-frcair)*cmice + frcair*cmair
      rhsnow = (1.-frcair)*rhice + frcair*rhair
      tksnow = (1.-frcair)*tkice + frcair*tkair

! no external heat source
      do j=1,plsice
         htsrc(j) = 0.0
      end do

! define logical for snow covered surfaces:
      scvr = snowh.gt.0.

! define thermal properities for each sub/surface layer, starting
! with the top layer
      jndx    = isrfty
      thck = thckly(jndx,1)
      cmty = cmtype(jndx,1)
      rhty = rhtype(jndx,1)
      tkty = tktype(jndx,1)

! initialize fields for no snow cover
      z(0)     = 0.0
      z(1)     = thck
      cmass(1) = cmty
      rho(1)   = rhty
      tk(1)    = tkty

! modify layer 1 fields for snow cover if present
! snow equivlnt depth times snow liquid water depth gives the physical
! depth of snow for thermal conduction computation; snow is mixed
! uniformly by mass with the top surface layer
      if(scvr) then
        zsnow    = snowh*snwedp
        msnow    = rhsnow*zsnow
        mlice    = rhty*thck
        rho(1)   = (msnow*rhsnow + mlice*rhty)/(msnow+mlice)
        cmass(1) = (msnow*cmsnow + mlice*cmty)/(msnow+mlice)
        tk(1)    = (msnow*tksnow + mlice*tkty)/(msnow+mlice)
        z(1)     = (msnow+mlice) / rho(1)
      end if

! set surface thermal properties for the lower sub/surface layers:
      do j=2,plsice
         jndx     = isrfty
         thck     = thckly(jndx,j)
         cmass(j) = cmtype(jndx,j)
         rho(j)   = rhtype(jndx,j)
         tk(j)    = tktype(jndx,j)
         z(j)     = z(j-1) + thck
      end do

! define set of linear equations for temperature
      do j=1,plsice
         tin(j) = tsbsf(j)
      end do

! if sea ice, compute heat flux from underlying ocean, assumed to be at
! the temperature of -2C
      fbt = 0.0
      if(isrfty.eq.2) then
         zbot = 0.5*(z(plsice) - z(plsice-1))
         fbt = -tk(plsice)*(271.16 - tin(plsice))/zbot
      end if

! set up linear equations
      sbdiag(1)      = 0.
      spdiag(plsice) = 0.

! single layer
      if (plsice.eq.1) then
         rztop = 1./(z(1) - z(0))
         crt = (cmass(1)*rho(1)*rdtime)
         diag(1) = crt - dfntdt*rztop
         rhs(1) = diag(1)*tin(1) + fnt*rztop - fbt*rztop + htsrc(1)

! more than one layer: top layer first
      else if (plsice.gt.1) then

         crt       = cmass(1)*rho(1)*rdtime
         ztop      = z(1) - z(0)
         rztop     = 1./ztop
         tktop     = 0.5*(tk(1) + tk(2))
         zmpl      = 0.5*(z(2) + z(1))
         zm        = 0.5*(z(1) + z(0))
         delzpl    = zmpl - zm
         fpls      = 1./(ztop*delzpl)
         tmp       = crt - dfntdt*rztop

         diag(1)   = tmp + tktop*fpls
         spdiag(1) = -tktop*fpls
         rhs(1)    = tmp*tin(1) + fnt*rztop + htsrc(1)

! intermediate layers
         do j=2,plsice-1
            crt       = cmass(j)*rho(j)*rdtime
            delz      = z(j) - z(j-1)
            zmpl      = 0.5*(z(j+1) + z(j))
            zm        = 0.5*(z(j)   + z(j-1))
            zmmn      = 0.5*(z(j-1) + z(j-2))
            delzpl    = zmpl - zm
            delzmn    = zm - zmmn
            fpls      = 1./(delz*delzpl)
            fmns      = 1./(delz*delzmn)
            tkpls     = 0.5*(tk(j+1)+tk(j))
            tkmns     = 0.5*(tk(j)+tk(j-1))

            sbdiag(j) = -tkmns*fmns
            diag(j)   = crt + (tkpls*fpls + tkmns*fmns)
            spdiag(j) = -tkpls*fpls
            rhs(j)    = crt*tin(j) + htsrc(j)
         end do

! bottom layer
            crt       = cmass(plsice)*rho(plsice)*rdtime
            zbot      = z(plsice) - z(plsice-1)
            zm        = 0.5*(z(plsice)   + z(plsice-1))
            zmmn      = 0.5*(z(plsice-1) + z(plsice-2))
            delzmn    = zm - zmmn
            tkbot     = 0.5*(tk(plsice-1) + tk(plsice))
            fmns      = 1./(zbot*delzmn)
            sbdiag(plsice) = -tkbot*fmns
            diag(plsice) = crt + (tkbot*fmns)
            rhs(plsice) = crt*tin(plsice) - fbt/zbot + htsrc(plsice)
      end if

      if(plsice.eq.1) then
         tsbsf(1) = rhs(1)/diag(1)
      else
         call tridia (plsice,sbdiag,diag,spdiag,rhs,tsbsf)
      end if

 end subroutine srftsb


END MODULE MOD_SimpleOcean<|MERGE_RESOLUTION|>--- conflicted
+++ resolved
@@ -194,12 +194,7 @@
 !=======================================================================
 
   use precision
-<<<<<<< HEAD
-  use PhysicalConstants, only : cpair,rgas,vonkar,grav
-  USE mod_namelist, only: DEF_USE_CBL_HEIGHT
-=======
   use MOD_Const_Physical, only : cpair,rgas,vonkar,grav
->>>>>>> 3e1016d9
   use MOD_FrictionVelocity
   USE MOD_Qsadv
   implicit none
