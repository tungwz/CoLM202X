#include <define.h>

#ifdef LULCC
MODULE MOD_Lulcc_MassEnergyConserve

!-----------------------------------------------------------------------
   USE MOD_Precision
   IMPLICIT NONE
   SAVE

! PUBLIC MEMBER FUNCTIONS:
   PUBLIC :: LulccMassEnergyConserve


!-----------------------------------------------------------------------

CONTAINS

!-----------------------------------------------------------------------


   SUBROUTINE LulccMassEnergyConserve
! ======================================================================
!
! Created by Wanyi Lin and Hua Yuan, 07/2023
!
! !DESCRIPTION
! This is the main subroutine to execute the calculation of the restart
! variables for the begin of next year.
! There are mainly three ways to adjust restart variables:
!
! 1) variable related to mass: area weighted mean of the source patches,
!    e.g., ldew, wliq_soisno.
!    variable related to energy: keep energy conserve after the change
!    of temperature, e.g., t_soisno.
!
! 2) recalculate according to physical process, e.g., dz_sno, scv, fsno.
!
! !REVISONS:
!
! 10/2023, Wanyi Lin: share the codes with REST_LulccTimeVariables(), and
!                     simplify the codes in this subroutine.
!
! 01/2024, Wanyi Lin: use "enthalpy conservation" for snow layer temperature
!                     calculation.
! ======================================================================


   USE MOD_Precision
   USE MOD_Vars_Global
   USE MOD_LandPatch
   USE MOD_LandElm
   USE MOD_Mesh
   USE MOD_SPMD_Task
   USE MOD_Vars_TimeInvariants
   USE MOD_Vars_TimeVariables
   USE MOD_Lulcc_Vars_TimeInvariants
   USE MOD_Lulcc_Vars_TimeVariables
   USE MOD_Lulcc_TransferTrace
#if (defined LULC_IGBP_PFT || defined LULC_IGBP_PC)
   USE MOD_LandPFT
   USE MOD_Vars_PFTimeInvariants
   USE MOD_Vars_PFTimeVariables
#endif
#ifdef URBAN_MODEL
   USE MOD_LandUrban
   USE MOD_Urban_Vars_TimeVariables
   USE MOD_Urban_Vars_TimeInvariants
#endif
   USE MOD_Const_Physical, only: cpice, cpliq, hfus, tfrz, denh2o, denice
   USE MOD_GroundTemperature
   USE MOD_SnowFraction
   USE MOD_Albedo
   USE MOD_Namelist

   IMPLICIT NONE

   integer, allocatable, dimension(:) :: grid_patch_s , grid_patch_e
   integer, allocatable, dimension(:) :: grid_patch_s_, grid_patch_e_
   integer, allocatable, dimension(:) :: locpxl
   integer :: numpxl,ipxl

   integer, allocatable :: frnp_(:)     !index of source patches
   integer, allocatable :: gu_(:)       !index of urban patches in last year's grid
   real(r8),allocatable :: cvsoil_(:,:) !heat capacity [J/(m2 K)]
   real(r8),allocatable :: h_(:,:)      !enthalpy of source patches [J/m2]

   integer :: k, ilc, num, inp_
   integer :: i, j, np, np_, selfnp_, l, ipft, ip, ip_, pc, pc_
   integer :: nsl                       !number of snow layer of the source patch with maximum area
   integer :: nsl_max                   !maximum number of snow layer considering all source patches
   integer :: u, u_, iu, selfu_, nurb, duclass
   integer :: nlc = N_land_classification
   integer :: ps, pe, ps_, pe_          !start and end index of patch pft

   real(r8), dimension(1:N_land_classification) :: lccpct_np
   real(r8):: sum_lccpct_np, wgt(maxsnl+1:nl_soil), hc(maxsnl+1:0)
   real(r8):: zi_sno(maxsnl+1:0)        !local variable for snow node and depth calculation
   real(r8):: vf_water                  !volumetric fraction liquid water within soil
   real(r8):: vf_ice                    !volumetric fraction ice len within soil
   real(r8):: hcap                      !J/(m3 K)
   real(r8):: c_water                   !Specific heat of water * density of liquid water
   real(r8):: c_ice                     !Specific heat of ice   * density of ice
   real(r8):: denice_np(maxsnl+1:0), denh2o_np(maxsnl+1:0), rhosnow_np(maxsnl+1:0)
   real(r8):: wbef,wpre                 !water before and water present for water calculation heck
   ! real(r8):: fmelt                   !dimensionless metling factor
   real(r8):: wt                        !fraction of vegetation covered with snow [-]
   real(r8), parameter :: m = 1.0       !the value of m used in CLM4.5 is 1.0.
   ! real(r8) :: deltim = 1800.         !time step (senconds) TODO: be intent in
   logical :: FROM_SOIL

      IF (p_is_worker) THEN

         ! allocate with numelm
         allocate(grid_patch_s (numelm ))
         allocate(grid_patch_e (numelm ))
         allocate(grid_patch_s_(numelm_))
         allocate(grid_patch_e_(numelm_))

         grid_patch_e (:) = -1
         grid_patch_s (:) = -1
         grid_patch_e_(:) = -1
         grid_patch_s_(:) = -1

         ! loop for numelm of next year, patches at the beginning and end of
         ! the element were recorded landpatch%eindex is arranged in order,
         ! and the not land element is skipped so, if element is missing, the
         ! recorder is -1.
         DO i=1, numelm
            ! how many patches in ith element in this worker
            numpxl = count(landpatch%eindex==landelm%eindex(i))

            IF (allocated(locpxl)) deallocate(locpxl)
            allocate(locpxl(numpxl))

            ! get all patches' index that eindex is equal the i element
            locpxl = pack([(ipxl, ipxl=1, numpatch)], landpatch%eindex==landelm%eindex(i))
            ! the min index is the start of patch's index
            grid_patch_s(i) = minval(locpxl)
            ! the max index is the end of patch's index
            grid_patch_e(i) = maxval(locpxl)
         ENDDO

         ! same as above, loop for numelm of previous year
         ! patches at the beginning and end of the element were recorded
         DO i=1, numelm_
            numpxl = count(landpatch_%eindex==landelm_%eindex(i))

            IF (allocated(locpxl)) deallocate(locpxl)
            allocate(locpxl(numpxl))

            locpxl = pack([(ipxl, ipxl=1, numpatch_)], landpatch_%eindex==landelm_%eindex(i))

            grid_patch_s_(i) = minval(locpxl)
            grid_patch_e_(i) = maxval(locpxl)
         ENDDO

         DO i=1, numelm
            DO j=1,numelm_
               IF (landelm%eindex(i) == landelm_%eindex(j)) THEN
                  np = grid_patch_s (i)
                  np_= grid_patch_s_(j)

                  IF (np.le.0) CYCLE

                  DO WHILE (np.le.grid_patch_e(i))

IF (patchtype(np) .ne. 3) THEN !not a glacier patch

IF (DEF_USE_PFT .or. DEF_FAST_PC) THEN
                     lccpct_np(:) = 0
                     lccpct_np(1) = sum(lccpct_patches(np,1:), mask=patchtypes(:)==0)
                     lccpct_np(URBAN  )   = lccpct_patches(np,URBAN  )
                     lccpct_np(WETLAND)   = lccpct_patches(np,WETLAND)
                     lccpct_np(WATERBODY) = lccpct_patches(np,WATERBODY)
ELSE
                     lccpct_np(:) = lccpct_patches(np,1:nlc)
ENDIF

<<<<<<< HEAD
                  num = count(lccpct_np .gt. 0)
                  sum_lccpct_np = sum(lccpct_np)
                  allocate ( frnp_  (                 num))
                  allocate ( cvsoil_(maxsnl+1:nl_soil,num))
                  allocate ( h_     (maxsnl+1:0,      num))
=======
                     num = count(lccpct_np .gt. 0)
                     sum_lccpct_np = sum(lccpct_np)
                     allocate ( frnp_  (                 num))
                     allocate ( cvsoil_(maxsnl+1:nl_soil,num))
>>>>>>> 9f4820bd

                     ! Source patch type which differs from np's type exists
                     IF ( (sum_lccpct_np - lccpct_np(patchclass(np))) .gt. 0 ) THEN

                        ! Get the index of source patches, and stored as frnp_
                        k = 0
                        DO ilc = 1, nlc

                           IF (lccpct_np(ilc) .gt. 0) THEN
                              k = k + 1
                              inp_ = np_

                              DO WHILE (inp_ .le. grid_patch_e_(j))

                                 ! Get the index of source patch that has the same LC, and stored as selfnp_
                                 IF (patchclass_(inp_) .eq. patchclass(np)) THEN
                                    selfnp_ = inp_
                                 ENDIF

                                 IF (patchclass_(inp_) .eq. ilc) THEN
                                    frnp_(k) = inp_
                                    EXIT
                                 ENDIF
                                 inp_ = inp_ + 1
                              ENDDO

<<<<<<< HEAD
                     snw_rds     (:,np)                = 0  !effective grain radius (col,lyr) [microns, m-6]
                     mss_bcpho   (:,np)                = 0  !mass of hydrophobic BC in snow  (col,lyr) [kg]
                     mss_bcphi   (:,np)                = 0  !mass of hydrophillic BC in snow (col,lyr) [kg]
                     mss_ocpho   (:,np)                = 0  !mass of hydrophobic OC in snow  (col,lyr) [kg]
                     mss_ocphi   (:,np)                = 0  !mass of hydrophillic OC in snow (col,lyr) [kg]
                     mss_dst1    (:,np)                = 0  !mass of dust species 1 in snow  (col,lyr) [kg]
                     mss_dst2    (:,np)                = 0  !mass of dust species 2 in snow  (col,lyr) [kg]
                     mss_dst3    (:,np)                = 0  !mass of dust species 3 in snow  (col,lyr) [kg]
                     mss_dst4    (:,np)                = 0  !mass of dust species 4 in snow  (col,lyr) [kg]
                     ssno_lyr(:,:,:,np)                = 0  !snow layer absorption [-]

                     trad          (np)                = 0  !radiative temperature of surface [K]
                     tref          (np)                = 0  !2 m height air temperature [kelvin]
                     qref          (np)                = 0  !2 m height air specific humidity
                     rst           (np)                = 0  !canopy stomatal resistance (s/m)
                     emis          (np)                = 0  !averaged bulk surface emissivity
                     z0m           (np)                = 0  !effective roughness [m]
                     zol           (np)                = 0  !dimensionless height (z/L) used in Monin-Obukhov theory
                     rib           (np)                = 0  !bulk Richardson number in surface layer
                     ustar         (np)                = 0  !u* in similarity theory [m/s]
                     qstar         (np)                = 0  !q* in similarity theory [kg/kg]
                     tstar         (np)                = 0  !t* in similarity theory [K]
                     fm            (np)                = 0  !integral of profile function for momentum
                     fh            (np)                = 0  !integral of profile function for heat
                     fq            (np)                = 0  !integral of profile function for moisture


                     ! =============================================================
                     ! 1) Mass and Energy conserve adjustment (except for dz_sno).
                     ! =============================================================

                     ! Calculate the weight of temperature adjustment
                     c_water = cpliq * denh2o ! J/(m3 K) = 4188   [J/(kg K)]*1000(kg/m3)
                     c_ice   = cpice * denice ! J/(m3 K) = 2117.27[J/(kg K)]*917 (kg/m3)
                     cvsoil_(:,:) = 0
                     h_     (:,:) = 0
                     wgt(maxsnl+1:nl_soil) = 0
                     hc (maxsnl+1:0      ) = 0

                     DO k = 1, num

                        ! Soil ground and wetland heat capacity from: MOD_GroundTemperature.F90
                        DO l = 1, nl_soil
                           vf_water = wliq_soisno_(l,frnp_(k))/(dz_soi(l)*denh2o)
                           vf_ice   = wice_soisno_(l,frnp_(k))/(dz_soi(l)*denice)
                           hcap     = csol_(l,frnp_(k)) + vf_water*c_water + vf_ice*c_ice
                           cvsoil_(l,k) = hcap*dz_soi(l)
=======
                           ELSE
                             CYCLE
                           ENDIF
>>>>>>> 9f4820bd
                        ENDDO

                        ! Initialize
                        wliq_soisno (:,np)                = 0  !liquid water in layers [kg/m2]
                        wice_soisno (:,np)                = 0  !ice lens in layers [kg/m2]
                        t_soisno    (:,np)                = 0  !soil + snow layer temperature [K]
                        z_sno       (:,np)                = 0  !node depth [m]
                        dz_sno      (:,np)                = 0  !interface depth [m]
                        t_grnd        (np)                = 0  !ground surface temperature [K]
                        tleaf         (np)                = 0  !leaf temperature [K]
                        ldew          (np)                = 0  !depth of water on foliage [mm]
                        ldew_rain     (np)                = 0  !depth of rain on foliage [mm]
                        ldew_snow     (np)                = 0  !depth of snow on foliage [mm]
                        sag           (np)                = 0  !non dimensional snow age [-]
                        scv           (np)                = 0  !snow cover, water equivalent [mm]
                        snowdp        (np)                = 0  !snow depth [meter]
                        fsno          (np)                = 0  !fraction of snow cover on ground
                        sigf          (np)                = 0  !fraction of veg cover, excluding snow-covered veg [-]
                        zwt           (np)                = 0  !the depth to water table [m]
                        wa            (np)                = 0  !water storage in aquifer [mm]
                        wdsrf         (np)                = 0  !depth of surface water [mm]
                        smp         (:,np)                = 0  !soil matrix potential [mm]
                        hk          (:,np)                = 0  !hydraulic conductivity [mm h2o/s]

<<<<<<< HEAD
                        ! Snow heat capacity
                        IF( z_sno_(0,frnp_(k)) < 0 ) THEN
                           cvsoil_(:0,k) = cpliq*wliq_soisno_(:0,frnp_(k)) + cpice*wice_soisno_(:0,frnp_(k))
                           h_(:0,k)      = (cpliq*wliq_soisno_(:0,frnp_(k)) + cpice*wice_soisno_(:0,frnp_(k))) &
                                         * (t_soisno_(:0,frnp_(k)) - tfrz) + hfus*wliq_soisno_(:0,frnp_(k))
                        ENDIF

                        wgt(maxsnl+1:nl_soil) = wgt(maxsnl+1:nl_soil) &
                                              + cvsoil_(maxsnl+1:nl_soil,k) * lccpct_np(patchclass_(frnp_(k)))
                        hc(:0) = hc(:0) + h_(:0,k) * lccpct_np(patchclass_(frnp_(k))) / sum_lccpct_np
                     ENDDO

                     ! Get the maximum lccpct for snow layers assignment
                     inp_ = frnp_(1)
                     k    = 2
                     DO WHILE (k .le. num)
                        IF ( lccpct_np(patchclass_(frnp_(k))) .gt. lccpct_np(patchclass_(inp_)) ) THEN
                           inp_ = frnp_(k)
                        ENDIF
                        k = k + 1
                     ENDDO

                     ! check if snow layer exist in patch inp_
                     nsl     = count(z_sno_(:,inp_) .lt. 0)
                     nsl_max = count(wgt(:0)        .gt. 0)
                     ! denh2o_np(maxsnl+1:0) = 0
                     ! denice_np(maxsnl+1:0) = 0
                     rhosnow_np(maxsnl+1:0) = 0 ! partitial density of water/snow (ice + liquid)

                     IF (nsl > 0) THEN
                        ! move wgt above nsl to nsl
                        IF ( nsl_max > nsl) THEN
                           DO l = nsl+1, nsl_max
                              wgt(-nsl+1) = wgt(-nsl+1) + wgt(-l+1)
                              hc (-nsl+1) = hc (-nsl+1) + hc (-l+1)
                           ENDDO
=======
                        IF(DEF_USE_PLANTHYDRAULICS)THEN
                           vegwp    (:,np)                = 0  !vegetation water potential [mm]
                           gs0sun     (np)                = 0  !working copy of sunlit stomata conductance
                           gs0sha     (np)                = 0  !working copy of shalit stomata conductance
                        ENDIF

                        IF(DEF_USE_OZONESTRESS)THEN
                           lai_old    (np)                = 0  !lai in last time step
>>>>>>> 9f4820bd
                        ENDIF

                        snw_rds     (:,np)                = 0  !effective grain radius (col,lyr) [microns, m-6]
                        mss_bcpho   (:,np)                = 0  !mass of hydrophobic BC in snow  (col,lyr) [kg]
                        mss_bcphi   (:,np)                = 0  !mass of hydrophillic BC in snow (col,lyr) [kg]
                        mss_ocpho   (:,np)                = 0  !mass of hydrophobic OC in snow  (col,lyr) [kg]
                        mss_ocphi   (:,np)                = 0  !mass of hydrophillic OC in snow (col,lyr) [kg]
                        mss_dst1    (:,np)                = 0  !mass of dust species 1 in snow  (col,lyr) [kg]
                        mss_dst2    (:,np)                = 0  !mass of dust species 2 in snow  (col,lyr) [kg]
                        mss_dst3    (:,np)                = 0  !mass of dust species 3 in snow  (col,lyr) [kg]
                        mss_dst4    (:,np)                = 0  !mass of dust species 4 in snow  (col,lyr) [kg]
                        ssno_lyr(:,:,:,np)                = 0  !snow layer absorption [-]

                        trad          (np)                = 0  !radiative temperature of surface [K]
                        tref          (np)                = 0  !2 m height air temperature [kelvin]
                        qref          (np)                = 0  !2 m height air specific humidity
                        rst           (np)                = 0  !canopy stomatal resistance (s/m)
                        emis          (np)                = 0  !averaged bulk surface emissivity
                        z0m           (np)                = 0  !effective roughness [m]
                        zol           (np)                = 0  !dimensionless height (z/L) used in Monin-Obukhov theory
                        rib           (np)                = 0  !bulk Richardson number in surface layer
                        ustar         (np)                = 0  !u* in similarity theory [m/s]
                        qstar         (np)                = 0  !q* in similarity theory [kg/kg]
                        tstar         (np)                = 0  !t* in similarity theory [K]
                        fm            (np)                = 0  !integral of profile function for momentum
                        fh            (np)                = 0  !integral of profile function for heat
                        fq            (np)                = 0  !integral of profile function for moisture


                        ! =============================================================
                        ! 1) Mass and Energy conserve adjustment (except for dz_sno).
                        ! =============================================================

                        ! Calculate the weight of temperature adjustment
                        c_water = cpliq * denh2o ! J/(m3 K) = 4188   [J/(kg K)]*1000(kg/m3)
                        c_ice   = cpice * denice ! J/(m3 K) = 2117.27[J/(kg K)]*917 (kg/m3)
                        cvsoil_(:,:) = 0
                        wgt(maxsnl+1:nl_soil) = 0

                        DO k = 1, num

<<<<<<< HEAD
                           t_soisno (-nsl+1:0,np) = t_soisno (-nsl+1:0,np) &
                              + t_soisno_(-nsl+1:0,frnp_(k))*cvsoil_(-nsl+1:0,k)*lccpct_np(patchclass_(frnp_(k)))/wgt(-nsl+1:0)
                           wliq_soisno (-nsl+1:0,np) = wliq_soisno (-nsl+1:0,np) &
                              + wliq_soisno_(-nsl+1:0,frnp_(k))*lccpct_np(patchclass_(frnp_(k)))/sum_lccpct_np
                           wice_soisno (-nsl+1:0,np) = wice_soisno (-nsl+1:0,np) &
                              + wice_soisno_(-nsl+1:0,frnp_(k))*lccpct_np(patchclass_(frnp_(k)))/sum_lccpct_np

                           l = 1
                           DO WHILE ( (l .le. nsl) .and. (dz_sno_(-l+1,frnp_(k)) .gt. 0) )
                              ! denh2o_np (-l+1) = denh2o_np(-l+1) &
                              !    + wliq_soisno_(-l+1,frnp_(k))/dz_sno_(-l+1,frnp_(k))*lccpct_np(patchclass_(frnp_(k)))/sum_lccpct_np
                              ! denice_np (-l+1) = denice_np(-l+1) &
                              !    + wice_soisno_(-l+1,frnp_(k))/dz_sno_(-l+1,frnp_(k))*lccpct_np(patchclass_(frnp_(k)))/sum_lccpct_np

                              ! Reference: MOD_GroundTemperature.F90 Line205
                              rhosnow_np  (-l+1) = rhosnow_np(-l+1) &
                                 + (wliq_soisno_(-l+1,frnp_(k)) + wice_soisno_(-l+1,frnp_(k))) / dz_sno_(-l+1,frnp_(k)) &
                                 * (lccpct_np(patchclass_(frnp_(k))) / sum_lccpct_np)
                              l = l + 1
                              IF (l .gt. -maxsnl) EXIT
=======
                           ! Soil ground and wetland heat capacity
                           DO l = 1, nl_soil
                              vf_water = wliq_soisno_(l,frnp_(k))/(dz_soi(l)*denh2o)
                              vf_ice   = wice_soisno_(l,frnp_(k))/(dz_soi(l)*denice)
                              hcap     = csol_(l,frnp_(k)) + vf_water*c_water + vf_ice*c_ice
                              cvsoil_(l,k) = hcap*dz_soi(l)
>>>>>>> 9f4820bd
                           ENDDO

                           ! no snow layer exist
                           IF( dz_sno_(0,frnp_(k))<1.e-6 .and. scv_(frnp_(k))>0.) THEN
                              cvsoil_(1,k) = cvsoil_(1,k) + cpice*scv_(frnp_(k))
                           ENDIF

                           ! Snow heat capacity
                           IF( z_sno_(0,frnp_(k)) < 0 ) THEN
                              cvsoil_(:0,k) = cpliq*wliq_soisno_(:0,frnp_(k)) + cpice*wice_soisno_(:0,frnp_(k))
                           ENDIF

                           wgt(maxsnl+1:nl_soil) = wgt(maxsnl+1:nl_soil) &
                                                 + cvsoil_(maxsnl+1:nl_soil,k) * lccpct_np(patchclass_(frnp_(k)))
                        ENDDO

<<<<<<< HEAD
                                 ! denh2o_np (-nsl+1) = denh2o_np(-nsl+1) &
                                 !    + wliq_soisno_(-l+1,frnp_(k))/dz_sno_(-l+1,frnp_(k))*lccpct_np(patchclass_(frnp_(k)))/sum_lccpct_np
                                 ! denice_np (-nsl+1) = denice_np(-nsl+1) &
                                 !    + wice_soisno_(-l+1,frnp_(k))/dz_sno_(-l+1,frnp_(k))*lccpct_np(patchclass_(frnp_(k)))/sum_lccpct_np
                                 rhosnow_np  (-nsl+1) = rhosnow_np(-nsl+1) &
                                 + (wliq_soisno_(-l+1,frnp_(k)) + wice_soisno_(-l+1,frnp_(k))) / dz_sno_(-l+1,frnp_(k)) &
                                 * (lccpct_np(patchclass_(frnp_(k))) / sum_lccpct_np)
                                 l = l + 1
                                 IF (l .gt. -maxsnl) EXIT
                              ENDDO
=======
                        ! Get the maximum lccpct for snow layers assignment
                        inp_ = frnp_(1)
                        k    = 2
                        DO WHILE (k .le. num)
                           IF ( lccpct_np(patchclass_(frnp_(k))) .gt. lccpct_np(patchclass_(inp_)) ) THEN
                              inp_ = frnp_(k)
>>>>>>> 9f4820bd
                           ENDIF
                           k = k + 1
                        ENDDO

<<<<<<< HEAD


                        ! snow layer node and depth calculation according to new mass and density
                        zi_sno(0) = 0._r8
                        DO l = 0, -nsl+1, -1

                           ! IF (denice_np(l)>0 .and. denh2o_np(l)>0) THEN
                           !    dz_sno (l,np) = wice_soisno(l,np)/denice_np(l) + wliq_soisno(l,np)/denh2o_np(l)

                           ! ELSEIF (denice_np(l)==0 .and. denh2o_np(l)>0) THEN
                           !    dz_sno (l,np) = wliq_soisno(l,np)/denh2o_np(l)
                           !    ! print*, 'denice=0! np=',np,'igbp=',patchclass(np),'nsl=',nsl,'frnp_=',frnp_
                           !    ! DO k = 1,num
                           !    !    print*,'frnp_=',frnp_(k),'wice=',wice_soisno(:0,frnp_(k))
                           !    ! ENDDO

                           ! ELSEIF (denh2o_np(l)==0 .and. denice_np(l)>0) THEN
                           !    dz_sno (l,np) = wice_soisno(l,np)/denice_np(l)
                           !    ! print*, 'denh2o=0! np=',np,'igbp=',patchclass(np),'nsl=',nsl,'frnp_=',frnp_
                           !    ! DO k = 1,num
                           !    !    print*,'frnp_=',frnp_(k),'wliq=',wliq_soisno(:0,frnp_(k))
                           !    ! ENDDO

                           ! ELSE
                           !    print*, 'denh2o and denice == 0! np=',np,'igbp=',patchclass(np),'nsl=',nsl,'frnp_=',frnp_
                           !    DO k = 1,num
                           !       print*,'frnp_=',frnp_(k),'wliq=',wliq_soisno(:0,frnp_(k))
                           !       print*,'frnp_=',frnp_(k),'wice=',wice_soisno(:0,frnp_(k))
                           !    ENDDO
                           !    CALL CoLM_stop()
                           ! ENDIF


                           ! Reference: MOD_SnowLayersCombineDivide.F90's subroutine combo
                           IF (hc(l) < 0.) THEN
                              t_soisno (l,np) = tfrz + hc(l) / (cpice*wice_soisno(l,np) + cpliq*wliq_soisno(l,np))
                           ELSEIF (hc(l) .le. hfus*wliq_soisno(l,np)) THEN
                              t_soisno (l,np) = tfrz
                           ELSE
                              t_soisno (l,np) = tfrz + (hc(l) - hfus*wliq_soisno(l,np))/(cpice*wice_soisno(l,np)+cpliq*wliq_soisno(l,np))
                           ENDIF


                           dz_sno (l,np) = (wice_soisno(l,np) + wliq_soisno(l,np))/rhosnow_np(l)

                           z_sno  (l,np) = zi_sno(l) - 0.5_r8*dz_sno(l,np)
                           IF (l-1 .lt. maxsnl+1) EXIT
                           zi_sno (l-1)  = zi_sno(l) - dz_sno(l,np)

                        ENDDO
=======
                        ! check if snow layer exist in patch inp_
                        nsl     = count(z_sno_(:,inp_) .lt. 0)
                        nsl_max = count(wgt(:0)        .gt. 0)
                        denh2o_np(maxsnl+1:0) = 0
                        denice_np(maxsnl+1:0) = 0

                        IF (nsl > 0) THEN
                           ! move wgt above nsl to nsl
                           IF ( nsl_max > nsl) THEN
                              DO l = nsl+1, nsl_max
                                 wgt(-nsl+1) = wgt(-nsl+1) + wgt(-l+1)
                              ENDDO
                           ENDIF

                           DO k = 1, num
>>>>>>> 9f4820bd

                              t_soisno (-nsl+1:0,np) = t_soisno (-nsl+1:0,np) &
                                 + t_soisno_(-nsl+1:0,frnp_(k))*cvsoil_(-nsl+1:0,k)*lccpct_np(patchclass_(frnp_(k)))/wgt(-nsl+1:0)
                              wliq_soisno (-nsl+1:0,np) = wliq_soisno (-nsl+1:0,np) &
                                 + wliq_soisno_(-nsl+1:0,frnp_(k))*lccpct_np(patchclass_(frnp_(k)))/sum_lccpct_np
                              wice_soisno (-nsl+1:0,np) = wice_soisno (-nsl+1:0,np) &
                                 + wice_soisno_(-nsl+1:0,frnp_(k))*lccpct_np(patchclass_(frnp_(k)))/sum_lccpct_np

                              l = 1
                              DO WHILE ( (l .le. nsl) .and. (dz_sno_(-l+1,frnp_(k)) .gt. 0) )
                                 denh2o_np (-l+1) = denh2o_np(-l+1) &
                                    + wliq_soisno_(-l+1,frnp_(k))/dz_sno_(-l+1,frnp_(k))*lccpct_np(patchclass_(frnp_(k)))/sum_lccpct_np
                                 denice_np (-l+1) = denice_np(-l+1) &
                                    + wice_soisno_(-l+1,frnp_(k))/dz_sno_(-l+1,frnp_(k))*lccpct_np(patchclass_(frnp_(k)))/sum_lccpct_np
                                 l = l + 1
                                 IF (l .gt. -maxsnl) EXIT
                              ENDDO

<<<<<<< HEAD
                              wliq_soisno(0,np) = wliq_soisno(0,np) &
                                 + wliq_soisno_(l,frnp_(k))*lccpct_np(patchclass_(frnp_(k)))/sum_lccpct_np
                              wice_soisno(0,np) = wice_soisno(0,np) &
                                 + wice_soisno_(l,frnp_(k))*lccpct_np(patchclass_(frnp_(k)))/sum_lccpct_np
                              t_soisno   (0,np) = t_soisno   (0,np) &
                                 + t_soisno_(l,frnp_(k))*cvsoil_(l,k)*lccpct_np(patchclass_(frnp_(k)))/wgt(0)

                              IF (dz_sno_(l,frnp_(k)) .gt. 0) THEN
                                 ! denh2o_np(0) = denh2o_np(0) &
                                 !    + wliq_soisno_(l,frnp_(k))/dz_sno_(l,frnp_(k))*lccpct_np(patchclass_(frnp_(k)))/sum_lccpct_np
                                 ! denice_np(0) = denice_np(0) &
                                 !    + wice_soisno_(l,frnp_(k))/dz_sno_(l,frnp_(k))*lccpct_np(patchclass_(frnp_(k)))/sum_lccpct_np
                                 rhosnow_np(0) = rhosnow_np(0) &
                                    + (wliq_soisno_(l,frnp_(k)) + wice_soisno_(l,frnp_(k))) / dz_sno_(l,frnp_(k)) &
                                    * (lccpct_np(patchclass_(frnp_(k))) / sum_lccpct_np)
=======
                              ! if source patch has more snow layer than the main patch
                              IF (nsl .lt. -maxsnl) THEN
                                 l = nsl+1
                                 DO WHILE ( (l .le. -maxsnl) .and. (dz_sno_(-l+1,frnp_(k)) .gt. 0) )

                                    wliq_soisno(-nsl+1,np) = wliq_soisno (-nsl+1,np) &
                                       + wliq_soisno_(-l+1,frnp_(k))*lccpct_np(patchclass_(frnp_(k)))/sum_lccpct_np
                                    wice_soisno(-nsl+1,np) = wice_soisno (-nsl+1,np) &
                                       + wice_soisno_(-l+1,frnp_(k))*lccpct_np(patchclass_(frnp_(k)))/sum_lccpct_np

                                    t_soisno (-nsl+1,np) = t_soisno (-nsl+1,np) &
                                       + t_soisno_(-l+1,frnp_(k))*cvsoil_(-l+1,k)*lccpct_np(patchclass_(frnp_(k)))/wgt(-nsl+1)

                                    denh2o_np (-nsl+1) = denh2o_np(-nsl+1) &
                                       + wliq_soisno_(-l+1,frnp_(k))/dz_sno_(-l+1,frnp_(k))*lccpct_np(patchclass_(frnp_(k)))/sum_lccpct_np
                                    denice_np (-nsl+1) = denice_np(-nsl+1) &
                                       + wice_soisno_(-l+1,frnp_(k))/dz_sno_(-l+1,frnp_(k))*lccpct_np(patchclass_(frnp_(k)))/sum_lccpct_np
                                    l = l + 1
                                    IF (l .gt. -maxsnl) EXIT
                                 ENDDO
>>>>>>> 9f4820bd
                              ENDIF
                           ENDDO

                           ! snow layer node and depth calculation according to new mass and density
                           zi_sno(0) = 0._r8
                           DO l = 0, -nsl+1, -1

                              IF (denice_np(l)>0 .and. denh2o_np(l)>0) THEN
                                 dz_sno (l,np) = wice_soisno(l,np)/denice_np(l) + wliq_soisno(l,np)/denh2o_np(l)

                              ELSEIF (denice_np(l)==0 .and. denh2o_np(l)>0) THEN
                                 dz_sno (l,np) = wliq_soisno(l,np)/denh2o_np(l)
                                 ! print*, 'denice=0! np=',np,'igbp=',patchclass(np),'nsl=',nsl,'frnp_=',frnp_
                                 ! DO k = 1,num
                                 !    print*,'frnp_=',frnp_(k),'wice=',wice_soisno(:0,frnp_(k))
                                 ! ENDDO

                              ELSEIF (denh2o_np(l)==0 .and. denice_np(l)>0) THEN
                                 dz_sno (l,np) = wice_soisno(l,np)/denice_np(l)
                                 ! print*, 'denh2o=0! np=',np,'igbp=',patchclass(np),'nsl=',nsl,'frnp_=',frnp_
                                 ! DO k = 1,num
                                 !    print*,'frnp_=',frnp_(k),'wliq=',wliq_soisno(:0,frnp_(k))
                                 ! ENDDO

                              ELSE
                                 print*, 'denh2o and denice == 0! np=',np,'igbp=',patchclass(np),'nsl=',nsl,'frnp_=',frnp_
                                 DO k = 1,num
                                    print*,'frnp_=',frnp_(k),'wliq=',wliq_soisno(:0,frnp_(k))
                                    print*,'frnp_=',frnp_(k),'wice=',wice_soisno(:0,frnp_(k))
                                 ENDDO
                                 CALL CoLM_stop()
                              ENDIF

                              z_sno  (l,np) = zi_sno(l) - 0.5_r8*dz_sno(l,np)
                              IF (l-1 .lt. maxsnl+1) EXIT
                              zi_sno (l-1)  = zi_sno(l) - dz_sno(l,np)

<<<<<<< HEAD
                           ! snow layer node and depth calculation according to new mass and density
                           ! IF (denh2o_np(0)>0 .and. denh2o_np(0)>0) THEN
                           !    dz_sno (0,np) = wice_soisno(0,np)/denice_np(0) + wliq_soisno(0,np)/denh2o_np(0)
                           ! ELSEIF (denice_np(0)==0 .and. denh2o_np(0)>0) THEN
                           !    dz_sno (0,np) = wliq_soisno(0,np)/denh2o_np(0)
                           !    ! print*, 'denice=0! stop! np=',np,'igbp=',patchclass(np),'nsl=',nsl,'frnp_=',frnp_
                           !    ! DO k = 1,num
                           !    !    print*,'frnp_=',frnp_(k),'wice=',wice_soisno(:0,frnp_(k))
                           !    ! ENDDO
                           ! ELSEIF (denice_np(0)>0 .and. denh2o_np(0)==0) THEN
                           !    dz_sno (0,np) = wice_soisno(0,np)/denice_np(0)
                           !    ! print*, 'denh2o=0! stop! np=',np,'igbp=',patchclass(np),'nsl=',nsl,'frnp_=',frnp_
                           !    ! DO k = 1,num
                           !    !    print*,'frnp_=',frnp_(k),'wliq=',wliq_soisno(:0,frnp_(k))
                           !    ! ENDDO
                           ! ELSE
                           !    print*, 'denh2o and denice == 0! np=',np,'igbp=',patchclass(np),'nsl=',nsl,'frnp_=',frnp_
                           !    DO k = 1,num
                           !       print*,'frnp_=',frnp_(k),'wliq=',wliq_soisno(:0,frnp_(k))
                           !       print*,'frnp_=',frnp_(k),'wice=',wice_soisno(:0,frnp_(k))
                           !    ENDDO
                           !    CALL CoLM_stop()
                           ! ENDIF


                           ! Reference: MOD_SnowLayersCombineDivide.F90's subroutine combo
                           IF (hc(0) < 0.) THEN
                              t_soisno (0,np) = tfrz + hc(0) / (cpice*wice_soisno(0,np) + cpliq*wliq_soisno(0,np))
                           ELSEIF (hc(0) .le. hfus*wliq_soisno(0,np)) THEN
                              t_soisno (0,np) = tfrz
                           ELSE
                              t_soisno (0,np) = tfrz + (hc(0) - hfus*wliq_soisno(0,np))/(cpice*wice_soisno(0,np)+cpliq*wliq_soisno(0,np))
                           ENDIF

                           dz_sno (0,np) = (wice_soisno(0,np) + wliq_soisno(0,np))/rhosnow_np(0)

                           zi_sno (0)    = 0._r8
                           z_sno  (0,np) = zi_sno(0) - 0.5_r8*dz_sno(0,np)
                        ENDIF
=======
                           ENDDO

                        ELSE
                           ! no snow layer exist in the main patch, add a layer
                           ! move wgt above soil to layer 0
                           IF ( nsl_max > nsl) THEN
                              DO l = nsl+1, nsl_max
                                 wgt(0) = wgt(0) + wgt(-l+1)
                              ENDDO
                           ENDIF

                           l = 0
                           DO WHILE (wgt(l) .gt. 0)
                              DO k = 1, num

                                 wliq_soisno(0,np) = wliq_soisno(0,np) &
                                    + wliq_soisno_(l,frnp_(k))*lccpct_np(patchclass_(frnp_(k)))/sum_lccpct_np
                                 wice_soisno(0,np) = wice_soisno(0,np) &
                                    + wice_soisno_(l,frnp_(k))*lccpct_np(patchclass_(frnp_(k)))/sum_lccpct_np
                                 t_soisno   (0,np) = t_soisno   (0,np) &
                                    + t_soisno_(l,frnp_(k))*cvsoil_(l,k)*lccpct_np(patchclass_(frnp_(k)))/wgt(0)

                                 IF (dz_sno_(l,frnp_(k)) .gt. 0) THEN
                                    denh2o_np(0) = denh2o_np(0) &
                                       + wliq_soisno_(l,frnp_(k))/dz_sno_(l,frnp_(k))*lccpct_np(patchclass_(frnp_(k)))/sum_lccpct_np
                                    denice_np(0) = denice_np(0) &
                                       + wice_soisno_(l,frnp_(k))/dz_sno_(l,frnp_(k))*lccpct_np(patchclass_(frnp_(k)))/sum_lccpct_np
                                 ENDIF
                              ENDDO
>>>>>>> 9f4820bd

                              l = l-1
                              IF (l .lt. maxsnl+1) EXIT
                           ENDDO

                           IF (wgt(0) .gt. 0) THEN

                              ! snow layer node and depth calculation according to new mass and density
                              IF (denh2o_np(0)>0 .and. denh2o_np(0)>0) THEN
                                 dz_sno (0,np) = wice_soisno(0,np)/denice_np(0) + wliq_soisno(0,np)/denh2o_np(0)
                              ELSEIF (denice_np(0)==0 .and. denh2o_np(0)>0) THEN
                                 dz_sno (0,np) = wliq_soisno(0,np)/denh2o_np(0)
                                 ! print*, 'denice=0! stop! np=',np,'igbp=',patchclass(np),'nsl=',nsl,'frnp_=',frnp_
                                 ! DO k = 1,num
                                 !    print*,'frnp_=',frnp_(k),'wice=',wice_soisno(:0,frnp_(k))
                                 ! ENDDO
                              ELSEIF (denice_np(0)>0 .and. denh2o_np(0)==0) THEN
                                 dz_sno (0,np) = wice_soisno(0,np)/denice_np(0)
                                 ! print*, 'denh2o=0! stop! np=',np,'igbp=',patchclass(np),'nsl=',nsl,'frnp_=',frnp_
                                 ! DO k = 1,num
                                 !    print*,'frnp_=',frnp_(k),'wliq=',wliq_soisno(:0,frnp_(k))
                                 ! ENDDO
                              ELSE
                                 print*, 'denh2o and denice == 0! np=',np,'igbp=',patchclass(np),'nsl=',nsl,'frnp_=',frnp_
                                 DO k = 1,num
                                    print*,'frnp_=',frnp_(k),'wliq=',wliq_soisno(:0,frnp_(k))
                                    print*,'frnp_=',frnp_(k),'wice=',wice_soisno(:0,frnp_(k))
                                 ENDDO
                                 CALL CoLM_stop()
                              ENDIF

                              zi_sno (0)    = 0._r8
                              z_sno  (0,np) = zi_sno(0) - 0.5_r8*dz_sno(0,np)
                           ENDIF

                        ENDIF


                        ! Variable adjustment
                        DO k = 1, num

                           wliq_soisno (1:nl_soil,np) = wliq_soisno (1:nl_soil,np) &
                              + wliq_soisno_(1:nl_soil,frnp_(k))*lccpct_np(patchclass_(frnp_(k)))/sum_lccpct_np
                           wice_soisno (1:nl_soil,np) = wice_soisno (1:nl_soil,np) &
                              + wice_soisno_(1:nl_soil,frnp_(k))*lccpct_np(patchclass_(frnp_(k)))/sum_lccpct_np
                           t_soisno (1:nl_soil,np) = t_soisno (1:nl_soil,np) &
                              + t_soisno_(1:nl_soil,frnp_(k))*cvsoil_(1:nl_soil,k)*lccpct_np(patchclass_(frnp_(k)))/wgt(1:nl_soil)

                           tleaf     (np) = tleaf     (np) + tleaf_     (frnp_(k))*lccpct_np(patchclass_(frnp_(k)))/sum_lccpct_np
                           ldew      (np) = ldew      (np) + ldew_      (frnp_(k))*lccpct_np(patchclass_(frnp_(k)))/sum_lccpct_np
                           ldew_rain (np) = ldew_rain (np) + ldew_rain_ (frnp_(k))*lccpct_np(patchclass_(frnp_(k)))/sum_lccpct_np
                           ldew_snow (np) = ldew_snow (np) + ldew_snow_ (frnp_(k))*lccpct_np(patchclass_(frnp_(k)))/sum_lccpct_np
                           sag       (np) = sag       (np) + sag_       (frnp_(k))*lccpct_np(patchclass_(frnp_(k)))/sum_lccpct_np

                           ! TODO: use MOD_SnowFraction.F90 to calculate sigf later - DONE
                           ! sigf    (np) = sigf      (np) + sigf_      (frnp_(k))*lccpct_np(patchclass_(frnp_(k)))/sum_lccpct_np
                           wa        (np) = wa        (np) + wa_        (frnp_(k))*lccpct_np(patchclass_(frnp_(k)))/sum_lccpct_np
                           wdsrf     (np) = wdsrf     (np) + wdsrf_     (frnp_(k))*lccpct_np(patchclass_(frnp_(k)))/sum_lccpct_np

                           snw_rds   (:,np) = snw_rds   (:,np) + snw_rds_   (:,frnp_(k))*lccpct_np(patchclass_(frnp_(k)))/sum_lccpct_np
                           mss_bcpho (:,np) = mss_bcpho (:,np) + mss_bcpho_ (:,frnp_(k))*lccpct_np(patchclass_(frnp_(k)))/sum_lccpct_np
                           mss_bcphi (:,np) = mss_bcphi (:,np) + mss_bcphi_ (:,frnp_(k))*lccpct_np(patchclass_(frnp_(k)))/sum_lccpct_np
                           mss_ocpho (:,np) = mss_ocpho (:,np) + mss_ocpho_ (:,frnp_(k))*lccpct_np(patchclass_(frnp_(k)))/sum_lccpct_np
                           mss_ocphi (:,np) = mss_ocphi (:,np) + mss_ocphi_ (:,frnp_(k))*lccpct_np(patchclass_(frnp_(k)))/sum_lccpct_np
                           mss_dst1  (:,np) = mss_dst1  (:,np) + mss_dst1_  (:,frnp_(k))*lccpct_np(patchclass_(frnp_(k)))/sum_lccpct_np
                           mss_dst2  (:,np) = mss_dst2  (:,np) + mss_dst2_  (:,frnp_(k))*lccpct_np(patchclass_(frnp_(k)))/sum_lccpct_np
                           mss_dst3  (:,np) = mss_dst3  (:,np) + mss_dst3_  (:,frnp_(k))*lccpct_np(patchclass_(frnp_(k)))/sum_lccpct_np
                           mss_dst4  (:,np) = mss_dst4  (:,np) + mss_dst4_  (:,frnp_(k))*lccpct_np(patchclass_(frnp_(k)))/sum_lccpct_np
                           ssno_lyr  (:,:,:,np) = ssno_lyr (:,:,:,np) + ssno_lyr_ (:,:,:,frnp_(k))*lccpct_np(patchclass_(frnp_(k)))/sum_lccpct_np

                           ! TODO:or use same type assignment
                           smp       (:,np) = smp    (:,np) + smp_   (:,frnp_(k))*lccpct_np(patchclass_(frnp_(k)))/sum_lccpct_np
                           hk        (:,np) = hk     (:,np) + hk_    (:,frnp_(k))*lccpct_np(patchclass_(frnp_(k)))/sum_lccpct_np

                           IF(DEF_USE_PLANTHYDRAULICS)THEN
                              vegwp  (:,np) = vegwp  (:,np) + vegwp_ (:,frnp_(k))*lccpct_np(patchclass_(frnp_(k)))/sum_lccpct_np
                              gs0sun   (np) = gs0sun   (np) + gs0sun_  (frnp_(k))*lccpct_np(patchclass_(frnp_(k)))/sum_lccpct_np
                              gs0sha   (np) = gs0sha   (np) + gs0sha_  (frnp_(k))*lccpct_np(patchclass_(frnp_(k)))/sum_lccpct_np
                           ENDIF

                           !TODO@Wanyi: check the related namelist, DEF_USE_OZONESTRESS or some other?
                           ! - checked. Line 1109 of MOD_Vars_TimeVariables.F90
                           IF(DEF_USE_OZONESTRESS)THEN
                              lai_old  (np) = lai_old  (np) + lai_old_ (frnp_(k))*lccpct_np(patchclass_(frnp_(k)))/sum_lccpct_np
                           ENDIF

                           trad        (np) = trad     (np) + trad_    (frnp_(k))*lccpct_np(patchclass_(frnp_(k)))/sum_lccpct_np
                           tref        (np) = tref     (np) + tref_    (frnp_(k))*lccpct_np(patchclass_(frnp_(k)))/sum_lccpct_np
                           qref        (np) = qref     (np) + qref_    (frnp_(k))*lccpct_np(patchclass_(frnp_(k)))/sum_lccpct_np
                           rst         (np) = rst      (np) + rst_     (frnp_(k))*lccpct_np(patchclass_(frnp_(k)))/sum_lccpct_np
                           emis        (np) = emis     (np) + emis_    (frnp_(k))*lccpct_np(patchclass_(frnp_(k)))/sum_lccpct_np
                           z0m         (np) = z0m      (np) + z0m_     (frnp_(k))*lccpct_np(patchclass_(frnp_(k)))/sum_lccpct_np
                           zol         (np) = zol      (np) + zol_     (frnp_(k))*lccpct_np(patchclass_(frnp_(k)))/sum_lccpct_np
                           rib         (np) = rib      (np) + rib_     (frnp_(k))*lccpct_np(patchclass_(frnp_(k)))/sum_lccpct_np
                           ustar       (np) = ustar    (np) + ustar_   (frnp_(k))*lccpct_np(patchclass_(frnp_(k)))/sum_lccpct_np
                           qstar       (np) = qstar    (np) + qstar_   (frnp_(k))*lccpct_np(patchclass_(frnp_(k)))/sum_lccpct_np
                           tstar       (np) = tstar    (np) + tstar_   (frnp_(k))*lccpct_np(patchclass_(frnp_(k)))/sum_lccpct_np
                           fm          (np) = fm       (np) + fm_      (frnp_(k))*lccpct_np(patchclass_(frnp_(k)))/sum_lccpct_np
                           fh          (np) = fh       (np) + fh_      (frnp_(k))*lccpct_np(patchclass_(frnp_(k)))/sum_lccpct_np
                           fq          (np) = fq       (np) + fq_      (frnp_(k))*lccpct_np(patchclass_(frnp_(k)))/sum_lccpct_np
                        ENDDO

                        ! water balance check
                        wbef = 0
                        wpre = 0
                        DO k = 1, num
                           wbef = wbef + ldew_(frnp_(k))*lccpct_np(patchclass_(frnp_(k)))/sum_lccpct_np
                           wbef = wbef + scv_ (frnp_(k))*lccpct_np(patchclass_(frnp_(k)))/sum_lccpct_np
                           wbef = wbef + wa_  (frnp_(k))*lccpct_np(patchclass_(frnp_(k)))/sum_lccpct_np
                           wbef = wbef + sum(wliq_soisno_(maxsnl+1:nl_soil,frnp_(k)))*lccpct_np(patchclass_(frnp_(k)))/sum_lccpct_np
                           wbef = wbef + sum(wice_soisno_(maxsnl+1:nl_soil,frnp_(k)))*lccpct_np(patchclass_(frnp_(k)))/sum_lccpct_np
                        ENDDO

                        wpre = ldew(np) + scv(np) + wa(np) + sum(wliq_soisno(maxsnl+1:nl_soil,np)) + sum(wice_soisno(maxsnl+1:nl_soil,np))
                        IF (wpre-wbef > 1.e-6) THEN
                           print*,'np=',np,'total err=',wpre-wbef
                        ENDIF

                        wbef = 0
                        wpre = 0
                        DO k = 1, num
                           wbef = wbef + sum(wliq_soisno_(maxsnl+1:nl_soil,frnp_(k)))*lccpct_np(patchclass_(frnp_(k)))/sum_lccpct_np
                           wbef = wbef + sum(wice_soisno_(maxsnl+1:nl_soil,frnp_(k)))*lccpct_np(patchclass_(frnp_(k)))/sum_lccpct_np
                        ENDDO

                        wpre = sum(wliq_soisno(maxsnl+1:nl_soil,np)) + sum(wice_soisno(maxsnl+1:nl_soil,np))
                        IF (wpre-wbef > 1.e-6) THEN
                           print*,'np=',np,'wice+wliq err=',wpre-wbef
                        ENDIF


                        ! =============================================================
                        ! 2) adjusted based on code of physical process.
                        ! =============================================================

                        DO l = maxsnl+1, 0
                           IF ( z_sno(l,np) .lt. 0 ) THEN
                              scv(np) = scv(np) + wice_soisno(l,np) + wliq_soisno(l,np)
                              snowdp(np) = snowdp(np) + dz_sno(l,np)
                           ENDIF
                        ENDDO

                        ! ! Use restart value from the same type of source patch or remain initialized
                        ! IF (lccpct_np(patchclass(np)) .gt. 0) THEN
                        !    tleaf         (np) = tleaf_         (selfnp_)
                        !    lake_icefrac(:,np) = lake_icefrac_(:,selfnp_)
                        !    t_lake      (:,np) = t_lake_      (:,selfnp_)
                        ! ENDIF

                        ! Fraction of soil covered by snow
                        zlnd     = 0.01    !Roughness length for soil [m]
                        ! fsno(np) = 0.0
                        ! IF (snowdp(np) > 0.) THEN
                        !    fmelt = (scv(np)/snowdp(np)/100.) ** m
                        !    fsno(np)  = tanh(snowdp(np)/(2.5 * zlnd * fmelt))
                        ! ENDIF

                        ! Sigf, fsno
                        CALL snowfraction (tlai(np),tsai(np),z0m(np),zlnd,scv(np),snowdp(np),wt,sigf(np),fsno(np))
                        sai(np) = tsai(np) * sigf(np)

                        ! ! In case lai+sai come into existence this year, set sigf to 1; Update: won't happen if CALL snowfraction
                        ! IF ( (lai(np) + sai(np)).gt.0 .and. sigf(np).eq.0 ) THEN
                        !    sigf(np) = 1
                        ! ENDIF

                        ! Set Groud temperature
                        IF ( sum( z_sno(:,np) ) .eq. 0 )  THEN
                           t_grnd(np) = t_soisno(1,np)
                        ELSE
                           DO k = maxsnl+1, 0
                              IF ( z_sno(k,np) .lt. 0 ) THEN
                                 t_grnd(np) = t_soisno(k,np)
                                 EXIT
                              ENDIF
                           ENDDO
                        ENDIF

                        ! Get the lowest zwt from source patches and assign to np suggested by Shupeng Zhang
                        zwt(np) = zwt_(frnp_(1))
                        k = 2
                        DO WHILE (k .le. num)
                           IF ( zwt_(frnp_(k)) .lt. zwt(np) ) zwt(np) = zwt_(frnp_(k))
                           k = k + 1
                        ENDDO

                     ! ELSE
                     ! ! Patch area stay unchanged or decrease, use restart value or remain initialized
                     ! ! TODO: CALL REST - DONE
                     !    inp_ = np_
                     !    DO WHILE (inp_ .le. grid_patch_e_(j))
                     !       IF (patchclass_(inp_) .eq. patchclass(np)) THEN
                     !          selfnp_            = inp_
                     !          frnp_(1)           = inp_
                     !          wliq_soisno (:,np) = wliq_soisno_ (:,inp_)
                     !          wice_soisno (:,np) = wice_soisno_ (:,inp_)
                     !          t_soisno    (:,np) = t_soisno_    (:,inp_)
                     !          z_sno       (:,np) = z_sno_       (:,inp_)
                     !          dz_sno      (:,np) = dz_sno_      (:,inp_)
                     !          t_grnd        (np) = t_grnd_        (inp_)
                     !          tleaf         (np) = tleaf_         (inp_)
                     !          ldew          (np) = ldew_          (inp_)
                     !          sag           (np) = sag_           (inp_)
                     !          scv           (np) = scv_           (inp_)
                     !          snowdp        (np) = snowdp_        (inp_)
                     !          fsno          (np) = fsno_          (inp_)
                     !          sigf          (np) = sigf_          (inp_)
                     !          ! In case lai+sai come into existence this year, set sigf to 1
                     !          IF ( (lai(np) + sai(np)).gt.0 .and. sigf(np).eq.0 ) THEN
                     !             sigf(np) = 1
                     !          ENDIF
                     !          zwt           (np) = zwt_           (inp_)
                     !          wa            (np) = wa_            (inp_)
                     !          EXIT
                     !       ENDIF
                     !
                     !       inp_ = inp_ + 1
                     !    ENDDO

                     ENDIF

! ELSEIF (patchtype(np)==3) THEN !glacier patch
!                    ! Used restart value for GLACIERS patches if patchclass exists last year, or remain initialized
!                    ! TODO: CALL REST - DONE
!                    inp_ = np_
!                    DO WHILE (inp_ .le. grid_patch_e_(j))
!                       IF (patchclass_(inp_) .eq. patchclass(np)) THEN
!                          wliq_soisno (:,np) = wliq_soisno_ (:,inp_)
!                          wice_soisno (:,np) = wice_soisno_ (:,inp_)
!                          t_soisno    (:,np) = t_soisno_    (:,inp_)
!                          z_sno       (:,np) = z_sno_       (:,inp_)
!                          dz_sno      (:,np) = dz_sno_      (:,inp_)
!                          t_grnd        (np) = t_grnd_        (inp_)
!                          tleaf         (np) = tleaf_         (inp_)
!                          ldew          (np) = ldew_          (inp_)
!                          sag           (np) = sag_           (inp_)
!                          scv           (np) = scv_           (inp_)
!                          snowdp        (np) = snowdp_        (inp_)
!                          fsno          (np) = fsno_          (inp_)
!                          sigf          (np) = sigf_          (inp_)
!                          zwt           (np) = zwt_           (inp_)
!                          wa            (np) = wa_            (inp_)
!                          EXIT
!                       ENDIF
!                       inp_ = inp_ + 1
!                    ENDDO
ENDIF

#if (defined LULC_IGBP_PFT || defined LULC_IGBP_PC)

                     IF (patchtype(np)==0) THEN
                        ps  = patch_pft_s(np)
                        pe  = patch_pft_e(np)
                        ! ps_ = patch_pft_s_(selfnp_)
                        ! pe_ = patch_pft_e_(selfnp_)
                        ! if totally come from other types,ldew set to zero since ldew_p(:)=0
                        ldew(np) = sum( ldew_p(ps:pe)*pftfrac(ps:pe) )

                        ! z0m_p was same-type assigned, then here we update sigf_p, sigf, fsno
                        CALL snowfraction_pftwrap (np,zlnd,scv(np),snowdp(np),wt,sigf(np),fsno(np))

                        sai_p(ps:pe) = tsai_p(ps:pe) * sigf_p(ps:pe)
                        sai(np) = sum(sai_p(ps:pe)*pftfrac(ps:pe))
                     ENDIF

                     ! ! TODO: CALL REST - DONE
                     ! IF (patchtype(np)==0 .and. lccpct_np(patchclass(np)) .gt. 0) THEN
                     !    ! Used restart value of the same pftclass for pft-specific variables
                     !    ! Note: For ip-specific variables, remain initialized value for new soil patch or pftclass
                     !    ip = ps
                     !    ip_= ps_
                     !
                     !    IF (ip.le.0 .or. ip_.le.0) THEN
                     !       print *, "Error in LuLccMassEnergyConserve LULC_IGBP_PFT|LULC_IGBP_PC!"
                     !       STOP
                     !    ENDIF
                     !
                     !    DO WHILE (ip.le.pe .and. ip_.le.pe_)
                     !       ! if a PFT is missing, CYCLE
                     !       IF (pftclass(ip) > pftclass_(ip_)) THEN
                     !         ip_= ip_+ 1
                     !         CYCLE
                     !       ENDIF
                     !
                     !       ! if a PFT is added, CYCLE
                     !       IF (pftclass(ip) < pftclass_(ip_)) THEN
                     !         ip = ip + 1
                     !         CYCLE
                     !       ENDIF
                     !
                     !       ! for the same PFT, set PFT value
                     !       tleaf_p    (ip) = tleaf_p_    (ip_)
                     !       ldew_p     (ip) = ldew_p_     (ip_)
                     !       ! use MOD_SnowFraction.F90 later
                     !       sigf_p     (ip) = sigf_p_     (ip_)
                     !       IF ( (lai_p(ip) + sai_p(ip)).gt.0 .and. sigf_p(ip).eq.0 ) THEN
                     !          sigf_p(ip) = 1
                     !       ENDIF
                     !
                     !       ip = ip + 1
                     !       ip_= ip_+ 1
                     !    ENDDO
                     !    ldew(np) = sum( ldew_p(ps:pe)*pftfrac(ps:pe) )
                     ! ENDIF

#endif

#ifdef URBAN_MODEL
                     IF (patchclass(np)==URBAN) THEN

                        ! If there isn't any urban patch in last year's grid,initialized value was remained.
                        ! Though the first source soil patch would be used for pervious ground related variables.
                        u = patch2urban (np)
                        nurb = count( patchclass_(grid_patch_s_(j):grid_patch_e_(j)) == URBAN )

                        ! Get the index of urban patches in last year's grid, and index of urban patch with the same urbclass
                        IF (nurb > 0) THEN

                           allocate(gu_(nurb)) ! index of urban patches in last year's grid
                           selfu_   = -1       ! index of urban patch with the same urbclass in last year's grid
                           inp_     = np_      ! for loop to record the index of urban patch
                           iu       = 0

                           DO WHILE (inp_ .le. grid_patch_e_(j))
                              IF (patchclass_(inp_) == URBAN) THEN
                                 iu = iu + 1
                                 gu_(iu) = patch2urban_(inp_)
                                 IF (landurban%settyp(u) == urbclass_(gu_(iu))) THEN
                                    selfu_ = gu_(iu)
                                 ENDIF
                              ENDIF
                              inp_ = inp_ + 1
                           ENDDO
                        ENDIF

<<<<<<< HEAD
                     ! Index of the same urbclass or the nearest class would be used for new year's assignment
                     IF (selfu_ > 0) THEN
                        u_ = selfu_

                     ELSEIF (nurb > 0) THEN
                        duclass = abs ( landurban%settyp(u) - urbclass_(gu_(1)) )
                        u_ = gu_(1)
                        iu = 2
                        DO WHILE (iu .le. nurb)
                           IF (duclass .gt. abs( landurban%settyp(u) - urbclass_(gu_(iu)) )) THEN
                              u_ = gu_(iu)
                              duclass = abs( landurban%settyp(u) - urbclass_(u_) )
                           ENDIF
                           iu = iu + 1
                        ENDDO
                     ENDIF
=======
                        ! Index of the same urbclass or the nearest class would be used for new year's assignment
                        IF (selfu_ > 0) THEN
                           u_ = selfu_

                        ELSE IF (nurb > 0) THEN
                           duclass = abs ( landurban%settyp(u) - urbclass_(gu_(1)) )
                           u_ = gu_(1)
                           iu = 2
                           DO WHILE (iu .le. nurb)
                              IF (duclass .gt. abs( landurban%settyp(u) - urbclass_(gu_(iu)) )) THEN
                                 u_ = gu_(iu)
                                 duclass = abs( landurban%settyp(u) - urbclass_(u_) )
                              ENDIF
                              iu = iu + 1
                           ENDDO
                        ENDIF
>>>>>>> 9f4820bd

                        IF (u.le.0 .or. u_.le.0) THEN
                           print *, "Error in LuLccMassEnergyConserve URBAN_MODEL!"
                           STOP
                        ENDIF

                        fwsun          (u) = fwsun_          (u_)
                        dfwsun         (u) = dfwsun_         (u_)

                        sroof      (:,:,u) = sroof_      (:,:,u_)
                        swsun      (:,:,u) = swsun_      (:,:,u_)
                        swsha      (:,:,u) = swsha_      (:,:,u_)
                        sgimp      (:,:,u) = sgimp_      (:,:,u_)
                        sgper      (:,:,u) = sgper_      (:,:,u_)
                        slake      (:,:,u) = slake_      (:,:,u_)

                        z_sno_roof   (:,u) = z_sno_roof_   (:,u_)
                        z_sno_gimp   (:,u) = z_sno_gimp_   (:,u_)
                        z_sno_gper   (:,u) = z_sno_gper_   (:,u_)
                        z_sno_lake   (:,u) = z_sno_lake_   (:,u_)

                        dz_sno_roof  (:,u) = dz_sno_roof_  (:,u_)
                        dz_sno_gimp  (:,u) = dz_sno_gimp_  (:,u_)
                        dz_sno_gper  (:,u) = dz_sno_gper_  (:,u_)
                        dz_sno_lake  (:,u) = dz_sno_lake_  (:,u_)

                        lwsun          (u) = lwsun_          (u_)
                        lwsha          (u) = lwsha_          (u_)
                        lgimp          (u) = lgimp_          (u_)
                        lgper          (u) = lgper_          (u_)
                        lveg           (u) = lveg_           (u_)

                        t_roofsno    (:,u) = t_roofsno_    (:,u_)
                        t_wallsun    (:,u) = t_wallsun_    (:,u_)
                        t_wallsha    (:,u) = t_wallsha_    (:,u_)
                        t_gimpsno    (:,u) = t_gimpsno_    (:,u_)
                        t_gpersno    (:,u) = t_gpersno_    (:,u_)
                        t_lakesno    (:,u) = t_lakesno_    (:,u_)

                        troof_inner    (u) = troof_inner_    (u_)
                        twsun_inner    (u) = twsun_inner_    (u_)
                        twsha_inner    (u) = twsha_inner_    (u_)

                        wliq_roofsno (:,u) = wliq_roofsno_ (:,u_)
                        wice_roofsno (:,u) = wice_roofsno_ (:,u_)
                        wliq_gimpsno (:,u) = wliq_gimpsno_ (:,u_)
                        wice_gimpsno (:,u) = wice_gimpsno_ (:,u_)
                        wliq_gpersno (:,u) = wliq_gpersno_ (:,u_)
                        wice_gpersno (:,u) = wice_gpersno_ (:,u_)
                        wliq_lakesno (:,u) = wliq_lakesno_ (:,u_)
                        wice_lakesno (:,u) = wice_lakesno_ (:,u_)

                        sag_roof       (u) = sag_roof_       (u_)
                        sag_gimp       (u) = sag_gimp_       (u_)
                        sag_gper       (u) = sag_gper_       (u_)
                        sag_lake       (u) = sag_lake_       (u_)
                        scv_roof       (u) = scv_roof_       (u_)
                        scv_gimp       (u) = scv_gimp_       (u_)
                        scv_gper       (u) = scv_gper_       (u_)
                        scv_lake       (u) = scv_lake_       (u_)
                        fsno_roof      (u) = fsno_roof_      (u_)
                        fsno_gimp      (u) = fsno_gimp_      (u_)
                        fsno_gper      (u) = fsno_gper_      (u_)
                        fsno_lake      (u) = fsno_lake_      (u_)
                        snowdp_roof    (u) = snowdp_roof_    (u_)
                        snowdp_gimp    (u) = snowdp_gimp_    (u_)
                        snowdp_gper    (u) = snowdp_gper_    (u_)
                        snowdp_lake    (u) = snowdp_lake_    (u_)

                        Fhac           (u) = Fhac_           (u_)
                        Fwst           (u) = Fwst_           (u_)
                        Fach           (u) = Fach_           (u_)
                        Fahe           (u) = Fahe_           (u_)
                        Fhah           (u) = Fhah_           (u_)
                        vehc           (u) = vehc_           (u_)
                        meta           (u) = meta_           (u_)
                        t_room         (u) = t_room_         (u_)
                        t_roof         (u) = t_roof_         (u_)
                        t_wall         (u) = t_wall_         (u_)
                        tafu           (u) = tafu_           (u_)
                        urb_green      (u) = urb_green_      (u_)

                        ! used soil patch value for variable on pervious ground
                        FROM_SOIL = .false.
                        IF (selfu_ < 0) THEN
                           DO k = 1, num
                              IF (patchtype_(frnp_(k)) == 0) THEN
                                 FROM_SOIL = .true.
                              ENDIF
                           ENDDO
                        ENDIF

                        ! Use the first source soil patch temporarily
                        IF (FROM_SOIL) THEN
                           z_sno_gper   (:,u) = z_sno_    (:,frnp_(1))
                           sag_gper       (u) = sag_        (frnp_(1))
                           scv_gper       (u) = scv_        (frnp_(1))
                           fsno_gper      (u) = fsno_       (frnp_(1))
                           snowdp_gper    (u) = snowdp_     (frnp_(1))
                        ENDIF

                        !TODO: need to recalculate wliq_soisno, wice_soisno and scv value - DONE
                        wliq_soisno(: ,np) = 0.
                        wliq_soisno(:1,np) = wliq_roofsno(:1,u )*froof(u)
                        wliq_soisno(: ,np) = wliq_soisno (: ,np)+wliq_gpersno(: ,u)*(1-froof(u))*fgper(u)
                        wliq_soisno(:1,np) = wliq_soisno (:1,np)+wliq_gimpsno(:1,u)*(1-froof(u))*(1-fgper(u))

                        wice_soisno(: ,np) = 0.
                        wice_soisno(:1,np) = wice_roofsno(:1,u )*froof(u)
                        wice_soisno(: ,np) = wice_soisno (: ,np)+wice_gpersno(: ,u)*(1-froof(u))*fgper(u)
                        wice_soisno(:1,np) = wice_soisno (:1,np)+wice_gimpsno(:1,u)*(1-froof(u))*(1-fgper(u))

                        scv(np) = scv_roof(u)*froof(u) + scv_gper(u)*(1-froof(u))*fgper(u) + scv_gimp(u)*(1-froof(u))*(1-fgper(u))

                     ENDIF
#endif

<<<<<<< HEAD
                  ! CALL albland (np, patchtype(np),deltim,&
                  !      soil_s_v_alb(np),soil_d_v_alb(np),soil_s_n_alb(np),soil_d_n_alb(np),&
                  !      chil(patchclass(np)),rho(1:,1:,patchclass(np)),tau(1:,1:,patchclass(np)),fveg(np),green(np),lai(np),sai(np),coszen(np),&
                  !      wt,fsno(np),scv(np),scvold(np),sag(np),ssw,pg_snow(np),forc_t(np),t_grnd(np),t_soisno_(maxsnl+1:,np),&
                  !      dz_soisno_(maxsnl+1:,np),snl,wliq_soisno(maxsnl+1:,np),wice_soisno(maxsnl+1:,np),snw_rds(maxsnl+1:0,np),snofrz,&
                  !      mss_bcpho(maxsnl+1:0,np),mss_bcphi(maxsnl+1:0,np),mss_ocpho(maxsnl+1:0,np),mss_ocphi(maxsnl+1:0,np),&
                  !      mss_dst1(maxsnl+1:0,np),mss_dst2(maxsnl+1:0,np),mss_dst3(maxsnl+1:0,np),mss_dst4(maxsnl+1:0,np),&
                  !      alb(1:,1:,np),ssun(1:,1:,np),ssha(1:,1:,np),ssno(:,:,:,np),thermk(np),extkb(np),extkd(np))


                  IF (allocated(frnp_  )) deallocate(frnp_  )
                  IF (allocated(gu_    )) deallocate(gu_    )
                  IF (allocated(cvsoil_)) deallocate(cvsoil_)
                  IF (allocated(h_     )) deallocate(h_     )
                  np = np + 1
               ENDDO
            ENDIF
=======
                     ! CALL albland (np, patchtype(np),deltim,&
                     !      soil_s_v_alb(np),soil_d_v_alb(np),soil_s_n_alb(np),soil_d_n_alb(np),&
                     !      chil(patchclass(np)),rho(1:,1:,patchclass(np)),tau(1:,1:,patchclass(np)),fveg(np),green(np),lai(np),sai(np),coszen(np),&
                     !      wt,fsno(np),scv(np),scvold(np),sag(np),ssw,pg_snow(np),forc_t(np),t_grnd(np),t_soisno_(maxsnl+1:,np),&
                     !      dz_soisno_(maxsnl+1:,np),snl,wliq_soisno(maxsnl+1:,np),wice_soisno(maxsnl+1:,np),snw_rds(maxsnl+1:0,np),snofrz,&
                     !      mss_bcpho(maxsnl+1:0,np),mss_bcphi(maxsnl+1:0,np),mss_ocpho(maxsnl+1:0,np),mss_ocphi(maxsnl+1:0,np),&
                     !      mss_dst1(maxsnl+1:0,np),mss_dst2(maxsnl+1:0,np),mss_dst3(maxsnl+1:0,np),mss_dst4(maxsnl+1:0,np),&
                     !      alb(1:,1:,np),ssun(1:,1:,np),ssha(1:,1:,np),ssno(:,:,:,np),thermk(np),extkb(np),extkd(np))


                     IF (allocated(frnp_  )) deallocate(frnp_  )
                     IF (allocated(gu_    )) deallocate(gu_    )
                     IF (allocated(cvsoil_)) deallocate(cvsoil_)
                     np = np + 1
                  ENDDO
               ENDIF
            ENDDO
>>>>>>> 9f4820bd
         ENDDO
      ENDIF

      IF (p_is_worker) THEN
         IF (allocated(grid_patch_s )) deallocate(grid_patch_s )
         IF (allocated(grid_patch_e )) deallocate(grid_patch_e )
         IF (allocated(grid_patch_s_)) deallocate(grid_patch_s_)
         IF (allocated(grid_patch_e_)) deallocate(grid_patch_e_)
         IF (allocated(locpxl       )) deallocate(locpxl       )
      ENDIF

   END SUBROUTINE LulccMassEnergyConserve

END MODULE MOD_Lulcc_MassEnergyConserve
#endif
! ---------- EOP ------------<|MERGE_RESOLUTION|>--- conflicted
+++ resolved
@@ -11,15 +11,13 @@
 ! PUBLIC MEMBER FUNCTIONS:
    PUBLIC :: LulccMassEnergyConserve
 
-
 !-----------------------------------------------------------------------
 
 CONTAINS
 
 !-----------------------------------------------------------------------
 
-
-   SUBROUTINE LulccMassEnergyConserve
+  SUBROUTINE LulccMassEnergyConserve
 ! ======================================================================
 !
 ! Created by Wanyi Lin and Hua Yuan, 07/2023
@@ -177,18 +175,11 @@
                      lccpct_np(:) = lccpct_patches(np,1:nlc)
 ENDIF
 
-<<<<<<< HEAD
-                  num = count(lccpct_np .gt. 0)
-                  sum_lccpct_np = sum(lccpct_np)
-                  allocate ( frnp_  (                 num))
-                  allocate ( cvsoil_(maxsnl+1:nl_soil,num))
-                  allocate ( h_     (maxsnl+1:0,      num))
-=======
                      num = count(lccpct_np .gt. 0)
                      sum_lccpct_np = sum(lccpct_np)
                      allocate ( frnp_  (                 num))
                      allocate ( cvsoil_(maxsnl+1:nl_soil,num))
->>>>>>> 9f4820bd
+                     allocate ( h_     (maxsnl+1:0,      num))
 
                      ! Source patch type which differs from np's type exists
                      IF ( (sum_lccpct_np - lccpct_np(patchclass(np))) .gt. 0 ) THEN
@@ -215,59 +206,9 @@
                                  inp_ = inp_ + 1
                               ENDDO
 
-<<<<<<< HEAD
-                     snw_rds     (:,np)                = 0  !effective grain radius (col,lyr) [microns, m-6]
-                     mss_bcpho   (:,np)                = 0  !mass of hydrophobic BC in snow  (col,lyr) [kg]
-                     mss_bcphi   (:,np)                = 0  !mass of hydrophillic BC in snow (col,lyr) [kg]
-                     mss_ocpho   (:,np)                = 0  !mass of hydrophobic OC in snow  (col,lyr) [kg]
-                     mss_ocphi   (:,np)                = 0  !mass of hydrophillic OC in snow (col,lyr) [kg]
-                     mss_dst1    (:,np)                = 0  !mass of dust species 1 in snow  (col,lyr) [kg]
-                     mss_dst2    (:,np)                = 0  !mass of dust species 2 in snow  (col,lyr) [kg]
-                     mss_dst3    (:,np)                = 0  !mass of dust species 3 in snow  (col,lyr) [kg]
-                     mss_dst4    (:,np)                = 0  !mass of dust species 4 in snow  (col,lyr) [kg]
-                     ssno_lyr(:,:,:,np)                = 0  !snow layer absorption [-]
-
-                     trad          (np)                = 0  !radiative temperature of surface [K]
-                     tref          (np)                = 0  !2 m height air temperature [kelvin]
-                     qref          (np)                = 0  !2 m height air specific humidity
-                     rst           (np)                = 0  !canopy stomatal resistance (s/m)
-                     emis          (np)                = 0  !averaged bulk surface emissivity
-                     z0m           (np)                = 0  !effective roughness [m]
-                     zol           (np)                = 0  !dimensionless height (z/L) used in Monin-Obukhov theory
-                     rib           (np)                = 0  !bulk Richardson number in surface layer
-                     ustar         (np)                = 0  !u* in similarity theory [m/s]
-                     qstar         (np)                = 0  !q* in similarity theory [kg/kg]
-                     tstar         (np)                = 0  !t* in similarity theory [K]
-                     fm            (np)                = 0  !integral of profile function for momentum
-                     fh            (np)                = 0  !integral of profile function for heat
-                     fq            (np)                = 0  !integral of profile function for moisture
-
-
-                     ! =============================================================
-                     ! 1) Mass and Energy conserve adjustment (except for dz_sno).
-                     ! =============================================================
-
-                     ! Calculate the weight of temperature adjustment
-                     c_water = cpliq * denh2o ! J/(m3 K) = 4188   [J/(kg K)]*1000(kg/m3)
-                     c_ice   = cpice * denice ! J/(m3 K) = 2117.27[J/(kg K)]*917 (kg/m3)
-                     cvsoil_(:,:) = 0
-                     h_     (:,:) = 0
-                     wgt(maxsnl+1:nl_soil) = 0
-                     hc (maxsnl+1:0      ) = 0
-
-                     DO k = 1, num
-
-                        ! Soil ground and wetland heat capacity from: MOD_GroundTemperature.F90
-                        DO l = 1, nl_soil
-                           vf_water = wliq_soisno_(l,frnp_(k))/(dz_soi(l)*denh2o)
-                           vf_ice   = wice_soisno_(l,frnp_(k))/(dz_soi(l)*denice)
-                           hcap     = csol_(l,frnp_(k)) + vf_water*c_water + vf_ice*c_ice
-                           cvsoil_(l,k) = hcap*dz_soi(l)
-=======
                            ELSE
                              CYCLE
                            ENDIF
->>>>>>> 9f4820bd
                         ENDDO
 
                         ! Initialize
@@ -292,44 +233,6 @@
                         smp         (:,np)                = 0  !soil matrix potential [mm]
                         hk          (:,np)                = 0  !hydraulic conductivity [mm h2o/s]
 
-<<<<<<< HEAD
-                        ! Snow heat capacity
-                        IF( z_sno_(0,frnp_(k)) < 0 ) THEN
-                           cvsoil_(:0,k) = cpliq*wliq_soisno_(:0,frnp_(k)) + cpice*wice_soisno_(:0,frnp_(k))
-                           h_(:0,k)      = (cpliq*wliq_soisno_(:0,frnp_(k)) + cpice*wice_soisno_(:0,frnp_(k))) &
-                                         * (t_soisno_(:0,frnp_(k)) - tfrz) + hfus*wliq_soisno_(:0,frnp_(k))
-                        ENDIF
-
-                        wgt(maxsnl+1:nl_soil) = wgt(maxsnl+1:nl_soil) &
-                                              + cvsoil_(maxsnl+1:nl_soil,k) * lccpct_np(patchclass_(frnp_(k)))
-                        hc(:0) = hc(:0) + h_(:0,k) * lccpct_np(patchclass_(frnp_(k))) / sum_lccpct_np
-                     ENDDO
-
-                     ! Get the maximum lccpct for snow layers assignment
-                     inp_ = frnp_(1)
-                     k    = 2
-                     DO WHILE (k .le. num)
-                        IF ( lccpct_np(patchclass_(frnp_(k))) .gt. lccpct_np(patchclass_(inp_)) ) THEN
-                           inp_ = frnp_(k)
-                        ENDIF
-                        k = k + 1
-                     ENDDO
-
-                     ! check if snow layer exist in patch inp_
-                     nsl     = count(z_sno_(:,inp_) .lt. 0)
-                     nsl_max = count(wgt(:0)        .gt. 0)
-                     ! denh2o_np(maxsnl+1:0) = 0
-                     ! denice_np(maxsnl+1:0) = 0
-                     rhosnow_np(maxsnl+1:0) = 0 ! partitial density of water/snow (ice + liquid)
-
-                     IF (nsl > 0) THEN
-                        ! move wgt above nsl to nsl
-                        IF ( nsl_max > nsl) THEN
-                           DO l = nsl+1, nsl_max
-                              wgt(-nsl+1) = wgt(-nsl+1) + wgt(-l+1)
-                              hc (-nsl+1) = hc (-nsl+1) + hc (-l+1)
-                           ENDDO
-=======
                         IF(DEF_USE_PLANTHYDRAULICS)THEN
                            vegwp    (:,np)                = 0  !vegetation water potential [mm]
                            gs0sun     (np)                = 0  !working copy of sunlit stomata conductance
@@ -338,7 +241,6 @@
 
                         IF(DEF_USE_OZONESTRESS)THEN
                            lai_old    (np)                = 0  !lai in last time step
->>>>>>> 9f4820bd
                         ENDIF
 
                         snw_rds     (:,np)                = 0  !effective grain radius (col,lyr) [microns, m-6]
@@ -376,39 +278,18 @@
                         c_water = cpliq * denh2o ! J/(m3 K) = 4188   [J/(kg K)]*1000(kg/m3)
                         c_ice   = cpice * denice ! J/(m3 K) = 2117.27[J/(kg K)]*917 (kg/m3)
                         cvsoil_(:,:) = 0
+                        h_     (:,:) = 0
                         wgt(maxsnl+1:nl_soil) = 0
+                        hc (maxsnl+1:0      ) = 0
 
                         DO k = 1, num
 
-<<<<<<< HEAD
-                           t_soisno (-nsl+1:0,np) = t_soisno (-nsl+1:0,np) &
-                              + t_soisno_(-nsl+1:0,frnp_(k))*cvsoil_(-nsl+1:0,k)*lccpct_np(patchclass_(frnp_(k)))/wgt(-nsl+1:0)
-                           wliq_soisno (-nsl+1:0,np) = wliq_soisno (-nsl+1:0,np) &
-                              + wliq_soisno_(-nsl+1:0,frnp_(k))*lccpct_np(patchclass_(frnp_(k)))/sum_lccpct_np
-                           wice_soisno (-nsl+1:0,np) = wice_soisno (-nsl+1:0,np) &
-                              + wice_soisno_(-nsl+1:0,frnp_(k))*lccpct_np(patchclass_(frnp_(k)))/sum_lccpct_np
-
-                           l = 1
-                           DO WHILE ( (l .le. nsl) .and. (dz_sno_(-l+1,frnp_(k)) .gt. 0) )
-                              ! denh2o_np (-l+1) = denh2o_np(-l+1) &
-                              !    + wliq_soisno_(-l+1,frnp_(k))/dz_sno_(-l+1,frnp_(k))*lccpct_np(patchclass_(frnp_(k)))/sum_lccpct_np
-                              ! denice_np (-l+1) = denice_np(-l+1) &
-                              !    + wice_soisno_(-l+1,frnp_(k))/dz_sno_(-l+1,frnp_(k))*lccpct_np(patchclass_(frnp_(k)))/sum_lccpct_np
-
-                              ! Reference: MOD_GroundTemperature.F90 Line205
-                              rhosnow_np  (-l+1) = rhosnow_np(-l+1) &
-                                 + (wliq_soisno_(-l+1,frnp_(k)) + wice_soisno_(-l+1,frnp_(k))) / dz_sno_(-l+1,frnp_(k)) &
-                                 * (lccpct_np(patchclass_(frnp_(k))) / sum_lccpct_np)
-                              l = l + 1
-                              IF (l .gt. -maxsnl) EXIT
-=======
-                           ! Soil ground and wetland heat capacity
+                           ! Soil ground and wetland heat capacity from: MOD_GroundTemperature.F90
                            DO l = 1, nl_soil
                               vf_water = wliq_soisno_(l,frnp_(k))/(dz_soi(l)*denh2o)
                               vf_ice   = wice_soisno_(l,frnp_(k))/(dz_soi(l)*denice)
                               hcap     = csol_(l,frnp_(k)) + vf_water*c_water + vf_ice*c_ice
                               cvsoil_(l,k) = hcap*dz_soi(l)
->>>>>>> 9f4820bd
                            ENDDO
 
                            ! no snow layer exist
@@ -419,103 +300,42 @@
                            ! Snow heat capacity
                            IF( z_sno_(0,frnp_(k)) < 0 ) THEN
                               cvsoil_(:0,k) = cpliq*wliq_soisno_(:0,frnp_(k)) + cpice*wice_soisno_(:0,frnp_(k))
+                              h_(:0,k)      = (cpliq*wliq_soisno_(:0,frnp_(k)) + cpice*wice_soisno_(:0,frnp_(k))) &
+                                            * (t_soisno_(:0,frnp_(k)) - tfrz) + hfus*wliq_soisno_(:0,frnp_(k))
                            ENDIF
 
                            wgt(maxsnl+1:nl_soil) = wgt(maxsnl+1:nl_soil) &
                                                  + cvsoil_(maxsnl+1:nl_soil,k) * lccpct_np(patchclass_(frnp_(k)))
+                           hc(:0) = hc(:0) + h_(:0,k) * lccpct_np(patchclass_(frnp_(k))) / sum_lccpct_np
                         ENDDO
 
-<<<<<<< HEAD
-                                 ! denh2o_np (-nsl+1) = denh2o_np(-nsl+1) &
-                                 !    + wliq_soisno_(-l+1,frnp_(k))/dz_sno_(-l+1,frnp_(k))*lccpct_np(patchclass_(frnp_(k)))/sum_lccpct_np
-                                 ! denice_np (-nsl+1) = denice_np(-nsl+1) &
-                                 !    + wice_soisno_(-l+1,frnp_(k))/dz_sno_(-l+1,frnp_(k))*lccpct_np(patchclass_(frnp_(k)))/sum_lccpct_np
-                                 rhosnow_np  (-nsl+1) = rhosnow_np(-nsl+1) &
-                                 + (wliq_soisno_(-l+1,frnp_(k)) + wice_soisno_(-l+1,frnp_(k))) / dz_sno_(-l+1,frnp_(k)) &
-                                 * (lccpct_np(patchclass_(frnp_(k))) / sum_lccpct_np)
-                                 l = l + 1
-                                 IF (l .gt. -maxsnl) EXIT
-                              ENDDO
-=======
                         ! Get the maximum lccpct for snow layers assignment
                         inp_ = frnp_(1)
                         k    = 2
                         DO WHILE (k .le. num)
                            IF ( lccpct_np(patchclass_(frnp_(k))) .gt. lccpct_np(patchclass_(inp_)) ) THEN
                               inp_ = frnp_(k)
->>>>>>> 9f4820bd
                            ENDIF
                            k = k + 1
                         ENDDO
 
-<<<<<<< HEAD
-
-
-                        ! snow layer node and depth calculation according to new mass and density
-                        zi_sno(0) = 0._r8
-                        DO l = 0, -nsl+1, -1
-
-                           ! IF (denice_np(l)>0 .and. denh2o_np(l)>0) THEN
-                           !    dz_sno (l,np) = wice_soisno(l,np)/denice_np(l) + wliq_soisno(l,np)/denh2o_np(l)
-
-                           ! ELSEIF (denice_np(l)==0 .and. denh2o_np(l)>0) THEN
-                           !    dz_sno (l,np) = wliq_soisno(l,np)/denh2o_np(l)
-                           !    ! print*, 'denice=0! np=',np,'igbp=',patchclass(np),'nsl=',nsl,'frnp_=',frnp_
-                           !    ! DO k = 1,num
-                           !    !    print*,'frnp_=',frnp_(k),'wice=',wice_soisno(:0,frnp_(k))
-                           !    ! ENDDO
-
-                           ! ELSEIF (denh2o_np(l)==0 .and. denice_np(l)>0) THEN
-                           !    dz_sno (l,np) = wice_soisno(l,np)/denice_np(l)
-                           !    ! print*, 'denh2o=0! np=',np,'igbp=',patchclass(np),'nsl=',nsl,'frnp_=',frnp_
-                           !    ! DO k = 1,num
-                           !    !    print*,'frnp_=',frnp_(k),'wliq=',wliq_soisno(:0,frnp_(k))
-                           !    ! ENDDO
-
-                           ! ELSE
-                           !    print*, 'denh2o and denice == 0! np=',np,'igbp=',patchclass(np),'nsl=',nsl,'frnp_=',frnp_
-                           !    DO k = 1,num
-                           !       print*,'frnp_=',frnp_(k),'wliq=',wliq_soisno(:0,frnp_(k))
-                           !       print*,'frnp_=',frnp_(k),'wice=',wice_soisno(:0,frnp_(k))
-                           !    ENDDO
-                           !    CALL CoLM_stop()
-                           ! ENDIF
-
-
-                           ! Reference: MOD_SnowLayersCombineDivide.F90's subroutine combo
-                           IF (hc(l) < 0.) THEN
-                              t_soisno (l,np) = tfrz + hc(l) / (cpice*wice_soisno(l,np) + cpliq*wliq_soisno(l,np))
-                           ELSEIF (hc(l) .le. hfus*wliq_soisno(l,np)) THEN
-                              t_soisno (l,np) = tfrz
-                           ELSE
-                              t_soisno (l,np) = tfrz + (hc(l) - hfus*wliq_soisno(l,np))/(cpice*wice_soisno(l,np)+cpliq*wliq_soisno(l,np))
-                           ENDIF
-
-
-                           dz_sno (l,np) = (wice_soisno(l,np) + wliq_soisno(l,np))/rhosnow_np(l)
-
-                           z_sno  (l,np) = zi_sno(l) - 0.5_r8*dz_sno(l,np)
-                           IF (l-1 .lt. maxsnl+1) EXIT
-                           zi_sno (l-1)  = zi_sno(l) - dz_sno(l,np)
-
-                        ENDDO
-=======
                         ! check if snow layer exist in patch inp_
                         nsl     = count(z_sno_(:,inp_) .lt. 0)
                         nsl_max = count(wgt(:0)        .gt. 0)
-                        denh2o_np(maxsnl+1:0) = 0
-                        denice_np(maxsnl+1:0) = 0
+                        ! denh2o_np(maxsnl+1:0) = 0
+                        ! denice_np(maxsnl+1:0) = 0
+                        rhosnow_np(maxsnl+1:0) = 0 ! partitial density of water/snow (ice + liquid)
 
                         IF (nsl > 0) THEN
                            ! move wgt above nsl to nsl
                            IF ( nsl_max > nsl) THEN
                               DO l = nsl+1, nsl_max
                                  wgt(-nsl+1) = wgt(-nsl+1) + wgt(-l+1)
+                                 hc (-nsl+1) = hc (-nsl+1) + hc (-l+1)
                               ENDDO
                            ENDIF
 
                            DO k = 1, num
->>>>>>> 9f4820bd
 
                               t_soisno (-nsl+1:0,np) = t_soisno (-nsl+1:0,np) &
                                  + t_soisno_(-nsl+1:0,frnp_(k))*cvsoil_(-nsl+1:0,k)*lccpct_np(patchclass_(frnp_(k)))/wgt(-nsl+1:0)
@@ -526,31 +346,19 @@
 
                               l = 1
                               DO WHILE ( (l .le. nsl) .and. (dz_sno_(-l+1,frnp_(k)) .gt. 0) )
-                                 denh2o_np (-l+1) = denh2o_np(-l+1) &
-                                    + wliq_soisno_(-l+1,frnp_(k))/dz_sno_(-l+1,frnp_(k))*lccpct_np(patchclass_(frnp_(k)))/sum_lccpct_np
-                                 denice_np (-l+1) = denice_np(-l+1) &
-                                    + wice_soisno_(-l+1,frnp_(k))/dz_sno_(-l+1,frnp_(k))*lccpct_np(patchclass_(frnp_(k)))/sum_lccpct_np
+                                 ! denh2o_np (-l+1) = denh2o_np(-l+1) &
+                                 !    + wliq_soisno_(-l+1,frnp_(k))/dz_sno_(-l+1,frnp_(k))*lccpct_np(patchclass_(frnp_(k)))/sum_lccpct_np
+                                 ! denice_np (-l+1) = denice_np(-l+1) &
+                                 !    + wice_soisno_(-l+1,frnp_(k))/dz_sno_(-l+1,frnp_(k))*lccpct_np(patchclass_(frnp_(k)))/sum_lccpct_np
+
+                                 ! Reference: MOD_GroundTemperature.F90 Line205
+                                 rhosnow_np  (-l+1) = rhosnow_np(-l+1) &
+                                    + (wliq_soisno_(-l+1,frnp_(k)) + wice_soisno_(-l+1,frnp_(k))) / dz_sno_(-l+1,frnp_(k)) &
+                                    * (lccpct_np(patchclass_(frnp_(k))) / sum_lccpct_np)
                                  l = l + 1
                                  IF (l .gt. -maxsnl) EXIT
                               ENDDO
 
-<<<<<<< HEAD
-                              wliq_soisno(0,np) = wliq_soisno(0,np) &
-                                 + wliq_soisno_(l,frnp_(k))*lccpct_np(patchclass_(frnp_(k)))/sum_lccpct_np
-                              wice_soisno(0,np) = wice_soisno(0,np) &
-                                 + wice_soisno_(l,frnp_(k))*lccpct_np(patchclass_(frnp_(k)))/sum_lccpct_np
-                              t_soisno   (0,np) = t_soisno   (0,np) &
-                                 + t_soisno_(l,frnp_(k))*cvsoil_(l,k)*lccpct_np(patchclass_(frnp_(k)))/wgt(0)
-
-                              IF (dz_sno_(l,frnp_(k)) .gt. 0) THEN
-                                 ! denh2o_np(0) = denh2o_np(0) &
-                                 !    + wliq_soisno_(l,frnp_(k))/dz_sno_(l,frnp_(k))*lccpct_np(patchclass_(frnp_(k)))/sum_lccpct_np
-                                 ! denice_np(0) = denice_np(0) &
-                                 !    + wice_soisno_(l,frnp_(k))/dz_sno_(l,frnp_(k))*lccpct_np(patchclass_(frnp_(k)))/sum_lccpct_np
-                                 rhosnow_np(0) = rhosnow_np(0) &
-                                    + (wliq_soisno_(l,frnp_(k)) + wice_soisno_(l,frnp_(k))) / dz_sno_(l,frnp_(k)) &
-                                    * (lccpct_np(patchclass_(frnp_(k))) / sum_lccpct_np)
-=======
                               ! if source patch has more snow layer than the main patch
                               IF (nsl .lt. -maxsnl) THEN
                                  l = nsl+1
@@ -564,92 +372,68 @@
                                     t_soisno (-nsl+1,np) = t_soisno (-nsl+1,np) &
                                        + t_soisno_(-l+1,frnp_(k))*cvsoil_(-l+1,k)*lccpct_np(patchclass_(frnp_(k)))/wgt(-nsl+1)
 
-                                    denh2o_np (-nsl+1) = denh2o_np(-nsl+1) &
-                                       + wliq_soisno_(-l+1,frnp_(k))/dz_sno_(-l+1,frnp_(k))*lccpct_np(patchclass_(frnp_(k)))/sum_lccpct_np
-                                    denice_np (-nsl+1) = denice_np(-nsl+1) &
-                                       + wice_soisno_(-l+1,frnp_(k))/dz_sno_(-l+1,frnp_(k))*lccpct_np(patchclass_(frnp_(k)))/sum_lccpct_np
+                                    ! denh2o_np (-nsl+1) = denh2o_np(-nsl+1) &
+                                    !    + wliq_soisno_(-l+1,frnp_(k))/dz_sno_(-l+1,frnp_(k))*lccpct_np(patchclass_(frnp_(k)))/sum_lccpct_np
+                                    ! denice_np (-nsl+1) = denice_np(-nsl+1) &
+                                    !    + wice_soisno_(-l+1,frnp_(k))/dz_sno_(-l+1,frnp_(k))*lccpct_np(patchclass_(frnp_(k)))/sum_lccpct_np
+                                    rhosnow_np  (-nsl+1) = rhosnow_np(-nsl+1) &
+                                    + (wliq_soisno_(-l+1,frnp_(k)) + wice_soisno_(-l+1,frnp_(k))) / dz_sno_(-l+1,frnp_(k)) &
+                                    * (lccpct_np(patchclass_(frnp_(k))) / sum_lccpct_np)
                                     l = l + 1
                                     IF (l .gt. -maxsnl) EXIT
                                  ENDDO
->>>>>>> 9f4820bd
                               ENDIF
                            ENDDO
+
+
 
                            ! snow layer node and depth calculation according to new mass and density
                            zi_sno(0) = 0._r8
                            DO l = 0, -nsl+1, -1
 
-                              IF (denice_np(l)>0 .and. denh2o_np(l)>0) THEN
-                                 dz_sno (l,np) = wice_soisno(l,np)/denice_np(l) + wliq_soisno(l,np)/denh2o_np(l)
-
-                              ELSEIF (denice_np(l)==0 .and. denh2o_np(l)>0) THEN
-                                 dz_sno (l,np) = wliq_soisno(l,np)/denh2o_np(l)
-                                 ! print*, 'denice=0! np=',np,'igbp=',patchclass(np),'nsl=',nsl,'frnp_=',frnp_
-                                 ! DO k = 1,num
-                                 !    print*,'frnp_=',frnp_(k),'wice=',wice_soisno(:0,frnp_(k))
-                                 ! ENDDO
-
-                              ELSEIF (denh2o_np(l)==0 .and. denice_np(l)>0) THEN
-                                 dz_sno (l,np) = wice_soisno(l,np)/denice_np(l)
-                                 ! print*, 'denh2o=0! np=',np,'igbp=',patchclass(np),'nsl=',nsl,'frnp_=',frnp_
-                                 ! DO k = 1,num
-                                 !    print*,'frnp_=',frnp_(k),'wliq=',wliq_soisno(:0,frnp_(k))
-                                 ! ENDDO
-
+                              ! IF (denice_np(l)>0 .and. denh2o_np(l)>0) THEN
+                              !    dz_sno (l,np) = wice_soisno(l,np)/denice_np(l) + wliq_soisno(l,np)/denh2o_np(l)
+
+                              ! ELSEIF (denice_np(l)==0 .and. denh2o_np(l)>0) THEN
+                              !    dz_sno (l,np) = wliq_soisno(l,np)/denh2o_np(l)
+                              !    ! print*, 'denice=0! np=',np,'igbp=',patchclass(np),'nsl=',nsl,'frnp_=',frnp_
+                              !    ! DO k = 1,num
+                              !    !    print*,'frnp_=',frnp_(k),'wice=',wice_soisno(:0,frnp_(k))
+                              !    ! ENDDO
+
+                              ! ELSEIF (denh2o_np(l)==0 .and. denice_np(l)>0) THEN
+                              !    dz_sno (l,np) = wice_soisno(l,np)/denice_np(l)
+                              !    ! print*, 'denh2o=0! np=',np,'igbp=',patchclass(np),'nsl=',nsl,'frnp_=',frnp_
+                              !    ! DO k = 1,num
+                              !    !    print*,'frnp_=',frnp_(k),'wliq=',wliq_soisno(:0,frnp_(k))
+                              !    ! ENDDO
+
+                              ! ELSE
+                              !    print*, 'denh2o and denice == 0! np=',np,'igbp=',patchclass(np),'nsl=',nsl,'frnp_=',frnp_
+                              !    DO k = 1,num
+                              !       print*,'frnp_=',frnp_(k),'wliq=',wliq_soisno(:0,frnp_(k))
+                              !       print*,'frnp_=',frnp_(k),'wice=',wice_soisno(:0,frnp_(k))
+                              !    ENDDO
+                              !    CALL CoLM_stop()
+                              ! ENDIF
+
+
+                              ! Reference: MOD_SnowLayersCombineDivide.F90's subroutine combo
+                              IF (hc(l) < 0.) THEN
+                                 t_soisno (l,np) = tfrz + hc(l) / (cpice*wice_soisno(l,np) + cpliq*wliq_soisno(l,np))
+                              ELSEIF (hc(l) .le. hfus*wliq_soisno(l,np)) THEN
+                                 t_soisno (l,np) = tfrz
                               ELSE
-                                 print*, 'denh2o and denice == 0! np=',np,'igbp=',patchclass(np),'nsl=',nsl,'frnp_=',frnp_
-                                 DO k = 1,num
-                                    print*,'frnp_=',frnp_(k),'wliq=',wliq_soisno(:0,frnp_(k))
-                                    print*,'frnp_=',frnp_(k),'wice=',wice_soisno(:0,frnp_(k))
-                                 ENDDO
-                                 CALL CoLM_stop()
+                                 t_soisno (l,np) = tfrz + (hc(l) - hfus*wliq_soisno(l,np))/(cpice*wice_soisno(l,np)+cpliq*wliq_soisno(l,np))
                               ENDIF
+
+
+                              dz_sno (l,np) = (wice_soisno(l,np) + wliq_soisno(l,np))/rhosnow_np(l)
 
                               z_sno  (l,np) = zi_sno(l) - 0.5_r8*dz_sno(l,np)
                               IF (l-1 .lt. maxsnl+1) EXIT
                               zi_sno (l-1)  = zi_sno(l) - dz_sno(l,np)
 
-<<<<<<< HEAD
-                           ! snow layer node and depth calculation according to new mass and density
-                           ! IF (denh2o_np(0)>0 .and. denh2o_np(0)>0) THEN
-                           !    dz_sno (0,np) = wice_soisno(0,np)/denice_np(0) + wliq_soisno(0,np)/denh2o_np(0)
-                           ! ELSEIF (denice_np(0)==0 .and. denh2o_np(0)>0) THEN
-                           !    dz_sno (0,np) = wliq_soisno(0,np)/denh2o_np(0)
-                           !    ! print*, 'denice=0! stop! np=',np,'igbp=',patchclass(np),'nsl=',nsl,'frnp_=',frnp_
-                           !    ! DO k = 1,num
-                           !    !    print*,'frnp_=',frnp_(k),'wice=',wice_soisno(:0,frnp_(k))
-                           !    ! ENDDO
-                           ! ELSEIF (denice_np(0)>0 .and. denh2o_np(0)==0) THEN
-                           !    dz_sno (0,np) = wice_soisno(0,np)/denice_np(0)
-                           !    ! print*, 'denh2o=0! stop! np=',np,'igbp=',patchclass(np),'nsl=',nsl,'frnp_=',frnp_
-                           !    ! DO k = 1,num
-                           !    !    print*,'frnp_=',frnp_(k),'wliq=',wliq_soisno(:0,frnp_(k))
-                           !    ! ENDDO
-                           ! ELSE
-                           !    print*, 'denh2o and denice == 0! np=',np,'igbp=',patchclass(np),'nsl=',nsl,'frnp_=',frnp_
-                           !    DO k = 1,num
-                           !       print*,'frnp_=',frnp_(k),'wliq=',wliq_soisno(:0,frnp_(k))
-                           !       print*,'frnp_=',frnp_(k),'wice=',wice_soisno(:0,frnp_(k))
-                           !    ENDDO
-                           !    CALL CoLM_stop()
-                           ! ENDIF
-
-
-                           ! Reference: MOD_SnowLayersCombineDivide.F90's subroutine combo
-                           IF (hc(0) < 0.) THEN
-                              t_soisno (0,np) = tfrz + hc(0) / (cpice*wice_soisno(0,np) + cpliq*wliq_soisno(0,np))
-                           ELSEIF (hc(0) .le. hfus*wliq_soisno(0,np)) THEN
-                              t_soisno (0,np) = tfrz
-                           ELSE
-                              t_soisno (0,np) = tfrz + (hc(0) - hfus*wliq_soisno(0,np))/(cpice*wice_soisno(0,np)+cpliq*wliq_soisno(0,np))
-                           ENDIF
-
-                           dz_sno (0,np) = (wice_soisno(0,np) + wliq_soisno(0,np))/rhosnow_np(0)
-
-                           zi_sno (0)    = 0._r8
-                           z_sno  (0,np) = zi_sno(0) - 0.5_r8*dz_sno(0,np)
-                        ENDIF
-=======
                            ENDDO
 
                         ELSE
@@ -673,13 +457,15 @@
                                     + t_soisno_(l,frnp_(k))*cvsoil_(l,k)*lccpct_np(patchclass_(frnp_(k)))/wgt(0)
 
                                  IF (dz_sno_(l,frnp_(k)) .gt. 0) THEN
-                                    denh2o_np(0) = denh2o_np(0) &
-                                       + wliq_soisno_(l,frnp_(k))/dz_sno_(l,frnp_(k))*lccpct_np(patchclass_(frnp_(k)))/sum_lccpct_np
-                                    denice_np(0) = denice_np(0) &
-                                       + wice_soisno_(l,frnp_(k))/dz_sno_(l,frnp_(k))*lccpct_np(patchclass_(frnp_(k)))/sum_lccpct_np
+                                    ! denh2o_np(0) = denh2o_np(0) &
+                                    !    + wliq_soisno_(l,frnp_(k))/dz_sno_(l,frnp_(k))*lccpct_np(patchclass_(frnp_(k)))/sum_lccpct_np
+                                    ! denice_np(0) = denice_np(0) &
+                                    !    + wice_soisno_(l,frnp_(k))/dz_sno_(l,frnp_(k))*lccpct_np(patchclass_(frnp_(k)))/sum_lccpct_np
+                                    rhosnow_np(0) = rhosnow_np(0) &
+                                       + (wliq_soisno_(l,frnp_(k)) + wice_soisno_(l,frnp_(k))) / dz_sno_(l,frnp_(k)) &
+                                       * (lccpct_np(patchclass_(frnp_(k))) / sum_lccpct_np)
                                  ENDIF
                               ENDDO
->>>>>>> 9f4820bd
 
                               l = l-1
                               IF (l .lt. maxsnl+1) EXIT
@@ -688,28 +474,40 @@
                            IF (wgt(0) .gt. 0) THEN
 
                               ! snow layer node and depth calculation according to new mass and density
-                              IF (denh2o_np(0)>0 .and. denh2o_np(0)>0) THEN
-                                 dz_sno (0,np) = wice_soisno(0,np)/denice_np(0) + wliq_soisno(0,np)/denh2o_np(0)
-                              ELSEIF (denice_np(0)==0 .and. denh2o_np(0)>0) THEN
-                                 dz_sno (0,np) = wliq_soisno(0,np)/denh2o_np(0)
-                                 ! print*, 'denice=0! stop! np=',np,'igbp=',patchclass(np),'nsl=',nsl,'frnp_=',frnp_
-                                 ! DO k = 1,num
-                                 !    print*,'frnp_=',frnp_(k),'wice=',wice_soisno(:0,frnp_(k))
-                                 ! ENDDO
-                              ELSEIF (denice_np(0)>0 .and. denh2o_np(0)==0) THEN
-                                 dz_sno (0,np) = wice_soisno(0,np)/denice_np(0)
-                                 ! print*, 'denh2o=0! stop! np=',np,'igbp=',patchclass(np),'nsl=',nsl,'frnp_=',frnp_
-                                 ! DO k = 1,num
-                                 !    print*,'frnp_=',frnp_(k),'wliq=',wliq_soisno(:0,frnp_(k))
-                                 ! ENDDO
+                              ! IF (denh2o_np(0)>0 .and. denh2o_np(0)>0) THEN
+                              !    dz_sno (0,np) = wice_soisno(0,np)/denice_np(0) + wliq_soisno(0,np)/denh2o_np(0)
+                              ! ELSEIF (denice_np(0)==0 .and. denh2o_np(0)>0) THEN
+                              !    dz_sno (0,np) = wliq_soisno(0,np)/denh2o_np(0)
+                              !    ! print*, 'denice=0! stop! np=',np,'igbp=',patchclass(np),'nsl=',nsl,'frnp_=',frnp_
+                              !    ! DO k = 1,num
+                              !    !    print*,'frnp_=',frnp_(k),'wice=',wice_soisno(:0,frnp_(k))
+                              !    ! ENDDO
+                              ! ELSEIF (denice_np(0)>0 .and. denh2o_np(0)==0) THEN
+                              !    dz_sno (0,np) = wice_soisno(0,np)/denice_np(0)
+                              !    ! print*, 'denh2o=0! stop! np=',np,'igbp=',patchclass(np),'nsl=',nsl,'frnp_=',frnp_
+                              !    ! DO k = 1,num
+                              !    !    print*,'frnp_=',frnp_(k),'wliq=',wliq_soisno(:0,frnp_(k))
+                              !    ! ENDDO
+                              ! ELSE
+                              !    print*, 'denh2o and denice == 0! np=',np,'igbp=',patchclass(np),'nsl=',nsl,'frnp_=',frnp_
+                              !    DO k = 1,num
+                              !       print*,'frnp_=',frnp_(k),'wliq=',wliq_soisno(:0,frnp_(k))
+                              !       print*,'frnp_=',frnp_(k),'wice=',wice_soisno(:0,frnp_(k))
+                              !    ENDDO
+                              !    CALL CoLM_stop()
+                              ! ENDIF
+
+
+                              ! Reference: MOD_SnowLayersCombineDivide.F90's subroutine combo
+                              IF (hc(0) < 0.) THEN
+                                 t_soisno (0,np) = tfrz + hc(0) / (cpice*wice_soisno(0,np) + cpliq*wliq_soisno(0,np))
+                              ELSEIF (hc(0) .le. hfus*wliq_soisno(0,np)) THEN
+                                 t_soisno (0,np) = tfrz
                               ELSE
-                                 print*, 'denh2o and denice == 0! np=',np,'igbp=',patchclass(np),'nsl=',nsl,'frnp_=',frnp_
-                                 DO k = 1,num
-                                    print*,'frnp_=',frnp_(k),'wliq=',wliq_soisno(:0,frnp_(k))
-                                    print*,'frnp_=',frnp_(k),'wice=',wice_soisno(:0,frnp_(k))
-                                 ENDDO
-                                 CALL CoLM_stop()
+                                 t_soisno (0,np) = tfrz + (hc(0) - hfus*wliq_soisno(0,np))/(cpice*wice_soisno(0,np)+cpliq*wliq_soisno(0,np))
                               ENDIF
+
+                              dz_sno (0,np) = (wice_soisno(0,np) + wliq_soisno(0,np))/rhosnow_np(0)
 
                               zi_sno (0)    = 0._r8
                               z_sno  (0,np) = zi_sno(0) - 0.5_r8*dz_sno(0,np)
@@ -1015,29 +813,11 @@
                            ENDDO
                         ENDIF
 
-<<<<<<< HEAD
-                     ! Index of the same urbclass or the nearest class would be used for new year's assignment
-                     IF (selfu_ > 0) THEN
-                        u_ = selfu_
-
-                     ELSEIF (nurb > 0) THEN
-                        duclass = abs ( landurban%settyp(u) - urbclass_(gu_(1)) )
-                        u_ = gu_(1)
-                        iu = 2
-                        DO WHILE (iu .le. nurb)
-                           IF (duclass .gt. abs( landurban%settyp(u) - urbclass_(gu_(iu)) )) THEN
-                              u_ = gu_(iu)
-                              duclass = abs( landurban%settyp(u) - urbclass_(u_) )
-                           ENDIF
-                           iu = iu + 1
-                        ENDDO
-                     ENDIF
-=======
                         ! Index of the same urbclass or the nearest class would be used for new year's assignment
                         IF (selfu_ > 0) THEN
                            u_ = selfu_
 
-                        ELSE IF (nurb > 0) THEN
+                        ELSEIF (nurb > 0) THEN
                            duclass = abs ( landurban%settyp(u) - urbclass_(gu_(1)) )
                            u_ = gu_(1)
                            iu = 2
@@ -1049,7 +829,6 @@
                               iu = iu + 1
                            ENDDO
                         ENDIF
->>>>>>> 9f4820bd
 
                         IF (u.le.0 .or. u_.le.0) THEN
                            print *, "Error in LuLccMassEnergyConserve URBAN_MODEL!"
@@ -1167,25 +946,6 @@
                      ENDIF
 #endif
 
-<<<<<<< HEAD
-                  ! CALL albland (np, patchtype(np),deltim,&
-                  !      soil_s_v_alb(np),soil_d_v_alb(np),soil_s_n_alb(np),soil_d_n_alb(np),&
-                  !      chil(patchclass(np)),rho(1:,1:,patchclass(np)),tau(1:,1:,patchclass(np)),fveg(np),green(np),lai(np),sai(np),coszen(np),&
-                  !      wt,fsno(np),scv(np),scvold(np),sag(np),ssw,pg_snow(np),forc_t(np),t_grnd(np),t_soisno_(maxsnl+1:,np),&
-                  !      dz_soisno_(maxsnl+1:,np),snl,wliq_soisno(maxsnl+1:,np),wice_soisno(maxsnl+1:,np),snw_rds(maxsnl+1:0,np),snofrz,&
-                  !      mss_bcpho(maxsnl+1:0,np),mss_bcphi(maxsnl+1:0,np),mss_ocpho(maxsnl+1:0,np),mss_ocphi(maxsnl+1:0,np),&
-                  !      mss_dst1(maxsnl+1:0,np),mss_dst2(maxsnl+1:0,np),mss_dst3(maxsnl+1:0,np),mss_dst4(maxsnl+1:0,np),&
-                  !      alb(1:,1:,np),ssun(1:,1:,np),ssha(1:,1:,np),ssno(:,:,:,np),thermk(np),extkb(np),extkd(np))
-
-
-                  IF (allocated(frnp_  )) deallocate(frnp_  )
-                  IF (allocated(gu_    )) deallocate(gu_    )
-                  IF (allocated(cvsoil_)) deallocate(cvsoil_)
-                  IF (allocated(h_     )) deallocate(h_     )
-                  np = np + 1
-               ENDDO
-            ENDIF
-=======
                      ! CALL albland (np, patchtype(np),deltim,&
                      !      soil_s_v_alb(np),soil_d_v_alb(np),soil_s_n_alb(np),soil_d_n_alb(np),&
                      !      chil(patchclass(np)),rho(1:,1:,patchclass(np)),tau(1:,1:,patchclass(np)),fveg(np),green(np),lai(np),sai(np),coszen(np),&
@@ -1199,11 +959,11 @@
                      IF (allocated(frnp_  )) deallocate(frnp_  )
                      IF (allocated(gu_    )) deallocate(gu_    )
                      IF (allocated(cvsoil_)) deallocate(cvsoil_)
+                     IF (allocated(h_     )) deallocate(h_     )
                      np = np + 1
                   ENDDO
                ENDIF
             ENDDO
->>>>>>> 9f4820bd
          ENDDO
       ENDIF
 
