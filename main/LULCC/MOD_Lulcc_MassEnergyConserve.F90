#include <define.h>

#ifdef LULCC
MODULE MOD_Lulcc_MassEnergyConserve

!-----------------------------------------------------------------------
   USE MOD_Precision
   IMPLICIT NONE
   SAVE

! PUBLIC MEMBER FUNCTIONS:
   PUBLIC :: LulccMassEnergyConserve


!-----------------------------------------------------------------------

  CONTAINS

!-----------------------------------------------------------------------


  SUBROUTINE LulccMassEnergyConserve
! -------------------------------
! Created by Wanyi Lin and Hua Yuan, 07/2023
!
! !REVISONS:
!
! -------------------------------

   USE MOD_Precision
   USE MOD_Vars_Global
   USE MOD_LandPatch
   USE MOD_LandElm
   USE MOD_Mesh
   USE MOD_SPMD_Task
   USE MOD_Vars_TimeInvariants
   USE MOD_Vars_TimeVariables
   USE MOD_Lulcc_Vars_TimeInvariants
   USE MOD_Lulcc_Vars_TimeVariables
   USE MOD_Lulcc_PatchTrace
#if (defined LULC_IGBP_PFT || defined LULC_IGBP_PC)
   USE MOD_LandPFT
   USE MOD_Vars_PFTimeInvariants
   USE MOD_Vars_PFTimeVariables
#endif
#ifdef URBAN_MODEL
   USE MOD_LandUrban
   USE MOD_Urban_Vars_TimeVariables
   USE MOD_Urban_Vars_TimeInvariants
#endif
   USE MOD_Const_Physical, only: cpice, cpliq, denh2o, denice
   USE MOD_GroundTemperature
   USE MOD_Namelist

   IMPLICIT NONE

   integer, allocatable, dimension(:) :: grid_patch_s , grid_patch_e
   integer, allocatable, dimension(:) :: grid_patch_s_, grid_patch_e_
   integer, allocatable, dimension(:) :: locpxl
   integer :: numpxl,ipxl

   integer, allocatable :: frnp_(:)     !index of source patches
   integer, allocatable :: gu_(:)       !index of urban patches in last year's grid
   real(r8),allocatable :: cvsoil_(:,:) !heat capacity [J/(m2 K)]

   integer :: k, ilc, num, inp_
   integer :: i, j, np, np_, selfnp_, l, ipft, ip, ip_, pc, pc_
   integer :: nsl      ! number of snow layer of the source patch with maximum area
   integer :: nsl_max  ! maximum number of snow layer considering all source patches
   integer :: u, u_, iu, selfu_, nurb, duclass
   integer :: nlc = N_land_classification
   real(r8), dimension(1:N_land_classification) :: lccpct_np
   real(r8):: sum_lccpct_np, wgt(maxsnl+1:nl_soil)
   real(r8):: zi_sno(maxsnl+1:0) ! local variable for snow node and depth calculation
   real(r8):: vf_water ! volumetric fraction liquid water within soil
   real(r8):: vf_ice   ! volumetric fraction ice len within soil
   real(r8):: hcap     ! J/(m3 K)
   real(r8):: c_water  ! Specific heat of water * density of liquid water
   real(r8):: c_ice    ! Specific heat of ice   * density of ice
   real(r8):: denice_np(maxsnl+1:0), denh2o_np(maxsnl+1:0)
   real(r8):: wbef,wpre! water before and water present for water calculation heck
   real(r8):: fmelt    ! dimensionless metling factor
   real(r8), parameter :: m = 1.0 ! the value of m used in CLM4.5 is 1.0.
   logical :: FROM_SOIL

   IF (p_is_worker) THEN
      ! allocate with numelm
      allocate(grid_patch_s (numelm ))
      allocate(grid_patch_e (numelm ))
      allocate(grid_patch_s_(numelm_))
      allocate(grid_patch_e_(numelm_))

      grid_patch_e (:) = -1
      grid_patch_s (:) = -1
      grid_patch_e_(:) = -1
      grid_patch_s_(:) = -1

      ! loop for numelm of next year, patches at the beginning and end of
      ! the element were recorded landpatch%eindex is arranged in order,
      ! and the not land element is skipped so, if element is missing, the
      ! recorder is -1.
      DO i=1, numelm
         ! how many patches in ith element in this worker
         numpxl = count(landpatch%eindex==landelm%eindex(i))

         IF (allocated(locpxl)) deallocate(locpxl)
         allocate(locpxl(numpxl))

         ! get all patches' index that eindex is equal the i element
         locpxl = pack([(ipxl, ipxl=1, numpatch)], &
                      landpatch%eindex==landelm%eindex(i))
         ! the min index is the start of patch's index
         grid_patch_s(i) = minval(locpxl)
         ! the max index is the end of patch's index
         grid_patch_e(i) = maxval(locpxl)
      ENDDO

      ! same as above, loop for numelm of previous year
      ! patches at the beginning and end of the element were recorded
      DO i=1, numelm_
         numpxl = count(landpatch_%eindex==landelm_%eindex(i))

         IF (allocated(locpxl)) deallocate(locpxl)
         allocate(locpxl(numpxl))

         locpxl = pack([(ipxl, ipxl=1, numpatch_)], &
                   landpatch_%eindex==landelm_%eindex(i))

         grid_patch_s_(i) = minval(locpxl)
         grid_patch_e_(i) = maxval(locpxl)
      ENDDO

      DO i=1, numelm
         DO j=1,numelm_
            IF (landelm%eindex(i) == landelm_%eindex(j)) THEN
               np = grid_patch_s (i)
               np_= grid_patch_s_(j)

               IF (np.le.0) CYCLE

               DO WHILE (np.le.grid_patch_e(i))
<<<<<<< HEAD
IF (patchtype(np) .ne. 3) THEN
=======

IF (patchtype(np) .ne. 3) THEN !not a glacier patch
>>>>>>> 064ad5f2

IF (DEF_USE_PFT .or. DEF_FAST_PC) THEN
                  lccpct_np(:) = 0
                  lccpct_np(1) = sum(lccpct_patches(np,:), mask=patchtypes(:)==0)
                  lccpct_np(URBAN  )   = lccpct_patches(np,URBAN  )
                  lccpct_np(WETLAND)   = lccpct_patches(np,WETLAND)
                  lccpct_np(WATERBODY) = lccpct_patches(np,WATERBODY)
ELSE
                  lccpct_np(:) = lccpct_patches(np,1:nlc)
ENDIF

                  num = count(lccpct_np .gt. 0)
                  sum_lccpct_np = sum(lccpct_np)
                  allocate ( frnp_  (                 num))
                  allocate ( cvsoil_(maxsnl+1:nl_soil,num))

                  ! Source patch type which differs from np's type exists
                  IF ( (sum_lccpct_np - lccpct_np(patchclass(np))) .gt. 0 ) THEN

                     ! Get the index of source patches, and stored as frnp_
                     k = 0
                     DO ilc = 1, nlc
                        IF (lccpct_np(ilc) .gt. 0) THEN
                           k = k + 1
                           inp_ = np_
                           DO WHILE (inp_ .le. grid_patch_e_(j))

                              ! Get the index of source patch that has the same LC, and stored as selfnp_
                              IF (patchclass_(inp_) .eq. patchclass(np)) THEN
                                 selfnp_ = inp_
                              ENDIF

                              IF (patchclass_(inp_) .eq. ilc) THEN
                                 frnp_(k) = inp_
                                 EXIT
                              ENDIF
                              inp_ = inp_ + 1
                           ENDDO

                        ELSE
                          CYCLE
                        ENDIF
                     ENDDO

                     ! Initialize
                     wliq_soisno (:,np)                = 0  !liquid water in layers [kg/m2]
                     wice_soisno (:,np)                = 0  !ice lens in layers [kg/m2]
                     t_soisno    (:,np)                = 0  !soil + snow layer temperature [K]
                     z_sno       (:,np)                = 0  !node depth [m]
                     dz_sno      (:,np)                = 0  !interface depth [m]
                     t_grnd        (np)                = 0  !ground surface temperature [K]
                     ldew          (np)                = 0  !depth of water on foliage [mm]
                     sag           (np)                = 0  !non dimensional snow age [-]
                     scv           (np)                = 0  !snow cover, water equivalent [mm]
                     snowdp        (np)                = 0  !snow depth [meter]
                     fsno          (np)                = 0  !fraction of snow cover on ground
                     sigf          (np)                = 0  !fraction of veg cover, excluding snow-covered veg [-]
                     zwt           (np)                = 0  !the depth to water table [m]
                     wa            (np)                = 0  !water storage in aquifer [mm]

                     cvsoil_(:,:) = 0
                     ! Weight of temperature adjustment
                     c_water = cpliq * denh2o ! J/(m3 K) = 4188   [J/(kg K)]*1000(kg/m3)
                     c_ice   = cpice * denice ! J/(m3 K) = 2117.27[J/(kg K)]*917 (kg/m3)
                     wgt(maxsnl+1:nl_soil) = 0

                     DO k = 1, num
                        ! Soil ground and wetland heat capacity
                        DO l = 1, nl_soil
                           vf_water = wliq_soisno_(l,frnp_(k))/(dz_soi(l)*denh2o)
                           vf_ice   = wice_soisno_(l,frnp_(k))/(dz_soi(l)*denice)
                           hcap     = csol_(l,frnp_(k)) + vf_water*c_water + vf_ice*c_ice
                           cvsoil_(l,k) = hcap*dz_soi(l)
                        ENDDO

                        IF( dz_sno_(0,frnp_(k))>0 .and. scv_(frnp_(k))>0.) cvsoil_(1,k) = cvsoil_(1,k) + cpice*scv_(frnp_(k))

                        ! Snow heat capacity
                        IF( z_sno_(0,frnp_(k)) < 0 ) THEN
                           cvsoil_(:0,k) = cpliq*wliq_soisno_(:0,frnp_(k)) + cpice*wice_soisno_(:0,frnp_(k))
                        ENDIF
                        wgt(maxsnl+1:nl_soil) = wgt(maxsnl+1:nl_soil) + cvsoil_(maxsnl+1:nl_soil,k) * lccpct_np(patchclass_(frnp_(k)))
                     ENDDO

                     ! Get the maximum lccpct for snow layers assignment
                     inp_ = frnp_(1)
                     k = 2
                     DO WHILE (k .le. num)
                        IF ( lccpct_np(patchclass_(frnp_(k))) .gt. lccpct_np(patchclass_(inp_)) ) THEN
                           inp_ = frnp_(k)
                        ENDIF
                        k = k + 1
                     ENDDO

                     ! check if snow layer exist in patch inp_
                     nsl     = count(z_sno_(:,inp_) .lt. 0)
                     nsl_max = count(wgt(:0)        .gt. 0)
                     denh2o_np(maxsnl+1:0) = 0
                     denice_np(maxsnl+1:0) = 0
                     IF (nsl > 0) THEN
                        ! move wgt above nsl to nsl
                        IF ( nsl_max > nsl) THEN
                           DO l = nsl+1, nsl_max
                              wgt(-nsl+1) = wgt(-nsl+1) + wgt(-l+1)
                           ENDDO
                        ENDIF

                        DO k = 1, num
                           t_soisno (-nsl+1:0,np) = t_soisno (-nsl+1:0,np) + t_soisno_(-nsl+1:0,frnp_(k))*cvsoil_(-nsl+1:0,k)*lccpct_np(patchclass_(frnp_(k)))/wgt(-nsl+1:0)
                           wliq_soisno (-nsl+1:0,np) = wliq_soisno (-nsl+1:0,np) + wliq_soisno_(-nsl+1:0,frnp_(k))*lccpct_np(patchclass_(frnp_(k)))/sum_lccpct_np
                           wice_soisno (-nsl+1:0,np) = wice_soisno (-nsl+1:0,np) + wice_soisno_(-nsl+1:0,frnp_(k))*lccpct_np(patchclass_(frnp_(k)))/sum_lccpct_np

                           l = 1
                           DO WHILE ( (l .le. nsl) .and. (dz_sno_(-l+1,frnp_(k)) .gt. 0) )
                              denh2o_np (-l+1) = denh2o_np(-l+1) + wliq_soisno_(-l+1,frnp_(k))/dz_sno_(-l+1,frnp_(k))*lccpct_np(patchclass_(frnp_(k)))/sum_lccpct_np
                              denice_np (-l+1) = denice_np(-l+1) + wice_soisno_(-l+1,frnp_(k))/dz_sno_(-l+1,frnp_(k))*lccpct_np(patchclass_(frnp_(k)))/sum_lccpct_np
                              l = l + 1
                              IF (l .gt. -maxsnl) EXIT
                           ENDDO

                           ! if source patch has more snow layer than the main patch
                           IF (nsl .lt. -maxsnl) THEN
                              l = nsl+1
                              DO WHILE ( (l .le. -maxsnl) .and. (dz_sno_(-l+1,frnp_(k)) .gt. 0) )
                                 wliq_soisno(-nsl+1,np) = wliq_soisno (-nsl+1,np) + wliq_soisno_(-l+1,frnp_(k))*lccpct_np(patchclass_(frnp_(k)))/sum_lccpct_np
                                 wice_soisno(-nsl+1,np) = wice_soisno (-nsl+1,np) + wice_soisno_(-l+1,frnp_(k))*lccpct_np(patchclass_(frnp_(k)))/sum_lccpct_np
                                 t_soisno (-nsl+1,np) = t_soisno (-nsl+1,np) + t_soisno_(-l+1,frnp_(k))*cvsoil_(-l+1,k)*lccpct_np(patchclass_(frnp_(k)))/wgt(-nsl+1)
                                 denh2o_np (-nsl+1) = denh2o_np(-nsl+1) + wliq_soisno_(-l+1,frnp_(k))/dz_sno_(-l+1,frnp_(k))*lccpct_np(patchclass_(frnp_(k)))/sum_lccpct_np
                                 denice_np (-nsl+1) = denice_np(-nsl+1) + wice_soisno_(-l+1,frnp_(k))/dz_sno_(-l+1,frnp_(k))*lccpct_np(patchclass_(frnp_(k)))/sum_lccpct_np
                                 l = l + 1
                                 IF (l .gt. -maxsnl) EXIT
                              ENDDO
                           ENDIF
                        ENDDO

                        ! snow layer node and depth calculation according to new mass and density
                        zi_sno(0) = 0._r8
                        DO l = 0, -nsl+1, -1
                           IF (denice_np(l)>0 .and. denh2o_np(l)>0) THEN
                              dz_sno (l,np) = wice_soisno(l,np)/denice_np(l) + wliq_soisno(l,np)/denh2o_np(l)
                           ELSEIF (denice_np(l)==0 .and. denh2o_np(l)>0) THEN
                              dz_sno (l,np) = wliq_soisno(l,np)/denh2o_np(l)
                              ! print*, 'denice=0! np=',np,'igbp=',patchclass(np),'nsl=',nsl,'frnp_=',frnp_
                              ! DO k = 1,num
                              !    print*,'frnp_=',frnp_(k),'wice=',wice_soisno(:0,frnp_(k))
                              ! ENDDO
                           ELSEIF (denh2o_np(l)==0 .and. denice_np(l)>0) THEN
                              dz_sno (l,np) = wice_soisno(l,np)/denice_np(l)
                              ! print*, 'denh2o=0! np=',np,'igbp=',patchclass(np),'nsl=',nsl,'frnp_=',frnp_
                              ! DO k = 1,num
                              !    print*,'frnp_=',frnp_(k),'wliq=',wliq_soisno(:0,frnp_(k))
                              ! ENDDO
                           ELSE
                              print*, 'denh2o and denice == 0! np=',np,'igbp=',patchclass(np),'nsl=',nsl,'frnp_=',frnp_
                              DO k = 1,num
                                 print*,'frnp_=',frnp_(k),'wliq=',wliq_soisno(:0,frnp_(k))
                                 print*,'frnp_=',frnp_(k),'wice=',wice_soisno(:0,frnp_(k))
                              ENDDO
                              CALL CoLM_stop()
                           ENDIF
                           z_sno  (l,np) = zi_sno(l) - 0.5_r8*dz_sno(l,np)
                           IF (l-1 .lt. maxsnl+1) EXIT
                           zi_sno (l-1)  = zi_sno(l) - dz_sno(l,np)
                        ENDDO

                     ELSE
                        ! no snow layer exist in the main patch, add a layer
                        ! move wgt above soil to layer 0
                        IF ( nsl_max > nsl) THEN
                           DO l = nsl+1, nsl_max
                              wgt(0) = wgt(0) + wgt(-l+1)
                           ENDDO
                        ENDIF
                        l=0
                        DO WHILE (wgt(l) .gt. 0)
                           DO k = 1, num
                              wliq_soisno(0,np) = wliq_soisno(0,np) + wliq_soisno_(l,frnp_(k))*lccpct_np(patchclass_(frnp_(k)))/sum_lccpct_np
                              wice_soisno(0,np) = wice_soisno(0,np) + wice_soisno_(l,frnp_(k))*lccpct_np(patchclass_(frnp_(k)))/sum_lccpct_np
                              t_soisno   (0,np) = t_soisno   (0,np) + t_soisno_(l,frnp_(k))*cvsoil_(l,k)*lccpct_np(patchclass_(frnp_(k)))/wgt(0)
                              IF (dz_sno_(l,frnp_(k)) .gt. 0) THEN
                                 denh2o_np(0) = denh2o_np(0) + wliq_soisno_(l,frnp_(k))/dz_sno_(l,frnp_(k))*lccpct_np(patchclass_(frnp_(k)))/sum_lccpct_np
                                 denice_np(0) = denice_np(0) + wice_soisno_(l,frnp_(k))/dz_sno_(l,frnp_(k))*lccpct_np(patchclass_(frnp_(k)))/sum_lccpct_np
                              ENDIF
                           ENDDO
                           l=l-1
                           IF (l .lt. maxsnl+1) EXIT
                        ENDDO

                        IF (wgt(0) .gt. 0) THEN
                           ! snow layer node and depth calculation according to new mass and density
                           IF (denh2o_np(0)>0 .and. denh2o_np(0)>0) THEN
                              dz_sno (0,np) = wice_soisno(0,np)/denice_np(0) + wliq_soisno(0,np)/denh2o_np(0)
                           ELSEIF (denice_np(0)==0 .and. denh2o_np(0)>0) THEN
                              dz_sno (0,np) = wliq_soisno(0,np)/denh2o_np(0)
                              ! print*, 'denice=0! stop! np=',np,'igbp=',patchclass(np),'nsl=',nsl,'frnp_=',frnp_
                              ! DO k = 1,num
                              !    print*,'frnp_=',frnp_(k),'wice=',wice_soisno(:0,frnp_(k))
                              ! ENDDO
                           ELSEIF (denice_np(0)>0 .and. denh2o_np(0)==0) THEN
                              dz_sno (0,np) = wice_soisno(0,np)/denice_np(0)
                              ! print*, 'denh2o=0! stop! np=',np,'igbp=',patchclass(np),'nsl=',nsl,'frnp_=',frnp_
                              ! DO k = 1,num
                              !    print*,'frnp_=',frnp_(k),'wliq=',wliq_soisno(:0,frnp_(k))
                              ! ENDDO
                           ELSE
                              print*, 'denh2o and denice == 0! np=',np,'igbp=',patchclass(np),'nsl=',nsl,'frnp_=',frnp_
                              DO k = 1,num
                                 print*,'frnp_=',frnp_(k),'wliq=',wliq_soisno(:0,frnp_(k))
                                 print*,'frnp_=',frnp_(k),'wice=',wice_soisno(:0,frnp_(k))
                              ENDDO
                              CALL CoLM_stop()
                           ENDIF

                           zi_sno (0)    = 0._r8
                           z_sno  (0,np) = zi_sno(0) - 0.5_r8*dz_sno(0,np)
                        ENDIF

                     ENDIF

                     DO l = maxsnl+1, 0
                        IF ( z_sno(l,np) .lt. 0 ) THEN
                           scv(np) = scv(np) + wice_soisno(l,np) + wliq_soisno(l,np)
                           snowdp(np) = snowdp(np) + dz_sno(l,np)
                        ENDIF
                     ENDDO

                     ! Variable adjustment
                     DO k = 1, num
                        wliq_soisno (1:nl_soil,np) = wliq_soisno (1:nl_soil,np) + wliq_soisno_(1:nl_soil,frnp_(k))*lccpct_np(patchclass_(frnp_(k)))/sum_lccpct_np
                        wice_soisno (1:nl_soil,np) = wice_soisno (1:nl_soil,np) + wice_soisno_(1:nl_soil,frnp_(k))*lccpct_np(patchclass_(frnp_(k)))/sum_lccpct_np
                        t_soisno (1:nl_soil,np) = t_soisno (1:nl_soil,np) + t_soisno_(1:nl_soil,frnp_(k))*cvsoil_(1:nl_soil,k)*lccpct_np(patchclass_(frnp_(k)))/wgt(1:nl_soil)
                        ldew  (np) = ldew  (np) + ldew_   (frnp_(k))*lccpct_np(patchclass_(frnp_(k)))/sum_lccpct_np
                        sag   (np) = sag   (np) + sag_    (frnp_(k))*lccpct_np(patchclass_(frnp_(k)))/sum_lccpct_np
                        sigf  (np) = sigf  (np) + sigf_   (frnp_(k))*lccpct_np(patchclass_(frnp_(k)))/sum_lccpct_np
                        wa    (np) = wa    (np) + wa_     (frnp_(k))*lccpct_np(patchclass_(frnp_(k)))/sum_lccpct_np
                     ENDDO

                     ! Get the lowest zwt from source patches and assign to np suggested by Shupeng Zhang
                     zwt(np) = zwt_(frnp_(1))
                     k = 2
                     DO WHILE (k .le. num)
                        IF ( zwt_(frnp_(k)) .lt. zwt(np) ) zwt(np) = zwt_(frnp_(k))
                        k = k + 1
                     ENDDO

                     ! Use restart value from the same type of source patch or remain initialized
                     IF (lccpct_np(patchclass(np)) .gt. 0) THEN
                        tleaf         (np) = tleaf_         (selfnp_)
                        lake_icefrac(:,np) = lake_icefrac_(:,selfnp_)
                        t_lake      (:,np) = t_lake_      (:,selfnp_)
                     ENDIF

                     ! Fraction of soil covered by snow
                     zlnd     = 0.01    !Roughness length for soil [m]
                     fsno(np) = 0.0
                     IF (snowdp(np) > 0.) THEN
                        fmelt = (scv(np)/snowdp(np)/100.) ** m
                        fsno(np)  = tanh(snowdp(np)/(2.5 * zlnd * fmelt))
                     ENDIF

                     !TODO: check sigf, is related to wt
                     ! see MOD_SnowFraction.F90 and CoLMMAIN.F90
                     ! why recalculat sigf here?
                     IF ( (lai(np) + sai(np)) .gt. 0) THEN
                        sigf(np) = 1 - fsno(np)
                     ENDIF

                     ! Set Groud temperature
                     IF ( sum( z_sno(:,np) ) .eq. 0 )  THEN
                        t_grnd(np) = t_soisno(1,np)
                     ELSE
                        DO k = maxsnl+1, 0
                           IF ( z_sno(k,np) .lt. 0 ) THEN
                              t_grnd(np) = t_soisno(k,np)
                              EXIT
                           ENDIF
                        ENDDO
                     ENDIF

                     ! check water balance
                     wbef = 0
                     wpre = 0
                     DO k = 1, num
                        wbef = wbef + ldew_(frnp_(k))*lccpct_np(patchclass_(frnp_(k)))/sum_lccpct_np
                        wbef = wbef + scv_ (frnp_(k))*lccpct_np(patchclass_(frnp_(k)))/sum_lccpct_np
                        wbef = wbef + wa_  (frnp_(k))*lccpct_np(patchclass_(frnp_(k)))/sum_lccpct_np
                        wbef = wbef + sum(wliq_soisno_(maxsnl+1:nl_soil,frnp_(k)))*lccpct_np(patchclass_(frnp_(k)))/sum_lccpct_np
                        wbef = wbef + sum(wice_soisno_(maxsnl+1:nl_soil,frnp_(k)))*lccpct_np(patchclass_(frnp_(k)))/sum_lccpct_np
                     ENDDO
                     wpre = ldew(np) + scv(np) + wa(np) + sum(wliq_soisno(maxsnl+1:nl_soil,np)) + sum(wice_soisno(maxsnl+1:nl_soil,np))
                     IF (wpre-wbef > 1.e-6) THEN
                        print*,'np=',np,'total err=',wpre-wbef
                     ENDIF

                     wbef = 0
                     wpre = 0
                     DO k = 1, num
                        wbef = wbef + sum(wliq_soisno_(maxsnl+1:nl_soil,frnp_(k)))*lccpct_np(patchclass_(frnp_(k)))/sum_lccpct_np
                        wbef = wbef + sum(wice_soisno_(maxsnl+1:nl_soil,frnp_(k)))*lccpct_np(patchclass_(frnp_(k)))/sum_lccpct_np
                     ENDDO
                     wpre = sum(wliq_soisno(maxsnl+1:nl_soil,np)) + sum(wice_soisno(maxsnl+1:nl_soil,np))
                     IF (wpre-wbef > 1.e-6) THEN
                        print*,'np=',np,'wice+wliq err=',wpre-wbef
                     ENDIF

                  ELSE
                  ! Patch area stay unchanged or decrease, use restart value or remain initialized

                     inp_ = np_
                     DO WHILE (inp_ .le. grid_patch_e_(j))
                        IF (patchclass_(inp_) .eq. patchclass(np)) THEN
                           selfnp_            = inp_
                           frnp_(1)           = inp_
                           wliq_soisno (:,np) = wliq_soisno_ (:,inp_)
                           wice_soisno (:,np) = wice_soisno_ (:,inp_)
                           t_soisno    (:,np) = t_soisno_    (:,inp_)
                           z_sno       (:,np) = z_sno_       (:,inp_)
                           dz_sno      (:,np) = dz_sno_      (:,inp_)
                           t_grnd        (np) = t_grnd_        (inp_)
                           tleaf         (np) = tleaf_         (inp_)
                           ldew          (np) = ldew_          (inp_)
                           sag           (np) = sag_           (inp_)
                           scv           (np) = scv_           (inp_)
                           snowdp        (np) = snowdp_        (inp_)
                           fsno          (np) = fsno_          (inp_)
                           sigf          (np) = sigf_          (inp_)
                           !TODO: check. why recalculate sigf here?
                           IF ( (lai(np) + sai(np)) .gt. 1e-6) THEN
                              sigf(np) = 1 - fsno(np)
                           ENDIF
                           zwt           (np) = zwt_           (inp_)
                           wa            (np) = wa_            (inp_)
                           EXIT
                        ENDIF

                        inp_ = inp_ + 1
                     ENDDO

                  ENDIF

ELSEIF (patchtype(np)==3) THEN !glacier patch
                  ! Used restart value for GLACIERS patches if patchclass exists last year, or remain initialized
                  inp_ = np_
                  DO WHILE (inp_ .le. grid_patch_e_(j))
                     IF (patchclass_(inp_) .eq. patchclass(np)) THEN
                        wliq_soisno (:,np) = wliq_soisno_ (:,inp_)
                        wice_soisno (:,np) = wice_soisno_ (:,inp_)
                        t_soisno    (:,np) = t_soisno_    (:,inp_)
                        z_sno       (:,np) = z_sno_       (:,inp_)
                        dz_sno      (:,np) = dz_sno_      (:,inp_)
                        t_grnd        (np) = t_grnd_        (inp_)
                        tleaf         (np) = tleaf_         (inp_)
                        ldew          (np) = ldew_          (inp_)
                        sag           (np) = sag_           (inp_)
                        scv           (np) = scv_           (inp_)
                        snowdp        (np) = snowdp_        (inp_)
                        fsno          (np) = fsno_          (inp_)
                        sigf          (np) = sigf_          (inp_)
                        zwt           (np) = zwt_           (inp_)
                        wa            (np) = wa_            (inp_)
                        EXIT
                     ENDIF
                     inp_ = inp_ + 1
                  ENDDO
ENDIF

#if (defined LULC_IGBP_PFT || defined LULC_IGBP_PC)
                  IF (patchtype(np)==0) THEN
                     ! if totally come from other types,ldew set to zero since ldew_p(:)=0
                     ldew(np) = sum( ldew_p(patch_pft_s(np):patch_pft_e(np))*pftfrac(patch_pft_s(np):patch_pft_e(np)) )
                  ENDIF

                  IF (patchtype(np)==0 .and. lccpct_np(patchclass(np)) .gt. 0) THEN
                     ! Used restart value of the same pftclass for pft-specific variables
                     ! Note: For ip-specific variables, remain initialized value for new soil patch or pftclass
                     ip = patch_pft_s (np     )
                     ip_= patch_pft_s_(selfnp_)

                     IF (ip.le.0 .or. ip_.le.0) THEN
                        print *, "Error in LuLccMassEnergyConserve LULC_IGBP_PFT|LULC_IGBP_PC!"
                        STOP
                     ENDIF

                     DO WHILE (ip.le.patch_pft_e(np) .and. ip_.le.patch_pft_e_(np_))
                        ! if a PFT is missing, CYCLE
                        IF (pftclass(ip) > pftclass_(ip_)) THEN
                          ip_= ip_+ 1
                          CYCLE
                        ENDIF

                        ! if a PFT is added, CYCLE
                        IF (pftclass(ip) < pftclass_(ip_)) THEN
                          ip = ip + 1
                          CYCLE
                        ENDIF

                        ! for the same PFT, set PFT value
                        tleaf_p    (ip) = tleaf_p_    (ip_)
                        ldew_p     (ip) = ldew_p_     (ip_)
                        !TODO: check sigf, is related to wt, see MOD_SnowFraction.F90
                        sigf_p     (ip) = sigf_p_     (ip_)
                        ! why recalculate sigf_p here?
                        IF ( (lai_p(ip) + sai_p(ip)) .gt. 0) THEN
                           sigf_p(ip) = 1
                        ENDIF

                        ip = ip + 1
                        ip_= ip_+ 1
                     ENDDO
                     ldew(np) = sum( ldew_p(patch_pft_s(np):patch_pft_e(np))*pftfrac(patch_pft_s(np):patch_pft_e(np)) )
                  ENDIF
#endif

#ifdef URBAN_MODEL
                  IF (patchclass(np)==URBAN) THEN
                     ! If there isn't any urban patch in last year's grid,initialized value was remained. Though the first source soil patch would be used for pervious ground related variables.

                     u = patch2urban (np)
                     nurb = count( patchclass_(grid_patch_s_(j):grid_patch_e_(j)) == URBAN )
                     ! print*, 'URB patchclass_: ',patchclass_(grid_patch_s_(j):grid_patch_e_(j))

                     ! Get the index of urban patches in last year's grid, and index of urban patch with the same urbclass
                     IF (nurb > 0) THEN
                        allocate(gu_(nurb)) ! index of urban patches in last year's grid
                        selfu_   = -1       ! index of urban patch with the same urbclass in last year's grid
                        inp_     = np_
                        iu       = 0
                        DO WHILE (inp_ .le. grid_patch_e_(j))
                           IF (patchclass_(inp_) == URBAN) THEN
                              iu = iu + 1
                              gu_(iu) = patch2urban_(inp_)
                              IF (landurban%settyp(u) == urbclass_(gu_(iu))) THEN
                                 selfu_ = gu_(iu)
                              ENDIF
                           ENDIF
                           inp_ = inp_ + 1
                        ENDDO
                     ENDIF

                     ! Index of the same urbclass or the nearest class would be used for new year's assignment
                     IF (selfu_ > 0) THEN
                        u_ = selfu_
                     ELSE IF (nurb > 0) THEN
                        duclass = abs ( landurban%settyp(u) - urbclass_(gu_(1)) )
                        u_ = gu_(1)
                        iu = 2
                        DO WHILE (iu .le. nurb)
                           IF (duclass .gt. abs( landurban%settyp(u) - urbclass_(gu_(iu)) )) THEN
                              u_ = gu_(iu)
                           ENDIF
                        ENDDO
                     ENDIF


                     IF (u.le.0 .or. u_.le.0) THEN
                        print *, "Error in LuLccMassEnergyConserve URBAN_MODEL!"
                        STOP
                     ENDIF

                     fwsun          (u) = fwsun_          (u_)
                     dfwsun         (u) = dfwsun_         (u_)

                     sroof      (:,:,u) = sroof_      (:,:,u_)
                     swsun      (:,:,u) = swsun_      (:,:,u_)
                     swsha      (:,:,u) = swsha_      (:,:,u_)
                     sgimp      (:,:,u) = sgimp_      (:,:,u_)
                     sgper      (:,:,u) = sgper_      (:,:,u_)
                     slake      (:,:,u) = slake_      (:,:,u_)

                     z_sno_roof   (:,u) = z_sno_roof_   (:,u_)
                     z_sno_gimp   (:,u) = z_sno_gimp_   (:,u_)
                     z_sno_gper   (:,u) = z_sno_gper_   (:,u_)
                     z_sno_lake   (:,u) = z_sno_lake_   (:,u_)

                     dz_sno_roof  (:,u) = dz_sno_roof_  (:,u_)
                     dz_sno_gimp  (:,u) = dz_sno_gimp_  (:,u_)
                     dz_sno_gper  (:,u) = dz_sno_gper_  (:,u_)
                     dz_sno_lake  (:,u) = dz_sno_lake_  (:,u_)

                     lwsun          (u) = lwsun_          (u_)
                     lwsha          (u) = lwsha_          (u_)
                     lgimp          (u) = lgimp_          (u_)
                     lgper          (u) = lgper_          (u_)
                     lveg           (u) = lveg_           (u_)

                     t_roofsno    (:,u) = t_roofsno_    (:,u_)
                     t_wallsun    (:,u) = t_wallsun_    (:,u_)
                     t_wallsha    (:,u) = t_wallsha_    (:,u_)
                     t_gimpsno    (:,u) = t_gimpsno_    (:,u_)
                     t_gpersno    (:,u) = t_gpersno_    (:,u_)
                     t_lakesno    (:,u) = t_lakesno_    (:,u_)

                     troof_inner    (u) = troof_inner_    (u_)
                     twsun_inner    (u) = twsun_inner_    (u_)
                     twsha_inner    (u) = twsha_inner_    (u_)

                     wliq_roofsno (:,u) = wliq_roofsno_ (:,u_)
                     wice_roofsno (:,u) = wice_roofsno_ (:,u_)
                     wliq_gimpsno (:,u) = wliq_gimpsno_ (:,u_)
                     wice_gimpsno (:,u) = wice_gimpsno_ (:,u_)
                     wliq_gpersno (:,u) = wliq_gpersno_ (:,u_)
                     wice_gpersno (:,u) = wice_gpersno_ (:,u_)
                     wliq_lakesno (:,u) = wliq_lakesno_ (:,u_)
                     wice_lakesno (:,u) = wice_lakesno_ (:,u_)

                     sag_roof       (u) = sag_roof_       (u_)
                     sag_gimp       (u) = sag_gimp_       (u_)
                     sag_gper       (u) = sag_gper_       (u_)
                     sag_lake       (u) = sag_lake_       (u_)
                     scv_roof       (u) = scv_roof_       (u_)
                     scv_gimp       (u) = scv_gimp_       (u_)
                     scv_gper       (u) = scv_gper_       (u_)
                     scv_lake       (u) = scv_lake_       (u_)
                     fsno_roof      (u) = fsno_roof_      (u_)
                     fsno_gimp      (u) = fsno_gimp_      (u_)
                     fsno_gper      (u) = fsno_gper_      (u_)
                     fsno_lake      (u) = fsno_lake_      (u_)
                     snowdp_roof    (u) = snowdp_roof_    (u_)
                     snowdp_gimp    (u) = snowdp_gimp_    (u_)
                     snowdp_gper    (u) = snowdp_gper_    (u_)
                     snowdp_lake    (u) = snowdp_lake_    (u_)

                     t_room         (u) = t_room_         (u_)
                     tafu           (u) = tafu_           (u_)
                     Fhac           (u) = Fhac_           (u_)
                     Fwst           (u) = Fwst_           (u_)
                     Fach           (u) = Fach_           (u_)

                     ! used soil patch value for variable on pervious ground
                     FROM_SOIL = .false.
                     IF (selfu_ < 0) THEN
                        DO k = 1, num
                           IF (patchtype_(frnp_(k)) == 0) THEN
                              FROM_SOIL = .true.
                           ENDIF
                        ENDDO
                     ENDIF

                     ! Use the first source soil patch temporarily
                     IF (FROM_SOIL) THEN
                        z_sno_gper   (:,u) = z_sno_    (:,frnp_(1))
                        sag_gper       (u) = sag_        (frnp_(1))
                        scv_gper       (u) = scv_        (frnp_(1))
                        fsno_gper      (u) = fsno_       (frnp_(1))
                        snowdp_gper    (u) = snowdp_     (frnp_(1))
                     ENDIF
                  ENDIF
#endif

                  IF (allocated(frnp_  )) deallocate(frnp_  )
                  IF (allocated(gu_    )) deallocate(gu_    )
                  IF (allocated(cvsoil_)) deallocate(cvsoil_)
                  np = np + 1
               ENDDO
            ENDIF
         ENDDO
      ENDDO
   ENDIF

   IF (p_is_worker) THEN
      IF (allocated(grid_patch_s )) deallocate(grid_patch_s )
      IF (allocated(grid_patch_e )) deallocate(grid_patch_e )
      IF (allocated(grid_patch_s_)) deallocate(grid_patch_s_)
      IF (allocated(grid_patch_e_)) deallocate(grid_patch_e_)
      IF (allocated(locpxl       )) deallocate(locpxl       )
   ENDIF

  END SUBROUTINE LulccMassEnergyConserve

END MODULE MOD_Lulcc_MassEnergyConserve
#endif
! ---------- EOP ------------<|MERGE_RESOLUTION|>--- conflicted
+++ resolved
@@ -139,12 +139,8 @@
                IF (np.le.0) CYCLE
 
                DO WHILE (np.le.grid_patch_e(i))
-<<<<<<< HEAD
-IF (patchtype(np) .ne. 3) THEN
-=======
 
 IF (patchtype(np) .ne. 3) THEN !not a glacier patch
->>>>>>> 064ad5f2
 
 IF (DEF_USE_PFT .or. DEF_FAST_PC) THEN
                   lccpct_np(:) = 0
