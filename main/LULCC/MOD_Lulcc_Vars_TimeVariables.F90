#include <define.h>

MODULE MOD_LuLcc_Vars_TimeVariables
! -------------------------------
! Created by Hua Yuan, 04/2022
! -------------------------------

  USE MOD_Precision
  USE MOD_Vars_Global
  IMPLICIT NONE
  SAVE
! -----------------------------------------------------------------
! Time-varying state variables which reaquired by restart run
  REAL(r8), allocatable :: z_sno_       (:,:)  !node depth [m]
  REAL(r8), allocatable :: dz_sno_      (:,:)  !interface depth [m]
  REAL(r8), allocatable :: t_soisno_    (:,:)  !soil temperature [K]
  REAL(r8), allocatable :: wliq_soisno_ (:,:)  !liquid water in layers [kg/m2]
  REAL(r8), allocatable :: wice_soisno_ (:,:)  !ice lens in layers [kg/m2]
  REAL(r8), allocatable :: cvsoil_      (:,:)  !heat capacity [J/(m2 K)]
  REAL(r8), allocatable :: t_grnd_        (:)  !ground surface temperature [K]

  REAL(r8), allocatable :: tleaf_         (:)  !leaf temperature [K]
  REAL(r8), allocatable :: ldew_          (:)  !depth of water on foliage [mm]
  REAL(r8), allocatable :: sag_           (:)  !non dimensional snow age [-]
  REAL(r8), allocatable :: scv_           (:)  !snow cover, water equivalent [mm]
  REAL(r8), allocatable :: snowdp_        (:)  !snow depth [meter]
  REAL(r8), allocatable :: fveg_          (:)  !fraction of vegetation cover
  REAL(r8), allocatable :: fsno_          (:)  !fraction of snow cover on ground
  REAL(r8), allocatable :: sigf_          (:)  !fraction of veg cover, excluding snow-covered veg [-]
  REAL(r8), allocatable :: green_         (:)  !leaf greenness
  REAL(r8), allocatable :: lai_           (:)  !leaf area index
  REAL(r8), allocatable :: sai_           (:)  !stem area index
  REAL(r8), allocatable :: coszen_        (:)  !cosine of solar zenith angle
  REAL(r8), allocatable :: alb_       (:,:,:)  !averaged albedo [-]
  REAL(r8), allocatable :: ssun_      (:,:,:)  !sunlit canopy absorption for solar radiation (0-1)
  REAL(r8), allocatable :: ssha_      (:,:,:)  !shaded canopy absorption for solar radiation (0-1)
  REAL(r8), allocatable :: thermk_        (:)  !canopy gap fraction for tir radiation
  REAL(r8), allocatable :: extkb_         (:)  !(k, g(mu)/mu) direct solar extinction coefficient
  REAL(r8), allocatable :: extkd_         (:)  !diffuse and scattered diffuse PAR extinction coefficient
  REAL(r8), allocatable :: zwt_           (:)  !the depth to water table [m]
  REAL(r8), allocatable :: wa_            (:)  !water storage in aquifer [mm]

  REAL(r8), allocatable :: t_lake_      (:,:)  !lake layer teperature [K]
  REAL(r8), allocatable :: lake_icefrac_(:,:)  !lake mass fraction of lake layer that is frozen

  ! for LULC_IGBP_PFT and LULC_IGBP_PC
  REAL(r8), allocatable :: tleaf_p_       (:)  !shaded leaf temperature [K]
  REAL(r8), allocatable :: ldew_p_        (:)  !depth of water on foliage [mm]
  REAL(r8), allocatable :: sigf_p_        (:)  !fraction of veg cover, excluding snow-covered veg [-]
  REAL(r8), allocatable :: lai_p_         (:)  !leaf area index
  REAL(r8), allocatable :: sai_p_         (:)  !stem area index
  REAL(r8), allocatable :: ssun_p_    (:,:,:)  !sunlit canopy absorption for solar radiation (0-1)
  REAL(r8), allocatable :: ssha_p_    (:,:,:)  !shaded canopy absorption for solar radiation (0-1)
  REAL(r8), allocatable :: thermk_p_      (:)  !canopy gap fraction for tir radiation
  REAL(r8), allocatable :: fshade_p_      (:)  !canopy shade fraction for tir radiation
  REAL(r8), allocatable :: extkb_p_       (:)  !(k, g(mu)/mu) direct solar extinction coefficient
  REAL(r8), allocatable :: extkd_p_       (:)  !diffuse and scattered diffuse PAR extinction coefficient

  ! for URBAN_MODEL
  REAL(r8), allocatable :: fwsun_         (:)  !sunlit fraction of walls [-]
  REAL(r8), allocatable :: dfwsun_        (:)  !change of sunlit fraction of walls [-]

  ! shortwave absorption
  REAL(r8), allocatable :: sroof_     (:,:,:)  !roof aborption [-]
  REAL(r8), allocatable :: swsun_     (:,:,:)  !sunlit wall absorption [-]
  REAL(r8), allocatable :: swsha_     (:,:,:)  !shaded wall absorption [-]
  REAL(r8), allocatable :: sgimp_     (:,:,:)  !impervious absorptioin [-]
  REAL(r8), allocatable :: sgper_     (:,:,:)  !pervious absorptioin [-]
  REAL(r8), allocatable :: slake_     (:,:,:)  !urban lake absorptioin [-]

  ! net longwave radiation for last time temperature change
  REAL(r8), allocatable :: lwsun_         (:)  !net longwave of sunlit wall [W/m2]
  REAL(r8), allocatable :: lwsha_         (:)  !net longwave of shaded wall [W/m2]
  REAL(r8), allocatable :: lgimp_         (:)  !net longwave of impervious  [W/m2]
  REAL(r8), allocatable :: lgper_         (:)  !net longwave of pervious [W/m2]
  REAL(r8), allocatable :: lveg_          (:)  !net longwave of vegetation [W/m2]

  REAL(r8), allocatable :: z_sno_roof_  (:,:)  !node depth of roof [m]
  REAL(r8), allocatable :: z_sno_gimp_  (:,:)  !node depth of impervious [m]
  REAL(r8), allocatable :: z_sno_gper_  (:,:)  !node depth pervious [m]
  REAL(r8), allocatable :: z_sno_lake_  (:,:)  !node depth lake [m]

  REAL(r8), allocatable :: dz_sno_roof_ (:,:)  !interface depth of roof [m]
  REAL(r8), allocatable :: dz_sno_gimp_ (:,:)  !interface depth of impervious [m]
  REAL(r8), allocatable :: dz_sno_gper_ (:,:)  !interface depth pervious [m]
  REAL(r8), allocatable :: dz_sno_lake_ (:,:)  !interface depth lake [m]

  REAL(r8), allocatable :: troof_inner_   (:)  !temperature of roof [K]
  REAL(r8), allocatable :: twsun_inner_   (:)  !temperature of sunlit wall [K]
  REAL(r8), allocatable :: twsha_inner_   (:)  !temperature of shaded wall [K]

  REAL(r8), allocatable :: t_roofsno_   (:,:)  !temperature of roof [K]
  REAL(r8), allocatable :: t_wallsun_   (:,:)  !temperature of sunlit wall [K]
  REAL(r8), allocatable :: t_wallsha_   (:,:)  !temperature of shaded wall [K]
  REAL(r8), allocatable :: t_gimpsno_   (:,:)  !temperature of impervious [K]
  REAL(r8), allocatable :: t_gpersno_   (:,:)  !temperature of pervious [K]
  REAL(r8), allocatable :: t_lakesno_   (:,:)  !temperature of pervious [K]

  REAL(r8), allocatable :: wliq_roofsno_(:,:)  !liquid water in layers [kg/m2]
  REAL(r8), allocatable :: wliq_gimpsno_(:,:)  !liquid water in layers [kg/m2]
  REAL(r8), allocatable :: wliq_gpersno_(:,:)  !liquid water in layers [kg/m2]
  REAL(r8), allocatable :: wliq_lakesno_(:,:)  !liquid water in layers [kg/m2]
  REAL(r8), allocatable :: wice_roofsno_(:,:)  !ice lens in layers [kg/m2]
  REAL(r8), allocatable :: wice_gimpsno_(:,:)  !ice lens in layers [kg/m2]
  REAL(r8), allocatable :: wice_gpersno_(:,:)  !ice lens in layers [kg/m2]
  REAL(r8), allocatable :: wice_lakesno_(:,:)  !ice lens in layers [kg/m2]

  REAL(r8), allocatable :: sag_roof_      (:)  !roof snow age [-]
  REAL(r8), allocatable :: sag_gimp_      (:)  !impervious ground snow age [-]
  REAL(r8), allocatable :: sag_gper_      (:)  !pervious ground snow age [-]
  REAL(r8), allocatable :: sag_lake_      (:)  !urban lake snow age [-]

  REAL(r8), allocatable :: scv_roof_      (:)  !roof snow cover [-]
  REAL(r8), allocatable :: scv_gimp_      (:)  !impervious ground snow cover [-]
  REAL(r8), allocatable :: scv_gper_      (:)  !pervious ground snow cover [-]
  REAL(r8), allocatable :: scv_lake_      (:)  !urban lake snow cover [-]

  REAL(r8), allocatable :: fsno_roof_     (:)  !roof snow fraction [-]
  REAL(r8), allocatable :: fsno_gimp_     (:)  !impervious ground snow fraction [-]
  REAL(r8), allocatable :: fsno_gper_     (:)  !pervious ground snow fraction [-]
  REAL(r8), allocatable :: fsno_lake_     (:)  !urban lake snow fraction [-]

  REAL(r8), allocatable :: snowdp_roof_   (:)  !roof snow depth [m]
  REAL(r8), allocatable :: snowdp_gimp_   (:)  !impervious ground snow depth [m]
  REAL(r8), allocatable :: snowdp_gper_   (:)  !pervious ground snow depth [m]
  REAL(r8), allocatable :: snowdp_lake_   (:)  !urban lake snow depth [m]

  REAL(r8), allocatable :: t_room_        (:)  !temperature of inner building [K]
  REAL(r8), allocatable :: tafu_          (:)  !temperature of outer building [K]
  REAL(r8), allocatable :: Fhac_          (:)  !sensible flux from heat or cool AC [W/m2]
  REAL(r8), allocatable :: Fwst_          (:)  !waste heat flux from heat or cool AC [W/m2]
  REAL(r8), allocatable :: Fach_          (:)  !flux from inner and outter air exchange [W/m2]


! PUBLIC MEMBER FUNCTIONS:
  PUBLIC :: allocate_LuLccTimeVariables
  PUBLIC :: deallocate_LuLccTimeVariables
  PUBLIC :: SAVE_LuLccTimeVariables
  PUBLIC :: REST_LuLccTimeVariables

! PRIVATE MEMBER FUNCTIONS:

!-----------------------------------------------------------------------

  CONTAINS

!-----------------------------------------------------------------------

  SUBROUTINE allocate_LuLccTimeVariables
  ! --------------------------------------------------------------------
  ! Allocates memory for LuLcc time variant variables
  ! --------------------------------------------------------------------

     use MOD_SPMD_Task
     USE MOD_Precision
     USE MOD_Vars_Global
     USE MOD_LandPatch
#if (defined LULC_IGBP_PFT || defined LULC_IGBP_PC)
     USE MOD_Vars_PFTimeVariables
     USE MOD_LandPFT
#endif
#ifdef URBAN_MODEL
     USE MOD_Urban_Vars_TimeVariables
     USE MOD_LandUrban
#endif

     IMPLICIT NONE

     IF (p_is_worker) THEN
        IF (numpatch > 0) THEN
           allocate (z_sno_             (maxsnl+1:0,numpatch))
           allocate (dz_sno_            (maxsnl+1:0,numpatch))
           allocate (t_soisno_    (maxsnl+1:nl_soil,numpatch))
           allocate (wliq_soisno_ (maxsnl+1:nl_soil,numpatch))
           allocate (wice_soisno_ (maxsnl+1:nl_soil,numpatch))
           allocate (cvsoil_             (1:nl_soil,numpatch))
           allocate (t_grnd_                       (numpatch))
           allocate (tleaf_                        (numpatch))
           allocate (ldew_                         (numpatch))
           allocate (sag_                          (numpatch))
           allocate (scv_                          (numpatch))
           allocate (snowdp_                       (numpatch))
           allocate (fveg_                         (numpatch))
           allocate (fsno_                         (numpatch))
           allocate (sigf_                         (numpatch))
           allocate (green_                        (numpatch))
           allocate (lai_                          (numpatch))
           allocate (sai_                          (numpatch))
           allocate (coszen_                       (numpatch))
           allocate (alb_                      (2,2,numpatch))
           allocate (ssun_                     (2,2,numpatch))
           allocate (ssha_                     (2,2,numpatch))
           allocate (thermk_                       (numpatch))
           allocate (extkb_                        (numpatch))
           allocate (extkd_                        (numpatch))
           allocate (zwt_                          (numpatch))
           allocate (wa_                           (numpatch))

           allocate (t_lake_               (nl_lake,numpatch))
           allocate (lake_icefrac_         (nl_lake,numpatch))
        ENDIF

#if (defined LULC_IGBP_PFT || defined LULC_IGBP_PC)
        IF (numpft > 0) THEN
           allocate (tleaf_p_                        (numpft))
           allocate (ldew_p_                         (numpft))
           allocate (sigf_p_                         (numpft))
           allocate (lai_p_                          (numpft))
           allocate (sai_p_                          (numpft))
           allocate (ssun_p_                     (2,2,numpft))
           allocate (ssha_p_                     (2,2,numpft))
           allocate (thermk_p_                       (numpft))
           allocate (fshade_p_                       (numpft))
           allocate (extkb_p_                        (numpft))
           allocate (extkd_p_                        (numpft))
        ENDIF
#endif

#ifdef URBAN_MODEL
        IF (numurban > 0) THEN
           allocate (fwsun_                        (numurban))
           allocate (dfwsun_                       (numurban))

           allocate (sroof_                    (2,2,numurban))
           allocate (swsun_                    (2,2,numurban))
           allocate (swsha_                    (2,2,numurban))
           allocate (sgimp_                    (2,2,numurban))
           allocate (sgper_                    (2,2,numurban))
           allocate (slake_                    (2,2,numurban))

           allocate (lwsun_                        (numurban))
           allocate (lwsha_                        (numurban))
           allocate (lgimp_                        (numurban))
           allocate (lgper_                        (numurban))
           allocate (lveg_                         (numurban))

           allocate (z_sno_roof_        (maxsnl+1:0,numurban))
           allocate (z_sno_gimp_        (maxsnl+1:0,numurban))
           allocate (z_sno_gper_        (maxsnl+1:0,numurban))
           allocate (z_sno_lake_        (maxsnl+1:0,numurban))

           allocate (dz_sno_roof_       (maxsnl+1:0,numurban))
           allocate (dz_sno_gimp_       (maxsnl+1:0,numurban))
           allocate (dz_sno_gper_       (maxsnl+1:0,numurban))
           allocate (dz_sno_lake_       (maxsnl+1:0,numurban))

           allocate (t_roofsno_   (maxsnl+1:nl_roof,numurban))
           allocate (t_wallsun_   (maxsnl+1:nl_wall,numurban))
           allocate (t_wallsha_   (maxsnl+1:nl_wall,numurban))
           allocate (t_gimpsno_   (maxsnl+1:nl_soil,numurban))
           allocate (t_gpersno_   (maxsnl+1:nl_soil,numurban))
           allocate (t_lakesno_   (maxsnl+1:nl_soil,numurban))

           allocate (troof_inner_                  (numurban))
           allocate (twsun_inner_                  (numurban))
           allocate (twsha_inner_                  (numurban))

           allocate (wliq_roofsno_(maxsnl+1:nl_roof,numurban))
           allocate (wice_roofsno_(maxsnl+1:nl_roof,numurban))
           allocate (wliq_gimpsno_(maxsnl+1:nl_soil,numurban))
           allocate (wice_gimpsno_(maxsnl+1:nl_soil,numurban))
           allocate (wliq_gpersno_(maxsnl+1:nl_soil,numurban))
           allocate (wice_gpersno_(maxsnl+1:nl_soil,numurban))
           allocate (wliq_lakesno_(maxsnl+1:nl_soil,numurban))
           allocate (wice_lakesno_(maxsnl+1:nl_soil,numurban))

           allocate (sag_roof_                     (numurban))
           allocate (sag_gimp_                     (numurban))
           allocate (sag_gper_                     (numurban))
           allocate (sag_lake_                     (numurban))
           allocate (scv_roof_                     (numurban))
           allocate (scv_gimp_                     (numurban))
           allocate (scv_gper_                     (numurban))
           allocate (scv_lake_                     (numurban))
           allocate (fsno_roof_                    (numurban))
           allocate (fsno_gimp_                    (numurban))
           allocate (fsno_gper_                    (numurban))
           allocate (fsno_lake_                    (numurban))
           allocate (snowdp_roof_                  (numurban))
           allocate (snowdp_gimp_                  (numurban))
           allocate (snowdp_gper_                  (numurban))
           allocate (snowdp_lake_                  (numurban))

           allocate (t_room_                       (numurban))
           allocate (tafu_                         (numurban))
           allocate (Fhac_                         (numurban))
           allocate (Fwst_                         (numurban))
           allocate (Fach_                         (numurban))
        ENDIF
#endif
     ENDIF
  END SUBROUTINE allocate_LuLccTimeVariables


  SUBROUTINE SAVE_LuLccTimeVariables

     USE MOD_Precision
     use MOD_SPMD_Task
     USE MOD_Vars_Global
     USE MOD_Vars_TimeVariables
#if (defined LULC_IGBP_PFT || defined LULC_IGBP_PC)
     USE MOD_Vars_PFTimeVariables
#endif
#ifdef URBAN_MODEL
     USE MOD_Urban_Vars_TimeVariables
#endif

     IMPLICIT NONE

     IF (p_is_worker) THEN
         z_sno_        = z_sno
         dz_sno_       = dz_sno
         t_soisno_     = t_soisno
         wliq_soisno_  = wliq_soisno
         wice_soisno_  = wice_soisno
         cvsoil_       = cvsoil
         t_grnd_       = t_grnd
         tleaf_        = tleaf
         ldew_         = ldew
         sag_          = sag
         scv_          = scv
         snowdp_       = snowdp
         fveg_         = fveg
         fsno_         = fsno
         sigf_         = sigf
         green_        = green
         lai_          = lai
         sai_          = sai
         coszen_       = coszen
         alb_          = alb
         ssun_         = ssun
         ssha_         = ssha
         thermk_       = thermk
         extkb_        = extkb
         extkd_        = extkd
         zwt_          = zwt
         wa_           = wa

         t_lake_       = t_lake
         lake_icefrac_ = lake_icefrac

#if (defined LULC_IGBP_PFT || defined LULC_IGBP_PC)
         tleaf_p_      = tleaf_p
         ldew_p_       = ldew_p
         sigf_p_       = sigf_p
         lai_p_        = lai_p
         sai_p_        = sai_p
         ssun_p_       = ssun_p
         ssha_p_       = ssha_p
         thermk_p_     = thermk_p
         fshade_p_     = fshade_p
         extkb_p_      = extkb_p
         extkd_p_      = extkd_p
#endif

#ifdef URBAN_MODEL
         fwsun_        = fwsun
         dfwsun_       = dfwsun

         sroof_        = sroof
         swsun_        = swsun
         swsha_        = swsha
         sgimp_        = sgimp
         sgper_        = sgper
         slake_        = slake

         lwsun_        = lwsun
         lwsha_        = lwsha
         lgimp_        = lgimp
         lgper_        = lgper
         lveg_         = lveg

         z_sno_roof_   = z_sno_roof
         z_sno_gimp_   = z_sno_gimp
         z_sno_gper_   = z_sno_gper
         z_sno_lake_   = z_sno_lake

         dz_sno_roof_  = dz_sno_roof
         dz_sno_gimp_  = dz_sno_gimp
         dz_sno_gper_  = dz_sno_gper
         dz_sno_lake_  = dz_sno_lake

         t_roofsno_    = t_roofsno
         t_wallsun_    = t_wallsun
         t_wallsha_    = t_wallsha
         t_gimpsno_    = t_gimpsno
         t_gpersno_    = t_gpersno
         t_lakesno_    = t_lakesno

         troof_inner_  = troof_inner
         twsun_inner_  = twsun_inner
         twsha_inner_  = twsha_inner

         wliq_roofsno_ = wliq_roofsno
         wice_roofsno_ = wice_roofsno
         wliq_gimpsno_ = wliq_gimpsno
         wice_gimpsno_ = wice_gimpsno
         wliq_gpersno_ = wliq_gpersno
         wice_gpersno_ = wice_gpersno
         wliq_lakesno_ = wliq_lakesno
         wice_lakesno_ = wice_lakesno

         sag_roof_     = sag_roof
         sag_gimp_     = sag_gimp
         sag_gper_     = sag_gper
         sag_lake_     = sag_lake
         scv_roof_     = scv_roof
         scv_gimp_     = scv_gimp
         scv_gper_     = scv_gper
         scv_lake_     = scv_lake
         fsno_roof_    = fsno_roof
         fsno_gimp_    = fsno_gimp
         fsno_gper_    = fsno_gper
         fsno_lake_    = fsno_lake
         snowdp_roof_  = snowdp_roof
         snowdp_gimp_  = snowdp_gimp
         snowdp_gper_  = snowdp_gper
         snowdp_lake_  = snowdp_lake

         t_room_       = t_room
         tafu_         = tafu
         Fhac_         = Fhac
         Fwst_         = Fwst
         Fach_         = Fach
#endif
     ENDIF

  END SUBROUTINE SAVE_LuLccTimeVariables


  SUBROUTINE REST_LuLccTimeVariables

     use MOD_SPMD_Task
     USE MOD_Precision
     USE MOD_Vars_Global
     USE MOD_LandPatch
     USE MOD_LandElm
     USE MOD_Mesh
     USE MOD_Vars_TimeInvariants
     USE MOD_Vars_TimeVariables
     USE MOD_LuLcc_Vars_TimeInvariants
#if (defined LULC_IGBP_PFT || defined LULC_IGBP_PC)
     USE MOD_Vars_PFTimeInvariants
     USE MOD_Vars_PFTimeVariables
     USE MOD_LandPFT
#endif
#ifdef URBAN_MODEL
     USE MOD_Urban_Vars_TimeVariables
     USE MOD_LandUrban
#endif

     IMPLICIT NONE

     REAL(r8), allocatable, dimension(:) :: grid_patch_s , grid_patch_e
     REAL(r8), allocatable, dimension(:) :: grid_patch_s_, grid_patch_e_
     INTEGER , allocatable, dimension(:) :: locpxl
     INTEGER i, j, np, np_, ip, ip_, pc, pc_, u, u_
     INTEGER ps, ps_, pe, pe_
     INTEGER numpxl, ipxl, ipft

     IF (p_is_worker) THEN
        ! allocate with numelm
        allocate(grid_patch_s (numelm ))
        allocate(grid_patch_e (numelm ))
        allocate(grid_patch_s_(numelm_))
        allocate(grid_patch_e_(numelm_))

        grid_patch_e (:) = -1.
        grid_patch_s (:) = -1.
        grid_patch_e_(:) = -1.
        grid_patch_s_(:) = -1.

        ! loop for numelm of next year, patches at the beginning and end of
        ! the element were recorded landpatch%eindex is arranged in order,
        ! and the not land element is skipped so, if element is missing, the
        ! recorder is -1.
        DO i=1, numelm
           ! how many patches in ith element in this worker
           numpxl = count(landpatch%eindex==landelm%eindex(i))

           IF (allocated(locpxl)) deallocate(locpxl)
           allocate(locpxl(numpxl))

           ! get all patches' index that eindex is equal the i element
           locpxl = pack([(ipxl, ipxl=1, numpatch)], &
                         landpatch%eindex==landelm%eindex(i))
           ! the min index is the start of patch's index
           grid_patch_s(i) = minval(locpxl)
           ! the max index is the end of patch's index
           grid_patch_e(i) = maxval(locpxl)
        ENDDO

        ! same as above, loop for numelm of previous year
        ! patches at the beginning and end of the element were recorded
        DO i=1, numelm_
           numpxl = count(landpatch_%eindex==landelm_%eindex(i))

           IF (allocated(locpxl)) deallocate(locpxl)
           allocate(locpxl(numpxl))

           locpxl = pack([(ipxl, ipxl=1, numpatch_)], &
                         landpatch_%eindex==landelm_%eindex(i))

           grid_patch_s_(i) = minval(locpxl)
           grid_patch_e_(i) = maxval(locpxl)
        ENDDO

        ! loop for element
        ! print*, 'minelm is', minelm, 'maxelm is', maxelm
        DO i=1, numelm
           DO j=1,numelm_
              IF (landelm%eindex(i) == landelm_%eindex(j)) THEN
                 np = grid_patch_s (i)
                 np_= grid_patch_s_(j)

                 IF (np.le.0 .or. np_.le.0) CYCLE

                 ! if element is still present, loop for patches in same element
                 DO WHILE (np.le.grid_patch_e(i) .and. np_.le.grid_patch_e_(j))

                    ! if a patch is missing, CYCLE
                    IF (patchclass(np) > patchclass_(np_)) THEN
                       np_= np_+ 1
                       CYCLE
                    ENDIF

                    ! if a patch is added, CYCLE
                    IF (patchclass(np) < patchclass_(np_)) THEN
                       np = np + 1
                       CYCLE
                    ENDIF

                    ! otherwise, set patch value
                    ! only for the same patch TYPE
                    z_sno       (:,np) = z_sno_       (:,np_)
                    dz_sno      (:,np) = dz_sno_      (:,np_)
                    t_soisno    (:,np) = t_soisno_    (:,np_)
                    wliq_soisno (:,np) = wliq_soisno_ (:,np_)
                    wice_soisno (:,np) = wice_soisno_ (:,np_)
                    t_grnd        (np) = t_grnd_        (np_)
                    tleaf         (np) = tleaf_         (np_)
                    ldew          (np) = ldew_          (np_)
                    sag           (np) = sag_           (np_)
                    scv           (np) = scv_           (np_)
                    snowdp        (np) = snowdp_        (np_)
                    fveg          (np) = fveg_          (np_)
                    fsno          (np) = fsno_          (np_)
                    sigf          (np) = sigf_          (np_)
                    IF (lai(np)+sai(np)>1e-6) THEN
                       sigf(np) = 1-fsno(np)
                    ENDIF
                    green         (np) = green_         (np_)
                    ! Note: may not read lai and sai since LAIReadin was put after LULCC
                    ! lai           (np) = lai_           (np_)
                    ! sai           (np) = sai_           (np_)
                    coszen        (np) = coszen_        (np_)
                    alb       (:,:,np) = alb_       (:,:,np_)
                    ssun      (:,:,np) = ssun_      (:,:,np_)
                    ssha      (:,:,np) = ssha_      (:,:,np_)
                    thermk        (np) = thermk_        (np_)
                    extkb         (np) = extkb_         (np_)
                    extkd         (np) = extkd_         (np_)
                    zwt           (np) = zwt_           (np_)
                    wa            (np) = wa_            (np_)

                    t_lake      (:,np) = t_lake_      (:,np_)
                    lake_icefrac(:,np) = lake_icefrac_(:,np_)

#if (defined LULC_IGBP_PFT || defined LULC_IGBP_PC)
IF (patchtype(np)==0 .and. patchtype_(np_)==0) THEN
                    ip = patch_pft_s (np )
                    ip_= patch_pft_s_(np_)

                    IF (ip.le.0 .or. ip_.le.0) THEN
                       print *, "Error in REST_LuLccTimeVariables LULC_IGBP_PFT|LULC_IGBP_PC!"
                       STOP
                    ENDIF

                    DO WHILE (ip.le.patch_pft_e(np) .and. ip_.le.patch_pft_e_(np_))

                       ! if a PFT is missing, CYCLE
                       IF (pftclass(ip) > pftclass_(ip_)) THEN
                          ip_= ip_+ 1
                          CYCLE
                       ENDIF

                       ! if a PFT is added, CYCLE
                       IF (pftclass(ip) < pftclass_(ip_)) THEN
                          ip = ip + 1
                          CYCLE
                       ENDIF

                       ! for the same PFT, set PFT value
                       tleaf_p    (ip) = tleaf_p_    (ip_)
                       ldew_p     (ip) = ldew_p_     (ip_)
                       sigf_p     (ip) = sigf_p_     (ip_)
                       lai_p      (ip) = lai_p_      (ip_)
                       sai_p      (ip) = sai_p_      (ip_)
                       ssun_p (:,:,ip) = ssun_p_ (:,:,ip_)
                       ssha_p (:,:,ip) = ssha_p_ (:,:,ip_)
                       thermk_p   (ip) = thermk_p_   (ip_)
                       fshade_p   (ip) = fshade_p_   (ip_)
                       extkb_p    (ip) = extkb_p_    (ip_)
                       extkd_p    (ip) = extkd_p_    (ip_)

                       ip = ip + 1
                       ip_= ip_+ 1
                    ENDDO
ENDIF
#endif

<<<<<<< HEAD
#ifdef LULC_IGBP_PC
IF (patchtype(np)==0 .and. patchtype_(np_)==0) THEN

                    pc = patch2pc (np )
                    pc_= patch2pc_(np_)

                    IF (pc.le.0 .or. pc_.le.0) THEN
                       print *, "Error in REST_LuLccTimeVariables LULC_IGBP_PC!"
                       STOP
                    ENDIF

                    ! for the same patch TYPE
                    tleaf_c    (:,pc) = tleaf_c_    (:,pc_)
                    ldew_c     (:,pc) = ldew_c_     (:,pc_)
                    sigf_c     (:,pc) = sigf_c_     (:,pc_)
                    DO ipft = 0,N_PFT-1
                        IF (lai_c(ipft,pc)+sai_c(ipft,pc)>1e-6) THEN
                            sigf_c(ipft,pc) = 1
                        ENDIF
                    ENDDO
                    ! Note: may not read lai and sai since LAIReadin was put after LULCC
                    ! lai_c      (:,pc) = lai_c_      (:,pc_)
                    ! sai_c      (:,pc) = sai_c_      (:,pc_)
                    ssun_c (:,:,:,pc) = ssun_c_ (:,:,:,pc_)
                    ssha_c (:,:,:,pc) = ssha_c_ (:,:,:,pc_)
                    thermk_c   (:,pc) = thermk_c_   (:,pc_)
                    ! Note: should use initialize value because pcfrac(:,pc) change next year
                    ! fshade_c   (:,pc) = fshade_c_   (:,pc_)
                    extkb_c    (:,pc) = extkb_c_    (:,pc_)
                    extkd_c    (:,pc) = extkd_c_    (:,pc_)
ENDIF
#endif

=======
>>>>>>> 370f0e31
#ifdef URBAN_MODEL
IF (patchclass(np)==URBAN .and. patchclass_(np_)==URBAN) THEN
                    u = patch2urban (np )
                    u_= patch2urban_(np_)

                    IF (u.le.0 .or. u_.le.0) THEN
                       print *, "Error in REST_LuLccTimeVariables URBAN_MODEL!"
                       STOP
                    ENDIF

                    ! if a Urban TYPE is missing, CYCLE
                    IF (landurban%settyp(u) > urbclass_(u_)) THEN
                       np_= np_+ 1
                       CYCLE
                    ENDIF

                    ! if a urban TYPE is added, CYCLE
                    IF (landurban%settyp(u) < urbclass_(u_)) THEN
                       np = np + 1
                       CYCLE
                    ENDIF

                    ! otherwise, set urban value
                    ! include added urban and the same urban TYPE
                    fwsun          (u) = fwsun_          (u_)
                    dfwsun         (u) = dfwsun_         (u_)

                    sroof      (:,:,u) = sroof_      (:,:,u_)
                    swsun      (:,:,u) = swsun_      (:,:,u_)
                    swsha      (:,:,u) = swsha_      (:,:,u_)
                    sgimp      (:,:,u) = sgimp_      (:,:,u_)
                    sgper      (:,:,u) = sgper_      (:,:,u_)
                    slake      (:,:,u) = slake_      (:,:,u_)

                    lwsun          (u) = lwsun_          (u_)
                    lwsha          (u) = lwsha_          (u_)
                    lgimp          (u) = lgimp_          (u_)
                    lgper          (u) = lgper_          (u_)
                    lveg           (u) = lveg_           (u_)

                    z_sno_roof   (:,u) = z_sno_roof_   (:,u_)
                    z_sno_gimp   (:,u) = z_sno_gimp_   (:,u_)
                    z_sno_gper   (:,u) = z_sno_gper_   (:,u_)
                    z_sno_lake   (:,u) = z_sno_lake_   (:,u_)

                    dz_sno_roof  (:,u) = dz_sno_roof_  (:,u_)
                    dz_sno_gimp  (:,u) = dz_sno_gimp_  (:,u_)
                    dz_sno_gper  (:,u) = dz_sno_gper_  (:,u_)
                    dz_sno_lake  (:,u) = dz_sno_lake_  (:,u_)

                    t_roofsno    (:,u) = t_roofsno_    (:,u_)
                    t_wallsun    (:,u) = t_wallsun_    (:,u_)
                    t_wallsha    (:,u) = t_wallsha_    (:,u_)
                    t_gimpsno    (:,u) = t_gimpsno_    (:,u_)
                    t_gpersno    (:,u) = t_gpersno_    (:,u_)
                    t_lakesno    (:,u) = t_lakesno_    (:,u_)

                    troof_inner    (u) = troof_inner_    (u_)
                    twsun_inner    (u) = twsun_inner_    (u_)
                    twsha_inner    (u) = twsha_inner_    (u_)

                    wliq_roofsno (:,u) = wliq_roofsno_ (:,u_)
                    wice_roofsno (:,u) = wice_roofsno_ (:,u_)
                    wliq_gimpsno (:,u) = wliq_gimpsno_ (:,u_)
                    wice_gimpsno (:,u) = wice_gimpsno_ (:,u_)
                    wliq_gpersno (:,u) = wliq_gpersno_ (:,u_)
                    wice_gpersno (:,u) = wice_gpersno_ (:,u_)
                    wliq_lakesno (:,u) = wliq_lakesno_ (:,u_)
                    wice_lakesno (:,u) = wice_lakesno_ (:,u_)

                    sag_roof       (u) = sag_roof_       (u_)
                    sag_gimp       (u) = sag_gimp_       (u_)
                    sag_gper       (u) = sag_gper_       (u_)
                    sag_lake       (u) = sag_lake_       (u_)
                    scv_roof       (u) = scv_roof_       (u_)
                    scv_gimp       (u) = scv_gimp_       (u_)
                    scv_gper       (u) = scv_gper_       (u_)
                    scv_lake       (u) = scv_lake_       (u_)
                    fsno_roof      (u) = fsno_roof_      (u_)
                    fsno_gimp      (u) = fsno_gimp_      (u_)
                    fsno_gper      (u) = fsno_gper_      (u_)
                    fsno_lake      (u) = fsno_lake_      (u_)
                    snowdp_roof    (u) = snowdp_roof_    (u_)
                    snowdp_gimp    (u) = snowdp_gimp_    (u_)
                    snowdp_gper    (u) = snowdp_gper_    (u_)
                    snowdp_lake    (u) = snowdp_lake_    (u_)

                    t_room         (u) = t_room_         (u_)
                    tafu           (u) = tafu_           (u_)
                    Fhac           (u) = Fhac_           (u_)
                    Fwst           (u) = Fwst_           (u_)
                    Fach           (u) = Fach_           (u_)
ENDIF
#endif
                    np = np + 1
                    np_= np_+ 1
                 ENDDO
              ENDIF
           ENDDO
        ENDDO
     ENDIF

     IF (p_is_worker) THEN
        IF (allocated(grid_patch_s )) deallocate(grid_patch_s )
        IF (allocated(grid_patch_e )) deallocate(grid_patch_e )
        IF (allocated(grid_patch_s_)) deallocate(grid_patch_s_)
        IF (allocated(grid_patch_e_)) deallocate(grid_patch_e_)
        IF (allocated(locpxl       )) deallocate(locpxl       )
     ENDIF
  END SUBROUTINE REST_LuLccTimeVariables


  SUBROUTINE deallocate_LuLccTimeVariables
     use MOD_SPMD_Task
     USE MOD_LuLcc_Vars_TimeInvariants, only: numpatch_, numpft_, numpc_, numurban_

! --------------------------------------------------
! Deallocates memory for LuLcc time variant variables
! --------------------------------------------------
     IF (p_is_worker) THEN
        IF (numpatch_ > 0) THEN
           deallocate (z_sno_        )
           deallocate (dz_sno_       )
           deallocate (t_soisno_     )
           deallocate (wliq_soisno_  )
           deallocate (wice_soisno_  )
           deallocate (cvsoil_       )
           deallocate (t_grnd_       )
           deallocate (tleaf_        )
           deallocate (ldew_         )
           deallocate (sag_          )
           deallocate (scv_          )
           deallocate (snowdp_       )
           deallocate (fveg_         )
           deallocate (fsno_         )
           deallocate (sigf_         )
           deallocate (green_        )
           deallocate (lai_          )
           deallocate (sai_          )
           deallocate (coszen_       )
           deallocate (alb_          )
           deallocate (ssun_         )
           deallocate (ssha_         )
           deallocate (thermk_       )
           deallocate (extkb_        )
           deallocate (extkd_        )
           deallocate (zwt_          )
           deallocate (wa_           )

           deallocate (t_lake_       )
           deallocate (lake_icefrac_ )
        ENDIF

#if (defined LULC_IGBP_PFT || defined LULC_IGBP_PC)
        IF (numpft_ > 0) THEN
           deallocate (tleaf_p_      )
           deallocate (ldew_p_       )
           deallocate (sigf_p_       )
           deallocate (lai_p_        )
           deallocate (sai_p_        )
           deallocate (ssun_p_       )
           deallocate (ssha_p_       )
           deallocate (thermk_p_     )
           deallocate (fshade_p_     )
           deallocate (extkb_p_      )
           deallocate (extkd_p_      )
        ENDIF
#endif

#ifdef URBAN_MODEL
        IF (numurban_ > 0) THEN
           deallocate (fwsun_        )
           deallocate (dfwsun_       )

           deallocate (sroof_        )
           deallocate (swsun_        )
           deallocate (swsha_        )
           deallocate (sgimp_        )
           deallocate (sgper_        )
           deallocate (slake_        )

           deallocate (lwsun_        )
           deallocate (lwsha_        )
           deallocate (lgimp_        )
           deallocate (lgper_        )
           deallocate (lveg_         )

           deallocate (z_sno_roof_   )
           deallocate (z_sno_gimp_   )
           deallocate (z_sno_gper_   )
           deallocate (z_sno_lake_   )

           deallocate (dz_sno_roof_  )
           deallocate (dz_sno_gimp_  )
           deallocate (dz_sno_gper_  )
           deallocate (dz_sno_lake_  )

           deallocate (t_roofsno_    )
           deallocate (t_wallsun_    )
           deallocate (t_wallsha_    )
           deallocate (t_gimpsno_    )
           deallocate (t_gpersno_    )
           deallocate (t_lakesno_    )

           deallocate (troof_inner_  )
           deallocate (twsun_inner_  )
           deallocate (twsha_inner_  )

           deallocate (wliq_roofsno_ )
           deallocate (wice_roofsno_ )
           deallocate (wliq_gimpsno_ )
           deallocate (wice_gimpsno_ )
           deallocate (wliq_gpersno_ )
           deallocate (wice_gpersno_ )
           deallocate (wliq_lakesno_ )
           deallocate (wice_lakesno_ )

           deallocate (sag_roof_     )
           deallocate (sag_gimp_     )
           deallocate (sag_gper_     )
           deallocate (sag_lake_     )
           deallocate (scv_roof_     )
           deallocate (scv_gimp_     )
           deallocate (scv_gper_     )
           deallocate (scv_lake_     )
           deallocate (fsno_roof_    )
           deallocate (fsno_gimp_    )
           deallocate (fsno_gper_    )
           deallocate (fsno_lake_    )
           deallocate (snowdp_roof_  )
           deallocate (snowdp_gimp_  )
           deallocate (snowdp_gper_  )
           deallocate (snowdp_lake_  )

           deallocate (t_room_       )
           deallocate (tafu_         )
           deallocate (Fhac_         )
           deallocate (Fwst_         )
           deallocate (Fach_         )
        ENDIF
#endif
     ENDIF

  END SUBROUTINE deallocate_LuLccTimeVariables

END MODULE MOD_LuLcc_Vars_TimeVariables
! ---------- EOP ------------<|MERGE_RESOLUTION|>--- conflicted
+++ resolved
@@ -609,42 +609,6 @@
 ENDIF
 #endif
 
-<<<<<<< HEAD
-#ifdef LULC_IGBP_PC
-IF (patchtype(np)==0 .and. patchtype_(np_)==0) THEN
-
-                    pc = patch2pc (np )
-                    pc_= patch2pc_(np_)
-
-                    IF (pc.le.0 .or. pc_.le.0) THEN
-                       print *, "Error in REST_LuLccTimeVariables LULC_IGBP_PC!"
-                       STOP
-                    ENDIF
-
-                    ! for the same patch TYPE
-                    tleaf_c    (:,pc) = tleaf_c_    (:,pc_)
-                    ldew_c     (:,pc) = ldew_c_     (:,pc_)
-                    sigf_c     (:,pc) = sigf_c_     (:,pc_)
-                    DO ipft = 0,N_PFT-1
-                        IF (lai_c(ipft,pc)+sai_c(ipft,pc)>1e-6) THEN
-                            sigf_c(ipft,pc) = 1
-                        ENDIF
-                    ENDDO
-                    ! Note: may not read lai and sai since LAIReadin was put after LULCC
-                    ! lai_c      (:,pc) = lai_c_      (:,pc_)
-                    ! sai_c      (:,pc) = sai_c_      (:,pc_)
-                    ssun_c (:,:,:,pc) = ssun_c_ (:,:,:,pc_)
-                    ssha_c (:,:,:,pc) = ssha_c_ (:,:,:,pc_)
-                    thermk_c   (:,pc) = thermk_c_   (:,pc_)
-                    ! Note: should use initialize value because pcfrac(:,pc) change next year
-                    ! fshade_c   (:,pc) = fshade_c_   (:,pc_)
-                    extkb_c    (:,pc) = extkb_c_    (:,pc_)
-                    extkd_c    (:,pc) = extkd_c_    (:,pc_)
-ENDIF
-#endif
-
-=======
->>>>>>> 370f0e31
 #ifdef URBAN_MODEL
 IF (patchclass(np)==URBAN .and. patchclass_(np_)==URBAN) THEN
                     u = patch2urban (np )
