#include <define.h>
#ifdef LULCC
MODULE MOD_Lulcc_Initialize

!-----------------------------------------------------------------------
   USE MOD_Precision
   IMPLICIT NONE
   SAVE

! PUBLIC MEMBER FUNCTIONS:
   PUBLIC :: LulccInitialize

!-----------------------------------------------------------------------
   CONTAINS
!-----------------------------------------------------------------------

 SUBROUTINE LulccInitialize (casename,dir_landdata,dir_restart,&
                             idate,greenwich)

! ======================================================================
!
! Initialization routine for Land-use-Land-cover-change (Lulcc) case
!
! ======================================================================

   USE MOD_Precision
   USE MOD_SPMD_Task
   USE MOD_Block
   USE MOD_Mesh
   USE MOD_LandElm
   USE MOD_LandPatch
   USE MOD_Const_LC
   USE MOD_Const_PFT
   use MOD_TimeManager
<<<<<<< HEAD
   use MOD_Grid
   use MOD_DataType
   use MOD_NetCDFSerial
   use MOD_NetCDFBlock
#ifdef RangeCheck
   use MOD_RangeCheck
#endif
#ifdef vanGenuchten_Mualem_SOIL_MODEL
      USE MOD_Hydro_SoilFunction
#endif
   USE MOD_Mapping_Grid2Pset
#ifdef LATERAL_FLOW
      USE MOD_Mesh
   USE MOD_LandHRU
   USE MOD_LandPatch
#endif
   USE MOD_CropReadin
   USE MOD_LAIEmpirical
   USE MOD_LAIReadin
   USE MOD_NitrifReadin
#ifdef BGC
   USE MOD_NitrifReadin
   USE MOD_NdepReadin
   USE MOD_FireReadin
#endif
   USE MOD_OrbCoszen
   use MOD_DBedrockReadin
   use MOD_SrfdataRestart
   USE MOD_HtopReadin
   USE MOD_IniTimeVariable
   USE MOD_LakeDepthReadin
   USE MOD_PercentagesPFTReadin
   USE MOD_SoilParametersReadin
   USE MOD_OrbCoszen
=======
   USE MOD_Lulcc_Vars_TimeInvariants
   USE MOD_Lulcc_Vars_TimeVariables
   USE MOD_SrfdataRestart
   USE MOD_Vars_TimeInvariants
   USE MOD_Vars_TimeVariables
   USE MOD_Initialize
>>>>>>> 10d9a942

   IMPLICIT NONE

   ! ----------------------------------------------------------------------
   character(len=*), intent(in) :: casename      ! case name
   character(len=*), intent(in) :: dir_landdata
   character(len=*), intent(in) :: dir_restart

   integer, intent(inout) :: idate(3)   ! year, julian day, seconds of the starting time
   logical, intent(in)    :: greenwich  ! true: greenwich time, false: local time

   ! local vars
   INTEGER :: year, jday
   ! ----------------------------------------------------------------------

   ! initial time of model run
   ! ............................
   CALL adj2begin(idate)

   year = idate(1)
   jday = idate(2)

   CALL Init_GlobalVars
   CAll Init_LC_Const
   CAll Init_PFT_Const

   ! deallocate pixelset and mesh data of previous
   CALL mesh_free_mem
   CALL landelm%forc_free_mem
   CALL landpatch%forc_free_mem
#ifdef LULC_IGBP_PFT
   CALL landpft%forc_free_mem
#endif
#ifdef LULC_IGBP_PC
   CALL landpc%forc_free_mem
#endif
#ifdef URBAN_MODEL
   CALL landurban%forc_free_mem
#endif

   ! load pixelset and mesh data of next year
   ! call pixel%load_from_file  (dir_landdata)
   ! call gblock%load_from_file (dir_landdata)
   call mesh_load_from_file     (dir_landdata, year)
   CALL pixelset_load_from_file (dir_landdata, 'landelm'  , landelm  , numelm  , year)

#ifdef CATCHMENT
   CALL pixelset_load_from_file (dir_landdata, 'landhru'  , landhru  , numhru  , year)
#endif

   call pixelset_load_from_file (dir_landdata, 'landpatch', landpatch, numpatch, year)

#ifdef LULC_IGBP_PFT
   call pixelset_load_from_file (dir_landdata, 'landpft'  , landpft  , numpft  , year)
   CALL map_patch_to_pft
#endif

#ifdef LULC_IGBP_PC
   call pixelset_load_from_file (dir_landdata, 'landpc'   , landpc   , numpc   , year)
   CALL map_patch_to_pc
#endif

#ifdef URBAN_MODEL
   CALL pixelset_load_from_file (dir_landdata, 'landurban', landurban, numurban, year)
   CALL map_patch_to_urban
#endif

#if (defined UNSTRUCTURED || defined CATCHMENT)
   CALL elm_vector_init ()
#ifdef CATCHMENT
   CALL hru_vector_init ()
#endif
#endif

   ! --------------------------------------------------------------------
   ! Deallocates memory for CoLM 1d [numpatch] variables
   ! --------------------------------------------------------------------
   CALL deallocate_TimeInvariants
   CALL deallocate_TimeVariables

<<<<<<< HEAD
   ! --------------------------------------------------------------------
   ! Allocates memory for CoLM 1d [numpatch] variables
   ! --------------------------------------------------------------------

   CALL allocate_TimeInvariants
   CALL allocate_TimeVariables

   ! ---------------------------------------------------------------
   ! 1. INITIALIZE TIME INVARIANT VARIABLES
   ! ---------------------------------------------------------------

   IF (p_is_worker) THEN

      patchclass = landpatch%settyp

      DO ipatch = 1, numpatch
         patchtype(ipatch) = patchtypes(patchclass(ipatch))
      ENDDO

      call landpatch%get_lonlat_radian (patchlonr, patchlatr)

#ifdef LULC_IGBP_PFT
      pftclass = landpft%settyp
#endif

   ENDIF

#if (defined LULC_IGBP_PFT || defined LULC_IGBP_PC)
   CALL pct_readin (dir_landdata, year)
#endif

   ! ------------------------------------------
   ! 1.1 Ponding water
   ! ------------------------------------------
   IF(DEF_USE_BEDROCK)THEN
      CALL dbedrock_readin (dir_landdata)
   ENDIF

   IF (p_is_worker) THEN
      IF (numpatch > 0) THEN
         wdsrf(:) = 0._r8
      ENDIF
   ENDIF
   ! ------------------------------------------
   ! 1.2 Lake depth and layers' thickness
   ! ------------------------------------------
   CALL lakedepth_readin (dir_landdata, year)

   ! ...............................................................
   ! 1.3 Read in the soil parameters of the patches of the gridcells
   ! ...............................................................

   CALL soil_parameters_readin (dir_landdata, year)

#ifdef vanGenuchten_Mualem_SOIL_MODEL
   IF (p_is_worker) THEN
      IF (numpatch > 0) THEN

         psi0(:,:) = -1.0

         DO ipatch = 1, numpatch
            DO i = 1, nl_soil
               CALL get_derived_parameters_vGM ( &
                  psi0(i,ipatch), alpha_vgm(i,ipatch), n_vgm(i,ipatch), &
                  sc_vgm(i,ipatch), fc_vgm(i,ipatch))
            ENDDO
         ENDDO
      ENDIF
   ENDIF
#endif

   ! ...............................................................
   ! 1.4 Plant time-invariant variables
   ! ...............................................................

   ! read global tree top height from nc file
   print*, dir_landdata
   CALL HTOP_readin (dir_landdata, year)
#ifdef URBAN_MODEL
   CALL Urban_readin (dir_landdata, year)
#endif
   ! ................................
   ! 1.5 Initialize TUNABLE constants
   ! ................................
   zlnd   = 0.01    !Roughness length for soil [m]
   zsno   = 0.0024  !Roughness length for snow [m]
   csoilc = 0.004   !Drag coefficient for soil under canopy [-]
   dewmx  = 0.1     !maximum dew
   wtfact = 0.38    !Maximum saturated fraction (global mean; see Niu et al., 2005)
   capr   = 0.34    !Tuning factor to turn first layer T into surface T
   cnfac  = 0.5     !Crank Nicholson factor between 0 and 1
   ssi    = 0.033   !Irreducible water saturation of snow
   wimp   = 0.05    !Water impremeable if porosity less than wimp
   pondmx = 10.0    !Ponding depth (mm)
   smpmax = -1.5e5  !Wilting point potential in mm
   smpmin = -1.e8   !Restriction for min of soil poten. (mm)
   trsmx0 = 2.e-4   !Max transpiration for moist soil+100% veg. [mm/s]
   tcrit  = 2.5     !critical temp. to determine rain or snow

#ifdef BGC
   ! bgc constant
   i_met_lit = 1
   i_cel_lit = 2
   i_lig_lit = 3
   i_cwd     = 4
   i_soil1   = 5
   i_soil2   = 6
   i_soil3   = 7
   i_atm     = 0

   donor_pool    = (/i_met_lit, i_cel_lit, i_lig_lit, i_soil1, i_cwd    , i_cwd    , i_soil1, i_soil2, i_soil2, i_soil3/)
   receiver_pool = (/i_soil1  , i_soil1  , i_soil2  , i_soil2, i_cel_lit, i_lig_lit, i_soil3, i_soil1, i_soil3, i_soil1/)
   am = 0.02_r8
   floating_cn_ratio = (/.true., .true., .true., .true., .false. ,.false., .false./)
   initial_cn_ratio  = (/90._r8, 90._r8, 90._r8, 90._r8,    8._r8, 11._r8,  11._r8/)      ! 1:ndecomp_pools

   f_s2s1 = 0.42_r8/(0.45_r8)
   f_s2s3 = 0.03_r8/(0.45_r8)
   if (p_is_worker) THEN
      if(numpatch > 0)then
         do j=1,nl_soil
            do i = 1, numpatch
               t = 0.85_r8 - 0.68_r8 * 0.01_r8 * (100._r8 - 50._r8)
               f_s1s2 (j) = 1._r8 - .004_r8 / (1._r8 - t)
               f_s1s3 (j) = .004_r8 / (1._r8 - t)
               rf_s1s2(j) = t
               rf_s1s3(j) = t
               rf_decomp(j,:,i)  = (/0.55_r8, 0.5_r8, 0.5_r8, rf_s1s2(j), 0._r8  , 0._r8  , rf_s1s3(j), 0.55_r8, 0.55_r8, 0.55_r8/)
               pathfrac_decomp(j,:,i) = (/1.0_r8 ,1.0_r8 , 1.0_r8, f_s1s2(j) , 0.76_r8, 0.24_r8, f_s1s3(j) , f_s2s1 , f_s2s3 , 1._r8/)
            end do
         end do
      end if
   end if

   is_cwd            = (/.false.,.false.,.false.,.true. ,.false.,.false.,.false./)
   is_litter         = (/.true. ,.true. ,.true. ,.false.,.false.,.false.,.false./)
   is_soil           = (/.false.,.false.,.false.,.false.,.true. ,.true. ,.true./)
   cmb_cmplt_fact = (/0.5_r8,0.25_r8/)

   nitrif_n2o_loss_frac = 6.e-4 !fraction of N lost as N2O in nitrification (Li et al., 2000)
   dnp    = 0.01_r8
   bdnr   = 0.5_r8
   compet_plant_no3 = 1._r8
   compet_plant_nh4 = 1._r8
   compet_decomp_no3 = 1._r8
   compet_decomp_nh4 = 1._r8
   compet_denit = 1._r8
   compet_nit = 1._r8
   surface_tension_water = 0.073
   rij_kro_a     = 1.5e-10_r8
   rij_kro_alpha = 1.26_r8
   rij_kro_beta  = 0.6_r8
   rij_kro_gamma = 0.6_r8
   rij_kro_delta = 0.85_r8
   if(DEF_USE_NITRIF)then
      nfix_timeconst = 10._r8
   else
      nfix_timeconst = 0._r8
   end if
   organic_max        = 130
   d_con_g21          = 0.1759_r8
   d_con_g22          = 0.00117_r8
   d_con_w21          = 1.172_r8
   d_con_w22          = 0.03443_r8
   d_con_w23          = 0.0005048_r8
   denit_resp_coef    = 0.1_r8
   denit_resp_exp     = 1.3_r8
   denit_nitrate_coef = 1.15_r8
   denit_nitrate_exp  = 0.57_r8
   k_nitr_max         = 1.1574074e-06_r8
   Q10       = 1.5_r8
   froz_q10  = 1.5_r8
   tau_l1    = 1._r8/18.5_r8
   tau_l2_l3 = 1._r8/4.9_r8
   tau_s1    = 1._r8/7.3_r8
   tau_s2    = 1._r8/0.2_r8
   tau_s3    = 1._r8/.0045_r8
   tau_cwd   = 1._r8/0.3_r8
   lwtop     = 0.7_r8/31536000.0_r8

   som_adv_flux               = 0._r8
   som_diffus                 = 3.170979198376459e-12_r8
   cryoturb_diffusion_k       = 1.585489599188229e-11_r8
   max_altdepth_cryoturbation = 2._r8
   max_depth_cryoturb         = 3._r8

   br              = 2.525e-6_r8
   br_root         = 0.83e-6_r8

   fstor2tran      = 0.5
   ndays_on        = 30
   ndays_off       = 15
   crit_dayl       = 39300
   crit_onset_fdd  = 15
   crit_onset_swi  = 15
   crit_offset_fdd = 15
   crit_offset_swi = 15
   soilpsi_on      = -0.6
   soilpsi_off     = -0.8

   ! constant for fire module
   occur_hi_gdp_tree        = 0.39_r8
   lfuel                    = 75._r8
   ufuel                    = 650._r8
   cropfire_a1              = 0.3_r8
   borealat                 = 40._r8/(4.*atan(1.))
   troplat                  = 23.5_r8/(4.*atan(1.))
   non_boreal_peatfire_c    = 0.001_r8
   boreal_peatfire_c        = 4.2e-5_r8
   rh_low                   = 30.0_r8
   rh_hgh                   = 80.0_r8
   bt_min                   = 0.3_r8
   bt_max                   = 0.7_r8
   pot_hmn_ign_counts_alpha = 0.0035_r8
   g0                       = 0.05_r8

   sf     = 0.1_r8
   sf_no3 = 1._r8
#endif

   ! ...............................................
   ! 1.6 Write out as a restart file [histTimeConst]
   ! ...............................................

#ifdef RangeCheck
   call check_TimeInvariants ()
#endif

   CALL WRITE_TimeInvariants (year, casename, dir_restart)

#ifdef USEMPI
   call mpi_barrier (p_comm_glb, p_err)
#endif

   if (p_is_master) write (6,*) ('Successfully Initialize the Land Time-Invariants')

   ! ----------------------------------------------------------------------
   ! [2] INITIALIZE TIME-VARYING VARIABLES
   ! as subgrid vectors of length [numpatch]
   ! initial run: create the time-varying variables based on :
   !              i) observation (NOT CODING CURRENTLY), or
   !             ii) some already-known information (NO CODING CURRENTLY), or
   !            iii) arbitrarily
   ! continuation run: time-varying data read in from restart file
   ! ----------------------------------------------------------------------

   ! 2.1 current time of model run
   ! ............................

   call initimetype(greenwich)

   IF (p_is_master) THEN
      IF(.not. greenwich)THEN
         print *, ".........greenwich false"
      ENDIF
   ENDIF


   ! ................................
   ! 2.2 cosine of solar zenith angle
   ! ................................
   calday = calendarday(idate)
   if (p_is_worker) then
      do i = 1, numpatch
         coszen(i) = orb_coszen(calday, patchlonr(i), patchlatr(i))
      enddo
   end if

   ! ...........................................
   !2.3 READ in or GUSSES land state information
   ! ...........................................

   ! for SOIL INIT of water, temperature, snow depth
   IF (DEF_USE_SOIL_INIT) THEN

      fsoildat = DEF_file_soil_init
      IF (p_is_master) THEN
         inquire (file=trim(fsoildat), exist=use_soilini)
      ENDIF
#ifdef USEMPI
      call mpi_bcast (use_soilini, 1, MPI_LOGICAL, p_root, p_comm_glb, p_err)
#endif

      IF (use_soilini) THEN

         call ncio_read_bcast_serial (fsoildat, 'soil_z', soil_z)
         nl_soil_ini = size(soil_z)

         if (p_is_io) then
            ! soil layer temperature (K)
            call allocate_block_data (gsoil, soil_t_grid, nl_soil_ini)
            call ncio_read_block (fsoildat, 'soil_t', gsoil, nl_soil_ini, soil_t_grid)
            ! soil layer wetness (-)
            call allocate_block_data (gsoil, soil_w_grid, nl_soil_ini)
            call ncio_read_block (fsoildat, 'soil_w', gsoil, nl_soil_ini, soil_w_grid)
            ! snow depth (m)
            call allocate_block_data (gsoil, snow_d_grid)
            call ncio_read_block (fsoildat, 'snow_d', gsoil, snow_d_grid)
         end if

         call gsoil%define_from_file (fsoildat)
         call ms2p%build (gsoil, landpatch)

         if (p_is_worker) then
            nl_soil_ini = nl_soil
            allocate (soil_z (nl_soil_ini))
            allocate (snow_d (numpatch))
            allocate (soil_t (nl_soil_ini,numpatch))
            allocate (soil_w (nl_soil_ini,numpatch))
         end if

         call ms2p%map_aweighted (soil_t_grid, nl_soil_ini, soil_t)
         call ms2p%map_aweighted (soil_w_grid, nl_soil_ini, soil_w)
         call ms2p%map_aweighted (snow_d_grid, snow_d)

      ENDIF

   ELSE
      use_soilini = .false.
   ENDIF

   IF (.not. use_soilini) THEN
      !! not used, just for filling arguments
      if (p_is_worker) then
         allocate (soil_z (nl_soil))
         allocate (snow_d (numpatch))
         allocate (soil_t (nl_soil,numpatch))
         allocate (soil_w (nl_soil,numpatch))
      end if
   ENDIF

   ! for SOIL Water INIT by using water table depth
   IF (DEF_USE_WaterTable_INIT) THEN

      fwtd = DEF_file_water_table_depth
      IF (p_is_master) THEN
         inquire (file=trim(fwtd), exist=use_wtd)
         IF (use_wtd) THEN
            write(*,'(/, 2A)') 'Use water table depth and derived equilibrium state ' &
               // ' to initialize soil water content: ', trim(fwtd)
         ENDIF
      ENDIF
#ifdef USEMPI
   call mpi_bcast (use_wtd, 1, MPI_LOGICAL, p_root, p_comm_glb, p_err)
#endif

      IF (use_wtd) THEN

         CALL julian2monthday (idate(1), idate(2), month, mday)
         call gwtd%define_from_file (fwtd)

         if (p_is_io) then
            call allocate_block_data (gwtd, wtd_xy)
            call ncio_read_block_time (fwtd, 'wtd', gwtd, month, wtd_xy)
         ENDIF

         call m_wtd2p%build (gwtd, landpatch)
         call m_wtd2p%map_aweighted (wtd_xy, zwt)

      ENDIF
   ELSE
      use_wtd = .false.
   ENDIF

   ! ...................
   ! 2.4 LEAF area index
   ! ...................
#if(defined DYN_PHENOLOGY)
   ! CREAT fraction of vegetation cover, greenness, leaf area index, stem index
   if (p_is_worker) then

      do i = 1, numpatch
         IF (DEF_USE_SOILINI) THEN
            do nsl = 1, nl_soil
               t_soisno(nsl,i) = soil_t(min(nl_soil_ini,nsl),i)
            enddo
         ELSE
            t_soisno(1:,i) = 283.
         ENDIF
      enddo

      tlai(:)=0.0; tsai(:)=0.0; green(:)=0.0; fveg(:)=0.0
      do i = 1, numpatch
         ! Call Ecological Model()
         ltyp = patchtype(i)
         if(ltyp > 0) then
            call lai_empirical(ltyp, nl_soil,rootfr(1:,i), t_soisno(1:,i),tlai(i),tsai(i),fveg(i),green(i))
         endif
      enddo

   end if
#else

   IF (DEF_LAI_MONTHLY) then
      ! 08/03/2019, yuan: read global LAI/SAI data
      CALL julian2monthday (year, jday, month, mday)
      CALL LAI_readin (year, month, dir_landdata)
   ELSE
      Julian_8day = int(calendarday(idate)-1)/8*8 + 1
      CALL LAI_readin (year, Julian_8day, dir_landdata)
   ENDIF

#ifdef URBAN_MODEL
   CALL UrbanLAI_readin (year, month, dir_landdata)
#endif

#ifdef RangeCheck
   CALL check_vector_data ('LAI ', tlai)
   CALL check_vector_data ('SAI ', tsai)
#endif

#ifdef BGC
   CALL NDEP_readin(year, dir_landdata, .true., .false.)
   if(DEF_USE_NITRIF)then
      CALL NITRIF_readin (month, dir_landdata)
   end if

#ifdef CROP
   CALL CROP_readin (dir_landdata)
   print*,'after CROP readin'
   if (p_is_worker) then
      do i = 1, numpatch
         if(patchtype(i) .eq.  0)then
            ps = patch_pft_s(i)
            pe = patch_pft_e(i)
            do m = ps, pe
               ivt = pftclass(m)
               if(ivt >= npcropmin)then
                 leafc_p (m) = 0._r8
                 frootc_p(m) = 0._r8
                 tlai    (i) = 0._r8
                 tsai    (i) = 0._r8
                 tlai_p  (m) = 0._r8
                 tsai_p  (m) = 0._r8
               end if
            end do
         end if
      end do
   end if
#endif
   if(DEF_USE_FIRE)then
      CALL Fire_readin (year,dir_landdata)
   end if
#endif
#endif

   ! ..............................................................................
   ! 2.5 initialize time-varying variables, as subgrid vectors of length [numpatch]
   ! ..............................................................................
   ! ------------------------------------------
   ! PLEASE
   ! PLEASE UPDATE
   ! PLEASE UPDATE when have the observed lake status
   if (p_is_worker) then

      t_lake      (:,:) = 285.
      lake_icefrac(:,:) = 0.
      savedtke1   (:)   = tkwat

   end if
   ! ------------------------------------------

   if (p_is_worker) then

      !TODO: can be removed as CLMDRIVER.F90 yuan@
      allocate ( z_soisno (maxsnl+1:nl_soil,numpatch) )
      allocate ( dz_soisno(maxsnl+1:nl_soil,numpatch) )

      do i = 1, numpatch
         z_soisno (1:nl_soil ,i) = z_soi (1:nl_soil)
         dz_soisno(1:nl_soil ,i) = dz_soi(1:nl_soil)
      enddo

      zc_soimm = z_soi * 1000.
      zi_soimm(0) = 0.
      zi_soimm(1:nl_soil) = zi_soi * 1000.

      do i = 1, numpatch
         m = patchclass(i)

         IF (use_wtd) THEN
            zwtmm = zwt(i) * 1000.
         ENDIF

#ifdef Campbell_SOIL_MODEL
         vliq_r(:) = 0.
         prms(1,1:nl_soil) = bsw(1:nl_soil,i)
#endif
#ifdef vanGenuchten_Mualem_SOIL_MODEL
         vliq_r(:) = theta_r(1:nl_soil,i)
         prms(1,1:nl_soil) = alpha_vgm(1:nl_soil,i)
         prms(2,1:nl_soil) = n_vgm    (1:nl_soil,i)
         prms(3,1:nl_soil) = L_vgm    (1:nl_soil,i)
         prms(4,1:nl_soil) = sc_vgm   (1:nl_soil,i)
         prms(5,1:nl_soil) = fc_vgm   (1:nl_soil,i)
#endif

         CALL iniTimeVar(i, patchtype(i)&
            ,porsl(1:,i),psi0(1:,i),hksati(1:,i)&
            ,soil_s_v_alb(i),soil_d_v_alb(i),soil_s_n_alb(i),soil_d_n_alb(i)&
            ,z0m(i),zlnd,chil(m),rho(1:,1:,m),tau(1:,1:,m)&
            ,z_soisno(maxsnl+1:,i),dz_soisno(maxsnl+1:,i)&
            ,t_soisno(maxsnl+1:,i),wliq_soisno(maxsnl+1:,i),wice_soisno(maxsnl+1:,i)&
            ,smp(1:,i),hk(1:,i),zwt(i),wa(i)&
!Plant hydraulic variables
            ,vegwp(1:,i),gs0sun(i),gs0sha(i)&
!end plant hydraulic variables
            ,t_grnd(i),tleaf(i),ldew(i),ldew_rain(i),ldew_snow(i),sag(i),scv(i)&
            ,snowdp(i),fveg(i),fsno(i),sigf(i),green(i),lai(i),sai(i),coszen(i)&
            ,snw_rds(:,i),mss_bcpho(:,i),mss_bcphi(:,i),mss_ocpho(:,i),mss_ocphi(:,i)&
            ,mss_dst1(:,i),mss_dst2(:,i),mss_dst3(:,i),mss_dst4(:,i)&
            ,alb(1:,1:,i),ssun(1:,1:,i),ssha(1:,1:,i),ssno(1:,1:,:,i)&
            ,thermk(i),extkb(i),extkd(i)&
            ,trad(i),tref(i),qref(i),rst(i),emis(i),zol(i),rib(i)&
            ,ustar(i),qstar(i),tstar(i),fm(i),fh(i),fq(i)&
#ifdef BGC
            ,totlitc(i), totsomc(i), totcwdc(i), decomp_cpools(:,i), decomp_cpools_vr(:,:,i) &
            ,ctrunc_veg(i), ctrunc_soil(i), ctrunc_vr(:,i) &
            ,totlitn(i), totsomn(i), totcwdn(i), decomp_npools(:,i), decomp_npools_vr(:,:,i) &
            ,ntrunc_veg(i), ntrunc_soil(i), ntrunc_vr(:,i) &
            ,totvegc(i), totvegn(i), totcolc(i), totcoln(i), col_endcb(i), col_begcb(i), col_endnb(i), col_begnb(i) &
            ,col_vegendcb(i), col_vegbegcb(i), col_soilendcb(i), col_soilbegcb(i) &
            ,col_vegendnb(i), col_vegbegnb(i), col_soilendnb(i), col_soilbegnb(i) &
            ,col_sminnendnb(i), col_sminnbegnb(i) &
            ,altmax(i) , altmax_lastyear(i), altmax_lastyear_indx(i), lag_npp(i) &
            ,sminn_vr(:,i), sminn(i), smin_no3_vr  (:,i), smin_nh4_vr       (:,i)&
            ,prec10(i), prec60(i), prec365 (i), prec_today(i), prec_daily(:,i), tsoi17(i), rh30(i), accumnstep(i) , skip_balance_check(i) &
   !------------------------SASU variables-----------------------
            ,decomp0_cpools_vr        (:,:,i), decomp0_npools_vr        (:,:,i) &
            ,I_met_c_vr_acc             (:,i), I_cel_c_vr_acc             (:,i), I_lig_c_vr_acc             (:,i), I_cwd_c_vr_acc             (:,i) &
            ,AKX_met_to_soil1_c_vr_acc  (:,i), AKX_cel_to_soil1_c_vr_acc  (:,i), AKX_lig_to_soil2_c_vr_acc  (:,i), AKX_soil1_to_soil2_c_vr_acc(:,i) &
            ,AKX_cwd_to_cel_c_vr_acc    (:,i), AKX_cwd_to_lig_c_vr_acc    (:,i), AKX_soil1_to_soil3_c_vr_acc(:,i), AKX_soil2_to_soil1_c_vr_acc(:,i) &
            ,AKX_soil2_to_soil3_c_vr_acc(:,i), AKX_soil3_to_soil1_c_vr_acc(:,i) &
            ,AKX_met_exit_c_vr_acc      (:,i), AKX_cel_exit_c_vr_acc      (:,i), AKX_lig_exit_c_vr_acc      (:,i), AKX_cwd_exit_c_vr_acc      (:,i) &
            ,AKX_soil1_exit_c_vr_acc    (:,i), AKX_soil2_exit_c_vr_acc    (:,i), AKX_soil3_exit_c_vr_acc    (:,i) &
            ,diagVX_c_vr_acc          (:,:,i), upperVX_c_vr_acc         (:,:,i), lowerVX_c_vr_acc         (:,:,i) &
            ,I_met_n_vr_acc             (:,i), I_cel_n_vr_acc             (:,i), I_lig_n_vr_acc             (:,i), I_cwd_n_vr_acc             (:,i) &
            ,AKX_met_to_soil1_n_vr_acc  (:,i), AKX_cel_to_soil1_n_vr_acc  (:,i), AKX_lig_to_soil2_n_vr_acc  (:,i), AKX_soil1_to_soil2_n_vr_acc(:,i) &
            ,AKX_cwd_to_cel_n_vr_acc    (:,i), AKX_cwd_to_lig_n_vr_acc    (:,i), AKX_soil1_to_soil3_n_vr_acc(:,i), AKX_soil2_to_soil1_n_vr_acc(:,i) &
            ,AKX_soil2_to_soil3_n_vr_acc(:,i), AKX_soil3_to_soil1_n_vr_acc(:,i) &
            ,AKX_met_exit_n_vr_acc      (:,i), AKX_cel_exit_n_vr_acc      (:,i), AKX_lig_exit_n_vr_acc      (:,i), AKX_cwd_exit_n_vr_acc      (:,i) &
            ,AKX_soil1_exit_n_vr_acc    (:,i), AKX_soil2_exit_n_vr_acc    (:,i), AKX_soil3_exit_n_vr_acc    (:,i) &
            ,diagVX_n_vr_acc          (:,:,i), upperVX_n_vr_acc         (:,:,i), lowerVX_n_vr_acc         (:,:,i) &
   !------------------------------------------------------------
#endif
            ! for SOIL INIT of water, temperature, snow depth
            ,use_soilini, nl_soil_ini, soil_z, soil_t(1:,i), soil_w(1:,i), snow_d(i) &
            ! for SOIL Water INIT by using water table depth
            ,use_wtd, zwtmm, zc_soimm, zi_soimm, vliq_r, nprms, prms)

#ifdef URBAN_MODEL
         IF (m == URBAN) THEN

            u = patch2urban(i)
            ! print *, "patch:", i, "urban:", u, "coszen:", coszen(i)
            ! print*, hroof(u), hwr(u), alb_roof(:,:,u)
            lwsun         (u) = 0.   !net longwave radiation of sunlit wall
            lwsha         (u) = 0.   !net longwave radiation of shaded wall
            lgimp         (u) = 0.   !net longwave radiation of impervious road
            lgper         (u) = 0.   !net longwave radiation of pervious road
            lveg          (u) = 0.   !net longwave radiation of vegetation [W/m2]

            t_roofsno   (:,u) = 283. !temperatures of roof layers
            t_wallsun   (:,u) = 283. !temperatures of sunlit wall layers
            t_wallsha   (:,u) = 283. !temperatures of shaded wall layers
            t_gimpsno   (:,u) = 283. !temperatures of impervious road layers
            t_gpersno   (:,u) = 283. !soil temperature [K]
            t_lakesno   (:,u) = 283. !lake soil temperature [K]

            wice_roofsno(:,u) = 0.   !ice lens [kg/m2]
            wice_gimpsno(:,u) = 0.   !ice lens [kg/m2]
            wice_gpersno(:,u) = 0.   !ice lens [kg/m2]
            wice_lakesno(:,u) = 0.   !ice lens [kg/m2]
            wliq_roofsno(:,u) = 0.   !liqui water [kg/m2]
            wliq_gimpsno(:,u) = 0.   !liqui water [kg/m2]
            wliq_gpersno(:,u) = wliq_soisno(:,i) !liqui water [kg/m2]
            wliq_lakesno(:,u) = wliq_soisno(:,i) !liqui water [kg/m2]

            wliq_soisno(: ,i) = 0.
            wliq_soisno(:1,i) = wliq_roofsno(:1,u)*froof(u)
            wliq_soisno(: ,i) = wliq_soisno(: ,i) + wliq_gpersno(: ,u)*(1-froof(u))*fgper(u)
            wliq_soisno(:1,i) = wliq_soisno(:1,i) + wliq_gimpsno(:1,u)*(1-froof(u))*(1-fgper(u))

            snowdp_roof   (u) = 0.   !snow depth [m]
            snowdp_gimp   (u) = 0.   !snow depth [m]
            snowdp_gper   (u) = 0.   !snow depth [m]
            snowdp_lake   (u) = 0.   !snow depth [m]

            z_sno_roof  (:,u) = 0.   !node depth of roof [m]
            z_sno_gimp  (:,u) = 0.   !node depth of impervious [m]
            z_sno_gper  (:,u) = 0.   !node depth pervious [m]
            z_sno_lake  (:,u) = 0.   !node depth lake [m]

            dz_sno_roof (:,u) = 0.   !interface depth of roof [m]
            dz_sno_gimp (:,u) = 0.   !interface depth of impervious [m]
            dz_sno_gper (:,u) = 0.   !interface depth pervious [m]
            dz_sno_lake (:,u) = 0.   !interface depth lake [m]

            t_room        (u) = 283. !temperature of inner building [K]
            troof_inner   (u) = 283. !temperature of inner roof [K]
            twsun_inner   (u) = 283. !temperature of inner sunlit wall [K]
            twsha_inner   (u) = 283. !temperature of inner shaded wall [K]
            Fhac          (u) = 0.   !sensible flux from heat or cool AC [W/m2]
            Fwst          (u) = 0.   !waste heat flux from heat or cool AC [W/m2]
            Fach          (u) = 0.   !flux from inner and outter air exchange [W/m2]

            CALL UrbanIniTimeVar(i,froof(u),fgper(u),flake(u),hwr(u),hroof(u),&
               alb_roof(:,:,u),alb_wall(:,:,u),alb_gimp(:,:,u),alb_gper(:,:,u),&
               rho(:,:,m),tau(:,:,m),fveg(i),htop(i),hbot(i),lai(i),sai(i),coszen(i),&
               fsno_roof(u),fsno_gimp(u),fsno_gper(u),fsno_lake(u),&
               scv_roof(u),scv_gimp(u),scv_gper(u),scv_lake(u),&
               sag_roof(u),sag_gimp(u),sag_gper(u),sag_lake(u),t_lake(1,i),&
               fwsun(u),dfwsun(u),extkd(i),alb(:,:,i),ssun(:,:,i),ssha(:,:,i),sroof(:,:,u),&
               swsun(:,:,u),swsha(:,:,u),sgimp(:,:,u),sgper(:,:,u),slake(:,:,u))

         ENDIF
#endif
         print*,'after IniTimeVar',i
      ENDDO

      ! for urban debug
      ! print*, patch2urb
      ! print*, numurban
      ! print*, count(landpatch%settyp==13)

      do i = 1, numpatch
         z_sno (maxsnl+1:0,i) = z_soisno (maxsnl+1:0,i)
         dz_sno(maxsnl+1:0,i) = dz_soisno(maxsnl+1:0,i)
      end do

   end if
   ! ------------------------------------------

   ! -----
#ifdef LATERAL_FLOW

#if (defined CROP)
   IF (p_is_worker) CALL hru_patch%build (landhru, landpatch, use_frac = .true., shadowfrac = pctcrop)
#else
   IF (p_is_worker) CALL hru_patch%build (landhru, landpatch, use_frac = .true.)
#endif
   IF (p_is_worker) THEN
      IF (numelm > 0) THEN
         riverheight(:) = 0
         riverveloct(:) = 0
      ENDIF

      IF (numhru > 0) THEN
         veloc_hru(:) = 0

         DO i = 1, numhru
            ps = hru_patch%substt(i)
            pe = hru_patch%subend(i)
            wdsrf_hru(i) = sum(wdsrf(ps:pe) * hru_patch%subfrc(ps:pe))
            wdsrf_hru(i) = wdsrf_hru(i) / 1.0e3 ! mm to m
         ENDDO
      ENDIF
   ENDIF
#endif
   ! ...............................................................
   ! 2.6 Write out the model variables for restart run [histTimeVar]
   ! ...............................................................

#ifdef RangeCheck
   call check_TimeVariables ()
#endif
   ! CALL WRITE_TimeVariables (idate, year, casename, dir_restart)
#ifdef USEMPI
   call mpi_barrier (p_comm_glb, p_err)
#endif

   if (p_is_master) write (6,*) ('Successfully Initialize the Land Time-Vraying Variables')


   ! --------------------------------------------------
      ! Deallocates memory for CoLM 1d [numpatch] variables
   ! --------------------------------------------------
   ! CALL deallocate_TimeInvariants
   ! CALL deallocate_TimeVariables

   IF (allocated(z_soisno )) deallocate (z_soisno )
   IF (allocated(dz_soisno)) deallocate (dz_soisno)

#if(defined SOILINI)
   IF (allocated(soil_z)) deallocate (soil_z)
   IF (allocated(snow_d)) deallocate (snow_d)
   IF (allocated(soil_t)) deallocate (soil_t)
   IF (allocated(soil_w)) deallocate (soil_w)
#endif
=======
   CALL initialize (casename,dir_landdata,dir_restart,&
                    idate,year,greenwich,lulcc_call=.true.)
>>>>>>> 10d9a942

 END SUBROUTINE LulccInitialize

END MODULE MOD_Lulcc_Initialize
#endif<|MERGE_RESOLUTION|>--- conflicted
+++ resolved
@@ -32,49 +32,12 @@
    USE MOD_Const_LC
    USE MOD_Const_PFT
    use MOD_TimeManager
-<<<<<<< HEAD
-   use MOD_Grid
-   use MOD_DataType
-   use MOD_NetCDFSerial
-   use MOD_NetCDFBlock
-#ifdef RangeCheck
-   use MOD_RangeCheck
-#endif
-#ifdef vanGenuchten_Mualem_SOIL_MODEL
-      USE MOD_Hydro_SoilFunction
-#endif
-   USE MOD_Mapping_Grid2Pset
-#ifdef LATERAL_FLOW
-      USE MOD_Mesh
-   USE MOD_LandHRU
-   USE MOD_LandPatch
-#endif
-   USE MOD_CropReadin
-   USE MOD_LAIEmpirical
-   USE MOD_LAIReadin
-   USE MOD_NitrifReadin
-#ifdef BGC
-   USE MOD_NitrifReadin
-   USE MOD_NdepReadin
-   USE MOD_FireReadin
-#endif
-   USE MOD_OrbCoszen
-   use MOD_DBedrockReadin
-   use MOD_SrfdataRestart
-   USE MOD_HtopReadin
-   USE MOD_IniTimeVariable
-   USE MOD_LakeDepthReadin
-   USE MOD_PercentagesPFTReadin
-   USE MOD_SoilParametersReadin
-   USE MOD_OrbCoszen
-=======
    USE MOD_Lulcc_Vars_TimeInvariants
    USE MOD_Lulcc_Vars_TimeVariables
    USE MOD_SrfdataRestart
    USE MOD_Vars_TimeInvariants
    USE MOD_Vars_TimeVariables
    USE MOD_Initialize
->>>>>>> 10d9a942
 
    IMPLICIT NONE
 
@@ -155,700 +118,8 @@
    CALL deallocate_TimeInvariants
    CALL deallocate_TimeVariables
 
-<<<<<<< HEAD
-   ! --------------------------------------------------------------------
-   ! Allocates memory for CoLM 1d [numpatch] variables
-   ! --------------------------------------------------------------------
-
-   CALL allocate_TimeInvariants
-   CALL allocate_TimeVariables
-
-   ! ---------------------------------------------------------------
-   ! 1. INITIALIZE TIME INVARIANT VARIABLES
-   ! ---------------------------------------------------------------
-
-   IF (p_is_worker) THEN
-
-      patchclass = landpatch%settyp
-
-      DO ipatch = 1, numpatch
-         patchtype(ipatch) = patchtypes(patchclass(ipatch))
-      ENDDO
-
-      call landpatch%get_lonlat_radian (patchlonr, patchlatr)
-
-#ifdef LULC_IGBP_PFT
-      pftclass = landpft%settyp
-#endif
-
-   ENDIF
-
-#if (defined LULC_IGBP_PFT || defined LULC_IGBP_PC)
-   CALL pct_readin (dir_landdata, year)
-#endif
-
-   ! ------------------------------------------
-   ! 1.1 Ponding water
-   ! ------------------------------------------
-   IF(DEF_USE_BEDROCK)THEN
-      CALL dbedrock_readin (dir_landdata)
-   ENDIF
-
-   IF (p_is_worker) THEN
-      IF (numpatch > 0) THEN
-         wdsrf(:) = 0._r8
-      ENDIF
-   ENDIF
-   ! ------------------------------------------
-   ! 1.2 Lake depth and layers' thickness
-   ! ------------------------------------------
-   CALL lakedepth_readin (dir_landdata, year)
-
-   ! ...............................................................
-   ! 1.3 Read in the soil parameters of the patches of the gridcells
-   ! ...............................................................
-
-   CALL soil_parameters_readin (dir_landdata, year)
-
-#ifdef vanGenuchten_Mualem_SOIL_MODEL
-   IF (p_is_worker) THEN
-      IF (numpatch > 0) THEN
-
-         psi0(:,:) = -1.0
-
-         DO ipatch = 1, numpatch
-            DO i = 1, nl_soil
-               CALL get_derived_parameters_vGM ( &
-                  psi0(i,ipatch), alpha_vgm(i,ipatch), n_vgm(i,ipatch), &
-                  sc_vgm(i,ipatch), fc_vgm(i,ipatch))
-            ENDDO
-         ENDDO
-      ENDIF
-   ENDIF
-#endif
-
-   ! ...............................................................
-   ! 1.4 Plant time-invariant variables
-   ! ...............................................................
-
-   ! read global tree top height from nc file
-   print*, dir_landdata
-   CALL HTOP_readin (dir_landdata, year)
-#ifdef URBAN_MODEL
-   CALL Urban_readin (dir_landdata, year)
-#endif
-   ! ................................
-   ! 1.5 Initialize TUNABLE constants
-   ! ................................
-   zlnd   = 0.01    !Roughness length for soil [m]
-   zsno   = 0.0024  !Roughness length for snow [m]
-   csoilc = 0.004   !Drag coefficient for soil under canopy [-]
-   dewmx  = 0.1     !maximum dew
-   wtfact = 0.38    !Maximum saturated fraction (global mean; see Niu et al., 2005)
-   capr   = 0.34    !Tuning factor to turn first layer T into surface T
-   cnfac  = 0.5     !Crank Nicholson factor between 0 and 1
-   ssi    = 0.033   !Irreducible water saturation of snow
-   wimp   = 0.05    !Water impremeable if porosity less than wimp
-   pondmx = 10.0    !Ponding depth (mm)
-   smpmax = -1.5e5  !Wilting point potential in mm
-   smpmin = -1.e8   !Restriction for min of soil poten. (mm)
-   trsmx0 = 2.e-4   !Max transpiration for moist soil+100% veg. [mm/s]
-   tcrit  = 2.5     !critical temp. to determine rain or snow
-
-#ifdef BGC
-   ! bgc constant
-   i_met_lit = 1
-   i_cel_lit = 2
-   i_lig_lit = 3
-   i_cwd     = 4
-   i_soil1   = 5
-   i_soil2   = 6
-   i_soil3   = 7
-   i_atm     = 0
-
-   donor_pool    = (/i_met_lit, i_cel_lit, i_lig_lit, i_soil1, i_cwd    , i_cwd    , i_soil1, i_soil2, i_soil2, i_soil3/)
-   receiver_pool = (/i_soil1  , i_soil1  , i_soil2  , i_soil2, i_cel_lit, i_lig_lit, i_soil3, i_soil1, i_soil3, i_soil1/)
-   am = 0.02_r8
-   floating_cn_ratio = (/.true., .true., .true., .true., .false. ,.false., .false./)
-   initial_cn_ratio  = (/90._r8, 90._r8, 90._r8, 90._r8,    8._r8, 11._r8,  11._r8/)      ! 1:ndecomp_pools
-
-   f_s2s1 = 0.42_r8/(0.45_r8)
-   f_s2s3 = 0.03_r8/(0.45_r8)
-   if (p_is_worker) THEN
-      if(numpatch > 0)then
-         do j=1,nl_soil
-            do i = 1, numpatch
-               t = 0.85_r8 - 0.68_r8 * 0.01_r8 * (100._r8 - 50._r8)
-               f_s1s2 (j) = 1._r8 - .004_r8 / (1._r8 - t)
-               f_s1s3 (j) = .004_r8 / (1._r8 - t)
-               rf_s1s2(j) = t
-               rf_s1s3(j) = t
-               rf_decomp(j,:,i)  = (/0.55_r8, 0.5_r8, 0.5_r8, rf_s1s2(j), 0._r8  , 0._r8  , rf_s1s3(j), 0.55_r8, 0.55_r8, 0.55_r8/)
-               pathfrac_decomp(j,:,i) = (/1.0_r8 ,1.0_r8 , 1.0_r8, f_s1s2(j) , 0.76_r8, 0.24_r8, f_s1s3(j) , f_s2s1 , f_s2s3 , 1._r8/)
-            end do
-         end do
-      end if
-   end if
-
-   is_cwd            = (/.false.,.false.,.false.,.true. ,.false.,.false.,.false./)
-   is_litter         = (/.true. ,.true. ,.true. ,.false.,.false.,.false.,.false./)
-   is_soil           = (/.false.,.false.,.false.,.false.,.true. ,.true. ,.true./)
-   cmb_cmplt_fact = (/0.5_r8,0.25_r8/)
-
-   nitrif_n2o_loss_frac = 6.e-4 !fraction of N lost as N2O in nitrification (Li et al., 2000)
-   dnp    = 0.01_r8
-   bdnr   = 0.5_r8
-   compet_plant_no3 = 1._r8
-   compet_plant_nh4 = 1._r8
-   compet_decomp_no3 = 1._r8
-   compet_decomp_nh4 = 1._r8
-   compet_denit = 1._r8
-   compet_nit = 1._r8
-   surface_tension_water = 0.073
-   rij_kro_a     = 1.5e-10_r8
-   rij_kro_alpha = 1.26_r8
-   rij_kro_beta  = 0.6_r8
-   rij_kro_gamma = 0.6_r8
-   rij_kro_delta = 0.85_r8
-   if(DEF_USE_NITRIF)then
-      nfix_timeconst = 10._r8
-   else
-      nfix_timeconst = 0._r8
-   end if
-   organic_max        = 130
-   d_con_g21          = 0.1759_r8
-   d_con_g22          = 0.00117_r8
-   d_con_w21          = 1.172_r8
-   d_con_w22          = 0.03443_r8
-   d_con_w23          = 0.0005048_r8
-   denit_resp_coef    = 0.1_r8
-   denit_resp_exp     = 1.3_r8
-   denit_nitrate_coef = 1.15_r8
-   denit_nitrate_exp  = 0.57_r8
-   k_nitr_max         = 1.1574074e-06_r8
-   Q10       = 1.5_r8
-   froz_q10  = 1.5_r8
-   tau_l1    = 1._r8/18.5_r8
-   tau_l2_l3 = 1._r8/4.9_r8
-   tau_s1    = 1._r8/7.3_r8
-   tau_s2    = 1._r8/0.2_r8
-   tau_s3    = 1._r8/.0045_r8
-   tau_cwd   = 1._r8/0.3_r8
-   lwtop     = 0.7_r8/31536000.0_r8
-
-   som_adv_flux               = 0._r8
-   som_diffus                 = 3.170979198376459e-12_r8
-   cryoturb_diffusion_k       = 1.585489599188229e-11_r8
-   max_altdepth_cryoturbation = 2._r8
-   max_depth_cryoturb         = 3._r8
-
-   br              = 2.525e-6_r8
-   br_root         = 0.83e-6_r8
-
-   fstor2tran      = 0.5
-   ndays_on        = 30
-   ndays_off       = 15
-   crit_dayl       = 39300
-   crit_onset_fdd  = 15
-   crit_onset_swi  = 15
-   crit_offset_fdd = 15
-   crit_offset_swi = 15
-   soilpsi_on      = -0.6
-   soilpsi_off     = -0.8
-
-   ! constant for fire module
-   occur_hi_gdp_tree        = 0.39_r8
-   lfuel                    = 75._r8
-   ufuel                    = 650._r8
-   cropfire_a1              = 0.3_r8
-   borealat                 = 40._r8/(4.*atan(1.))
-   troplat                  = 23.5_r8/(4.*atan(1.))
-   non_boreal_peatfire_c    = 0.001_r8
-   boreal_peatfire_c        = 4.2e-5_r8
-   rh_low                   = 30.0_r8
-   rh_hgh                   = 80.0_r8
-   bt_min                   = 0.3_r8
-   bt_max                   = 0.7_r8
-   pot_hmn_ign_counts_alpha = 0.0035_r8
-   g0                       = 0.05_r8
-
-   sf     = 0.1_r8
-   sf_no3 = 1._r8
-#endif
-
-   ! ...............................................
-   ! 1.6 Write out as a restart file [histTimeConst]
-   ! ...............................................
-
-#ifdef RangeCheck
-   call check_TimeInvariants ()
-#endif
-
-   CALL WRITE_TimeInvariants (year, casename, dir_restart)
-
-#ifdef USEMPI
-   call mpi_barrier (p_comm_glb, p_err)
-#endif
-
-   if (p_is_master) write (6,*) ('Successfully Initialize the Land Time-Invariants')
-
-   ! ----------------------------------------------------------------------
-   ! [2] INITIALIZE TIME-VARYING VARIABLES
-   ! as subgrid vectors of length [numpatch]
-   ! initial run: create the time-varying variables based on :
-   !              i) observation (NOT CODING CURRENTLY), or
-   !             ii) some already-known information (NO CODING CURRENTLY), or
-   !            iii) arbitrarily
-   ! continuation run: time-varying data read in from restart file
-   ! ----------------------------------------------------------------------
-
-   ! 2.1 current time of model run
-   ! ............................
-
-   call initimetype(greenwich)
-
-   IF (p_is_master) THEN
-      IF(.not. greenwich)THEN
-         print *, ".........greenwich false"
-      ENDIF
-   ENDIF
-
-
-   ! ................................
-   ! 2.2 cosine of solar zenith angle
-   ! ................................
-   calday = calendarday(idate)
-   if (p_is_worker) then
-      do i = 1, numpatch
-         coszen(i) = orb_coszen(calday, patchlonr(i), patchlatr(i))
-      enddo
-   end if
-
-   ! ...........................................
-   !2.3 READ in or GUSSES land state information
-   ! ...........................................
-
-   ! for SOIL INIT of water, temperature, snow depth
-   IF (DEF_USE_SOIL_INIT) THEN
-
-      fsoildat = DEF_file_soil_init
-      IF (p_is_master) THEN
-         inquire (file=trim(fsoildat), exist=use_soilini)
-      ENDIF
-#ifdef USEMPI
-      call mpi_bcast (use_soilini, 1, MPI_LOGICAL, p_root, p_comm_glb, p_err)
-#endif
-
-      IF (use_soilini) THEN
-
-         call ncio_read_bcast_serial (fsoildat, 'soil_z', soil_z)
-         nl_soil_ini = size(soil_z)
-
-         if (p_is_io) then
-            ! soil layer temperature (K)
-            call allocate_block_data (gsoil, soil_t_grid, nl_soil_ini)
-            call ncio_read_block (fsoildat, 'soil_t', gsoil, nl_soil_ini, soil_t_grid)
-            ! soil layer wetness (-)
-            call allocate_block_data (gsoil, soil_w_grid, nl_soil_ini)
-            call ncio_read_block (fsoildat, 'soil_w', gsoil, nl_soil_ini, soil_w_grid)
-            ! snow depth (m)
-            call allocate_block_data (gsoil, snow_d_grid)
-            call ncio_read_block (fsoildat, 'snow_d', gsoil, snow_d_grid)
-         end if
-
-         call gsoil%define_from_file (fsoildat)
-         call ms2p%build (gsoil, landpatch)
-
-         if (p_is_worker) then
-            nl_soil_ini = nl_soil
-            allocate (soil_z (nl_soil_ini))
-            allocate (snow_d (numpatch))
-            allocate (soil_t (nl_soil_ini,numpatch))
-            allocate (soil_w (nl_soil_ini,numpatch))
-         end if
-
-         call ms2p%map_aweighted (soil_t_grid, nl_soil_ini, soil_t)
-         call ms2p%map_aweighted (soil_w_grid, nl_soil_ini, soil_w)
-         call ms2p%map_aweighted (snow_d_grid, snow_d)
-
-      ENDIF
-
-   ELSE
-      use_soilini = .false.
-   ENDIF
-
-   IF (.not. use_soilini) THEN
-      !! not used, just for filling arguments
-      if (p_is_worker) then
-         allocate (soil_z (nl_soil))
-         allocate (snow_d (numpatch))
-         allocate (soil_t (nl_soil,numpatch))
-         allocate (soil_w (nl_soil,numpatch))
-      end if
-   ENDIF
-
-   ! for SOIL Water INIT by using water table depth
-   IF (DEF_USE_WaterTable_INIT) THEN
-
-      fwtd = DEF_file_water_table_depth
-      IF (p_is_master) THEN
-         inquire (file=trim(fwtd), exist=use_wtd)
-         IF (use_wtd) THEN
-            write(*,'(/, 2A)') 'Use water table depth and derived equilibrium state ' &
-               // ' to initialize soil water content: ', trim(fwtd)
-         ENDIF
-      ENDIF
-#ifdef USEMPI
-   call mpi_bcast (use_wtd, 1, MPI_LOGICAL, p_root, p_comm_glb, p_err)
-#endif
-
-      IF (use_wtd) THEN
-
-         CALL julian2monthday (idate(1), idate(2), month, mday)
-         call gwtd%define_from_file (fwtd)
-
-         if (p_is_io) then
-            call allocate_block_data (gwtd, wtd_xy)
-            call ncio_read_block_time (fwtd, 'wtd', gwtd, month, wtd_xy)
-         ENDIF
-
-         call m_wtd2p%build (gwtd, landpatch)
-         call m_wtd2p%map_aweighted (wtd_xy, zwt)
-
-      ENDIF
-   ELSE
-      use_wtd = .false.
-   ENDIF
-
-   ! ...................
-   ! 2.4 LEAF area index
-   ! ...................
-#if(defined DYN_PHENOLOGY)
-   ! CREAT fraction of vegetation cover, greenness, leaf area index, stem index
-   if (p_is_worker) then
-
-      do i = 1, numpatch
-         IF (DEF_USE_SOILINI) THEN
-            do nsl = 1, nl_soil
-               t_soisno(nsl,i) = soil_t(min(nl_soil_ini,nsl),i)
-            enddo
-         ELSE
-            t_soisno(1:,i) = 283.
-         ENDIF
-      enddo
-
-      tlai(:)=0.0; tsai(:)=0.0; green(:)=0.0; fveg(:)=0.0
-      do i = 1, numpatch
-         ! Call Ecological Model()
-         ltyp = patchtype(i)
-         if(ltyp > 0) then
-            call lai_empirical(ltyp, nl_soil,rootfr(1:,i), t_soisno(1:,i),tlai(i),tsai(i),fveg(i),green(i))
-         endif
-      enddo
-
-   end if
-#else
-
-   IF (DEF_LAI_MONTHLY) then
-      ! 08/03/2019, yuan: read global LAI/SAI data
-      CALL julian2monthday (year, jday, month, mday)
-      CALL LAI_readin (year, month, dir_landdata)
-   ELSE
-      Julian_8day = int(calendarday(idate)-1)/8*8 + 1
-      CALL LAI_readin (year, Julian_8day, dir_landdata)
-   ENDIF
-
-#ifdef URBAN_MODEL
-   CALL UrbanLAI_readin (year, month, dir_landdata)
-#endif
-
-#ifdef RangeCheck
-   CALL check_vector_data ('LAI ', tlai)
-   CALL check_vector_data ('SAI ', tsai)
-#endif
-
-#ifdef BGC
-   CALL NDEP_readin(year, dir_landdata, .true., .false.)
-   if(DEF_USE_NITRIF)then
-      CALL NITRIF_readin (month, dir_landdata)
-   end if
-
-#ifdef CROP
-   CALL CROP_readin (dir_landdata)
-   print*,'after CROP readin'
-   if (p_is_worker) then
-      do i = 1, numpatch
-         if(patchtype(i) .eq.  0)then
-            ps = patch_pft_s(i)
-            pe = patch_pft_e(i)
-            do m = ps, pe
-               ivt = pftclass(m)
-               if(ivt >= npcropmin)then
-                 leafc_p (m) = 0._r8
-                 frootc_p(m) = 0._r8
-                 tlai    (i) = 0._r8
-                 tsai    (i) = 0._r8
-                 tlai_p  (m) = 0._r8
-                 tsai_p  (m) = 0._r8
-               end if
-            end do
-         end if
-      end do
-   end if
-#endif
-   if(DEF_USE_FIRE)then
-      CALL Fire_readin (year,dir_landdata)
-   end if
-#endif
-#endif
-
-   ! ..............................................................................
-   ! 2.5 initialize time-varying variables, as subgrid vectors of length [numpatch]
-   ! ..............................................................................
-   ! ------------------------------------------
-   ! PLEASE
-   ! PLEASE UPDATE
-   ! PLEASE UPDATE when have the observed lake status
-   if (p_is_worker) then
-
-      t_lake      (:,:) = 285.
-      lake_icefrac(:,:) = 0.
-      savedtke1   (:)   = tkwat
-
-   end if
-   ! ------------------------------------------
-
-   if (p_is_worker) then
-
-      !TODO: can be removed as CLMDRIVER.F90 yuan@
-      allocate ( z_soisno (maxsnl+1:nl_soil,numpatch) )
-      allocate ( dz_soisno(maxsnl+1:nl_soil,numpatch) )
-
-      do i = 1, numpatch
-         z_soisno (1:nl_soil ,i) = z_soi (1:nl_soil)
-         dz_soisno(1:nl_soil ,i) = dz_soi(1:nl_soil)
-      enddo
-
-      zc_soimm = z_soi * 1000.
-      zi_soimm(0) = 0.
-      zi_soimm(1:nl_soil) = zi_soi * 1000.
-
-      do i = 1, numpatch
-         m = patchclass(i)
-
-         IF (use_wtd) THEN
-            zwtmm = zwt(i) * 1000.
-         ENDIF
-
-#ifdef Campbell_SOIL_MODEL
-         vliq_r(:) = 0.
-         prms(1,1:nl_soil) = bsw(1:nl_soil,i)
-#endif
-#ifdef vanGenuchten_Mualem_SOIL_MODEL
-         vliq_r(:) = theta_r(1:nl_soil,i)
-         prms(1,1:nl_soil) = alpha_vgm(1:nl_soil,i)
-         prms(2,1:nl_soil) = n_vgm    (1:nl_soil,i)
-         prms(3,1:nl_soil) = L_vgm    (1:nl_soil,i)
-         prms(4,1:nl_soil) = sc_vgm   (1:nl_soil,i)
-         prms(5,1:nl_soil) = fc_vgm   (1:nl_soil,i)
-#endif
-
-         CALL iniTimeVar(i, patchtype(i)&
-            ,porsl(1:,i),psi0(1:,i),hksati(1:,i)&
-            ,soil_s_v_alb(i),soil_d_v_alb(i),soil_s_n_alb(i),soil_d_n_alb(i)&
-            ,z0m(i),zlnd,chil(m),rho(1:,1:,m),tau(1:,1:,m)&
-            ,z_soisno(maxsnl+1:,i),dz_soisno(maxsnl+1:,i)&
-            ,t_soisno(maxsnl+1:,i),wliq_soisno(maxsnl+1:,i),wice_soisno(maxsnl+1:,i)&
-            ,smp(1:,i),hk(1:,i),zwt(i),wa(i)&
-!Plant hydraulic variables
-            ,vegwp(1:,i),gs0sun(i),gs0sha(i)&
-!end plant hydraulic variables
-            ,t_grnd(i),tleaf(i),ldew(i),ldew_rain(i),ldew_snow(i),sag(i),scv(i)&
-            ,snowdp(i),fveg(i),fsno(i),sigf(i),green(i),lai(i),sai(i),coszen(i)&
-            ,snw_rds(:,i),mss_bcpho(:,i),mss_bcphi(:,i),mss_ocpho(:,i),mss_ocphi(:,i)&
-            ,mss_dst1(:,i),mss_dst2(:,i),mss_dst3(:,i),mss_dst4(:,i)&
-            ,alb(1:,1:,i),ssun(1:,1:,i),ssha(1:,1:,i),ssno(1:,1:,:,i)&
-            ,thermk(i),extkb(i),extkd(i)&
-            ,trad(i),tref(i),qref(i),rst(i),emis(i),zol(i),rib(i)&
-            ,ustar(i),qstar(i),tstar(i),fm(i),fh(i),fq(i)&
-#ifdef BGC
-            ,totlitc(i), totsomc(i), totcwdc(i), decomp_cpools(:,i), decomp_cpools_vr(:,:,i) &
-            ,ctrunc_veg(i), ctrunc_soil(i), ctrunc_vr(:,i) &
-            ,totlitn(i), totsomn(i), totcwdn(i), decomp_npools(:,i), decomp_npools_vr(:,:,i) &
-            ,ntrunc_veg(i), ntrunc_soil(i), ntrunc_vr(:,i) &
-            ,totvegc(i), totvegn(i), totcolc(i), totcoln(i), col_endcb(i), col_begcb(i), col_endnb(i), col_begnb(i) &
-            ,col_vegendcb(i), col_vegbegcb(i), col_soilendcb(i), col_soilbegcb(i) &
-            ,col_vegendnb(i), col_vegbegnb(i), col_soilendnb(i), col_soilbegnb(i) &
-            ,col_sminnendnb(i), col_sminnbegnb(i) &
-            ,altmax(i) , altmax_lastyear(i), altmax_lastyear_indx(i), lag_npp(i) &
-            ,sminn_vr(:,i), sminn(i), smin_no3_vr  (:,i), smin_nh4_vr       (:,i)&
-            ,prec10(i), prec60(i), prec365 (i), prec_today(i), prec_daily(:,i), tsoi17(i), rh30(i), accumnstep(i) , skip_balance_check(i) &
-   !------------------------SASU variables-----------------------
-            ,decomp0_cpools_vr        (:,:,i), decomp0_npools_vr        (:,:,i) &
-            ,I_met_c_vr_acc             (:,i), I_cel_c_vr_acc             (:,i), I_lig_c_vr_acc             (:,i), I_cwd_c_vr_acc             (:,i) &
-            ,AKX_met_to_soil1_c_vr_acc  (:,i), AKX_cel_to_soil1_c_vr_acc  (:,i), AKX_lig_to_soil2_c_vr_acc  (:,i), AKX_soil1_to_soil2_c_vr_acc(:,i) &
-            ,AKX_cwd_to_cel_c_vr_acc    (:,i), AKX_cwd_to_lig_c_vr_acc    (:,i), AKX_soil1_to_soil3_c_vr_acc(:,i), AKX_soil2_to_soil1_c_vr_acc(:,i) &
-            ,AKX_soil2_to_soil3_c_vr_acc(:,i), AKX_soil3_to_soil1_c_vr_acc(:,i) &
-            ,AKX_met_exit_c_vr_acc      (:,i), AKX_cel_exit_c_vr_acc      (:,i), AKX_lig_exit_c_vr_acc      (:,i), AKX_cwd_exit_c_vr_acc      (:,i) &
-            ,AKX_soil1_exit_c_vr_acc    (:,i), AKX_soil2_exit_c_vr_acc    (:,i), AKX_soil3_exit_c_vr_acc    (:,i) &
-            ,diagVX_c_vr_acc          (:,:,i), upperVX_c_vr_acc         (:,:,i), lowerVX_c_vr_acc         (:,:,i) &
-            ,I_met_n_vr_acc             (:,i), I_cel_n_vr_acc             (:,i), I_lig_n_vr_acc             (:,i), I_cwd_n_vr_acc             (:,i) &
-            ,AKX_met_to_soil1_n_vr_acc  (:,i), AKX_cel_to_soil1_n_vr_acc  (:,i), AKX_lig_to_soil2_n_vr_acc  (:,i), AKX_soil1_to_soil2_n_vr_acc(:,i) &
-            ,AKX_cwd_to_cel_n_vr_acc    (:,i), AKX_cwd_to_lig_n_vr_acc    (:,i), AKX_soil1_to_soil3_n_vr_acc(:,i), AKX_soil2_to_soil1_n_vr_acc(:,i) &
-            ,AKX_soil2_to_soil3_n_vr_acc(:,i), AKX_soil3_to_soil1_n_vr_acc(:,i) &
-            ,AKX_met_exit_n_vr_acc      (:,i), AKX_cel_exit_n_vr_acc      (:,i), AKX_lig_exit_n_vr_acc      (:,i), AKX_cwd_exit_n_vr_acc      (:,i) &
-            ,AKX_soil1_exit_n_vr_acc    (:,i), AKX_soil2_exit_n_vr_acc    (:,i), AKX_soil3_exit_n_vr_acc    (:,i) &
-            ,diagVX_n_vr_acc          (:,:,i), upperVX_n_vr_acc         (:,:,i), lowerVX_n_vr_acc         (:,:,i) &
-   !------------------------------------------------------------
-#endif
-            ! for SOIL INIT of water, temperature, snow depth
-            ,use_soilini, nl_soil_ini, soil_z, soil_t(1:,i), soil_w(1:,i), snow_d(i) &
-            ! for SOIL Water INIT by using water table depth
-            ,use_wtd, zwtmm, zc_soimm, zi_soimm, vliq_r, nprms, prms)
-
-#ifdef URBAN_MODEL
-         IF (m == URBAN) THEN
-
-            u = patch2urban(i)
-            ! print *, "patch:", i, "urban:", u, "coszen:", coszen(i)
-            ! print*, hroof(u), hwr(u), alb_roof(:,:,u)
-            lwsun         (u) = 0.   !net longwave radiation of sunlit wall
-            lwsha         (u) = 0.   !net longwave radiation of shaded wall
-            lgimp         (u) = 0.   !net longwave radiation of impervious road
-            lgper         (u) = 0.   !net longwave radiation of pervious road
-            lveg          (u) = 0.   !net longwave radiation of vegetation [W/m2]
-
-            t_roofsno   (:,u) = 283. !temperatures of roof layers
-            t_wallsun   (:,u) = 283. !temperatures of sunlit wall layers
-            t_wallsha   (:,u) = 283. !temperatures of shaded wall layers
-            t_gimpsno   (:,u) = 283. !temperatures of impervious road layers
-            t_gpersno   (:,u) = 283. !soil temperature [K]
-            t_lakesno   (:,u) = 283. !lake soil temperature [K]
-
-            wice_roofsno(:,u) = 0.   !ice lens [kg/m2]
-            wice_gimpsno(:,u) = 0.   !ice lens [kg/m2]
-            wice_gpersno(:,u) = 0.   !ice lens [kg/m2]
-            wice_lakesno(:,u) = 0.   !ice lens [kg/m2]
-            wliq_roofsno(:,u) = 0.   !liqui water [kg/m2]
-            wliq_gimpsno(:,u) = 0.   !liqui water [kg/m2]
-            wliq_gpersno(:,u) = wliq_soisno(:,i) !liqui water [kg/m2]
-            wliq_lakesno(:,u) = wliq_soisno(:,i) !liqui water [kg/m2]
-
-            wliq_soisno(: ,i) = 0.
-            wliq_soisno(:1,i) = wliq_roofsno(:1,u)*froof(u)
-            wliq_soisno(: ,i) = wliq_soisno(: ,i) + wliq_gpersno(: ,u)*(1-froof(u))*fgper(u)
-            wliq_soisno(:1,i) = wliq_soisno(:1,i) + wliq_gimpsno(:1,u)*(1-froof(u))*(1-fgper(u))
-
-            snowdp_roof   (u) = 0.   !snow depth [m]
-            snowdp_gimp   (u) = 0.   !snow depth [m]
-            snowdp_gper   (u) = 0.   !snow depth [m]
-            snowdp_lake   (u) = 0.   !snow depth [m]
-
-            z_sno_roof  (:,u) = 0.   !node depth of roof [m]
-            z_sno_gimp  (:,u) = 0.   !node depth of impervious [m]
-            z_sno_gper  (:,u) = 0.   !node depth pervious [m]
-            z_sno_lake  (:,u) = 0.   !node depth lake [m]
-
-            dz_sno_roof (:,u) = 0.   !interface depth of roof [m]
-            dz_sno_gimp (:,u) = 0.   !interface depth of impervious [m]
-            dz_sno_gper (:,u) = 0.   !interface depth pervious [m]
-            dz_sno_lake (:,u) = 0.   !interface depth lake [m]
-
-            t_room        (u) = 283. !temperature of inner building [K]
-            troof_inner   (u) = 283. !temperature of inner roof [K]
-            twsun_inner   (u) = 283. !temperature of inner sunlit wall [K]
-            twsha_inner   (u) = 283. !temperature of inner shaded wall [K]
-            Fhac          (u) = 0.   !sensible flux from heat or cool AC [W/m2]
-            Fwst          (u) = 0.   !waste heat flux from heat or cool AC [W/m2]
-            Fach          (u) = 0.   !flux from inner and outter air exchange [W/m2]
-
-            CALL UrbanIniTimeVar(i,froof(u),fgper(u),flake(u),hwr(u),hroof(u),&
-               alb_roof(:,:,u),alb_wall(:,:,u),alb_gimp(:,:,u),alb_gper(:,:,u),&
-               rho(:,:,m),tau(:,:,m),fveg(i),htop(i),hbot(i),lai(i),sai(i),coszen(i),&
-               fsno_roof(u),fsno_gimp(u),fsno_gper(u),fsno_lake(u),&
-               scv_roof(u),scv_gimp(u),scv_gper(u),scv_lake(u),&
-               sag_roof(u),sag_gimp(u),sag_gper(u),sag_lake(u),t_lake(1,i),&
-               fwsun(u),dfwsun(u),extkd(i),alb(:,:,i),ssun(:,:,i),ssha(:,:,i),sroof(:,:,u),&
-               swsun(:,:,u),swsha(:,:,u),sgimp(:,:,u),sgper(:,:,u),slake(:,:,u))
-
-         ENDIF
-#endif
-         print*,'after IniTimeVar',i
-      ENDDO
-
-      ! for urban debug
-      ! print*, patch2urb
-      ! print*, numurban
-      ! print*, count(landpatch%settyp==13)
-
-      do i = 1, numpatch
-         z_sno (maxsnl+1:0,i) = z_soisno (maxsnl+1:0,i)
-         dz_sno(maxsnl+1:0,i) = dz_soisno(maxsnl+1:0,i)
-      end do
-
-   end if
-   ! ------------------------------------------
-
-   ! -----
-#ifdef LATERAL_FLOW
-
-#if (defined CROP)
-   IF (p_is_worker) CALL hru_patch%build (landhru, landpatch, use_frac = .true., shadowfrac = pctcrop)
-#else
-   IF (p_is_worker) CALL hru_patch%build (landhru, landpatch, use_frac = .true.)
-#endif
-   IF (p_is_worker) THEN
-      IF (numelm > 0) THEN
-         riverheight(:) = 0
-         riverveloct(:) = 0
-      ENDIF
-
-      IF (numhru > 0) THEN
-         veloc_hru(:) = 0
-
-         DO i = 1, numhru
-            ps = hru_patch%substt(i)
-            pe = hru_patch%subend(i)
-            wdsrf_hru(i) = sum(wdsrf(ps:pe) * hru_patch%subfrc(ps:pe))
-            wdsrf_hru(i) = wdsrf_hru(i) / 1.0e3 ! mm to m
-         ENDDO
-      ENDIF
-   ENDIF
-#endif
-   ! ...............................................................
-   ! 2.6 Write out the model variables for restart run [histTimeVar]
-   ! ...............................................................
-
-#ifdef RangeCheck
-   call check_TimeVariables ()
-#endif
-   ! CALL WRITE_TimeVariables (idate, year, casename, dir_restart)
-#ifdef USEMPI
-   call mpi_barrier (p_comm_glb, p_err)
-#endif
-
-   if (p_is_master) write (6,*) ('Successfully Initialize the Land Time-Vraying Variables')
-
-
-   ! --------------------------------------------------
-      ! Deallocates memory for CoLM 1d [numpatch] variables
-   ! --------------------------------------------------
-   ! CALL deallocate_TimeInvariants
-   ! CALL deallocate_TimeVariables
-
-   IF (allocated(z_soisno )) deallocate (z_soisno )
-   IF (allocated(dz_soisno)) deallocate (dz_soisno)
-
-#if(defined SOILINI)
-   IF (allocated(soil_z)) deallocate (soil_z)
-   IF (allocated(snow_d)) deallocate (snow_d)
-   IF (allocated(soil_t)) deallocate (soil_t)
-   IF (allocated(soil_w)) deallocate (soil_w)
-#endif
-=======
    CALL initialize (casename,dir_landdata,dir_restart,&
                     idate,year,greenwich,lulcc_call=.true.)
->>>>>>> 10d9a942
 
  END SUBROUTINE LulccInitialize
 
