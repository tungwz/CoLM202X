#include <define.h>

MODULE MOD_LuLcc_Vars_TimeInvariants
! -------------------------------
! Created by Hua Yuan, 04/2022
! -------------------------------

  USE MOD_Precision
  USE MOD_Vars_Global
  USE MOD_PixelSet

  IMPLICIT NONE
  SAVE
! -----------------------------------------------------------------
  ! for patch time invariant information
  TYPE(pixelset_type)  :: landpatch_
  TYPE(pixelset_type)  :: landelm_
  INTEGER              :: numpatch_
  INTEGER              :: numelm_
  INTEGER              :: numpft_
  INTEGER              :: numpc_
  INTEGER              :: numurban_
  INTEGER, allocatable :: patchclass_    (:)  !index of land cover type
<<<<<<< HEAD
  INTEGER, allocatable :: patchtype_     (:)  !land water type
  REAL(r8), allocatable:: csol_        (:,:)  !heat capacity of soil solids [J/(m3 K)]
=======
  INTEGER, allocatable :: patchtype_     (:)  !land patch type
>>>>>>> 370f0e31

  ! for LULC_IGBP_PFT and LULC_IGBP_PC
  INTEGER, allocatable :: pftclass_      (:)  !PFT type
  INTEGER, allocatable :: patch_pft_s_   (:)  !start PFT index of a patch
  INTEGER, allocatable :: patch_pft_e_   (:)  !end PFT index of a patch

  ! for Urban model
  INTEGER, allocatable :: urbclass_      (:)  !urban TYPE
  INTEGER, allocatable :: patch2urban_   (:)  !projection from patch to Urban

! PUBLIC MEMBER FUNCTIONS:
  PUBLIC :: allocate_LuLccTimeInvariants
  PUBLIC :: deallocate_LuLccTimeInvariants
  PUBLIC :: SAVE_LuLccTimeInvariants

! PRIVATE MEMBER FUNCTIONS:

!-----------------------------------------------------------------------

  CONTAINS

!-----------------------------------------------------------------------

  SUBROUTINE allocate_LuLccTimeInvariants
  ! --------------------------------------------------------------------
  ! Allocates memory for LuLcc time invariant variables
  ! --------------------------------------------------------------------

     use MOD_SPMD_Task
     USE MOD_Precision
     USE MOD_Vars_Global
     USE MOD_LandPatch
     USE MOD_Mesh
#if (defined LULC_IGBP_PFT || defined LULC_IGBP_PC)
     USE MOD_LandPFT
#endif
#ifdef URBAN_MODEL
     USE MOD_LandUrban
#endif

     IMPLICIT NONE

     IF (p_is_worker) THEN
        IF (numpatch > 0) THEN
           allocate (landpatch_%eindex          (numpatch))
           allocate (landpatch_%ipxstt          (numpatch))
           allocate (landpatch_%ipxend          (numpatch))
           allocate (landpatch_%settyp          (numpatch))
           allocate (landpatch_%ielm            (numpatch))
           allocate (landpatch_%xblkgrp         (numpatch))
           allocate (landpatch_%yblkgrp         (numpatch))

           allocate (landelm_%eindex              (numelm))
           allocate (landelm_%ipxstt              (numelm))
           allocate (landelm_%ipxend              (numelm))
           allocate (landelm_%settyp              (numelm))

           allocate (patchclass_                (numpatch))
           allocate (patchtype_                 (numpatch))
           allocate (csol_              (nl_soil,numpatch))

#if (defined LULC_IGBP_PFT || defined LULC_IGBP_PC)
           IF (numpft > 0) THEN
              allocate (pftclass_                 (numpft))
              allocate (patch_pft_s_            (numpatch))
              allocate (patch_pft_e_            (numpatch))
           ENDIF
#endif

#ifdef URBAN_MODEL
           IF (numurban > 0) THEN
               allocate (urbclass_              (numurban))
               allocate (patch2urban_           (numpatch))
           ENDIF
#endif
        ENDIF
     ENDIF
  END SUBROUTINE allocate_LuLccTimeInvariants


  SUBROUTINE SAVE_LuLccTimeInvariants

     USE MOD_Precision
     USE MOD_Vars_Global
     use MOD_SPMD_Task
     USE MOD_Pixelset
     USE MOD_Vars_TimeInvariants
     USE MOD_Landpatch
     USE MOD_Landelm
     USE MOD_Mesh
#if (defined LULC_IGBP_PFT || defined LULC_IGBP_PC)
     USE MOD_Vars_PFTimeInvariants
     USE MOD_LandPFT
#endif
#ifdef URBAN_MODEL
     USE MOD_LandUrban
#endif

     IMPLICIT NONE

     IF (p_is_worker) THEN
        IF (numpatch > 0) THEN
           CALL copy_pixelset(landpatch, landpatch_)
           CALL copy_pixelset(landelm  , landelm_  )
           numpatch_             = numpatch
           numelm_               = numelm
           patchclass_       (:) = patchclass       (:)
           patchtype_        (:) = patchtype        (:)
           csol_           (:,:) = csol           (:,:)

#if (defined LULC_IGBP_PFT || defined LULC_IGBP_PC)
           IF (numpft > 0) THEN
              numpft_            = numpft
              pftclass_      (:) = pftclass         (:)
              patch_pft_s_   (:) = patch_pft_s      (:)
              patch_pft_e_   (:) = patch_pft_e      (:)
           ENDIF
#endif

#ifdef URBAN_MODEL
           IF (numurban > 0) THEN
              numurban_          = numurban
              urbclass_      (:) = landurban%settyp (:)
              patch2urban_   (:) = patch2urban      (:)
           ENDIF
#endif
        ENDIF
     ENDIF
  END SUBROUTINE SAVE_LuLccTimeInvariants


  SUBROUTINE deallocate_LuLccTimeInvariants
      use MOD_SPMD_Task
      USE MOD_PixelSet
! --------------------------------------------------
! Deallocates memory for LuLcc time invariant variables
! --------------------------------------------------
     IF (p_is_worker) THEN
        IF (numpatch_ > 0) THEN
           CALL landpatch_%forc_free_mem
           CALL landelm_%forc_free_mem
           deallocate    (patchclass_   )
           deallocate    (patchtype_    )
           deallocate    (csol_         )

#if (defined LULC_IGBP_PFT || defined LULC_IGBP_PC)
           IF (numpft_ > 0) THEN
              deallocate (pftclass_     )
              deallocate (patch_pft_s_  )
              deallocate (patch_pft_e_  )
           ENDIF
#endif

#ifdef URBAN_MODEL
           IF (numurban_ > 0) THEN
              deallocate (urbclass_     )
              deallocate (patch2urban_  )
           ENDIF
#endif
        ENDIF
     ENDIF

  END SUBROUTINE deallocate_LuLccTimeInvariants

END MODULE MOD_LuLcc_Vars_TimeInvariants
! ---------- EOP ------------<|MERGE_RESOLUTION|>--- conflicted
+++ resolved
@@ -21,12 +21,8 @@
   INTEGER              :: numpc_
   INTEGER              :: numurban_
   INTEGER, allocatable :: patchclass_    (:)  !index of land cover type
-<<<<<<< HEAD
-  INTEGER, allocatable :: patchtype_     (:)  !land water type
+  INTEGER, allocatable :: patchtype_     (:)  !land patch type
   REAL(r8), allocatable:: csol_        (:,:)  !heat capacity of soil solids [J/(m3 K)]
-=======
-  INTEGER, allocatable :: patchtype_     (:)  !land patch type
->>>>>>> 370f0e31
 
   ! for LULC_IGBP_PFT and LULC_IGBP_PC
   INTEGER, allocatable :: pftclass_      (:)  !PFT type
