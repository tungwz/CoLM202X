#include <define.h>

MODULE MOD_LuLcc_Vars_TimeInvariants
! -------------------------------
! Created by Hua Yuan, 04/2022
! -------------------------------

  USE MOD_Precision
  USE MOD_Vars_Global
  USE MOD_PixelSet

  IMPLICIT NONE
  SAVE
! -----------------------------------------------------------------
  ! for patch time invariant information
  TYPE(pixelset_type)  :: landpatch_
  TYPE(pixelset_type)  :: landelm_
  INTEGER              :: numpatch_
  INTEGER              :: numelm_
  INTEGER              :: numpft_
  INTEGER              :: numpc_
  INTEGER              :: numurban_
  INTEGER, allocatable :: patchclass_    (:)  !index of land cover type
  INTEGER, allocatable :: patchtype_     (:)  !land patch type
<<<<<<< HEAD
=======
  REAL(r8), allocatable:: csol_        (:,:)  !heat capacity of soil solids [J/(m3 K)]
>>>>>>> 9d958e5f

  ! for LULC_IGBP_PFT and LULC_IGBP_PC
  INTEGER, allocatable :: pftclass_      (:)  !PFT type
  INTEGER, allocatable :: patch_pft_s_   (:)  !start PFT index of a patch
  INTEGER, allocatable :: patch_pft_e_   (:)  !end PFT index of a patch

  ! for Urban model
  INTEGER, allocatable :: urbclass_      (:)  !urban TYPE
  INTEGER, allocatable :: patch2urban_   (:)  !projection from patch to Urban

! PUBLIC MEMBER FUNCTIONS:
  PUBLIC :: allocate_LuLccTimeInvariants
  PUBLIC :: deallocate_LuLccTimeInvariants
  PUBLIC :: SAVE_LuLccTimeInvariants

! PRIVATE MEMBER FUNCTIONS:

!-----------------------------------------------------------------------

  CONTAINS

!-----------------------------------------------------------------------

  SUBROUTINE allocate_LuLccTimeInvariants
  ! --------------------------------------------------------------------
  ! Allocates memory for LuLcc time invariant variables
  ! --------------------------------------------------------------------

     use MOD_SPMD_Task
     USE MOD_Precision
     USE MOD_Vars_Global
     USE MOD_LandPatch
     USE MOD_Mesh
#if (defined LULC_IGBP_PFT || defined LULC_IGBP_PC)
     USE MOD_LandPFT
#endif
#ifdef URBAN_MODEL
     USE MOD_LandUrban
#endif

     IMPLICIT NONE

     IF (p_is_worker) THEN
        IF (numpatch > 0) THEN
           allocate (landpatch_%eindex          (numpatch))
           allocate (landpatch_%ipxstt          (numpatch))
           allocate (landpatch_%ipxend          (numpatch))
           allocate (landpatch_%settyp          (numpatch))
           allocate (landpatch_%ielm            (numpatch))
           allocate (landpatch_%xblkgrp         (numpatch))
           allocate (landpatch_%yblkgrp         (numpatch))

           allocate (landelm_%eindex              (numelm))
           allocate (landelm_%ipxstt              (numelm))
           allocate (landelm_%ipxend              (numelm))
           allocate (landelm_%settyp              (numelm))

           allocate (patchclass_                (numpatch))
           allocate (patchtype_                 (numpatch))
           allocate (csol_              (nl_soil,numpatch))

#if (defined LULC_IGBP_PFT || defined LULC_IGBP_PC)
           IF (numpft > 0) THEN
              allocate (pftclass_                 (numpft))
              allocate (patch_pft_s_            (numpatch))
              allocate (patch_pft_e_            (numpatch))
           ENDIF
#endif

#ifdef URBAN_MODEL
           IF (numurban > 0) THEN
               allocate (urbclass_              (numurban))
               allocate (patch2urban_           (numpatch))
           ENDIF
#endif
        ENDIF
     ENDIF
  END SUBROUTINE allocate_LuLccTimeInvariants


  SUBROUTINE SAVE_LuLccTimeInvariants

     USE MOD_Precision
     USE MOD_Vars_Global
     use MOD_SPMD_Task
     USE MOD_Pixelset
     USE MOD_Vars_TimeInvariants
     USE MOD_Landpatch
     USE MOD_Landelm
     USE MOD_Mesh
#if (defined LULC_IGBP_PFT || defined LULC_IGBP_PC)
     USE MOD_Vars_PFTimeInvariants
     USE MOD_LandPFT
#endif
#ifdef URBAN_MODEL
     USE MOD_LandUrban
#endif

     IMPLICIT NONE

     IF (p_is_worker) THEN
        IF (numpatch > 0) THEN
           CALL copy_pixelset(landpatch, landpatch_)
           CALL copy_pixelset(landelm  , landelm_  )
           numpatch_             = numpatch
           numelm_               = numelm
           patchclass_       (:) = patchclass       (:)
           patchtype_        (:) = patchtype        (:)
           csol_           (:,:) = csol           (:,:)

#if (defined LULC_IGBP_PFT || defined LULC_IGBP_PC)
           IF (numpft > 0) THEN
              numpft_            = numpft
              pftclass_      (:) = pftclass         (:)
              patch_pft_s_   (:) = patch_pft_s      (:)
              patch_pft_e_   (:) = patch_pft_e      (:)
           ENDIF
#endif

#ifdef URBAN_MODEL
           IF (numurban > 0) THEN
              numurban_          = numurban
              urbclass_      (:) = landurban%settyp (:)
              patch2urban_   (:) = patch2urban      (:)
           ENDIF
#endif
        ENDIF
     ENDIF
  END SUBROUTINE SAVE_LuLccTimeInvariants


  SUBROUTINE deallocate_LuLccTimeInvariants
      use MOD_SPMD_Task
      USE MOD_PixelSet
! --------------------------------------------------
! Deallocates memory for LuLcc time invariant variables
! --------------------------------------------------
     IF (p_is_worker) THEN
        IF (numpatch_ > 0) THEN
           CALL landpatch_%forc_free_mem
           CALL landelm_%forc_free_mem
           deallocate    (patchclass_   )
           deallocate    (patchtype_    )
           deallocate    (csol_         )

#if (defined LULC_IGBP_PFT || defined LULC_IGBP_PC)
           IF (numpft_ > 0) THEN
              deallocate (pftclass_     )
              deallocate (patch_pft_s_  )
              deallocate (patch_pft_e_  )
           ENDIF
#endif

#ifdef URBAN_MODEL
           IF (numurban_ > 0) THEN
              deallocate (urbclass_     )
              deallocate (patch2urban_  )
           ENDIF
#endif
        ENDIF
     ENDIF

  END SUBROUTINE deallocate_LuLccTimeInvariants

END MODULE MOD_LuLcc_Vars_TimeInvariants
! ---------- EOP ------------<|MERGE_RESOLUTION|>--- conflicted
+++ resolved
@@ -22,10 +22,7 @@
   INTEGER              :: numurban_
   INTEGER, allocatable :: patchclass_    (:)  !index of land cover type
   INTEGER, allocatable :: patchtype_     (:)  !land patch type
-<<<<<<< HEAD
-=======
   REAL(r8), allocatable:: csol_        (:,:)  !heat capacity of soil solids [J/(m3 K)]
->>>>>>> 9d958e5f
 
   ! for LULC_IGBP_PFT and LULC_IGBP_PC
   INTEGER, allocatable :: pftclass_      (:)  !PFT type
