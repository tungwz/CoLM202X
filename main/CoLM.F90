--- conflicted
+++ resolved
@@ -32,17 +32,10 @@
    use MOD_TimeManager
    use MOD_CoLMDebug
 
-<<<<<<< HEAD
    use MOD_Block
    use MOD_Pixel
    USE MOD_Mesh
-   use mod_landelm
-=======
-   use mod_block
-   use mod_pixel
-   USE mod_mesh
    use MOD_LandElm
->>>>>>> a2981ab1
 #ifdef CATCHMENT
    USE MOD_LandHRU
 #endif
