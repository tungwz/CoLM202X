--- conflicted
+++ resolved
@@ -365,15 +365,7 @@
       ENDIF
 #endif
 
-<<<<<<< HEAD
-      ! lateral flow
-#if (defined LATERAL_FLOW)
-      CALL lateral_flow (deltim)
-#endif
-
-
-=======
->>>>>>> 884a3fd2
+
       ! Call colm driver
       ! ----------------------------------------------------------------------
       IF (p_is_worker) THEN
@@ -409,13 +401,8 @@
       ENDIF
 
       IF (DEF_LAI_MONTHLY) THEN
-<<<<<<< HEAD
-         IF (month /= month_p) THEN
-            CALL LAI_readin (lai_year, month, dir_landdata)
-=======
          IF ((itstamp < etstamp) .and. (month /= month_p)) THEN
                CALL LAI_readin (lai_year, month, dir_landdata)
->>>>>>> 884a3fd2
 #ifdef URBAN_MODEL
             CALL UrbanLAI_readin(lai_year, month, dir_landdata)
 #endif
@@ -423,11 +410,7 @@
       ELSE
          ! Update every 8 days (time interval of the MODIS LAI data)
          Julian_8day = int(calendarday(jdate)-1)/8*8 + 1
-<<<<<<< HEAD
-         IF(Julian_8day /= Julian_8day_p)THEN
-=======
          if ((itstamp < etstamp) .and. (Julian_8day /= Julian_8day_p)) then
->>>>>>> 884a3fd2
             CALL LAI_readin (jdate(1), Julian_8day, dir_landdata)
             ! 06/2023, yuan: or depend on DEF_LAI_CHANGE_YEARLY nanemlist
             !CALL LAI_readin (lai_year, Julian_8day, dir_landdata)
@@ -440,11 +423,7 @@
 #endif
 
 #if(defined CaMa_Flood)
-<<<<<<< HEAD
-   CALL colm_CaMa_drv(idate(3)) ! run CaMa-Flood
-=======
       call colm_CaMa_drv(idate(3)) ! run CaMa-Flood
->>>>>>> 884a3fd2
 #endif
 
       ! Write out the model variables for restart run and the histroy file
