#include <define.h>

PROGRAM CoLM
   ! ======================================================================
   ! Reference:
   !     [1] Dai et al., 2003: The Common Land Model (CoLM).
   !         Bull. of Amer. Meter. Soc., 84: 1013-1023
   !     [2] Dai et al., 2004: A two-big-leaf model for canopy temperature,
   !         photosynthesis and stomatal conductance. J. Climate, 17: 2281-2299.
   !     [3] Dai et al., 2014: The Terrestrial Modeling System (TMS).
   !     [4] Dai Yamazaki, 2014: The global river model CaMa-Flood (version 3.6.2)
   !
   !     Created by Yongjiu Dai, Februay 2004
   !     Revised by Yongjiu Dai and Hua Yuan, April 2014
   ! ======================================================================

   use precision
   use spmd_task
   use mod_namelist
   USE MOD_Vars_Global
   USE MOD_Const_LC
   USE MOD_Const_PFT
   use MOD_Const_Physical
   use MOD_Vars_TimeInvariants
   use MOD_Vars_TimeVariables
   use MOD_Vars_1DForcing
   use MOD_Vars_2DForcing
   use MOD_Vars_1DFluxes
   use MOD_Vars_2DFluxes
   use MOD_Forcing
   use MOD_Hist
   use timemanager
   use mod_colm_debug

   use mod_block
   use mod_pixel
   USE mod_mesh
   use MOD_LandElm
#ifdef CATCHMENT
   USE MOD_LandHRU
#endif
   use MOD_LandPatch
#ifdef URBAN_MODEL
<<<<<<< HEAD
   USE MOD_LandUrban
=======
   USE mod_landurban
   USE MOD_Urban_LAIReadin
>>>>>>> af895674
#endif
#ifdef PFT_CLASSIFICATION
   USE MOD_LandPFT
#endif
#ifdef PC_CLASSIFICATION
   USE MOD_LandPC
#endif
#if (defined UNSTRUCTURED || defined CATCHMENT)
   USE MOD_ElmVector
#endif
#ifdef CATCHMENT
   USE MOD_HRUVector
#endif
#if(defined CaMa_Flood)
   use MOD_CaMa_colmCaMa ! whether cama-flood is used
#endif
#ifdef SinglePoint
   USE MOD_SingleSrfdata
#endif

#if (defined LATERAL_FLOW)
   USE mod_lateral_flow
#endif

#ifdef Fire
   USE MOD_LightningData, only: init_lightning_data, update_lightning_data
   USE MOD_FireReadin, only: Fire_readin
#endif

#ifdef OzoneData
   USE MOD_OzoneData, only: init_ozone_data, update_ozone_data
#endif
   use MOD_SrfdataRestart
   USE MOD_LAIReadin
   USE MOD_NitrifReadin

#ifdef BGC
   USE MOD_NdepReadin
#endif

   ! SNICAR
   USE MOD_SnowSnicar , only:SnowAge_init, SnowOptics_init

   IMPLICIT NONE

   character(LEN=256) :: nlfile
   character(LEN=256) :: casename
   character(len=256) :: dir_landdata
   character(len=256) :: dir_forcing
   character(len=256) :: dir_hist
   character(len=256) :: dir_restart
   character(len=256) :: fsrfdata

   real(r8) :: deltim       ! time step (senconds)
   integer  :: sdate(3)     ! calendar (year, julian day, seconds)
   integer  :: idate(3)     ! calendar (year, julian day, seconds)
   integer  :: edate(3)     ! calendar (year, julian day, seconds)
   integer  :: pdate(3)     ! calendar (year, julian day, seconds)
   logical  :: greenwich    ! greenwich time

   logical :: doalb         ! true => start up the surface albedo calculation
   logical :: dolai         ! true => start up the time-varying vegetation paramter
   logical :: dosst         ! true => update sst/ice/snow

   integer :: Julian_1day_p, Julian_1day
   integer :: Julian_8day_p, Julian_8day
   integer :: s_year, s_month, s_day, s_seconds, s_julian
   integer :: e_year, e_month, e_day, e_seconds, e_julian
   integer :: p_year, p_month, p_day, p_seconds, p_julian
   INTEGER :: month, mday, month_p, mday_p
   INTEGER :: spinup_repeat

   type(timestamp) :: ststamp, itstamp, etstamp, ptstamp

   integer*8 :: start_time, end_time, c_per_sec, time_used
   logical isread

#ifdef USEMPI
   call spmd_init ()
#endif

   if (p_is_master) then
      call system_clock (start_time)
   end if

   call getarg (1, nlfile)

   call read_namelist (nlfile)

   casename     = DEF_CASE_NAME
   dir_landdata = DEF_dir_landdata
   dir_forcing  = DEF_dir_forcing
   dir_hist     = DEF_dir_history
   dir_restart  = DEF_dir_restart

#ifdef SinglePoint
   fsrfdata = trim(dir_landdata) // '/srfdata.nc'
   CALL read_surface_data_single (fsrfdata, mksrfdata=.false.)
#endif

   deltim    = DEF_simulation_time%timestep
   greenwich = DEF_simulation_time%greenwich
   s_year    = DEF_simulation_time%start_year
   s_month   = DEF_simulation_time%start_month
   s_day     = DEF_simulation_time%start_day
   s_seconds = DEF_simulation_time%start_sec
   e_year    = DEF_simulation_time%end_year
   e_month   = DEF_simulation_time%end_month
   e_day     = DEF_simulation_time%end_day
   e_seconds = DEF_simulation_time%end_sec
   p_year    = DEF_simulation_time%spinup_year
   p_month   = DEF_simulation_time%spinup_month
   p_day     = DEF_simulation_time%spinup_day
   p_seconds = DEF_simulation_time%spinup_sec

   spinup_repeat = DEF_simulation_time%spinup_repeat

   call initimetype(greenwich)
   call monthday2julian(s_year,s_month,s_day,s_julian)
   call monthday2julian(e_year,e_month,e_day,e_julian)
   call monthday2julian(p_year,p_month,p_day,p_julian)

   sdate(1) = s_year; sdate(2) = s_julian; sdate(3) = s_seconds
   edate(1) = e_year; edate(2) = e_julian; edate(3) = e_seconds
   pdate(1) = p_year; pdate(2) = p_julian; pdate(3) = p_seconds

   CALL Init_GlovalVars
   CAll Init_LC_Const
   CAll Init_PFT_Const

   call pixel%load_from_file    (dir_landdata)
   call gblock%load_from_file   (dir_landdata)

   call mesh_load_from_file (dir_landdata)

   call pixelset_load_from_file (dir_landdata, 'landelm', landelm, numelm)

#ifdef CATCHMENT
   CALL pixelset_load_from_file (dir_landdata, 'landhru', landhru, numhru)
#endif

   call pixelset_load_from_file (dir_landdata, 'landpatch', landpatch, numpatch)

#ifdef PFT_CLASSIFICATION
   call pixelset_load_from_file (dir_landdata, 'landpft', landpft, numpft)
   CALL map_patch_to_pft
#endif

#ifdef PC_CLASSIFICATION
   call pixelset_load_from_file (dir_landdata, 'landpc', landpc, numpc)
   CALL map_patch_to_pc
#endif

#ifdef URBAN_MODEL
   call pixelset_load_from_file (dir_landdata, 'landurban', landurban, numurban)
   CALL map_patch_to_urban
#endif

#if (defined UNSTRUCTURED || defined CATCHMENT)
   CALL elm_vector_init ()
#ifdef CATCHMENT
   CALL hru_vector_init ()
#endif
#endif

   call adj2end(sdate)
   call adj2end(edate)
   call adj2end(pdate)

   ststamp = sdate
   etstamp = edate
   ptstamp = pdate

   IF (ptstamp <= ststamp) THEN
      spinup_repeat = 0
   ELSE
      spinup_repeat = max(0, spinup_repeat)
   ENDIF

   ! ----------------------------------------------------------------------
   ! Read in the model time invariant constant data
   CALL allocate_TimeInvariants ()
   CALL READ_TimeInvariants (casename, dir_restart)

   ! Read in the model time varying data (model state variables)
   CALL allocate_TimeVariables  ()
   CALL READ_TimeVariables (sdate, casename, dir_restart)

   ! Read in SNICAR optical and aging parameters
   CALL SnowOptics_init( DEF_file_snowoptics ) ! SNICAR optical parameters
   CALL SnowAge_init( DEF_file_snowaging )     ! SNICAR aging   parameters

   !-----------------------
   doalb = .true.
   dolai = .true.
   dosst = .false.

   ! Initialize meteorological forcing data module
   call allocate_1D_Forcing ()
   CALL forcing_init (dir_forcing, deltim, sdate)
   call allocate_2D_Forcing (gforc)

   ! Initialize history data module
   call hist_init (dir_hist, DEF_hist_lon_res, DEF_hist_lat_res)
   call allocate_2D_Fluxes (ghist)
   call allocate_1D_Fluxes ()


#if(defined CaMa_Flood)
   call colm_CaMa_init !zhongwang wei, 20210927: initialize CaMa-Flood
#endif
#ifdef OzoneData
   CALL init_Ozone_data(itstamp,sdate)
#endif
#ifdef Fire
   CALL init_lightning_data (itstamp,sdate)
#endif

#if (defined LATERAL_FLOW)
   CALL lateral_flow_init ()
#endif

   ! ======================================================================
   ! begin time stepping loop
   ! ======================================================================

   idate   = sdate
   itstamp = ststamp

   TIMELOOP : DO while (itstamp < etstamp)

      CALL julian2monthday (idate(1), idate(2), month_p, mday_p)

      if (p_is_master) then
         IF (itstamp < ptstamp) THEN
            write(*, 99) idate(1), month_p, mday_p, idate(3), spinup_repeat
         ELSE
            write(*,100) idate(1), month_p, mday_p, idate(3)
         ENDIF
      end if


      Julian_1day_p = int(calendarday(idate)-1)/1*1 + 1
      Julian_8day_p = int(calendarday(idate)-1)/8*8 + 1

      ! Read in the meteorological forcing
      ! ----------------------------------------------------------------------
      CALL read_forcing (idate, dir_forcing)

#ifdef OzoneData
      CALL update_Ozone_data(itstamp, deltim)
#endif
#ifdef Fire
      CALL update_lightning_data (itstamp, deltim)
#endif

      ! Calendar for NEXT time step
      ! ----------------------------------------------------------------------
      CALL TICKTIME (deltim,idate)
      itstamp = itstamp + int(deltim)

      ! lateral flow
#if (defined LATERAL_FLOW)
      CALL lateral_flow (deltim)
#endif

      ! Call colm driver
      ! ----------------------------------------------------------------------
      IF (p_is_worker) THEN
         CALL CoLMDRIVER (idate,deltim,dolai,doalb,dosst,oroflag)
      ENDIF

      ! Get leaf area index
      ! ----------------------------------------------------------------------
#if(defined DYN_PHENOLOGY)
      ! Update once a day
      dolai = .false.
      Julian_1day = int(calendarday(idate)-1)/1*1 + 1
      if(Julian_1day /= Julian_1day_p)then
         dolai = .true.
      endif
#else
      ! READ in Leaf area index and stem area index
      ! Update every 8 days (time interval of the MODIS LAI data)
      ! ----------------------------------------------------------------------
      !zhongwang wei, 20210927: add option to read non-climatological mean LAI
      IF (DEF_LAI_CLIM) then
         ! yuan, 08/03/2019: read global LAI/SAI data
         CALL julian2monthday (idate(1), idate(2), month, mday)
         IF (month /= month_p) THEN
            IF (DEF_LAICHANGE) THEN
               CALL LAI_readin (idate(1), month, dir_landdata)
#ifdef URBAN_MODEL
               CALL UrbanLAI_readin(idate(1), month, dir_landdata)
#endif
            ELSE
               CALL LAI_readin (DEF_LC_YEAR, month, dir_landdata)
#ifdef URBAN_MODEL
               CALL UrbanLAI_readin(DEF_LC_YEAR, month, dir_landdata)
#endif
            ENDIF
         ENDIF
      ELSE
         Julian_8day = int(calendarday(idate)-1)/8*8 + 1
         if(Julian_8day /= Julian_8day_p)then
            CALL LAI_readin (idate(1), Julian_8day, dir_landdata)
         ENDIF
      ENDIF
#endif

#ifdef BGC
#ifdef NITRIF
      CALL julian2monthday (idate(1), idate(2), month, mday)
      if(mday .eq. 1)then
         CALL NITRIF_readin(month, dir_landdata)
      end if
#endif
      if(idate(2) .eq. 1)then
         isread = .true.
      else
         isread = .false.
      end if
      CALL NDEP_readin(idate(1), dir_landdata, isread, .true.)
#ifdef Fire
      if(idate(2)  .eq. 1 .and. idate(3) .eq. 1800)then
         CALL Fire_readin(idate(1), dir_landdata)
      end if
#endif
#endif

#if(defined CaMa_Flood)
   call colm_CaMa_drv(idate(3)) !zhongwang wei, 20210927: run CaMa-Flood
#endif

      ! Write out the model variables for restart run and the histroy file
      ! ----------------------------------------------------------------------
      call hist_out (idate, deltim, itstamp, ptstamp, dir_hist, casename)

      if (save_to_restart (idate, deltim, itstamp, ptstamp)) then
         call WRITE_TimeVariables (idate, casename, dir_restart)
      endif

#ifdef CoLMDEBUG
      call check_TimeVariables ()
#endif

#ifdef USEMPI
      call mpi_barrier (p_comm_glb, p_err)
#endif

      if (p_is_master) then
         call system_clock (end_time, count_rate = c_per_sec)
         time_used = (end_time - start_time) / c_per_sec
         if (time_used >= 3600) then
            write(*,101) time_used/3600, mod(time_used,3600)/60, mod(time_used,60)
         elseif (time_used >= 60) then
            write(*,102) time_used/60, mod(time_used,60)
         else
            write(*,103) time_used
         end if
      end if

      IF ((spinup_repeat > 1) .and. (ptstamp <= itstamp)) THEN
         spinup_repeat = spinup_repeat - 1
         idate   = sdate
         itstamp = ststamp
         CALL forcing_reset ()
      ENDIF

   END DO TIMELOOP

   call deallocate_TimeInvariants ()
   call deallocate_TimeVariables  ()
   call deallocate_1D_Forcing     ()
   call deallocate_1D_Fluxes      ()

#if (defined LATERAL_FLOW)
   CALL lateral_flow_final ()
#endif

   call hist_final ()

#ifdef SinglePoint
   CALL single_srfdata_final ()
#endif

#ifdef USEMPI
   call mpi_barrier (p_comm_glb, p_err)
#endif

#if(defined CaMa_Flood)
   call colm_cama_exit !zhongwang wei, 20210927: finalize CaMa-Flood
#endif

   if (p_is_master) then
      write(*,'(/,A25)') 'CoLM Execution Completed.'
   end if

   99  format(/, 'TIMELOOP = ', I4.4, '-', I2.2, '-', I2.2, '-', I5.5, ' Spinup (', I3, ' repeat left)')
   100 format(/, 'TIMELOOP = ', I4.4, '-', I2.2, '-', I2.2, '-', I5.5)
   101 format (/, 'Time elapsed : ', I4, ' hours', I3, ' minutes', I3, ' seconds.')
   102 format (/, 'Time elapsed : ', I3, ' minutes', I3, ' seconds.')
   103 format (/, 'Time elapsed : ', I3, ' seconds.')

#ifdef USEMPI
   CALL spmd_exit
#endif

END PROGRAM CoLM
! ----------------------------------------------------------------------
! EOP<|MERGE_RESOLUTION|>--- conflicted
+++ resolved
@@ -41,12 +41,8 @@
 #endif
    use MOD_LandPatch
 #ifdef URBAN_MODEL
-<<<<<<< HEAD
    USE MOD_LandUrban
-=======
-   USE mod_landurban
    USE MOD_Urban_LAIReadin
->>>>>>> af895674
 #endif
 #ifdef PFT_CLASSIFICATION
    USE MOD_LandPFT
