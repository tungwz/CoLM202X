#include <define.h>

PROGRAM CoLM
   ! ======================================================================
   ! Reference:
   !     [1] Dai et al., 2003: The Common Land Model (CoLM).
   !         Bull. of Amer. Meter. Soc., 84: 1013-1023
   !     [2] Dai et al., 2004: A two-big-leaf model for canopy temperature,
   !         photosynthesis and stomatal conductance. J. Climate, 17: 2281-2299.
   !     [3] Dai et al., 2014: The Terrestrial Modeling System (TMS).
   !     [4] Dai Yamazaki, 2014: The global river model CaMa-Flood (version 3.6.2)
   !
   !     Created by Yongjiu Dai, Februay 2004
   !     Revised by Yongjiu Dai and Hua Yuan, April 2014
   ! ======================================================================

   USE MOD_Precision
   USE MOD_SPMD_Task
   USE MOD_Namelist
   USE MOD_Vars_Global
   USE MOD_Const_LC
   USE MOD_Const_PFT
   USE MOD_Const_Physical
   USE MOD_Vars_TimeInvariants
   USE MOD_Vars_TimeVariables
   USE MOD_Vars_1DForcing
   USE MOD_Vars_2DForcing
   USE MOD_Vars_1DFluxes
   USE MOD_Vars_1DAccFluxes
   USE MOD_Forcing
   USE MOD_Hist
   USE MOD_TimeManager
   USE MOD_RangeCheck

   USE MOD_Block
   USE MOD_Pixel
   USE MOD_Mesh
   USE MOD_LandElm
#ifdef CATCHMENT
   USE MOD_LandHRU
#endif
   USE MOD_LandPatch
#ifdef URBAN_MODEL
   USE MOD_LandUrban
   USE MOD_Urban_LAIReadin
#endif
#if (defined LULC_IGBP_PFT || defined LULC_IGBP_PC)
   USE MOD_LandPFT
#endif
#if (defined UNSTRUCTURED || defined CATCHMENT)
   USE MOD_ElmVector
#endif
#ifdef CATCHMENT
   USE MOD_HRUVector
#endif
#if(defined CaMa_Flood)
   USE MOD_CaMa_colmCaMa ! whether cama-flood is used
#endif
#ifdef SinglePoint
   USE MOD_SingleSrfdata
#endif

#if (defined LATERAL_FLOW)
   USE MOD_Hydro_LateralFlow
#endif

   USE MOD_Ozone, only: init_ozone_data, update_ozone_data

   USE MOD_SrfdataRestart
   USE MOD_LAIReadin

#ifdef BGC
   USE MOD_NitrifData
   USE MOD_NdepData
   USE MOD_FireData
   USE MOD_LightningData
#endif

#ifdef LULCC
   USE MOD_Lulcc_Driver
#endif

#ifdef CoLMDEBUG
   USE MOD_Hydro_SoilWater
#endif

   ! SNICAR
   USE MOD_SnowSnicar, only: SnowAge_init, SnowOptics_init
   USE MOD_Aerosol, only: AerosolDepInit, AerosolDepReadin

   IMPLICIT NONE

   character(LEN=256) :: nlfile
   character(LEN=256) :: casename
   character(len=256) :: dir_landdata
   character(len=256) :: dir_forcing
   character(len=256) :: dir_hist
   character(len=256) :: dir_restart
   character(len=256) :: fsrfdata

   real(r8) :: deltim       ! time step (senconds)
   integer  :: sdate(3)     ! calendar (year, julian day, seconds)
   integer  :: idate(3)     ! calendar (year, julian day, seconds)
   integer  :: edate(3)     ! calendar (year, julian day, seconds)
   integer  :: pdate(3)     ! calendar (year, julian day, seconds)
   integer  :: jdate(3)     ! calendar (year, julian day, seconds), year beginning style
   logical  :: greenwich    ! greenwich time

   logical :: doalb         ! true => start up the surface albedo calculation
   logical :: dolai         ! true => start up the time-varying vegetation paramter
   logical :: dosst         ! true => update sst/ice/snow

   integer :: Julian_1day_p, Julian_1day
   integer :: Julian_8day_p, Julian_8day
   integer :: s_year, s_month, s_day, s_seconds, s_julian
   integer :: e_year, e_month, e_day, e_seconds, e_julian
   integer :: p_year, p_month, p_day, p_seconds, p_julian
   integer :: lc_year, lai_year
   integer :: month, mday, year_p, month_p, mday_p
   integer :: spinup_repeat, istep

   type(timestamp) :: ststamp, itstamp, etstamp, ptstamp

   integer*8 :: start_time, end_time, c_per_sec, time_used

#ifdef USEMPI
   CALL spmd_init ()
#endif

   IF (p_is_master) THEN
      CALL system_clock (start_time)
   ENDIF

   CALL getarg (1, nlfile)

   CALL read_namelist (nlfile)

   casename     = DEF_CASE_NAME
   dir_landdata = DEF_dir_landdata
   dir_forcing  = DEF_dir_forcing
   dir_hist     = DEF_dir_history
   dir_restart  = DEF_dir_restart

#ifdef SinglePoint
   fsrfdata = trim(dir_landdata) // '/srfdata.nc'
#ifndef URBAN_MODEL
   CALL read_surface_data_single (fsrfdata, mksrfdata=.false.)
#else
   CALL read_urban_surface_data_single (fsrfdata, mksrfdata=.false., mkrun=.true.)
#endif
#endif

   deltim    = DEF_simulation_time%timestep
   greenwich = DEF_simulation_time%greenwich
   s_year    = DEF_simulation_time%start_year
   s_month   = DEF_simulation_time%start_month
   s_day     = DEF_simulation_time%start_day
   s_seconds = DEF_simulation_time%start_sec
   e_year    = DEF_simulation_time%end_year
   e_month   = DEF_simulation_time%end_month
   e_day     = DEF_simulation_time%end_day
   e_seconds = DEF_simulation_time%end_sec
   p_year    = DEF_simulation_time%spinup_year
   p_month   = DEF_simulation_time%spinup_month
   p_day     = DEF_simulation_time%spinup_day
   p_seconds = DEF_simulation_time%spinup_sec

   spinup_repeat = DEF_simulation_time%spinup_repeat

   CALL initimetype(greenwich)
   CALL monthday2julian(s_year,s_month,s_day,s_julian)
   CALL monthday2julian(e_year,e_month,e_day,e_julian)
   CALL monthday2julian(p_year,p_month,p_day,p_julian)

   sdate(1) = s_year; sdate(2) = s_julian; sdate(3) = s_seconds
   edate(1) = e_year; edate(2) = e_julian; edate(3) = e_seconds
   pdate(1) = p_year; pdate(2) = p_julian; pdate(3) = p_seconds

   CALL Init_GlobalVars
   CAll Init_LC_Const
   CAll Init_PFT_Const

   CALL pixel%load_from_file    (dir_landdata)
   CALL gblock%load_from_file   (dir_landdata)

#ifdef LULCC
   lc_year = s_year
#else
   lc_year = DEF_LC_YEAR
#endif

   CALL mesh_load_from_file (dir_landdata, lc_year)

   CALL pixelset_load_from_file (dir_landdata, 'landelm'  , landelm  , numelm  , lc_year)

#ifdef CATCHMENT
   CALL pixelset_load_from_file (dir_landdata, 'landhru'  , landhru  , numhru  , lc_year)
#endif

   CALL pixelset_load_from_file (dir_landdata, 'landpatch', landpatch, numpatch, lc_year)

#if (defined LULC_IGBP_PFT || defined LULC_IGBP_PC)
   CALL pixelset_load_from_file (dir_landdata, 'landpft'  , landpft  , numpft  , lc_year)
   CALL map_patch_to_pft
#endif

#ifdef URBAN_MODEL
   CALL pixelset_load_from_file (dir_landdata, 'landurban', landurban, numurban, lc_year)
   CALL map_patch_to_urban
#endif

#if (defined UNSTRUCTURED || defined CATCHMENT)
   CALL elm_vector_init ()
#ifdef CATCHMENT
   CALL hru_vector_init ()
#endif
#endif

   CALL adj2end(sdate)
   CALL adj2end(edate)
   CALL adj2end(pdate)

   ststamp = sdate
   etstamp = edate
   ptstamp = pdate

   ! date in beginning style
   jdate = sdate
   CALL adj2begin(jdate)

   IF (ptstamp <= ststamp) THEN
      spinup_repeat = 0
   ELSE
      spinup_repeat = max(0, spinup_repeat)
   ENDIF

   ! ----------------------------------------------------------------------
   ! Read in the model time invariant constant data
   CALL allocate_TimeInvariants ()
   CALL READ_TimeInvariants (lc_year, casename, dir_restart)

   ! Read in the model time varying data (model state variables)
   CALL allocate_TimeVariables  ()
   CALL READ_TimeVariables (jdate, lc_year, casename, dir_restart)

   ! Read in SNICAR optical and aging parameters
   CALL SnowOptics_init( DEF_file_snowoptics ) ! SNICAR optical parameters
   CALL SnowAge_init( DEF_file_snowaging )     ! SNICAR aging   parameters

   !-----------------------
   doalb = .true.
   dolai = .true.
   dosst = .false.

   ! Initialize meteorological forcing data module
   CALL allocate_1D_Forcing ()
   CALL forcing_init (dir_forcing, deltim, ststamp, lc_year, etstamp)
   CALL allocate_2D_Forcing (gforc)

   ! Initialize history data module
   CALL hist_init (dir_hist)
   CALL allocate_1D_Fluxes ()


#if(defined CaMa_Flood)
   CALL colm_CaMa_init !initialize CaMa-Flood
#endif

   IF(DEF_USE_OZONEDATA)THEN
      CALL init_Ozone_data (sdate)
   ENDIF

   ! Initialize aerosol deposition forcing data
   IF (DEF_Aerosol_Readin) THEN
      CALL AerosolDepInit ()
   ENDIF

#ifdef BGC
   IF (DEF_USE_NITRIF) THEN
      CALL init_nitrif_data (sdate)
   ENDIF

   IF (DEF_NDEP_FREQUENCY==1)THEN ! Initial annual ndep data readin
      CALL init_ndep_data_annually (sdate(1)) 
   ELSEIF(DEF_NDEP_FREQUENCY==2)THEN ! Initial monthly ndep data readin
      CALL init_ndep_data_monthly (sdate(1),s_month) ! sf_add
   ELSE
      write(6,*) 'ERROR: DEF_NDEP_FREQUENCY should be only 1-2, Current is:',DEF_NDEP_FREQUENCY
      CALL CoLM_stop ()
   ENDIF

   IF (DEF_USE_FIRE) THEN
      CALL init_fire_data (sdate(1))
      CALL init_lightning_data (sdate)
   ENDIF
#endif

#if (defined LATERAL_FLOW)
   CALL lateral_flow_init ()
#endif

   ! ======================================================================
   ! begin time stepping loop
   ! ======================================================================

   istep   = 1
   idate   = sdate
   itstamp = ststamp

   TIMELOOP : DO WHILE (itstamp < etstamp)

      CALL julian2monthday (jdate(1), jdate(2), month_p, mday_p)

      year_p = jdate(1)

      IF (p_is_master) THEN
         IF (itstamp < ptstamp) THEN
            write(*, 99) istep, jdate(1), month_p, mday_p, jdate(3), spinup_repeat
         ELSE
            write(*,100) istep, jdate(1), month_p, mday_p, jdate(3)
         ENDIF
      ENDIF


      Julian_1day_p = int(calendarday(jdate)-1)/1*1 + 1
      Julian_8day_p = int(calendarday(jdate)-1)/8*8 + 1

      ! Read in the meteorological forcing
      ! ----------------------------------------------------------------------
      CALL read_forcing (idate, dir_forcing)

      IF(DEF_USE_OZONEDATA)THEN
         CALL update_Ozone_data(itstamp, deltim)
      ENDIF
#ifdef BGC
      IF(DEF_USE_FIRE)THEN
         CALL update_lightning_data (itstamp, deltim)
      ENDIF
#endif

      ! Read in aerosol deposition forcing data
      IF (DEF_Aerosol_Readin) THEN
         CALL AerosolDepReadin (jdate)
      ENDIF

      ! Calendar for NEXT time step
      ! ----------------------------------------------------------------------
      CALL TICKTIME (deltim,idate)
      itstamp = itstamp + int(deltim)
      jdate = idate
      CALL adj2begin(jdate)

      CALL julian2monthday (jdate(1), jdate(2), month, mday)

#ifdef BGC
      IF(DEF_USE_NITRIF) THEN
         IF (month /= month_p) THEN
            CALL update_nitrif_data (month)
         ENDIF
      ENDIF

      IF (DEF_NDEP_FREQUENCY==1)THEN ! Read Annual Ndep data
         IF (jdate(1) /= year_p) THEN
            CALL update_ndep_data_annually (idate(1), iswrite = .true.)
         ENDIF
      ELSEIF(DEF_NDEP_FREQUENCY==2)THEN! Read Monthly Ndep data 
         IF (jdate(1) /= year_p .or. month /= month_p) THEN  !sf_add
            CALL update_ndep_data_monthly (jdate(1), month, iswrite = .true.) !sf_add
         ENDIF
      ELSE
         write(6,*) 'ERROR: DEF_NDEP_FREQUENCY should be only 1-2, Current is:',DEF_NDEP_FREQUENCY
         CALL CoLM_stop ()
      ENDIF

      IF(DEF_USE_FIRE)THEN
         IF (jdate(1) /= year_p) THEN
            CALL update_hdm_data (idate(1))
         ENDIF
      ENDIF
#endif


      ! Call colm driver
      ! ----------------------------------------------------------------------
      IF (p_is_worker) THEN
         CALL CoLMDRIVER (idate,deltim,dolai,doalb,dosst,oroflag)
      ENDIF


#if (defined LATERAL_FLOW)
      CALL lateral_flow (deltim)
#endif

#if(defined CaMa_Flood)
      call colm_CaMa_drv(idate(3)) ! run CaMa-Flood
#endif

      ! Write out the model variables for restart run and the histroy file
      ! ----------------------------------------------------------------------
      CALL hist_out (idate, deltim, itstamp, etstamp, ptstamp, dir_hist, casename)

#ifdef LULCC
      ! DO land USE and land cover change simulation
      IF ( isendofyear(idate, deltim) ) THEN
         CALL deallocate_1D_Forcing
         CALL deallocate_1D_Fluxes

         CALL LulccDriver (casename,dir_landdata,dir_restart,&
                           idate,greenwich)

         CALL allocate_1D_Forcing
         CALL forcing_init (dir_forcing, deltim, itstamp, jdate(1))
         CALL deallocate_acc_fluxes
         CALL hist_init (dir_hist)
         CALL allocate_1D_Fluxes
      ENDIF
#endif

! Get leaf area index
      ! ----------------------------------------------------------------------
#if(defined DYN_PHENOLOGY)
      ! Update once a day
      dolai = .false.
      Julian_1day = int(calendarday(jdate)-1)/1*1 + 1
      IF(Julian_1day /= Julian_1day_p)THEN
         dolai = .true.
      ENDIF
#else
      ! READ in Leaf area index and stem area index
      ! ----------------------------------------------------------------------
      ! Hua Yuan, 08/03/2019: read global monthly LAI/SAI data
      ! zhongwang wei, 20210927: add option to read non-climatological mean LAI
      ! Update every 8 days (time interval of the MODIS LAI data)
      ! Hua Yuan, 06/2023: change namelist DEF_LAI_CLIM to DEF_LAI_MONTHLY
      ! and add DEF_LAI_CHANGE_YEARLY for monthly LAI data
      !
      ! NOTES: Should be caution for setting DEF_LAI_CHANGE_YEARLY to ture in non-LULCC
      ! case, that means the LAI changes without condisderation of land cover change.

      IF (DEF_LAI_CHANGE_YEARLY) THEN
         lai_year = jdate(1)
      ELSE
         lai_year = DEF_LC_YEAR
      ENDIF

      IF (DEF_LAI_MONTHLY) THEN
         IF ((itstamp < etstamp) .and. (month /= month_p)) THEN
            CALL LAI_readin (lai_year, month, dir_landdata)
#ifdef URBAN_MODEL
            CALL UrbanLAI_readin(lai_year, month, dir_landdata)
#endif
         ENDIF
      ELSE
         ! Update every 8 days (time interval of the MODIS LAI data)
         Julian_8day = int(calendarday(jdate)-1)/8*8 + 1
         if ((itstamp < etstamp) .and. (Julian_8day /= Julian_8day_p)) then
            CALL LAI_readin (jdate(1), Julian_8day, dir_landdata)
            ! 06/2023, yuan: or depend on DEF_LAI_CHANGE_YEARLY nanemlist
            !CALL LAI_readin (lai_year, Julian_8day, dir_landdata)
         ENDIF
      ENDIF
#endif

      IF (save_to_restart (idate, deltim, itstamp, ptstamp)) THEN
#ifdef LULCC
         CALL WRITE_TimeVariables (jdate, jdate(1), casename, dir_restart)
#else
         CALL WRITE_TimeVariables (jdate, lc_year,  casename, dir_restart)
#endif
      ENDIF

#ifdef RangeCheck
      CALL check_TimeVariables ()
#endif
#ifdef CoLMDEBUG
      CALL print_VSF_iteration_stat_info ()
#endif

#ifdef USEMPI
      CALL mpi_barrier (p_comm_glb, p_err)
#endif

      IF (p_is_master) THEN
         CALL system_clock (end_time, count_rate = c_per_sec)
         time_used = (end_time - start_time) / c_per_sec
         IF (time_used >= 3600) THEN
            write(*,101) time_used/3600, mod(time_used,3600)/60, mod(time_used,60)
         elseif (time_used >= 60) THEN
            write(*,102) time_used/60, mod(time_used,60)
         ELSE
            write(*,103) time_used
         ENDIF
      ENDIF

      IF ((spinup_repeat > 1) .and. (ptstamp <= itstamp)) THEN
         spinup_repeat = spinup_repeat - 1
         idate   = sdate
         itstamp = ststamp
         CALL forcing_reset ()
      ENDIF

      istep = istep + 1

<<<<<<< HEAD
#ifdef CoLMDEBUG
      IF (DEF_USE_VARIABLY_SATURATED_FLOW) THEN
         CALL print_VSF_iteration_stat_info ()
      ENDIF
#endif

=======
>>>>>>> 5329eeb5
   ENDDO TIMELOOP

   CALL deallocate_TimeInvariants ()
   CALL deallocate_TimeVariables  ()
   CALL deallocate_1D_Forcing     ()
   CALL deallocate_1D_Fluxes      ()

#if (defined LATERAL_FLOW)
   CALL lateral_flow_final ()
#endif

   CALL forcing_final ()
   CALL hist_final    ()

#ifdef SinglePoint
   CALL single_srfdata_final ()
#endif

#ifdef USEMPI
   CALL mpi_barrier (p_comm_glb, p_err)
#endif

#if(defined CaMa_Flood)
   CALL colm_cama_exit ! finalize CaMa-Flood
#endif

   IF (p_is_master) THEN
      write(*,'(/,A25)') 'CoLM Execution Completed.'
   ENDIF

   99  format(/, 'TIMESTEP = ', I0, ' | DATE = ', I4.4, '-', I2.2, '-', I2.2, '-', I5.5, ' Spinup (', I0, ' repeat left)')
   100 format(/, 'TIMESTEP = ', I0, ' | DATE = ', I4.4, '-', I2.2, '-', I2.2, '-', I5.5)
   101 format(/, 'Time elapsed : ', I4, ' hours', I3, ' minutes', I3, ' seconds.')
   102 format(/, 'Time elapsed : ', I3, ' minutes', I3, ' seconds.')
   103 format(/, 'Time elapsed : ', I3, ' seconds.')

#ifdef USEMPI
   CALL spmd_exit
#endif

END PROGRAM CoLM
! ----------------------------------------------------------------------
! EOP<|MERGE_RESOLUTION|>--- conflicted
+++ resolved
@@ -281,7 +281,7 @@
    ENDIF
 
    IF (DEF_NDEP_FREQUENCY==1)THEN ! Initial annual ndep data readin
-      CALL init_ndep_data_annually (sdate(1)) 
+      CALL init_ndep_data_annually (sdate(1))
    ELSEIF(DEF_NDEP_FREQUENCY==2)THEN ! Initial monthly ndep data readin
       CALL init_ndep_data_monthly (sdate(1),s_month) ! sf_add
    ELSE
@@ -363,7 +363,7 @@
          IF (jdate(1) /= year_p) THEN
             CALL update_ndep_data_annually (idate(1), iswrite = .true.)
          ENDIF
-      ELSEIF(DEF_NDEP_FREQUENCY==2)THEN! Read Monthly Ndep data 
+      ELSEIF(DEF_NDEP_FREQUENCY==2)THEN! Read Monthly Ndep data
          IF (jdate(1) /= year_p .or. month /= month_p) THEN  !sf_add
             CALL update_ndep_data_monthly (jdate(1), month, iswrite = .true.) !sf_add
          ENDIF
@@ -501,15 +501,6 @@
 
       istep = istep + 1
 
-<<<<<<< HEAD
-#ifdef CoLMDEBUG
-      IF (DEF_USE_VARIABLY_SATURATED_FLOW) THEN
-         CALL print_VSF_iteration_stat_info ()
-      ENDIF
-#endif
-
-=======
->>>>>>> 5329eeb5
    ENDDO TIMELOOP
 
    CALL deallocate_TimeInvariants ()
