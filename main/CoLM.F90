--- conflicted
+++ resolved
@@ -373,7 +373,7 @@
 
       ! Write out the model variables for restart run and the histroy file
       ! ----------------------------------------------------------------------
-      CALL hist_out (idate, deltim, itstamp, ptstamp, dir_hist, casename)
+      CALL hist_out (idate, deltim, itstamp, etstamp, ptstamp, dir_hist, casename)
 
 #ifdef LULCC
       ! DO land USE and land cover change simulation
@@ -387,7 +387,7 @@
          CALL allocate_1D_Forcing
          CALL forcing_init (dir_forcing, deltim, idate, jdate(1))
          CALL deallocate_acc_fluxes
-         CALL hist_init (dir_hist, DEF_hist_lon_res, DEF_hist_lat_res)
+         CALL hist_init (dir_hist)
          CALL allocate_1D_Fluxes
       ENDIF
 #endif
@@ -436,40 +436,7 @@
          ENDIF
       ENDIF
 #endif
-<<<<<<< HEAD
-      
-=======
-
-#if (defined LATERAL_FLOW)
-      CALL lateral_flow (deltim)
-#endif
-
-#if(defined CaMa_Flood)
-      call colm_CaMa_drv(idate(3)) ! run CaMa-Flood
-#endif
-
-      ! Write out the model variables for restart run and the histroy file
-      ! ----------------------------------------------------------------------
-      CALL hist_out (idate, deltim, itstamp, etstamp, ptstamp, dir_hist, casename)
-
-#ifdef LULCC
-      ! DO land USE and land cover change simulation
-      IF ( isendofyear(idate, deltim) ) THEN
-         CALL deallocate_1D_Forcing
-         CALL deallocate_1D_Fluxes
-
-         CALL LulccDriver (casename,dir_landdata,dir_restart,&
-                           idate,greenwich)
-
-         CALL allocate_1D_Forcing
-         CALL forcing_init (dir_forcing, deltim, idate, jdate(1))
-         CALL deallocate_acc_fluxes
-         CALL hist_init (dir_hist, DEF_hist_lon_res, DEF_hist_lat_res)
-         CALL allocate_1D_Fluxes
-      ENDIF
-#endif
-
->>>>>>> 370f0e31
+
       IF (save_to_restart (idate, deltim, itstamp, ptstamp)) THEN
 #ifdef LULCC
          CALL WRITE_TimeVariables (jdate, jdate(1), casename, dir_restart)
