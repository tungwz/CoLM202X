--- conflicted
+++ resolved
@@ -14,23 +14,13 @@
    !     Revised by Yongjiu Dai and Hua Yuan, April 2014
    ! ======================================================================
 
-<<<<<<< HEAD
    use MOD_Precision
    use MOD_SPMD_Task
    use MOD_Namelist
-   USE GlobalVars
-   USE LC_Const
-   USE MOD_Vars_PFTConst
-   use PhysicalConstants
-=======
-   use precision
-   use spmd_task
-   use mod_namelist
    USE MOD_Vars_Global
    USE MOD_Const_LC
    USE MOD_Const_PFT
    use MOD_Const_Physical
->>>>>>> 3e1016d9
    use MOD_Vars_TimeInvariants
    use MOD_Vars_TimeVariables
    use MOD_Vars_1DForcing
