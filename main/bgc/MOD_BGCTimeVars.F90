#include <define.h>

MODULE MOD_BGCTimeVars
#ifdef BGC
! -------------------------------
! Created by Yongjiu Dai, 03/2014
! -------------------------------

use precision
use timemanager
IMPLICIT NONE
SAVE
!------------------------- BGC variables -------------------------------
      REAL(r8), allocatable :: decomp_cpools_vr  (:,:,:)
      REAL(r8), allocatable :: decomp_cpools     (:,:)
      REAL(r8), allocatable :: decomp_k          (:,:,:) ! soil decomposition rate [1/s]
      REAL(r8), allocatable :: ctrunc_vr         (:,:)
      REAL(r8), allocatable :: ctrunc_veg        (:)
      REAL(r8), allocatable :: ctrunc_soil       (:)

      REAL(r8), allocatable :: t_scalar          (:,:)   ! soil decomposition temperature scalars [unitless]
      REAL(r8), allocatable :: w_scalar          (:,:)   ! soil decomposition water scalars [unitless]
      REAL(r8), allocatable :: o_scalar          (:,:)   ! soil decomposition oxygen scalars [unitless]
      REAL(r8), allocatable :: depth_scalar      (:,:)   ! soil decomposition depth scalars [unitless]

! Soil CN diffusion and advection
      REAL(r8), allocatable :: som_adv_coef             (:,:)
      REAL(r8), allocatable :: som_diffus_coef          (:,:)

! Active Layer
      REAL(r8), allocatable :: altmax                   (:)
      REAL(r8), allocatable :: altmax_lastyear          (:)
      INTEGER , allocatable :: altmax_lastyear_indx     (:)

      REAL(r8), allocatable :: totlitc                  (:)
      REAL(r8), allocatable :: totvegc                  (:)
      REAL(r8), allocatable :: totsomc                  (:)
      REAL(r8), allocatable :: totcwdc                  (:)
      REAL(r8), allocatable :: totcolc                  (:)
      REAL(r8), allocatable :: col_begcb                (:)
      REAL(r8), allocatable :: col_endcb                (:)
      REAL(r8), allocatable :: col_vegbegcb             (:)
      REAL(r8), allocatable :: col_vegendcb             (:)
      REAL(r8), allocatable :: col_soilbegcb            (:)
      REAL(r8), allocatable :: col_soilendcb            (:)

      REAL(r8), allocatable :: totlitn                  (:)
      REAL(r8), allocatable :: totvegn                  (:)
      REAL(r8), allocatable :: totsomn                  (:)
      REAL(r8), allocatable :: totcwdn                  (:)
      REAL(r8), allocatable :: totcoln                  (:)
      REAL(r8), allocatable :: col_begnb                (:)
      REAL(r8), allocatable :: col_endnb                (:)
      REAL(r8), allocatable :: col_vegbegnb             (:)
      REAL(r8), allocatable :: col_vegendnb             (:)
      REAL(r8), allocatable :: col_soilbegnb            (:)
      REAL(r8), allocatable :: col_soilendnb            (:)
      REAL(r8), allocatable :: col_sminnbegnb           (:)
      REAL(r8), allocatable :: col_sminnendnb           (:)

      REAL(r8), allocatable :: leafc                    (:)
      REAL(r8), allocatable :: leafc_storage            (:)
      REAL(r8), allocatable :: leafc_xfer               (:)
      REAL(r8), allocatable :: frootc                   (:)
      REAL(r8), allocatable :: frootc_storage           (:)
      REAL(r8), allocatable :: frootc_xfer              (:)
      REAL(r8), allocatable :: livestemc                (:)
      REAL(r8), allocatable :: livestemc_storage        (:)
      REAL(r8), allocatable :: livestemc_xfer           (:)
      REAL(r8), allocatable :: deadstemc                (:)
      REAL(r8), allocatable :: deadstemc_storage        (:)
      REAL(r8), allocatable :: deadstemc_xfer           (:)
      REAL(r8), allocatable :: livecrootc               (:)
      REAL(r8), allocatable :: livecrootc_storage       (:)
      REAL(r8), allocatable :: livecrootc_xfer          (:)
      REAL(r8), allocatable :: deadcrootc               (:)
      REAL(r8), allocatable :: deadcrootc_storage       (:)
      REAL(r8), allocatable :: deadcrootc_xfer          (:)
      REAL(r8), allocatable :: grainc                   (:)
      REAL(r8), allocatable :: grainc_storage           (:)
      REAL(r8), allocatable :: grainc_xfer              (:)
      REAL(r8), allocatable :: xsmrpool                 (:)
      REAL(r8), allocatable :: downreg                  (:)
      REAL(r8), allocatable :: cropprod1c               (:)
      REAL(r8), allocatable :: cropseedc_deficit        (:)

      REAL(r8), allocatable :: leafn                    (:)
      REAL(r8), allocatable :: leafn_storage            (:)
      REAL(r8), allocatable :: leafn_xfer               (:)
      REAL(r8), allocatable :: frootn                   (:)
      REAL(r8), allocatable :: frootn_storage           (:)
      REAL(r8), allocatable :: frootn_xfer              (:)
      REAL(r8), allocatable :: livestemn                (:)
      REAL(r8), allocatable :: livestemn_storage        (:)
      REAL(r8), allocatable :: livestemn_xfer           (:)
      REAL(r8), allocatable :: deadstemn                (:)
      REAL(r8), allocatable :: deadstemn_storage        (:)
      REAL(r8), allocatable :: deadstemn_xfer           (:)
      REAL(r8), allocatable :: livecrootn               (:)
      REAL(r8), allocatable :: livecrootn_storage       (:)
      REAL(r8), allocatable :: livecrootn_xfer          (:)
      REAL(r8), allocatable :: deadcrootn               (:)
      REAL(r8), allocatable :: deadcrootn_storage       (:)
      REAL(r8), allocatable :: deadcrootn_xfer          (:)
      REAL(r8), allocatable :: grainn                   (:)
      REAL(r8), allocatable :: grainn_storage           (:)
      REAL(r8), allocatable :: grainn_xfer              (:)
      REAL(r8), allocatable :: retransn                 (:)

      REAL(r8), allocatable :: decomp_npools_vr         (:,:,:)
      REAL(r8), allocatable :: decomp_npools            (:,:)
      REAL(r8), allocatable :: ntrunc_vr                (:,:)
      REAL(r8), allocatable :: ntrunc_veg               (:)
      REAL(r8), allocatable :: ntrunc_soil              (:)

      REAL(r8), allocatable :: sminn_vr                 (:,:)
      REAL(r8), allocatable :: smin_no3_vr              (:,:)
      REAL(r8), allocatable :: smin_nh4_vr              (:,:)
      REAL(r8), allocatable :: sminn                    (:)
      REAL(r8), allocatable :: ndep                     (:)

#ifdef NITRIF
      REAL(r8), allocatable :: to2_decomp_depth_unsat   (:,:)
      REAL(r8), allocatable :: tconc_o2_unsat           (:,:)
#endif

      REAL(r8), allocatable :: ndep_prof                (:,:)
      REAL(r8), allocatable :: nfixation_prof           (:,:)

      REAL(r8), allocatable :: cn_decomp_pools          (:,:,:) 
      REAL(r8), allocatable :: fpi_vr                   (:,:)
      REAL(r8), allocatable :: fpi                      (:)
      REAL(r8), allocatable :: fpg                      (:)

      REAL(r8), allocatable :: cropf                    (:)
      REAL(r8), allocatable :: lfwt                     (:)
      REAL(r8), allocatable :: fuelc                    (:)
      REAL(r8), allocatable :: fuelc_crop               (:)
      REAL(r8), allocatable :: fsr                      (:)
      REAL(r8), allocatable :: fd                       (:)
      REAL(r8), allocatable :: rootc                    (:)
      REAL(r8), allocatable :: lgdp                     (:)
      REAL(r8), allocatable :: lgdp1                    (:)
      REAL(r8), allocatable :: lpop                     (:)
      REAL(r8), allocatable :: wtlf                     (:)
      REAL(r8), allocatable :: trotr1                   (:)
      REAL(r8), allocatable :: trotr2                   (:)
      REAL(r8), allocatable :: hdm_lf                   (:)
      REAL(r8), allocatable :: lnfm                     (:)
      REAL(r8), allocatable :: baf_crop                 (:)
      REAL(r8), allocatable :: baf_peatf                (:)
      REAL(r8), allocatable :: farea_burned             (:)
      REAL(r8), allocatable :: nfire                    (:)
      REAL(r8), allocatable :: fsat                     (:)
      REAL(r8), allocatable :: prec10                   (:) ! 10-day running mean of total      precipitation [mm/s]
      REAL(r8), allocatable :: prec60                   (:) ! 60-day running mean of total      precipitation [mm/s]
      REAL(r8), allocatable :: prec365                  (:) ! 365-day running mean of tota     l precipitation [mm/s]
      REAL(r8), allocatable :: prec_today               (:) ! today's daily precipitation      [mm/day]
      REAL(r8), allocatable :: prec_daily               (:,:) ! daily total precipitation      [mm/day]
      REAL(r8), allocatable :: wf2                      (:)
      REAL(r8), allocatable :: tsoi17                   (:)
      REAL(r8), allocatable :: rh30                     (:) ! 30-day running mean of relative humidity
      REAL(r8), allocatable :: accumnstep               (:) ! 30-day running mean of relative humidity

      REAL(r8), allocatable :: dayl                     (:)
      REAL(r8), allocatable :: prev_dayl                (:)

!--------------BGC/SASU variables---------------------------
      REAL(r8), allocatable :: decomp0_cpools_vr           (:,:,:)
      REAL(r8), allocatable :: I_met_c_vr_acc              (:,:)
      REAL(r8), allocatable :: I_cel_c_vr_acc              (:,:)
      REAL(r8), allocatable :: I_lig_c_vr_acc              (:,:)
      REAL(r8), allocatable :: I_cwd_c_vr_acc              (:,:)
      REAL(r8), allocatable :: AKX_met_to_soil1_c_vr_acc   (:,:)
      REAL(r8), allocatable :: AKX_cel_to_soil1_c_vr_acc   (:,:)
      REAL(r8), allocatable :: AKX_lig_to_soil2_c_vr_acc   (:,:)
      REAL(r8), allocatable :: AKX_soil1_to_soil2_c_vr_acc (:,:)
      REAL(r8), allocatable :: AKX_cwd_to_cel_c_vr_acc     (:,:)
      REAL(r8), allocatable :: AKX_cwd_to_lig_c_vr_acc     (:,:)
      REAL(r8), allocatable :: AKX_soil1_to_soil3_c_vr_acc (:,:)
      REAL(r8), allocatable :: AKX_soil2_to_soil1_c_vr_acc (:,:)
      REAL(r8), allocatable :: AKX_soil2_to_soil3_c_vr_acc (:,:)
      REAL(r8), allocatable :: AKX_soil3_to_soil1_c_vr_acc (:,:)
      REAL(r8), allocatable :: AKX_met_exit_c_vr_acc       (:,:)
      REAL(r8), allocatable :: AKX_cel_exit_c_vr_acc       (:,:)
      REAL(r8), allocatable :: AKX_lig_exit_c_vr_acc       (:,:)
      REAL(r8), allocatable :: AKX_cwd_exit_c_vr_acc       (:,:)
      REAL(r8), allocatable :: AKX_soil1_exit_c_vr_acc     (:,:)
      REAL(r8), allocatable :: AKX_soil2_exit_c_vr_acc     (:,:)
      REAL(r8), allocatable :: AKX_soil3_exit_c_vr_acc     (:,:)

      REAL(r8), allocatable :: decomp0_npools_vr           (:,:,:)
      REAL(r8), allocatable :: I_met_n_vr_acc              (:,:)
      REAL(r8), allocatable :: I_cel_n_vr_acc              (:,:)
      REAL(r8), allocatable :: I_lig_n_vr_acc              (:,:)
      REAL(r8), allocatable :: I_cwd_n_vr_acc              (:,:)
      REAL(r8), allocatable :: AKX_met_to_soil1_n_vr_acc   (:,:)
      REAL(r8), allocatable :: AKX_cel_to_soil1_n_vr_acc   (:,:)
      REAL(r8), allocatable :: AKX_lig_to_soil2_n_vr_acc   (:,:)
      REAL(r8), allocatable :: AKX_soil1_to_soil2_n_vr_acc (:,:)
      REAL(r8), allocatable :: AKX_cwd_to_cel_n_vr_acc     (:,:)
      REAL(r8), allocatable :: AKX_cwd_to_lig_n_vr_acc     (:,:)
      REAL(r8), allocatable :: AKX_soil1_to_soil3_n_vr_acc (:,:)
      REAL(r8), allocatable :: AKX_soil2_to_soil1_n_vr_acc (:,:)
      REAL(r8), allocatable :: AKX_soil2_to_soil3_n_vr_acc (:,:)
      REAL(r8), allocatable :: AKX_soil3_to_soil1_n_vr_acc (:,:)
      REAL(r8), allocatable :: AKX_met_exit_n_vr_acc       (:,:)
      REAL(r8), allocatable :: AKX_cel_exit_n_vr_acc       (:,:)
      REAL(r8), allocatable :: AKX_lig_exit_n_vr_acc       (:,:)
      REAL(r8), allocatable :: AKX_cwd_exit_n_vr_acc       (:,:)
      REAL(r8), allocatable :: AKX_soil1_exit_n_vr_acc     (:,:)
      REAL(r8), allocatable :: AKX_soil2_exit_n_vr_acc     (:,:)
      REAL(r8), allocatable :: AKX_soil3_exit_n_vr_acc     (:,:)

      REAL(r8), allocatable :: diagVX_c_vr_acc             (:,:,:)
      REAL(r8), allocatable :: upperVX_c_vr_acc            (:,:,:)
      REAL(r8), allocatable :: lowerVX_c_vr_acc            (:,:,:)
      REAL(r8), allocatable :: diagVX_n_vr_acc             (:,:,:)
      REAL(r8), allocatable :: upperVX_n_vr_acc            (:,:,:)
      REAL(r8), allocatable :: lowerVX_n_vr_acc            (:,:,:)
      LOGICAL , allocatable :: skip_balance_check          (:)
#ifdef CROP
      REAL(r8), allocatable :: cphase                   (:) ! crop phase
      REAL(r8), allocatable :: vf          (:)
      REAL(r8), allocatable :: gddplant    (:)
      REAL(r8), allocatable :: gddmaturity (:)
      REAL(r8), allocatable :: hui         (:)
      REAL(r8), allocatable :: huiswheat   (:)
      REAL(r8), allocatable :: pdcorn      (:)  
      REAL(r8), allocatable :: pdswheat    (:)
      REAL(r8), allocatable :: pdwwheat    (:)
      REAL(r8), allocatable :: pdsoybean   (:)
      REAL(r8), allocatable :: pdcotton    (:)
      REAL(r8), allocatable :: pdrice1     (:)
      REAL(r8), allocatable :: pdrice2     (:)
      REAL(r8), allocatable :: pdsugarcane (:)  
      REAL(r8), allocatable :: plantdate   (:)  
      REAL(r8), allocatable :: fertnitro_corn      (:)  
      REAL(r8), allocatable :: fertnitro_swheat    (:)
      REAL(r8), allocatable :: fertnitro_wwheat    (:)
      REAL(r8), allocatable :: fertnitro_soybean   (:)
      REAL(r8), allocatable :: fertnitro_cotton    (:)
      REAL(r8), allocatable :: fertnitro_rice1     (:)
      REAL(r8), allocatable :: fertnitro_rice2     (:)
      REAL(r8), allocatable :: fertnitro_sugarcane (:)  
#endif
      REAL(r8), allocatable :: lag_npp             (:)
!------------------------------------------------------

! PUBLIC MEMBER FUNCTIONS:
      public :: allocate_BGCTimeVars
      public :: deallocate_BGCTimeVars
      public :: READ_BGCTimeVars
      public :: WRITE_BGCTimeVars
#ifdef CLMDEBUG
      public :: check_BGCTimeVars
#endif

! PRIVATE MEMBER FUNCTIONS:


!-----------------------------------------------------------------------

  CONTAINS

!-----------------------------------------------------------------------

  SUBROUTINE allocate_BGCTimeVars 
! --------------------------------------------------------------------
! Allocates memory for CLM 1d [numpatch] variables
! ------------------------------------------------------

  use precision
  USE GlobalVars
  use spmd_task
  use mod_landpatch, only : numpatch
  IMPLICIT NONE


  if (p_is_worker) then

     if (numpatch > 0) then

! bgc variables
        allocate (decomp_cpools_vr             (nl_soil_full,ndecomp_pools,numpatch))
        allocate (decomp_cpools                (ndecomp_pools,numpatch))
        allocate (ctrunc_vr                    (nl_soil,numpatch))
        allocate (ctrunc_veg                   (numpatch))
        allocate (ctrunc_soil                  (numpatch))
        allocate (decomp_k                     (nl_soil_full,ndecomp_pools,numpatch))
   
        allocate (t_scalar                     (nl_soil,numpatch))
        allocate (w_scalar                     (nl_soil,numpatch))
        allocate (o_scalar                     (nl_soil,numpatch))
        allocate (depth_scalar                 (nl_soil,numpatch))

        allocate (som_adv_coef                 (nl_soil_full,numpatch))
        allocate (som_diffus_coef              (nl_soil_full,numpatch))

        allocate (altmax                       (numpatch))
        allocate (altmax_lastyear              (numpatch))
        allocate (altmax_lastyear_indx         (numpatch))

        allocate (totlitc                      (numpatch))
        allocate (totvegc                      (numpatch))
        allocate (totsomc                      (numpatch))
        allocate (totcwdc                      (numpatch))
        allocate (totcolc                      (numpatch))
        allocate (col_begcb                    (numpatch))
        allocate (col_endcb                    (numpatch))
        allocate (col_vegbegcb                 (numpatch))
        allocate (col_vegendcb                 (numpatch))
        allocate (col_soilbegcb                (numpatch))
        allocate (col_soilendcb                (numpatch))

        allocate (totlitn                      (numpatch))
        allocate (totvegn                      (numpatch))
        allocate (totsomn                      (numpatch))
        allocate (totcwdn                      (numpatch))
        allocate (totcoln                      (numpatch))
        allocate (col_begnb                    (numpatch))
        allocate (col_endnb                    (numpatch))
        allocate (col_vegbegnb                 (numpatch))
        allocate (col_vegendnb                 (numpatch))
        allocate (col_soilbegnb                (numpatch))
        allocate (col_soilendnb                (numpatch))
        allocate (col_sminnbegnb               (numpatch))
        allocate (col_sminnendnb               (numpatch))

        allocate (leafc                        (numpatch))
        allocate (leafc_storage                (numpatch))
        allocate (leafc_xfer                   (numpatch))
        allocate (frootc                       (numpatch))
        allocate (frootc_storage               (numpatch))
        allocate (frootc_xfer                  (numpatch))
        allocate (livestemc                    (numpatch))
        allocate (livestemc_storage            (numpatch))
        allocate (livestemc_xfer               (numpatch))
        allocate (deadstemc                    (numpatch))
        allocate (deadstemc_storage            (numpatch))
        allocate (deadstemc_xfer               (numpatch))
        allocate (livecrootc                   (numpatch))
        allocate (livecrootc_storage           (numpatch))
        allocate (livecrootc_xfer              (numpatch))
        allocate (deadcrootc                   (numpatch))
        allocate (deadcrootc_storage           (numpatch))
        allocate (deadcrootc_xfer              (numpatch))
        allocate (grainc                       (numpatch))
        allocate (grainc_storage               (numpatch))
        allocate (grainc_xfer                  (numpatch))
        allocate (xsmrpool                     (numpatch))
        allocate (downreg                      (numpatch))
        allocate (cropprod1c                   (numpatch))
        allocate (cropseedc_deficit            (numpatch))

        allocate (leafn                        (numpatch))
        allocate (leafn_storage                (numpatch))
        allocate (leafn_xfer                   (numpatch))
        allocate (frootn                       (numpatch))
        allocate (frootn_storage               (numpatch))
        allocate (frootn_xfer                  (numpatch))
        allocate (livestemn                    (numpatch))
        allocate (livestemn_storage            (numpatch))
        allocate (livestemn_xfer               (numpatch))
        allocate (deadstemn                    (numpatch))
        allocate (deadstemn_storage            (numpatch))
        allocate (deadstemn_xfer               (numpatch))
        allocate (livecrootn                   (numpatch))
        allocate (livecrootn_storage           (numpatch))
        allocate (livecrootn_xfer              (numpatch))
        allocate (deadcrootn                   (numpatch))
        allocate (deadcrootn_storage           (numpatch))
        allocate (deadcrootn_xfer              (numpatch))
        allocate (grainn                       (numpatch))
        allocate (grainn_storage               (numpatch))
        allocate (grainn_xfer                  (numpatch))
        allocate (retransn                     (numpatch))

        allocate (decomp_npools_vr             (nl_soil_full,ndecomp_pools,numpatch))
        allocate (decomp_npools                (ndecomp_pools,numpatch))
        allocate (ntrunc_vr                    (nl_soil,numpatch))
        allocate (ntrunc_veg                   (numpatch))
        allocate (ntrunc_soil                  (numpatch))
        allocate (sminn_vr                     (nl_soil,numpatch))
        allocate (smin_no3_vr                  (nl_soil,numpatch))
        allocate (smin_nh4_vr                  (nl_soil,numpatch))
        allocate (sminn                        (numpatch))
        allocate (ndep                         (numpatch))
   
#ifdef NITRIF
        allocate (to2_decomp_depth_unsat       (nl_soil,numpatch))
        allocate (tconc_o2_unsat               (nl_soil,numpatch))
#endif

        allocate (ndep_prof                    (nl_soil,numpatch))
        allocate (nfixation_prof               (nl_soil,numpatch))

        allocate (cn_decomp_pools              (nl_soil,ndecomp_pools,numpatch))
        allocate (fpi_vr                       (nl_soil,numpatch))
        allocate (fpi                          (numpatch))
        allocate (fpg                          (numpatch))

        allocate (cropf                        (numpatch))
        allocate (lfwt                         (numpatch))
        allocate (fuelc                        (numpatch))
        allocate (fuelc_crop                   (numpatch))
        allocate (fsr                          (numpatch))
        allocate (fd                           (numpatch))
        allocate (rootc                        (numpatch))
        allocate (lgdp                         (numpatch))
        allocate (lgdp1                        (numpatch))
        allocate (lpop                         (numpatch))
        allocate (wtlf                         (numpatch))
        allocate (trotr1                       (numpatch))
        allocate (trotr2                       (numpatch))
        allocate (hdm_lf                       (numpatch))
        allocate (lnfm                         (numpatch))
        allocate (baf_crop                     (numpatch))
        allocate (baf_peatf                    (numpatch))
        allocate (farea_burned                 (numpatch))
        allocate (nfire                        (numpatch))
        allocate (fsat                         (numpatch))
        allocate (prec10                       (numpatch)) ! 10-day running mean of total      precipitation [mm/s]
        allocate (prec60                       (numpatch)) ! 60-day running mean of total      precipitation [mm/s]
        allocate (prec365                      (numpatch)) ! 365-day running mean of tota     l precipitation [mm/s]
        allocate (prec_today                   (numpatch)) ! today's daily precipitation      [mm/day]
        allocate (prec_daily               (365,numpatch)) ! daily total precipitation      [mm/day]
        allocate (wf2                          (numpatch))
        allocate (tsoi17                       (numpatch))
        allocate (rh30                         (numpatch)) ! 30-day running mean of relative humidity
        allocate (accumnstep                   (numpatch)) ! 30-day running mean of relative humidity

        allocate (dayl                         (numpatch))
        allocate (prev_dayl                    (numpatch))

#ifdef SASU
!---------------------------SASU variables--------------------------------------
        allocate (decomp0_cpools_vr            (nl_soil,ndecomp_pools,numpatch))
        allocate (I_met_c_vr_acc               (nl_soil,numpatch))
        allocate (I_cel_c_vr_acc               (nl_soil,numpatch))
        allocate (I_lig_c_vr_acc               (nl_soil,numpatch))
        allocate (I_cwd_c_vr_acc               (nl_soil,numpatch))
        allocate (AKX_met_to_soil1_c_vr_acc    (nl_soil,numpatch))
        allocate (AKX_cel_to_soil1_c_vr_acc    (nl_soil,numpatch))
        allocate (AKX_lig_to_soil2_c_vr_acc    (nl_soil,numpatch))
        allocate (AKX_soil1_to_soil2_c_vr_acc  (nl_soil,numpatch))
        allocate (AKX_cwd_to_cel_c_vr_acc      (nl_soil,numpatch))
        allocate (AKX_cwd_to_lig_c_vr_acc      (nl_soil,numpatch))
        allocate (AKX_soil1_to_soil3_c_vr_acc  (nl_soil,numpatch))
        allocate (AKX_soil2_to_soil1_c_vr_acc  (nl_soil,numpatch))
        allocate (AKX_soil2_to_soil3_c_vr_acc  (nl_soil,numpatch))
        allocate (AKX_soil3_to_soil1_c_vr_acc  (nl_soil,numpatch))
        allocate (AKX_met_exit_c_vr_acc        (nl_soil,numpatch))
        allocate (AKX_cel_exit_c_vr_acc        (nl_soil,numpatch))
        allocate (AKX_lig_exit_c_vr_acc        (nl_soil,numpatch))
        allocate (AKX_cwd_exit_c_vr_acc        (nl_soil,numpatch))
        allocate (AKX_soil1_exit_c_vr_acc      (nl_soil,numpatch))
        allocate (AKX_soil2_exit_c_vr_acc      (nl_soil,numpatch))
        allocate (AKX_soil3_exit_c_vr_acc      (nl_soil,numpatch))

        allocate (decomp0_npools_vr            (nl_soil,ndecomp_pools,numpatch))
        allocate (I_met_n_vr_acc               (nl_soil,numpatch))
        allocate (I_cel_n_vr_acc               (nl_soil,numpatch))
        allocate (I_lig_n_vr_acc               (nl_soil,numpatch))
        allocate (I_cwd_n_vr_acc               (nl_soil,numpatch))
        allocate (AKX_met_to_soil1_n_vr_acc    (nl_soil,numpatch))
        allocate (AKX_cel_to_soil1_n_vr_acc    (nl_soil,numpatch))
        allocate (AKX_lig_to_soil2_n_vr_acc    (nl_soil,numpatch))
        allocate (AKX_soil1_to_soil2_n_vr_acc  (nl_soil,numpatch))
        allocate (AKX_cwd_to_cel_n_vr_acc      (nl_soil,numpatch))
        allocate (AKX_cwd_to_lig_n_vr_acc      (nl_soil,numpatch))
        allocate (AKX_soil1_to_soil3_n_vr_acc  (nl_soil,numpatch))
        allocate (AKX_soil2_to_soil1_n_vr_acc  (nl_soil,numpatch))
        allocate (AKX_soil2_to_soil3_n_vr_acc  (nl_soil,numpatch))
        allocate (AKX_soil3_to_soil1_n_vr_acc  (nl_soil,numpatch))
        allocate (AKX_met_exit_n_vr_acc        (nl_soil,numpatch))
        allocate (AKX_cel_exit_n_vr_acc        (nl_soil,numpatch))
        allocate (AKX_lig_exit_n_vr_acc        (nl_soil,numpatch))
        allocate (AKX_cwd_exit_n_vr_acc        (nl_soil,numpatch))
        allocate (AKX_soil1_exit_n_vr_acc      (nl_soil,numpatch))
        allocate (AKX_soil2_exit_n_vr_acc      (nl_soil,numpatch))
        allocate (AKX_soil3_exit_n_vr_acc      (nl_soil,numpatch))

        allocate (diagVX_c_vr_acc              (nl_soil,ndecomp_pools,numpatch))
        allocate (upperVX_c_vr_acc             (nl_soil,ndecomp_pools,numpatch))
        allocate (lowerVX_c_vr_acc             (nl_soil,ndecomp_pools,numpatch))
        allocate (diagVX_n_vr_acc              (nl_soil,ndecomp_pools,numpatch))
        allocate (upperVX_n_vr_acc             (nl_soil,ndecomp_pools,numpatch))
        allocate (lowerVX_n_vr_acc             (nl_soil,ndecomp_pools,numpatch))

!---------------------------------------------------------------------------
#endif
        allocate (skip_balance_check           (numpatch))

#ifdef CROP
        allocate (cphase                       (numpatch)) ! 30-day running mean of relative humidity
        allocate (vf                    (numpatch))
        allocate (gddmaturity           (numpatch))
        allocate (gddplant              (numpatch))
        allocate (hui                   (numpatch))
        allocate (huiswheat             (numpatch))
        allocate (pdcorn                (numpatch))  
        allocate (pdswheat              (numpatch))
        allocate (pdwwheat              (numpatch))
        allocate (pdsoybean             (numpatch))
        allocate (pdcotton              (numpatch))
        allocate (pdrice1               (numpatch))
        allocate (pdrice2               (numpatch))
        allocate (plantdate             (numpatch))
        allocate (pdsugarcane           (numpatch))  
        allocate (fertnitro_corn        (numpatch))  
        allocate (fertnitro_swheat      (numpatch))
        allocate (fertnitro_wwheat      (numpatch))
        allocate (fertnitro_soybean     (numpatch))
        allocate (fertnitro_cotton      (numpatch))
        allocate (fertnitro_rice1       (numpatch))
        allocate (fertnitro_rice2       (numpatch))
        allocate (fertnitro_sugarcane   (numpatch))  
#endif
        allocate (lag_npp               (numpatch))
     end if
  end if


  END SUBROUTINE allocate_BGCTimeVars


  SUBROUTINE deallocate_BGCTimeVars ()

     use spmd_task
     use mod_landpatch, only : numpatch
     implicit none

     ! --------------------------------------------------
     ! Deallocates memory for CLM 1d [numpatch] variables
     ! --------------------------------------------------

     if (p_is_worker) then
        
        if (numpatch > 0) then

! bgc variables
           deallocate (decomp_cpools_vr             )
           deallocate (decomp_cpools                )
           deallocate (ctrunc_vr                    )
           deallocate (ctrunc_veg                   )
           deallocate (ctrunc_soil                  )
           deallocate (decomp_k                     )
   
           deallocate (t_scalar                     )
           deallocate (w_scalar                     )
           deallocate (o_scalar                     )
           deallocate (depth_scalar                 )

           deallocate (som_adv_coef                 )
           deallocate (som_diffus_coef              )

           deallocate (altmax                       )
           deallocate (altmax_lastyear              )
           deallocate (altmax_lastyear_indx         )

           deallocate (totlitc                      )
           deallocate (totvegc                      )
           deallocate (totsomc                      )
           deallocate (totcwdc                      )
           deallocate (totcolc                      )
           deallocate (col_begcb                    )
           deallocate (col_endcb                    )
           deallocate (col_vegbegcb                 )
           deallocate (col_vegendcb                 )
           deallocate (col_soilbegcb                )
           deallocate (col_soilendcb                )

           deallocate (totlitn                      )
           deallocate (totvegn                      )
           deallocate (totsomn                      )
           deallocate (totcwdn                      )
           deallocate (totcoln                      )
           deallocate (col_begnb                    )
           deallocate (col_endnb                    )
           deallocate (col_vegbegnb                 )
           deallocate (col_vegendnb                 )
           deallocate (col_soilbegnb                )
           deallocate (col_soilendnb                )
           deallocate (col_sminnbegnb               )
           deallocate (col_sminnendnb               )

           deallocate (leafc                        )
           deallocate (leafc_storage                )
           deallocate (leafc_xfer                   )
           deallocate (frootc                       )
           deallocate (frootc_storage               )
           deallocate (frootc_xfer                  )
           deallocate (livestemc                    )
           deallocate (livestemc_storage            )
           deallocate (livestemc_xfer               )
           deallocate (deadstemc                    )
           deallocate (deadstemc_storage            )
           deallocate (deadstemc_xfer               )
           deallocate (livecrootc                   )
           deallocate (livecrootc_storage           )
           deallocate (livecrootc_xfer              )
           deallocate (deadcrootc                   )
           deallocate (deadcrootc_storage           )
           deallocate (deadcrootc_xfer              )
           deallocate (grainc                       )
           deallocate (grainc_storage               )
           deallocate (grainc_xfer                  )
           deallocate (xsmrpool                     )
           deallocate (downreg                      )
           deallocate (cropprod1c                   )
           deallocate (cropseedc_deficit            )

           deallocate (leafn                        )
           deallocate (leafn_storage                )
           deallocate (leafn_xfer                   )
           deallocate (frootn                       )
           deallocate (frootn_storage               )
           deallocate (frootn_xfer                  )
           deallocate (livestemn                    )
           deallocate (livestemn_storage            )
           deallocate (livestemn_xfer               )
           deallocate (deadstemn                    )
           deallocate (deadstemn_storage            )
           deallocate (deadstemn_xfer               )
           deallocate (livecrootn                   )
           deallocate (livecrootn_storage           )
           deallocate (livecrootn_xfer              )
           deallocate (deadcrootn                   )
           deallocate (deadcrootn_storage           )
           deallocate (deadcrootn_xfer              )
           deallocate (grainn                       )
           deallocate (grainn_storage               )
           deallocate (grainn_xfer                  )
           deallocate (retransn                     )

           deallocate (decomp_npools_vr             )
           deallocate (decomp_npools                )
           deallocate (ntrunc_vr                    )
           deallocate (ntrunc_veg                   )
           deallocate (ntrunc_soil                  )
           deallocate (sminn_vr                     )
           deallocate (smin_no3_vr                  )
           deallocate (smin_nh4_vr                  )
           deallocate (sminn                        )
           deallocate (ndep                         )
   
#ifdef NITRIF
           deallocate (to2_decomp_depth_unsat       )
           deallocate (tconc_o2_unsat               )
#endif

           deallocate (ndep_prof                    )
           deallocate (nfixation_prof               )

           deallocate (cn_decomp_pools              )
           deallocate (fpi_vr                       )
           deallocate (fpi                          )
           deallocate (fpg                          )

           deallocate (cropf                        )
           deallocate (lfwt                         )
           deallocate (fuelc                        )
           deallocate (fuelc_crop                   )
           deallocate (fsr                          )
           deallocate (fd                           )
           deallocate (rootc                        )
           deallocate (lgdp                         )
           deallocate (lgdp1                        )
           deallocate (lpop                         )
           deallocate (wtlf                         )
           deallocate (trotr1                       )
           deallocate (trotr2                       )
           deallocate (hdm_lf                       )
           deallocate (lnfm                         )
           deallocate (baf_crop                     )
           deallocate (baf_peatf                    )
           deallocate (farea_burned                 )
           deallocate (nfire                        )
           deallocate (fsat                         )
           deallocate (prec10                       )
           deallocate (prec60                       )
           deallocate (prec365                      )
           deallocate (prec_today                   )
           deallocate (prec_daily                   )
           deallocate (wf2                          )
           deallocate (tsoi17                       )
           deallocate (rh30                         )
           deallocate (accumnstep                   )

           deallocate (dayl                         )
           deallocate (prev_dayl                    )

#ifdef SASU
!---------------------------SASU variables--------------------------------------
           deallocate (decomp0_cpools_vr            )
           deallocate (I_met_c_vr_acc               )
           deallocate (I_cel_c_vr_acc               )
           deallocate (I_lig_c_vr_acc               )
           deallocate (I_cwd_c_vr_acc               )
           deallocate (AKX_met_to_soil1_c_vr_acc    )
           deallocate (AKX_cel_to_soil1_c_vr_acc    )
           deallocate (AKX_lig_to_soil2_c_vr_acc    )
           deallocate (AKX_soil1_to_soil2_c_vr_acc  )
           deallocate (AKX_cwd_to_cel_c_vr_acc      )
           deallocate (AKX_cwd_to_lig_c_vr_acc      )
           deallocate (AKX_soil1_to_soil3_c_vr_acc  )
           deallocate (AKX_soil2_to_soil1_c_vr_acc  )
           deallocate (AKX_soil2_to_soil3_c_vr_acc  )
           deallocate (AKX_soil3_to_soil1_c_vr_acc  )
           deallocate (AKX_met_exit_c_vr_acc        )
           deallocate (AKX_cel_exit_c_vr_acc        )
           deallocate (AKX_lig_exit_c_vr_acc        )
           deallocate (AKX_cwd_exit_c_vr_acc        )
           deallocate (AKX_soil1_exit_c_vr_acc      )
           deallocate (AKX_soil2_exit_c_vr_acc      )
           deallocate (AKX_soil3_exit_c_vr_acc      )

           deallocate (decomp0_npools_vr            )
           deallocate (I_met_n_vr_acc               )
           deallocate (I_cel_n_vr_acc               )
           deallocate (I_lig_n_vr_acc               )
           deallocate (I_cwd_n_vr_acc               )
           deallocate (AKX_met_to_soil1_n_vr_acc    )
           deallocate (AKX_cel_to_soil1_n_vr_acc    )
           deallocate (AKX_lig_to_soil2_n_vr_acc    )
           deallocate (AKX_soil1_to_soil2_n_vr_acc  )
           deallocate (AKX_cwd_to_cel_n_vr_acc      )
           deallocate (AKX_cwd_to_lig_n_vr_acc      )
           deallocate (AKX_soil1_to_soil3_n_vr_acc  )
           deallocate (AKX_soil2_to_soil1_n_vr_acc  )
           deallocate (AKX_soil2_to_soil3_n_vr_acc  )
           deallocate (AKX_soil3_to_soil1_n_vr_acc  )
           deallocate (AKX_met_exit_n_vr_acc        )
           deallocate (AKX_cel_exit_n_vr_acc        )
           deallocate (AKX_lig_exit_n_vr_acc        )
           deallocate (AKX_cwd_exit_n_vr_acc        )
           deallocate (AKX_soil1_exit_n_vr_acc      )
           deallocate (AKX_soil2_exit_n_vr_acc      )
           deallocate (AKX_soil3_exit_n_vr_acc      )

           deallocate (diagVX_c_vr_acc              )
           deallocate (upperVX_c_vr_acc             )
           deallocate (lowerVX_c_vr_acc             )
           deallocate (diagVX_n_vr_acc              )
           deallocate (upperVX_n_vr_acc             )
           deallocate (lowerVX_n_vr_acc             )

!---------------------------------------------------------------------------
#endif
           deallocate (skip_balance_check           )
#ifdef CROP
           deallocate (cphase                       )
           deallocate (vf         )
           deallocate (gddplant   )
           deallocate (gddmaturity)
           deallocate (hui        )
           deallocate (huiswheat  )
           deallocate (pdcorn     )
           deallocate (pdswheat   )
           deallocate (pdwwheat   )
           deallocate (pdsoybean  )
           deallocate (pdcotton   )
           deallocate (pdrice1    )
           deallocate (pdrice2    )
           deallocate (plantdate  )
           deallocate (pdsugarcane)
           deallocate (fertnitro_corn     )
           deallocate (fertnitro_swheat   )
           deallocate (fertnitro_wwheat   )
           deallocate (fertnitro_soybean  )
           deallocate (fertnitro_cotton   )
           deallocate (fertnitro_rice1    )
           deallocate (fertnitro_rice2    )
           deallocate (fertnitro_sugarcane)
#endif
           deallocate (lag_npp    )
        end if
     end if

  END SUBROUTINE deallocate_BGCTimeVars


  !---------------------------------------
  SUBROUTINE WRITE_BGCTimeVars (file_restart)

     !=======================================================================
     ! Original version: Yongjiu Dai, September 15, 1999, 03/2014
     !=======================================================================

     use mod_namelist, only : DEF_REST_COMPRESS_LEVEL 
     USE mod_landpatch
     use ncio_vector
     USE GlobalVars
     IMPLICIT NONE

     character(LEN=*), intent(in) :: file_restart
     
     ! Local variables
     integer :: compress

     compress = DEF_REST_COMPRESS_LEVEL 

     call ncio_create_file_vector (file_restart, landpatch)
     CALL ncio_define_dimension_vector (file_restart, landpatch, 'patch')
     
     CALL ncio_define_dimension_vector (file_restart, landpatch, 'soil',     nl_soil)
     CALL ncio_define_dimension_vector (file_restart, landpatch, 'ndecomp_pools', ndecomp_pools)
     CALL ncio_define_dimension_vector (file_restart, landpatch, 'doy' , 365)

! bgc variables
     call ncio_write_vector (file_restart, 'totlitc              ', 'patch', landpatch, totlitc              )
     call ncio_write_vector (file_restart, 'totvegc              ', 'patch', landpatch, totvegc              )
     call ncio_write_vector (file_restart, 'totsomc              ', 'patch', landpatch, totsomc              )
     call ncio_write_vector (file_restart, 'totcwdc              ', 'patch', landpatch, totcwdc              )
     call ncio_write_vector (file_restart, 'totcolc              ', 'patch', landpatch, totcolc              )
     call ncio_write_vector (file_restart, 'totlitn              ', 'patch', landpatch, totlitn              )
     call ncio_write_vector (file_restart, 'totvegn              ', 'patch', landpatch, totvegn              )
     call ncio_write_vector (file_restart, 'totsomn              ', 'patch', landpatch, totsomn              )
     call ncio_write_vector (file_restart, 'totcwdn              ', 'patch', landpatch, totcwdn              )
     call ncio_write_vector (file_restart, 'totcoln              ', 'patch', landpatch, totcoln              )
       
<<<<<<< HEAD
     call ncio_write_vector (file_restart, 'sminn                ', 'vector', landpatch, sminn                )
     call ncio_write_vector (file_restart, 'ndep                 ', 'vector', landpatch, ndep                 )
=======
     call ncio_write_vector (file_restart, 'sminn                ', 'patch', landpatch, sminn                )
>>>>>>> c547814f

     call ncio_write_vector (file_restart, 'decomp_cpools_vr     ', 'soil'  ,   nl_soil, 'ndecomp_pools', ndecomp_pools, &
                                                                    'patch', landpatch,     decomp_cpools_vr(1:nl_soil,:,:))
     call ncio_write_vector (file_restart, 'ctrunc_vr            ', 'soil'  ,   nl_soil, 'patch', landpatch, ctrunc_vr(1:nl_soil,:))

     call ncio_write_vector (file_restart, 'altmax               ', 'patch', landpatch, altmax               )
     call ncio_write_vector (file_restart, 'altmax_lastyear      ', 'patch', landpatch, altmax_lastyear      )
     call ncio_write_vector (file_restart, 'altmax_lastyear_indx ', 'patch', landpatch, altmax_lastyear_indx )

     call ncio_write_vector (file_restart, 'decomp_npools_vr     ', 'soil'  ,   nl_soil, 'ndecomp_pools', ndecomp_pools, &
<<<<<<< HEAD
                                                                    'vector', landpatch,     decomp_npools_vr(1:nl_soil,:,:))
     call ncio_write_vector (file_restart, 'ntrunc_vr            ', 'soil'  ,   nl_soil, 'vector', landpatch, ntrunc_vr(1:nl_soil,:))
     call ncio_write_vector (file_restart, 'sminn_vr             ', 'soil'  ,   nl_soil, 'vector', landpatch, sminn_vr    )
     call ncio_write_vector (file_restart, 'smin_no3_vr          ', 'soil'  ,   nl_soil, 'vector', landpatch, smin_no3_vr )
     call ncio_write_vector (file_restart, 'smin_nh4_vr          ', 'soil'  ,   nl_soil, 'vector', landpatch, smin_nh4_vr )
#ifdef NITRIF
     call ncio_write_vector (file_restart, 'tCONC_O2_UNSAT       ', 'soil'  ,   nl_soil, 'vector', landpatch, tconc_o2_unsat)
     call ncio_write_vector (file_restart, 'tO2_DECOMP_DEPTH_UNSAT','soil'  ,   nl_soil, 'vector', landpatch, to2_decomp_depth_unsat)
#endif

     call ncio_write_vector (file_restart, 'prec10               ', 'vector', landpatch, prec10               )
     call ncio_write_vector (file_restart, 'prec60               ', 'vector', landpatch, prec60               )
     call ncio_write_vector (file_restart, 'prec365              ', 'vector', landpatch, prec365              )
     call ncio_write_vector (file_restart, 'prec_today           ', 'vector', landpatch, prec_today           )
     call ncio_write_vector (file_restart, 'prec_daily           ', 'doy'   ,       365, 'vector', landpatch, prec_daily  )
     call ncio_write_vector (file_restart, 'tsoi17               ', 'vector', landpatch, tsoi17               )
     call ncio_write_vector (file_restart, 'rh30                 ', 'vector', landpatch, rh30                 )
     call ncio_write_vector (file_restart, 'accumnstep           ', 'vector', landpatch, accumnstep           )
=======
                                                                    'patch', landpatch,     decomp_npools_vr(1:nl_soil,:,:))
     call ncio_write_vector (file_restart, 'ntrunc_vr            ', 'soil'  ,   nl_soil, 'patch', landpatch, ntrunc_vr(1:nl_soil,:))
     call ncio_write_vector (file_restart, 'sminn_vr             ', 'soil'  ,   nl_soil, 'patch', landpatch, sminn_vr    )
     call ncio_write_vector (file_restart, 'smin_no3_vr          ', 'soil'  ,   nl_soil, 'patch', landpatch, smin_no3_vr )
     call ncio_write_vector (file_restart, 'smin_nh4_vr          ', 'soil'  ,   nl_soil, 'patch', landpatch, smin_nh4_vr )

     call ncio_write_vector (file_restart, 'prec10               ', 'patch', landpatch, prec10               )
     call ncio_write_vector (file_restart, 'prec60               ', 'patch', landpatch, prec60               )
     call ncio_write_vector (file_restart, 'prec365              ', 'patch', landpatch, prec365              )
     call ncio_write_vector (file_restart, 'prec_today           ', 'patch', landpatch, prec_today           )
     call ncio_write_vector (file_restart, 'prec_daily           ', 'doy'   ,       365, 'patch', landpatch, prec_daily  )
     call ncio_write_vector (file_restart, 'tsoi17               ', 'patch', landpatch, tsoi17               )
     call ncio_write_vector (file_restart, 'rh30                 ', 'patch', landpatch, rh30                 )
     call ncio_write_vector (file_restart, 'accumnstep           ', 'patch', landpatch, accumnstep           )
     call ncio_write_vector (file_restart, 'cphase               ', 'patch', landpatch, cphase               )
>>>>>>> c547814f

#ifdef SASU
!---------------SASU variables-----------------------
     call ncio_write_vector (file_restart, 'decomp0_cpools_vr            ', 'soil'  ,   nl_soil, 'ndecomp_pools', ndecomp_pools, &
                                                                            'patch', landpatch, decomp0_cpools_vr            )
     call ncio_write_vector (file_restart, 'I_met_c_vr_acc               ', 'soil'  ,   nl_soil, 'patch', landpatch, I_met_c_vr_acc               )
     call ncio_write_vector (file_restart, 'I_cel_c_vr_acc               ', 'soil'  ,   nl_soil, 'patch', landpatch, I_cel_c_vr_acc               )
     call ncio_write_vector (file_restart, 'I_lig_c_vr_acc               ', 'soil'  ,   nl_soil, 'patch', landpatch, I_lig_c_vr_acc               )
     call ncio_write_vector (file_restart, 'I_cwd_c_vr_acc               ', 'soil'  ,   nl_soil, 'patch', landpatch, I_cwd_c_vr_acc               )
     call ncio_write_vector (file_restart, 'AKX_met_to_soil1_c_vr_acc    ', 'soil'  ,   nl_soil, 'patch', landpatch, AKX_met_to_soil1_c_vr_acc    )
     call ncio_write_vector (file_restart, 'AKX_cel_to_soil1_c_vr_acc    ', 'soil'  ,   nl_soil, 'patch', landpatch, AKX_cel_to_soil1_c_vr_acc    )
     call ncio_write_vector (file_restart, 'AKX_lig_to_soil2_c_vr_acc    ', 'soil'  ,   nl_soil, 'patch', landpatch, AKX_lig_to_soil2_c_vr_acc    )
     call ncio_write_vector (file_restart, 'AKX_soil1_to_soil2_c_vr_acc  ', 'soil'  ,   nl_soil, 'patch', landpatch, AKX_soil1_to_soil2_c_vr_acc  )
     call ncio_write_vector (file_restart, 'AKX_cwd_to_cel_c_vr_acc      ', 'soil'  ,   nl_soil, 'patch', landpatch, AKX_cwd_to_cel_c_vr_acc      )
     call ncio_write_vector (file_restart, 'AKX_cwd_to_lig_c_vr_acc      ', 'soil'  ,   nl_soil, 'patch', landpatch, AKX_cwd_to_lig_c_vr_acc      )
     call ncio_write_vector (file_restart, 'AKX_soil1_to_soil3_c_vr_acc  ', 'soil'  ,   nl_soil, 'patch', landpatch, AKX_soil1_to_soil3_c_vr_acc  )
     call ncio_write_vector (file_restart, 'AKX_soil2_to_soil1_c_vr_acc  ', 'soil'  ,   nl_soil, 'patch', landpatch, AKX_soil2_to_soil1_c_vr_acc  )
     call ncio_write_vector (file_restart, 'AKX_soil2_to_soil3_c_vr_acc  ', 'soil'  ,   nl_soil, 'patch', landpatch, AKX_soil2_to_soil3_c_vr_acc  )
     call ncio_write_vector (file_restart, 'AKX_soil3_to_soil1_c_vr_acc  ', 'soil'  ,   nl_soil, 'patch', landpatch, AKX_soil3_to_soil1_c_vr_acc  )
     call ncio_write_vector (file_restart, 'AKX_met_exit_c_vr_acc        ', 'soil'  ,   nl_soil, 'patch', landpatch, AKX_met_exit_c_vr_acc        )
     call ncio_write_vector (file_restart, 'AKX_cel_exit_c_vr_acc        ', 'soil'  ,   nl_soil, 'patch', landpatch, AKX_cel_exit_c_vr_acc        )
     call ncio_write_vector (file_restart, 'AKX_lig_exit_c_vr_acc        ', 'soil'  ,   nl_soil, 'patch', landpatch, AKX_lig_exit_c_vr_acc        )
     call ncio_write_vector (file_restart, 'AKX_cwd_exit_c_vr_acc        ', 'soil'  ,   nl_soil, 'patch', landpatch, AKX_cwd_exit_c_vr_acc        )
     call ncio_write_vector (file_restart, 'AKX_soil1_exit_c_vr_acc      ', 'soil'  ,   nl_soil, 'patch', landpatch, AKX_soil1_exit_c_vr_acc      )
     call ncio_write_vector (file_restart, 'AKX_soil2_exit_c_vr_acc      ', 'soil'  ,   nl_soil, 'patch', landpatch, AKX_soil2_exit_c_vr_acc      )
     call ncio_write_vector (file_restart, 'AKX_soil3_exit_c_vr_acc      ', 'soil'  ,   nl_soil, 'patch', landpatch, AKX_soil3_exit_c_vr_acc      )

     call ncio_write_vector (file_restart, 'decomp0_npools_vr            ', 'soil'  ,   nl_soil, 'ndecomp_pools', ndecomp_pools, &
                                                                            'patch', landpatch, decomp0_npools_vr            )
     call ncio_write_vector (file_restart, 'I_met_n_vr_acc               ', 'soil'  ,   nl_soil, 'patch', landpatch, I_met_n_vr_acc               )
     call ncio_write_vector (file_restart, 'I_cel_n_vr_acc               ', 'soil'  ,   nl_soil, 'patch', landpatch, I_cel_n_vr_acc               )
     call ncio_write_vector (file_restart, 'I_lig_n_vr_acc               ', 'soil'  ,   nl_soil, 'patch', landpatch, I_lig_n_vr_acc               )
     call ncio_write_vector (file_restart, 'I_cwd_n_vr_acc               ', 'soil'  ,   nl_soil, 'patch', landpatch, I_cwd_n_vr_acc               )
     call ncio_write_vector (file_restart, 'AKX_met_to_soil1_n_vr_acc    ', 'soil'  ,   nl_soil, 'patch', landpatch, AKX_met_to_soil1_n_vr_acc    )
     call ncio_write_vector (file_restart, 'AKX_cel_to_soil1_n_vr_acc    ', 'soil'  ,   nl_soil, 'patch', landpatch, AKX_cel_to_soil1_n_vr_acc    )
     call ncio_write_vector (file_restart, 'AKX_lig_to_soil2_n_vr_acc    ', 'soil'  ,   nl_soil, 'patch', landpatch, AKX_lig_to_soil2_n_vr_acc    )
     call ncio_write_vector (file_restart, 'AKX_soil1_to_soil2_n_vr_acc  ', 'soil'  ,   nl_soil, 'patch', landpatch, AKX_soil1_to_soil2_n_vr_acc  )
     call ncio_write_vector (file_restart, 'AKX_cwd_to_cel_n_vr_acc      ', 'soil'  ,   nl_soil, 'patch', landpatch, AKX_cwd_to_cel_n_vr_acc      )
     call ncio_write_vector (file_restart, 'AKX_cwd_to_lig_n_vr_acc      ', 'soil'  ,   nl_soil, 'patch', landpatch, AKX_cwd_to_lig_n_vr_acc      )
     call ncio_write_vector (file_restart, 'AKX_soil1_to_soil3_n_vr_acc  ', 'soil'  ,   nl_soil, 'patch', landpatch, AKX_soil1_to_soil3_n_vr_acc  )
     call ncio_write_vector (file_restart, 'AKX_soil2_to_soil1_n_vr_acc  ', 'soil'  ,   nl_soil, 'patch', landpatch, AKX_soil2_to_soil1_n_vr_acc  )
     call ncio_write_vector (file_restart, 'AKX_soil2_to_soil3_n_vr_acc  ', 'soil'  ,   nl_soil, 'patch', landpatch, AKX_soil2_to_soil3_n_vr_acc  )
     call ncio_write_vector (file_restart, 'AKX_soil3_to_soil1_n_vr_acc  ', 'soil'  ,   nl_soil, 'patch', landpatch, AKX_soil3_to_soil1_n_vr_acc  )
     call ncio_write_vector (file_restart, 'AKX_met_exit_n_vr_acc        ', 'soil'  ,   nl_soil, 'patch', landpatch, AKX_met_exit_n_vr_acc        )
     call ncio_write_vector (file_restart, 'AKX_cel_exit_n_vr_acc        ', 'soil'  ,   nl_soil, 'patch', landpatch, AKX_cel_exit_n_vr_acc        )
     call ncio_write_vector (file_restart, 'AKX_lig_exit_n_vr_acc        ', 'soil'  ,   nl_soil, 'patch', landpatch, AKX_lig_exit_n_vr_acc        )
     call ncio_write_vector (file_restart, 'AKX_cwd_exit_n_vr_acc        ', 'soil'  ,   nl_soil, 'patch', landpatch, AKX_cwd_exit_n_vr_acc        )
     call ncio_write_vector (file_restart, 'AKX_soil1_exit_n_vr_acc      ', 'soil'  ,   nl_soil, 'patch', landpatch, AKX_soil1_exit_n_vr_acc      )
     call ncio_write_vector (file_restart, 'AKX_soil2_exit_n_vr_acc      ', 'soil'  ,   nl_soil, 'patch', landpatch, AKX_soil2_exit_n_vr_acc      )
     call ncio_write_vector (file_restart, 'AKX_soil3_exit_n_vr_acc      ', 'soil'  ,   nl_soil, 'patch', landpatch, AKX_soil3_exit_n_vr_acc      )

     call ncio_write_vector (file_restart, 'diagVX_c_vr_acc              ', 'soil'  ,   nl_soil, 'ndecomp_pools', ndecomp_pools, &
                                                                            'patch', landpatch, diagVX_c_vr_acc              )
     call ncio_write_vector (file_restart, 'upperVX_c_vr_acc             ', 'soil'  ,   nl_soil, 'ndecomp_pools', ndecomp_pools, &
                                                                            'patch', landpatch, upperVX_c_vr_acc             )
     call ncio_write_vector (file_restart, 'lowerVX_c_vr_acc             ', 'soil'  ,   nl_soil, 'ndecomp_pools', ndecomp_pools, &
                                                                            'patch', landpatch, lowerVX_c_vr_acc             )
     call ncio_write_vector (file_restart, 'diagVX_n_vr_acc              ', 'soil'  ,   nl_soil, 'ndecomp_pools', ndecomp_pools, &
                                                                            'patch', landpatch, diagVX_n_vr_acc              )
     call ncio_write_vector (file_restart, 'upperVX_n_vr_acc             ', 'soil'  ,   nl_soil, 'ndecomp_pools', ndecomp_pools, &
                                                                            'patch', landpatch, upperVX_n_vr_acc             )
     call ncio_write_vector (file_restart, 'lowerVX_n_vr_acc             ', 'soil'  ,   nl_soil, 'ndecomp_pools', ndecomp_pools, &
                                                                            'patch', landpatch, lowerVX_n_vr_acc             )

!----------------------------------------------------
#endif
     call ncio_write_vector (file_restart, 'skip_balance_check           ', 'patch', landpatch, skip_balance_check           )

#ifdef CROP
     call ncio_write_vector (file_restart, 'cphase     ' , 'vector', landpatch, cphase               )
     call ncio_write_vector (file_restart, 'pdcorn     ' , 'vector', landpatch, pdcorn     , compress)
     call ncio_write_vector (file_restart, 'pdswheat   ' , 'vector', landpatch, pdswheat   , compress)
     call ncio_write_vector (file_restart, 'pdwwheat   ' , 'vector', landpatch, pdwwheat   , compress)
     call ncio_write_vector (file_restart, 'pdsoybean  ' , 'vector', landpatch, pdsoybean  , compress)
     call ncio_write_vector (file_restart, 'pdcotton   ' , 'vector', landpatch, pdcotton   , compress)
     call ncio_write_vector (file_restart, 'pdrice1    ' , 'vector', landpatch, pdrice1    , compress)
     call ncio_write_vector (file_restart, 'pdrice2    ' , 'vector', landpatch, pdrice2    , compress)
     call ncio_write_vector (file_restart, 'pdsugarcane' , 'vector', landpatch, pdsugarcane, compress)
     call ncio_write_vector (file_restart, 'fertnitro_corn     ' , 'vector', landpatch, fertnitro_corn     , compress)
     call ncio_write_vector (file_restart, 'fertnitro_swheat   ' , 'vector', landpatch, fertnitro_swheat   , compress)
     call ncio_write_vector (file_restart, 'fertnitro_wwheat   ' , 'vector', landpatch, fertnitro_wwheat   , compress)
     call ncio_write_vector (file_restart, 'fertnitro_soybean  ' , 'vector', landpatch, fertnitro_soybean  , compress)
     call ncio_write_vector (file_restart, 'fertnitro_cotton   ' , 'vector', landpatch, fertnitro_cotton   , compress)
     call ncio_write_vector (file_restart, 'fertnitro_rice1    ' , 'vector', landpatch, fertnitro_rice1    , compress)
     call ncio_write_vector (file_restart, 'fertnitro_rice2    ' , 'vector', landpatch, fertnitro_rice1    , compress)
     call ncio_write_vector (file_restart, 'fertnitro_sugarcane' , 'vector', landpatch, fertnitro_sugarcane, compress)
#endif

  end subroutine WRITE_BGCTimeVars

  !---------------------------------------
  SUBROUTINE READ_BGCTimeVars (file_restart)

     !=======================================================================
     ! Original version: Yongjiu Dai, September 15, 1999, 03/2014
     !=======================================================================

     use mod_namelist
     use spmd_task
     use ncio_vector
#ifdef CLMDEBUG 
   USE mod_colm_debug
#endif
     USE mod_landpatch
     USE GlobalVars

     IMPLICIT NONE

     character(LEN=*), intent(in) :: file_restart

! bgc variables
     call ncio_read_vector (file_restart, 'totlitc              ', landpatch, totlitc              )
     call ncio_read_vector (file_restart, 'totvegc              ', landpatch, totvegc              )
     call ncio_read_vector (file_restart, 'totsomc              ', landpatch, totsomc              )
     call ncio_read_vector (file_restart, 'totcwdc              ', landpatch, totcwdc              )
     call ncio_read_vector (file_restart, 'totcolc              ', landpatch, totcolc              )
     call ncio_read_vector (file_restart, 'totlitn              ', landpatch, totlitn              )
     call ncio_read_vector (file_restart, 'totvegn              ', landpatch, totvegn              )
     call ncio_read_vector (file_restart, 'totsomn              ', landpatch, totsomn              )
     call ncio_read_vector (file_restart, 'totcwdn              ', landpatch, totcwdn              )
     call ncio_read_vector (file_restart, 'totcoln              ', landpatch, totcoln              )
       
     call ncio_read_vector (file_restart, 'sminn                ', landpatch, sminn                )
     call ncio_read_vector (file_restart, 'ndep                 ', landpatch, ndep                 )

     call ncio_read_vector (file_restart, 'decomp_cpools_vr     ',   nl_soil, ndecomp_pools, landpatch, decomp_cpools_vr)
     call ncio_read_vector (file_restart, 'ctrunc_vr            ',   nl_soil, landpatch, ctrunc_vr            )

     call ncio_read_vector (file_restart, 'altmax               ', landpatch, altmax               )
     call ncio_read_vector (file_restart, 'altmax_lastyear      ', landpatch, altmax_lastyear      )
     call ncio_read_vector (file_restart, 'altmax_lastyear_indx ', landpatch, altmax_lastyear_indx )

     call ncio_read_vector (file_restart, 'decomp_npools_vr     ',   nl_soil, ndecomp_pools, landpatch, decomp_npools_vr)
     call ncio_read_vector (file_restart, 'ntrunc_vr            ',   nl_soil, landpatch, ntrunc_vr            )
     call ncio_read_vector (file_restart, 'sminn_vr             ',   nl_soil, landpatch, sminn_vr             )
     call ncio_read_vector (file_restart, 'smin_no3_vr          ',   nl_soil, landpatch, smin_no3_vr          )
     call ncio_read_vector (file_restart, 'smin_nh4_vr          ',   nl_soil, landpatch, smin_nh4_vr          )
#ifdef NITRIF
     call ncio_read_vector (file_restart, 'tCONC_O2_UNSAT       ',   nl_soil, landpatch, tconc_o2_unsat         )
     call ncio_read_vector (file_restart, 'tO2_DECOMP_DEPTH_UNSAT',  nl_soil, landpatch, to2_decomp_depth_unsat )
#endif

     call ncio_read_vector (file_restart, 'prec10               ', landpatch, prec10               )
     call ncio_read_vector (file_restart, 'prec60               ', landpatch, prec60               )
     call ncio_read_vector (file_restart, 'prec365              ', landpatch, prec365              )
     call ncio_read_vector (file_restart, 'prec_today           ', landpatch, prec_today           )
     call ncio_read_vector (file_restart, 'prec_daily           ',       365, landpatch, prec_daily)
     call ncio_read_vector (file_restart, 'tsoi17               ', landpatch, tsoi17               )
     call ncio_read_vector (file_restart, 'rh30                 ', landpatch, rh30                 )
     call ncio_read_vector (file_restart, 'accumnstep           ', landpatch, accumnstep           )

#ifdef SASU
!---------------SASU variables-----------------------
     call ncio_read_vector (file_restart, 'decomp0_cpools_vr            ',   nl_soil, ndecomp_pools, landpatch, decomp0_cpools_vr, defval = 1._r8            )
     call ncio_read_vector (file_restart, 'I_met_c_vr_acc               ',   nl_soil, landpatch, I_met_c_vr_acc, defval = 0._r8               )
     call ncio_read_vector (file_restart, 'I_cel_c_vr_acc               ',   nl_soil, landpatch, I_cel_c_vr_acc, defval = 0._r8               )
     call ncio_read_vector (file_restart, 'I_lig_c_vr_acc               ',   nl_soil, landpatch, I_lig_c_vr_acc, defval = 0._r8               )
     call ncio_read_vector (file_restart, 'I_cwd_c_vr_acc               ',   nl_soil, landpatch, I_cwd_c_vr_acc, defval = 0._r8               )
     call ncio_read_vector (file_restart, 'AKX_met_to_soil1_c_vr_acc    ',   nl_soil, landpatch, AKX_met_to_soil1_c_vr_acc, defval = 0._r8    )
     call ncio_read_vector (file_restart, 'AKX_cel_to_soil1_c_vr_acc    ',   nl_soil, landpatch, AKX_cel_to_soil1_c_vr_acc, defval = 0._r8    )
     call ncio_read_vector (file_restart, 'AKX_lig_to_soil2_c_vr_acc    ',   nl_soil, landpatch, AKX_lig_to_soil2_c_vr_acc, defval = 0._r8    )
     call ncio_read_vector (file_restart, 'AKX_soil1_to_soil2_c_vr_acc  ',   nl_soil, landpatch, AKX_soil1_to_soil2_c_vr_acc, defval = 0._r8  )
     call ncio_read_vector (file_restart, 'AKX_cwd_to_cel_c_vr_acc      ',   nl_soil, landpatch, AKX_cwd_to_cel_c_vr_acc, defval = 0._r8      )
     call ncio_read_vector (file_restart, 'AKX_cwd_to_lig_c_vr_acc      ',   nl_soil, landpatch, AKX_cwd_to_lig_c_vr_acc, defval = 0._r8      )
     call ncio_read_vector (file_restart, 'AKX_soil1_to_soil3_c_vr_acc  ',   nl_soil, landpatch, AKX_soil1_to_soil3_c_vr_acc, defval = 0._r8  )
     call ncio_read_vector (file_restart, 'AKX_soil2_to_soil1_c_vr_acc  ',   nl_soil, landpatch, AKX_soil2_to_soil1_c_vr_acc, defval = 0._r8  )
     call ncio_read_vector (file_restart, 'AKX_soil2_to_soil3_c_vr_acc  ',   nl_soil, landpatch, AKX_soil2_to_soil3_c_vr_acc, defval = 0._r8  )
     call ncio_read_vector (file_restart, 'AKX_soil3_to_soil1_c_vr_acc  ',   nl_soil, landpatch, AKX_soil3_to_soil1_c_vr_acc, defval = 0._r8  )
     call ncio_read_vector (file_restart, 'AKX_met_exit_c_vr_acc        ',   nl_soil, landpatch, AKX_met_exit_c_vr_acc, defval = 0._r8        )
     call ncio_read_vector (file_restart, 'AKX_cel_exit_c_vr_acc        ',   nl_soil, landpatch, AKX_cel_exit_c_vr_acc, defval = 0._r8        )
     call ncio_read_vector (file_restart, 'AKX_lig_exit_c_vr_acc        ',   nl_soil, landpatch, AKX_lig_exit_c_vr_acc, defval = 0._r8        )
     call ncio_read_vector (file_restart, 'AKX_cwd_exit_c_vr_acc        ',   nl_soil, landpatch, AKX_cwd_exit_c_vr_acc, defval = 0._r8        )
     call ncio_read_vector (file_restart, 'AKX_soil1_exit_c_vr_acc      ',   nl_soil, landpatch, AKX_soil1_exit_c_vr_acc, defval = 0._r8      )
     call ncio_read_vector (file_restart, 'AKX_soil2_exit_c_vr_acc      ',   nl_soil, landpatch, AKX_soil2_exit_c_vr_acc, defval = 0._r8      )
     call ncio_read_vector (file_restart, 'AKX_soil3_exit_c_vr_acc      ',   nl_soil, landpatch, AKX_soil3_exit_c_vr_acc, defval = 0._r8      )

     call ncio_read_vector (file_restart, 'decomp0_npools_vr            ',   nl_soil, ndecomp_pools, landpatch, decomp0_npools_vr, defval = 1._r8)
     call ncio_read_vector (file_restart, 'I_met_n_vr_acc               ',   nl_soil, landpatch, I_met_n_vr_acc, defval = 0._r8               )
     call ncio_read_vector (file_restart, 'I_cel_n_vr_acc               ',   nl_soil, landpatch, I_cel_n_vr_acc, defval = 0._r8               )
     call ncio_read_vector (file_restart, 'I_lig_n_vr_acc               ',   nl_soil, landpatch, I_lig_n_vr_acc, defval = 0._r8               )
     call ncio_read_vector (file_restart, 'I_cwd_n_vr_acc               ',   nl_soil, landpatch, I_cwd_n_vr_acc, defval = 0._r8               )
     call ncio_read_vector (file_restart, 'AKX_met_to_soil1_n_vr_acc    ',   nl_soil, landpatch, AKX_met_to_soil1_n_vr_acc, defval = 0._r8    )
     call ncio_read_vector (file_restart, 'AKX_cel_to_soil1_n_vr_acc    ',   nl_soil, landpatch, AKX_cel_to_soil1_n_vr_acc, defval = 0._r8    )
     call ncio_read_vector (file_restart, 'AKX_lig_to_soil2_n_vr_acc    ',   nl_soil, landpatch, AKX_lig_to_soil2_n_vr_acc, defval = 0._r8    )
     call ncio_read_vector (file_restart, 'AKX_soil1_to_soil2_n_vr_acc  ',   nl_soil, landpatch, AKX_soil1_to_soil2_n_vr_acc, defval = 0._r8  )
     call ncio_read_vector (file_restart, 'AKX_cwd_to_cel_n_vr_acc      ',   nl_soil, landpatch, AKX_cwd_to_cel_n_vr_acc, defval = 0._r8      )
     call ncio_read_vector (file_restart, 'AKX_cwd_to_lig_n_vr_acc      ',   nl_soil, landpatch, AKX_cwd_to_lig_n_vr_acc, defval = 0._r8      )
     call ncio_read_vector (file_restart, 'AKX_soil1_to_soil3_n_vr_acc  ',   nl_soil, landpatch, AKX_soil1_to_soil3_n_vr_acc, defval = 0._r8  )
     call ncio_read_vector (file_restart, 'AKX_soil2_to_soil1_n_vr_acc  ',   nl_soil, landpatch, AKX_soil2_to_soil1_n_vr_acc, defval = 0._r8  )
     call ncio_read_vector (file_restart, 'AKX_soil2_to_soil3_n_vr_acc  ',   nl_soil, landpatch, AKX_soil2_to_soil3_n_vr_acc, defval = 0._r8  )
     call ncio_read_vector (file_restart, 'AKX_soil3_to_soil1_n_vr_acc  ',   nl_soil, landpatch, AKX_soil3_to_soil1_n_vr_acc, defval = 0._r8  )
     call ncio_read_vector (file_restart, 'AKX_met_exit_n_vr_acc        ',   nl_soil, landpatch, AKX_met_exit_n_vr_acc, defval = 0._r8        )
     call ncio_read_vector (file_restart, 'AKX_cel_exit_n_vr_acc        ',   nl_soil, landpatch, AKX_cel_exit_n_vr_acc, defval = 0._r8        )
     call ncio_read_vector (file_restart, 'AKX_lig_exit_n_vr_acc        ',   nl_soil, landpatch, AKX_lig_exit_n_vr_acc, defval = 0._r8        )
     call ncio_read_vector (file_restart, 'AKX_cwd_exit_n_vr_acc        ',   nl_soil, landpatch, AKX_cwd_exit_n_vr_acc, defval = 0._r8        )
     call ncio_read_vector (file_restart, 'AKX_soil1_exit_n_vr_acc      ',   nl_soil, landpatch, AKX_soil1_exit_n_vr_acc, defval = 0._r8      )
     call ncio_read_vector (file_restart, 'AKX_soil2_exit_n_vr_acc      ',   nl_soil, landpatch, AKX_soil2_exit_n_vr_acc, defval = 0._r8      )
     call ncio_read_vector (file_restart, 'AKX_soil3_exit_n_vr_acc      ',   nl_soil, landpatch, AKX_soil3_exit_n_vr_acc, defval = 0._r8      )

     call ncio_read_vector (file_restart, 'diagVX_c_vr_acc              ',   nl_soil, ndecomp_pools, landpatch, diagVX_c_vr_acc, defval = 0._r8              )
     call ncio_read_vector (file_restart, 'upperVX_c_vr_acc             ',   nl_soil, ndecomp_pools, landpatch, upperVX_c_vr_acc, defval = 0._r8             )
     call ncio_read_vector (file_restart, 'lowerVX_c_vr_acc             ',   nl_soil, ndecomp_pools, landpatch, lowerVX_c_vr_acc, defval = 0._r8             )
     call ncio_read_vector (file_restart, 'diagVX_n_vr_acc              ',   nl_soil, ndecomp_pools, landpatch, diagVX_n_vr_acc, defval = 0._r8              )
     call ncio_read_vector (file_restart, 'upperVX_n_vr_acc             ',   nl_soil, ndecomp_pools, landpatch, upperVX_n_vr_acc, defval = 0._r8             )
     call ncio_read_vector (file_restart, 'lowerVX_n_vr_acc             ',   nl_soil, ndecomp_pools, landpatch, lowerVX_n_vr_acc, defval = 0._r8             )

!----------------------------------------------------
#endif
     call ncio_read_vector (file_restart, 'skip_balance_check           ', landpatch, skip_balance_check           )
#ifdef CROP
     call ncio_read_vector (file_restart, 'cphase     ' , landpatch, cphase     )
     call ncio_read_vector (file_restart, 'pdcorn     ' , landpatch, pdcorn     )
     call ncio_read_vector (file_restart, 'pdswheat   ' , landpatch, pdswheat   )
     call ncio_read_vector (file_restart, 'pdwwheat   ' , landpatch, pdwwheat   )
     call ncio_read_vector (file_restart, 'pdsoybean  ' , landpatch, pdsoybean  )
     call ncio_read_vector (file_restart, 'pdcotton   ' , landpatch, pdcotton   )
     call ncio_read_vector (file_restart, 'pdrice1    ' , landpatch, pdrice1    )
     call ncio_read_vector (file_restart, 'pdrice2    ' , landpatch, pdrice2    )
     call ncio_read_vector (file_restart, 'pdsugarcane' , landpatch, pdsugarcane)
     call ncio_read_vector (file_restart, 'fertnitro_corn     ' , landpatch, fertnitro_corn     )
     call ncio_read_vector (file_restart, 'fertnitro_swheat   ' , landpatch, fertnitro_swheat   )
     call ncio_read_vector (file_restart, 'fertnitro_wwheat   ' , landpatch, fertnitro_wwheat   )
     call ncio_read_vector (file_restart, 'fertnitro_soybean  ' , landpatch, fertnitro_soybean  )
     call ncio_read_vector (file_restart, 'fertnitro_cotton   ' , landpatch, fertnitro_cotton   )
     call ncio_read_vector (file_restart, 'fertnitro_rice1    ' , landpatch, fertnitro_rice1    )
     call ncio_read_vector (file_restart, 'fertnitro_rice2    ' , landpatch, fertnitro_rice1    )
     call ncio_read_vector (file_restart, 'fertnitro_sugarcane' , landpatch, fertnitro_sugarcane)
#endif

#ifdef CLMDEBUG
     call check_BGCTimeVars
#endif
     
  end subroutine READ_BGCTimeVars

  !---------------------------------------
#ifdef CLMDEBUG
  SUBROUTINE check_BGCTimeVars ()

     use spmd_task
     use mod_colm_debug

     IMPLICIT NONE

! bgc variables
     call check_vector_data ('decomp_cpools_vr  ', decomp_cpools_vr  ) 
     call check_vector_data ('decomp_cpools     ', decomp_cpools     ) 
     call check_vector_data ('decomp_k          ', decomp_k          ) 
     call check_vector_data ('ctrunc_vr         ', ctrunc_vr         ) 
     call check_vector_data ('ctrunc_veg        ', ctrunc_veg        ) 
     call check_vector_data ('ctrunc_soil       ', ctrunc_soil       ) 

     call check_vector_data ('t_scalar          ', t_scalar          ) 
     call check_vector_data ('w_scalar          ', w_scalar          ) 
     call check_vector_data ('o_scalar          ', o_scalar          ) 
     call check_vector_data ('depth_scalar      ', depth_scalar      ) 

! Soil CN diffusion and advection
     call check_vector_data ('som_adv_coef             ', som_adv_coef             ) 
     call check_vector_data ('som_diffus_coef          ', som_diffus_coef          ) 

! Active Layer
     call check_vector_data ('altmax                   ', altmax                   ) 
     call check_vector_data ('altmax_lastyear          ', altmax_lastyear          ) 
     !call check_vector_data ('altmax_lastyear_indx     ', altmax_lastyear_indx     ) 

     call check_vector_data ('totlitc                  ', totlitc                  ) 
     call check_vector_data ('totvegc                  ', totvegc                  ) 
     call check_vector_data ('totsomc                  ', totsomc                  ) 
     call check_vector_data ('totcwdc                  ', totcwdc                  ) 
     call check_vector_data ('totcolc                  ', totcolc                  ) 
     call check_vector_data ('col_begcb                ', col_begcb                ) 
     call check_vector_data ('col_endcb                ', col_endcb                ) 
     call check_vector_data ('col_vegbegcb             ', col_vegbegcb             ) 
     call check_vector_data ('col_vegendcb             ', col_vegendcb             ) 
     call check_vector_data ('col_soilbegcb            ', col_soilbegcb            ) 
     call check_vector_data ('col_soilendcb            ', col_soilendcb            ) 

     call check_vector_data ('totlitn                  ', totlitn                  ) 
     call check_vector_data ('totvegn                  ', totvegn                  ) 
     call check_vector_data ('totsomn                  ', totsomn                  ) 
     call check_vector_data ('totcwdn                  ', totcwdn                  ) 
     call check_vector_data ('totcoln                  ', totcoln                  ) 
     call check_vector_data ('col_begnb                ', col_begnb                ) 
     call check_vector_data ('col_endnb                ', col_endnb                ) 
     call check_vector_data ('col_vegbegnb             ', col_vegbegnb             ) 
     call check_vector_data ('col_vegendnb             ', col_vegendnb             ) 
     call check_vector_data ('col_soilbegnb            ', col_soilbegnb            ) 
     call check_vector_data ('col_soilendnb            ', col_soilendnb            ) 
     call check_vector_data ('col_sminnbegnb           ', col_sminnbegnb           ) 
     call check_vector_data ('col_sminnendnb           ', col_sminnendnb           ) 

     call check_vector_data ('leafc                    ', leafc                    ) 
     call check_vector_data ('leafc_storage            ', leafc_storage            ) 
     call check_vector_data ('leafc_xfer               ', leafc_xfer               ) 
     call check_vector_data ('frootc                   ', frootc                   ) 
     call check_vector_data ('frootc_storage           ', frootc_storage           ) 
     call check_vector_data ('frootc_xfer              ', frootc_xfer              ) 
     call check_vector_data ('livestemc                ', livestemc                ) 
     call check_vector_data ('livestemc_storage        ', livestemc_storage        ) 
     call check_vector_data ('livestemc_xfer           ', livestemc_xfer           ) 
     call check_vector_data ('deadstemc                ', deadstemc                ) 
     call check_vector_data ('deadstemc_storage        ', deadstemc_storage        ) 
     call check_vector_data ('deadstemc_xfer           ', deadstemc_xfer           ) 
     call check_vector_data ('livecrootc               ', livecrootc               ) 
     call check_vector_data ('livecrootc_storage       ', livecrootc_storage       ) 
     call check_vector_data ('livecrootc_xfer          ', livecrootc_xfer          ) 
     call check_vector_data ('deadcrootc               ', deadcrootc               ) 
     call check_vector_data ('deadcrootc_storage       ', deadcrootc_storage       ) 
     call check_vector_data ('deadcrootc_xfer          ', deadcrootc_xfer          ) 
     call check_vector_data ('grainc                   ', grainc                   ) 
     call check_vector_data ('grainc_storage           ', grainc_storage           ) 
     call check_vector_data ('grainc_xfer              ', grainc_xfer              ) 
     call check_vector_data ('xsmrpool                 ', xsmrpool                 ) 
     call check_vector_data ('downreg                  ', downreg                  ) 
     call check_vector_data ('cropprod1c               ', cropprod1c               ) 
     call check_vector_data ('cropseedc_deficit        ', cropseedc_deficit        ) 

     call check_vector_data ('leafn                    ', leafn                    ) 
     call check_vector_data ('leafn_storage            ', leafn_storage            ) 
     call check_vector_data ('leafn_xfer               ', leafn_xfer               ) 
     call check_vector_data ('frootn                   ', frootn                   ) 
     call check_vector_data ('frootn_storage           ', frootn_storage           ) 
     call check_vector_data ('frootn_xfer              ', frootn_xfer              ) 
     call check_vector_data ('livestemn                ', livestemn                ) 
     call check_vector_data ('livestemn_storage        ', livestemn_storage        ) 
     call check_vector_data ('livestemn_xfer           ', livestemn_xfer           ) 
     call check_vector_data ('deadstemn                ', deadstemn                ) 
     call check_vector_data ('deadstemn_storage        ', deadstemn_storage        ) 
     call check_vector_data ('deadstemn_xfer           ', deadstemn_xfer           ) 
     call check_vector_data ('livecrootn               ', livecrootn               ) 
     call check_vector_data ('livecrootn_storage       ', livecrootn_storage       ) 
     call check_vector_data ('livecrootn_xfer          ', livecrootn_xfer          ) 
     call check_vector_data ('deadcrootn               ', deadcrootn               ) 
     call check_vector_data ('deadcrootn_storage       ', deadcrootn_storage       ) 
     call check_vector_data ('deadcrootn_xfer          ', deadcrootn_xfer          ) 
     call check_vector_data ('grainn                   ', grainn                   ) 
     call check_vector_data ('grainn_storage           ', grainn_storage           ) 
     call check_vector_data ('grainn_xfer              ', grainn_xfer              ) 
     call check_vector_data ('retransn                 ', retransn                 ) 

     call check_vector_data ('decomp_npools_vr         ', decomp_npools_vr         ) 
     call check_vector_data ('decomp_npools            ', decomp_npools            ) 
     call check_vector_data ('ntrunc_vr                ', ntrunc_vr                ) 
     call check_vector_data ('ntrunc_veg               ', ntrunc_veg               ) 
     call check_vector_data ('ntrunc_soil              ', ntrunc_soil              ) 

     call check_vector_data ('sminn_vr                 ', sminn_vr                 ) 
     call check_vector_data ('smin_no3_vr              ', smin_no3_vr              ) 
     call check_vector_data ('smin_nh4_vr              ', smin_nh4_vr              ) 

#ifdef NITRIF
     call check_vector_data ('tCONC_O2_UNSAT           ', tconc_o2_unsat )
     call check_vector_data ('tO2_DECOMP_DEPTH_UNSAT   ', to2_decomp_depth_unsat   )
#endif

     call check_vector_data ('sminn                    ', sminn                    ) 
     call check_vector_data ('ndep                     ', ndep                     ) 

     call check_vector_data ('ndep_prof                ', ndep_prof                ) 
     call check_vector_data ('nfixation_prof           ', nfixation_prof           ) 

     call check_vector_data ('cn_decomp_pools          ', cn_decomp_pools          ) 
     call check_vector_data ('fpi_vr                   ', fpi_vr                   ) 
     call check_vector_data ('fpi                      ', fpi                      ) 
     call check_vector_data ('fpg                      ', fpg                      ) 

     call check_vector_data ('cropf                    ', cropf                    ) 
     call check_vector_data ('lfwt                     ', lfwt                     ) 
     call check_vector_data ('fuelc                    ', fuelc                    ) 
     call check_vector_data ('fuelc_crop               ', fuelc_crop               ) 
     call check_vector_data ('fsr                      ', fsr                      ) 
     call check_vector_data ('fd                       ', fd                       ) 
     call check_vector_data ('rootc                    ', rootc                    ) 
     call check_vector_data ('lgdp                     ', lgdp                     ) 
     call check_vector_data ('lgdp1                    ', lgdp1                    ) 
     call check_vector_data ('lpop                     ', lpop                     ) 
     call check_vector_data ('wtlf                     ', wtlf                     ) 
     call check_vector_data ('trotr1                   ', trotr1                   ) 
     call check_vector_data ('trotr2                   ', trotr2                   ) 
     call check_vector_data ('hdm_lf                   ', hdm_lf                   ) 
     call check_vector_data ('lnfm                     ', lnfm                     ) 
     call check_vector_data ('baf_crop                 ', baf_crop                 ) 
     call check_vector_data ('baf_peatf                ', baf_peatf                ) 
     call check_vector_data ('farea_burned             ', farea_burned             ) 
     call check_vector_data ('nfire                    ', nfire                    ) 
     call check_vector_data ('fsat                     ', fsat                     ) 
     call check_vector_data ('prec10                   ', prec10                   ) 
     call check_vector_data ('prec60                   ', prec60                   ) 
     call check_vector_data ('prec365                  ', prec365                  ) 
     call check_vector_data ('prec_today               ', prec_today               ) 
     call check_vector_data ('prec_daily               ', prec_daily               ) 
     call check_vector_data ('wf2                      ', wf2                      ) 
     call check_vector_data ('tsoi17                   ', tsoi17                   ) 
     call check_vector_data ('rh30                     ', rh30                     ) 
     call check_vector_data ('accumnstep               ', accumnstep               ) 

     call check_vector_data ('dayl                     ', dayl                     ) 
     call check_vector_data ('prev_dayl                ', prev_dayl                ) 

#ifdef SASU
!--------------SASU variables---------------------------
     call check_vector_data ('decomp0_cpools_vr           ', decomp0_cpools_vr           ) 
     call check_vector_data ('I_met_c_vr_acc              ', I_met_c_vr_acc              ) 
     call check_vector_data ('I_cel_c_vr_acc              ', I_cel_c_vr_acc              ) 
     call check_vector_data ('I_lig_c_vr_acc              ', I_lig_c_vr_acc              ) 
     call check_vector_data ('I_cwd_c_vr_acc              ', I_cwd_c_vr_acc              ) 
     call check_vector_data ('AKX_met_to_soil1_c_vr_acc   ', AKX_met_to_soil1_c_vr_acc   ) 
     call check_vector_data ('AKX_cel_to_soil1_c_vr_acc   ', AKX_cel_to_soil1_c_vr_acc   ) 
     call check_vector_data ('AKX_lig_to_soil2_c_vr_acc   ', AKX_lig_to_soil2_c_vr_acc   ) 
     call check_vector_data ('AKX_soil1_to_soil2_c_vr_acc ', AKX_soil1_to_soil2_c_vr_acc ) 
     call check_vector_data ('AKX_cwd_to_cel_c_vr_acc     ', AKX_cwd_to_cel_c_vr_acc     ) 
     call check_vector_data ('AKX_cwd_to_lig_c_vr_acc     ', AKX_cwd_to_lig_c_vr_acc     ) 
     call check_vector_data ('AKX_soil1_to_soil3_c_vr_acc ', AKX_soil1_to_soil3_c_vr_acc ) 
     call check_vector_data ('AKX_soil2_to_soil1_c_vr_acc ', AKX_soil2_to_soil1_c_vr_acc ) 
     call check_vector_data ('AKX_soil2_to_soil3_c_vr_acc ', AKX_soil2_to_soil3_c_vr_acc ) 
     call check_vector_data ('AKX_soil3_to_soil1_c_vr_acc ', AKX_soil3_to_soil1_c_vr_acc ) 
     call check_vector_data ('AKX_met_exit_c_vr_acc       ', AKX_met_exit_c_vr_acc       ) 
     call check_vector_data ('AKX_cel_exit_c_vr_acc       ', AKX_cel_exit_c_vr_acc       ) 
     call check_vector_data ('AKX_lig_exit_c_vr_acc       ', AKX_lig_exit_c_vr_acc       ) 
     call check_vector_data ('AKX_cwd_exit_c_vr_acc       ', AKX_cwd_exit_c_vr_acc       ) 
     call check_vector_data ('AKX_soil1_exit_c_vr_acc     ', AKX_soil1_exit_c_vr_acc     ) 
     call check_vector_data ('AKX_soil2_exit_c_vr_acc     ', AKX_soil2_exit_c_vr_acc     ) 
     call check_vector_data ('AKX_soil3_exit_c_vr_acc     ', AKX_soil3_exit_c_vr_acc     ) 

     call check_vector_data ('decomp0_npools_vr           ', decomp0_npools_vr           ) 
     call check_vector_data ('I_met_n_vr_acc              ', I_met_n_vr_acc              ) 
     call check_vector_data ('I_cel_n_vr_acc              ', I_cel_n_vr_acc              ) 
     call check_vector_data ('I_lig_n_vr_acc              ', I_lig_n_vr_acc              ) 
     call check_vector_data ('I_cwd_n_vr_acc              ', I_cwd_n_vr_acc              ) 
     call check_vector_data ('AKX_met_to_soil1_n_vr_acc   ', AKX_met_to_soil1_n_vr_acc   ) 
     call check_vector_data ('AKX_cel_to_soil1_n_vr_acc   ', AKX_cel_to_soil1_n_vr_acc   ) 
     call check_vector_data ('AKX_lig_to_soil2_n_vr_acc   ', AKX_lig_to_soil2_n_vr_acc   ) 
     call check_vector_data ('AKX_soil1_to_soil2_n_vr_acc ', AKX_soil1_to_soil2_n_vr_acc ) 
     call check_vector_data ('AKX_cwd_to_cel_n_vr_acc     ', AKX_cwd_to_cel_n_vr_acc     ) 
     call check_vector_data ('AKX_cwd_to_lig_n_vr_acc     ', AKX_cwd_to_lig_n_vr_acc     ) 
     call check_vector_data ('AKX_soil1_to_soil3_n_vr_acc ', AKX_soil1_to_soil3_n_vr_acc ) 
     call check_vector_data ('AKX_soil2_to_soil1_n_vr_acc ', AKX_soil2_to_soil1_n_vr_acc ) 
     call check_vector_data ('AKX_soil2_to_soil3_n_vr_acc ', AKX_soil2_to_soil3_n_vr_acc ) 
     call check_vector_data ('AKX_soil3_to_soil1_n_vr_acc ', AKX_soil3_to_soil1_n_vr_acc ) 
     call check_vector_data ('AKX_met_exit_n_vr_acc       ', AKX_met_exit_n_vr_acc       ) 
     call check_vector_data ('AKX_cel_exit_n_vr_acc       ', AKX_cel_exit_n_vr_acc       ) 
     call check_vector_data ('AKX_lig_exit_n_vr_acc       ', AKX_lig_exit_n_vr_acc       ) 
     call check_vector_data ('AKX_cwd_exit_n_vr_acc       ', AKX_cwd_exit_n_vr_acc       ) 
     call check_vector_data ('AKX_soil1_exit_n_vr_acc     ', AKX_soil1_exit_n_vr_acc     ) 
     call check_vector_data ('AKX_soil2_exit_n_vr_acc     ', AKX_soil2_exit_n_vr_acc     ) 
     call check_vector_data ('AKX_soil3_exit_n_vr_acc     ', AKX_soil3_exit_n_vr_acc     ) 

     call check_vector_data ('diagVX_c_vr_acc             ', diagVX_c_vr_acc             ) 
     call check_vector_data ('upperVX_c_vr_acc            ', upperVX_c_vr_acc            ) 
     call check_vector_data ('lowerVX_c_vr_acc            ', lowerVX_c_vr_acc            ) 
     call check_vector_data ('diagVX_n_vr_acc             ', diagVX_n_vr_acc             ) 
     call check_vector_data ('upperVX_n_vr_acc            ', upperVX_n_vr_acc            ) 
     call check_vector_data ('lowerVX_n_vr_acc            ', lowerVX_n_vr_acc            ) 
!     call check_vector_data ('skip_balance_check          ', skip_balance_check          ) 
!------------------------------------------------------
#endif
#ifdef CROP
     call check_vector_data ('cphase     ' , cphase     ) 
     call check_vector_data ('vf         ' , vf         )
     call check_vector_data ('hui        ' , hui        )
     call check_vector_data ('huiswheat  ' , huiswheat  )
     call check_vector_data ('gddplant   ' , gddplant   )
     call check_vector_data ('gddmaturity' , gddmaturity)
     call check_vector_data ('pdcorn     ' , pdcorn     )
     call check_vector_data ('pdswheat   ' , pdswheat   )
     call check_vector_data ('pdwwheat   ' , pdwwheat   )
     call check_vector_data ('pdsoybean  ' , pdsoybean  )
     call check_vector_data ('pdcotton   ' , pdcotton   )
     call check_vector_data ('pdrice1    ' , pdrice1    )
     call check_vector_data ('pdrice2    ' , pdrice2    )
     call check_vector_data ('plantdate  ' , plantdate  )
     call check_vector_data ('pdsugarcane' , pdsugarcane)
     call check_vector_data ('fertnitro_corn     ' , fertnitro_corn     )
     call check_vector_data ('fertnitro_swheat   ' , fertnitro_swheat   )
     call check_vector_data ('fertnitro_wwheat   ' , fertnitro_wwheat   )
     call check_vector_data ('fertnitro_soybean  ' , fertnitro_soybean  )
     call check_vector_data ('fertnitro_cotton   ' , fertnitro_cotton   )
     call check_vector_data ('fertnitro_rice1    ' , fertnitro_rice1    )
     call check_vector_data ('fertnitro_rice2    ' , fertnitro_rice1    )
     call check_vector_data ('fertnitro_sugarcane' , fertnitro_sugarcane)
#endif
     call check_vector_data ('lag_npp    ' , lag_npp    )

  end subroutine check_BGCTimeVars
#endif

#endif
END MODULE MOD_BGCTimeVars
! ------ EOP --------------<|MERGE_RESOLUTION|>--- conflicted
+++ resolved
@@ -820,12 +820,8 @@
      call ncio_write_vector (file_restart, 'totcwdn              ', 'patch', landpatch, totcwdn              )
      call ncio_write_vector (file_restart, 'totcoln              ', 'patch', landpatch, totcoln              )
        
-<<<<<<< HEAD
-     call ncio_write_vector (file_restart, 'sminn                ', 'vector', landpatch, sminn                )
-     call ncio_write_vector (file_restart, 'ndep                 ', 'vector', landpatch, ndep                 )
-=======
      call ncio_write_vector (file_restart, 'sminn                ', 'patch', landpatch, sminn                )
->>>>>>> c547814f
+     call ncio_write_vector (file_restart, 'ndep                 ', 'patch', landpatch, ndep                 )
 
      call ncio_write_vector (file_restart, 'decomp_cpools_vr     ', 'soil'  ,   nl_soil, 'ndecomp_pools', ndecomp_pools, &
                                                                     'patch', landpatch,     decomp_cpools_vr(1:nl_soil,:,:))
@@ -836,31 +832,15 @@
      call ncio_write_vector (file_restart, 'altmax_lastyear_indx ', 'patch', landpatch, altmax_lastyear_indx )
 
      call ncio_write_vector (file_restart, 'decomp_npools_vr     ', 'soil'  ,   nl_soil, 'ndecomp_pools', ndecomp_pools, &
-<<<<<<< HEAD
-                                                                    'vector', landpatch,     decomp_npools_vr(1:nl_soil,:,:))
-     call ncio_write_vector (file_restart, 'ntrunc_vr            ', 'soil'  ,   nl_soil, 'vector', landpatch, ntrunc_vr(1:nl_soil,:))
-     call ncio_write_vector (file_restart, 'sminn_vr             ', 'soil'  ,   nl_soil, 'vector', landpatch, sminn_vr    )
-     call ncio_write_vector (file_restart, 'smin_no3_vr          ', 'soil'  ,   nl_soil, 'vector', landpatch, smin_no3_vr )
-     call ncio_write_vector (file_restart, 'smin_nh4_vr          ', 'soil'  ,   nl_soil, 'vector', landpatch, smin_nh4_vr )
-#ifdef NITRIF
-     call ncio_write_vector (file_restart, 'tCONC_O2_UNSAT       ', 'soil'  ,   nl_soil, 'vector', landpatch, tconc_o2_unsat)
-     call ncio_write_vector (file_restart, 'tO2_DECOMP_DEPTH_UNSAT','soil'  ,   nl_soil, 'vector', landpatch, to2_decomp_depth_unsat)
-#endif
-
-     call ncio_write_vector (file_restart, 'prec10               ', 'vector', landpatch, prec10               )
-     call ncio_write_vector (file_restart, 'prec60               ', 'vector', landpatch, prec60               )
-     call ncio_write_vector (file_restart, 'prec365              ', 'vector', landpatch, prec365              )
-     call ncio_write_vector (file_restart, 'prec_today           ', 'vector', landpatch, prec_today           )
-     call ncio_write_vector (file_restart, 'prec_daily           ', 'doy'   ,       365, 'vector', landpatch, prec_daily  )
-     call ncio_write_vector (file_restart, 'tsoi17               ', 'vector', landpatch, tsoi17               )
-     call ncio_write_vector (file_restart, 'rh30                 ', 'vector', landpatch, rh30                 )
-     call ncio_write_vector (file_restart, 'accumnstep           ', 'vector', landpatch, accumnstep           )
-=======
                                                                     'patch', landpatch,     decomp_npools_vr(1:nl_soil,:,:))
      call ncio_write_vector (file_restart, 'ntrunc_vr            ', 'soil'  ,   nl_soil, 'patch', landpatch, ntrunc_vr(1:nl_soil,:))
      call ncio_write_vector (file_restart, 'sminn_vr             ', 'soil'  ,   nl_soil, 'patch', landpatch, sminn_vr    )
      call ncio_write_vector (file_restart, 'smin_no3_vr          ', 'soil'  ,   nl_soil, 'patch', landpatch, smin_no3_vr )
      call ncio_write_vector (file_restart, 'smin_nh4_vr          ', 'soil'  ,   nl_soil, 'patch', landpatch, smin_nh4_vr )
+#ifdef NITRIF
+     call ncio_write_vector (file_restart, 'tCONC_O2_UNSAT       ', 'soil'  ,   nl_soil, 'patch', landpatch, tconc_o2_unsat)
+     call ncio_write_vector (file_restart, 'tO2_DECOMP_DEPTH_UNSAT','soil'  ,   nl_soil, 'patch', landpatch, to2_decomp_depth_unsat)
+#endif
 
      call ncio_write_vector (file_restart, 'prec10               ', 'patch', landpatch, prec10               )
      call ncio_write_vector (file_restart, 'prec60               ', 'patch', landpatch, prec60               )
@@ -870,8 +850,6 @@
      call ncio_write_vector (file_restart, 'tsoi17               ', 'patch', landpatch, tsoi17               )
      call ncio_write_vector (file_restart, 'rh30                 ', 'patch', landpatch, rh30                 )
      call ncio_write_vector (file_restart, 'accumnstep           ', 'patch', landpatch, accumnstep           )
-     call ncio_write_vector (file_restart, 'cphase               ', 'patch', landpatch, cphase               )
->>>>>>> c547814f
 
 #ifdef SASU
 !---------------SASU variables-----------------------
@@ -941,23 +919,23 @@
      call ncio_write_vector (file_restart, 'skip_balance_check           ', 'patch', landpatch, skip_balance_check           )
 
 #ifdef CROP
-     call ncio_write_vector (file_restart, 'cphase     ' , 'vector', landpatch, cphase               )
-     call ncio_write_vector (file_restart, 'pdcorn     ' , 'vector', landpatch, pdcorn     , compress)
-     call ncio_write_vector (file_restart, 'pdswheat   ' , 'vector', landpatch, pdswheat   , compress)
-     call ncio_write_vector (file_restart, 'pdwwheat   ' , 'vector', landpatch, pdwwheat   , compress)
-     call ncio_write_vector (file_restart, 'pdsoybean  ' , 'vector', landpatch, pdsoybean  , compress)
-     call ncio_write_vector (file_restart, 'pdcotton   ' , 'vector', landpatch, pdcotton   , compress)
-     call ncio_write_vector (file_restart, 'pdrice1    ' , 'vector', landpatch, pdrice1    , compress)
-     call ncio_write_vector (file_restart, 'pdrice2    ' , 'vector', landpatch, pdrice2    , compress)
-     call ncio_write_vector (file_restart, 'pdsugarcane' , 'vector', landpatch, pdsugarcane, compress)
-     call ncio_write_vector (file_restart, 'fertnitro_corn     ' , 'vector', landpatch, fertnitro_corn     , compress)
-     call ncio_write_vector (file_restart, 'fertnitro_swheat   ' , 'vector', landpatch, fertnitro_swheat   , compress)
-     call ncio_write_vector (file_restart, 'fertnitro_wwheat   ' , 'vector', landpatch, fertnitro_wwheat   , compress)
-     call ncio_write_vector (file_restart, 'fertnitro_soybean  ' , 'vector', landpatch, fertnitro_soybean  , compress)
-     call ncio_write_vector (file_restart, 'fertnitro_cotton   ' , 'vector', landpatch, fertnitro_cotton   , compress)
-     call ncio_write_vector (file_restart, 'fertnitro_rice1    ' , 'vector', landpatch, fertnitro_rice1    , compress)
-     call ncio_write_vector (file_restart, 'fertnitro_rice2    ' , 'vector', landpatch, fertnitro_rice1    , compress)
-     call ncio_write_vector (file_restart, 'fertnitro_sugarcane' , 'vector', landpatch, fertnitro_sugarcane, compress)
+     call ncio_write_vector (file_restart, 'cphase     ' , 'patch', landpatch, cphase               )
+     call ncio_write_vector (file_restart, 'pdcorn     ' , 'patch', landpatch, pdcorn     , compress)
+     call ncio_write_vector (file_restart, 'pdswheat   ' , 'patch', landpatch, pdswheat   , compress)
+     call ncio_write_vector (file_restart, 'pdwwheat   ' , 'patch', landpatch, pdwwheat   , compress)
+     call ncio_write_vector (file_restart, 'pdsoybean  ' , 'patch', landpatch, pdsoybean  , compress)
+     call ncio_write_vector (file_restart, 'pdcotton   ' , 'patch', landpatch, pdcotton   , compress)
+     call ncio_write_vector (file_restart, 'pdrice1    ' , 'patch', landpatch, pdrice1    , compress)
+     call ncio_write_vector (file_restart, 'pdrice2    ' , 'patch', landpatch, pdrice2    , compress)
+     call ncio_write_vector (file_restart, 'pdsugarcane' , 'patch', landpatch, pdsugarcane, compress)
+     call ncio_write_vector (file_restart, 'fertnitro_corn     ' , 'patch', landpatch, fertnitro_corn     , compress)
+     call ncio_write_vector (file_restart, 'fertnitro_swheat   ' , 'patch', landpatch, fertnitro_swheat   , compress)
+     call ncio_write_vector (file_restart, 'fertnitro_wwheat   ' , 'patch', landpatch, fertnitro_wwheat   , compress)
+     call ncio_write_vector (file_restart, 'fertnitro_soybean  ' , 'patch', landpatch, fertnitro_soybean  , compress)
+     call ncio_write_vector (file_restart, 'fertnitro_cotton   ' , 'patch', landpatch, fertnitro_cotton   , compress)
+     call ncio_write_vector (file_restart, 'fertnitro_rice1    ' , 'patch', landpatch, fertnitro_rice1    , compress)
+     call ncio_write_vector (file_restart, 'fertnitro_rice2    ' , 'patch', landpatch, fertnitro_rice1    , compress)
+     call ncio_write_vector (file_restart, 'fertnitro_sugarcane' , 'patch', landpatch, fertnitro_sugarcane, compress)
 #endif
 
   end subroutine WRITE_BGCTimeVars
