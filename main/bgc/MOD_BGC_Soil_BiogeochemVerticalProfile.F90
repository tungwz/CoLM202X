#include <define.h>
#ifdef BGC
module MOD_BGC_Soil_BiogeochemVerticalProfile

  !------------------------------------------------------------------------------------
  ! !DESCRIPTION:
  ! This module calculate soil vertical profile of different C and N inputs, including:
  ! nitrogen fixation, nitrogen deposition, fine root litter, coarse root litter, 
  ! leaf litter and stem litter.
  !
  ! !ORIGINAL:
  ! The Community Land Model version 5.0 (CLM5)
  !
  ! !REVISION:
  ! Xingjie Lu, 2021, revised the CLM5 code to be compatible with CoLM code sturcture.


<<<<<<< HEAD
  use MOD_Precision
  use MOD_Vars_PFTConst, only: rootfr_p
=======
  use precision
  use MOD_Const_PFT, only: rootfr_p
>>>>>>> 3e1016d9
  use MOD_BGC_Vars_TimeVars, only: &
      nfixation_prof, ndep_prof, altmax_lastyear_indx
  use MOD_BGC_Vars_PFTimeVars, only: &
      leaf_prof_p, froot_prof_p, croot_prof_p, stem_prof_p, cinput_rootfr_p
  use MOD_Vars_PFTimeInvars, only: &
      pftclass, pftfrac
  implicit none

  public SoilBiogeochemVerticalProfile

  real(r8), public :: surfprof_exp  = 10. ! how steep profile is for surface components (1/ e_folding depth) (1/m)

contains

  subroutine SoilBiogeochemVerticalProfile(i,ps,pe,nl_soil,nl_soil_full,nbedrock,zmin_bedrock,z_soi,dz_soi)

    integer ,intent(in) :: i                      ! patch index
    integer ,intent(in) :: ps                     ! start pft index
    integer ,intent(in) :: pe                     ! end pft index
    integer ,intent(in) :: nl_soil                ! number of total soil layers
    integer ,intent(in) :: nl_soil_full           ! number of total soil layers plus bedrock layers
    integer ,intent(in) :: nbedrock               ! where bedrock layer starts (ith soil layer)
    real(r8),intent(in) :: zmin_bedrock           ! depth where bedrock layer starts (m)
    real(r8),intent(in) :: z_soi (1:nl_soil_full) ! depth of each soil layer (m)
    real(r8),intent(in) :: dz_soi(1:nl_soil_full) ! thicknesses of each soil layer (m)

    ! !LOCAL VARIABLES:
    real(r8) :: surface_prof(1:nl_soil)
    real(r8) :: surface_prof_tot
    real(r8) :: rootfr_tot
    real(r8) :: col_cinput_rootfr(1:nl_soil_full)
    integer  :: ivt, m
    integer  :: j 
    ! debugging temp variables
    real(r8) :: froot_prof_sum
    real(r8) :: croot_prof_sum
    real(r8) :: leaf_prof_sum
    real(r8) :: stem_prof_sum
    real(r8) :: ndep_prof_sum
    real(r8) :: nfixation_prof_sum
    real(r8) :: delta = 1.e-10

    surface_prof(:) = 0._r8
    do j = 1, nl_soil
       surface_prof(j) = exp(-surfprof_exp * z_soi(j)) / dz_soi(j)
       if (z_soi(j) > zmin_bedrock) then
          surface_prof(j) = 0._r8
       end if
    end do

    ! initialize profiles to zero
    col_cinput_rootfr(:)   = 0._r8
    nfixation_prof   (:,i) = 0._r8
    ndep_prof        (:,i) = 0._r8
    do m = ps , pe
       ivt = pftclass(m)
       leaf_prof_p (:,m)     = 0._r8
       froot_prof_p(:,m)     = 0._r8
       croot_prof_p(:,m)     = 0._r8
       stem_prof_p (:,m)     = 0._r8

       cinput_rootfr_p(:,m)    = 0._r8

       if (ivt /= 0) then
          do j = 1, nl_soil
             cinput_rootfr_p(j,m) = rootfr_p(j,ivt) / dz_soi(j)
          end do

       else
          cinput_rootfr_p(1,m) = 0.
       endif
    end do

    do m = ps , pe
    ! integrate rootfr over active layer of soil column
       rootfr_tot = 0._r8
       surface_prof_tot = 0._r8
       do j = 1, min(max(altmax_lastyear_indx(i), 1), nl_soil)
          rootfr_tot = rootfr_tot + cinput_rootfr_p(j,m) * dz_soi(j)
          surface_prof_tot = surface_prof_tot + surface_prof(j)  * dz_soi(j)
       end do
       if ( (altmax_lastyear_indx(i) > 0) .and. (rootfr_tot > 0._r8) .and. (surface_prof_tot > 0._r8) ) then
       ! where there is not permafrost extending to the surface, integrate the profiles over the active layer
       ! this is equivalnet to integrating over all soil layers outside of permafrost regions
          do j = 1, min(max(altmax_lastyear_indx(i), 1), nl_soil)
             froot_prof_p(j,m) = cinput_rootfr_p(j,m) / rootfr_tot
             croot_prof_p(j,m) = cinput_rootfr_p(j,m) / rootfr_tot

             if (j > nbedrock .and. cinput_rootfr_p(j,m) > 0._r8) then
                write(*,*) 'ERROR: cinput_rootfr_p > 0 in bedrock'
             end if
          ! set all surface processes to shallower profile
             leaf_prof_p(j,m) = surface_prof(j)/ surface_prof_tot
             stem_prof_p(j,m) = surface_prof(j)/ surface_prof_tot
          end do
       else
          ! if fully frozen, or no roots, put everything in the top layer
          froot_prof_p(1,m) = 1./dz_soi(1)
          croot_prof_p(1,m) = 1./dz_soi(1)
          leaf_prof_p(1,m)  = 1./dz_soi(1)
          stem_prof_p(1,m)  = 1./dz_soi(1)
       endif
    end do


    !! aggregate root profile to column
    do m = ps , pe
       do j = 1,nl_soil
          col_cinput_rootfr(j) = col_cinput_rootfr(j) + cinput_rootfr_p(j,m) * pftfrac(m)
       end do
    end do

    ! repeat for column-native profiles: Ndep and Nfix
    rootfr_tot = 0._r8
    surface_prof_tot = 0._r8
    ! redo column ntegration over active layer for column-native profiles
    do j = 1, min(max(altmax_lastyear_indx(i), 1), nl_soil)
       rootfr_tot = rootfr_tot + col_cinput_rootfr(j) * dz_soi(j)
       surface_prof_tot = surface_prof_tot + surface_prof(j) * dz_soi(j)
    end do
    if ( (altmax_lastyear_indx(i) > 0) .and. (rootfr_tot > 0._r8) .and. (surface_prof_tot > 0._r8) ) then
       do j = 1,  min(max(altmax_lastyear_indx(i), 1), nl_soil)
          nfixation_prof(j,i) = col_cinput_rootfr(j) / rootfr_tot
          ndep_prof(j,i) = surface_prof(j)/ surface_prof_tot
       end do
    else
       nfixation_prof(1,i) = 1./dz_soi(1)
       ndep_prof(1,i) = 1./dz_soi(1)
    endif

  ! check to make sure integral of all profiles = 1.
    ndep_prof_sum = 0.
    nfixation_prof_sum = 0.
    do j = 1, nl_soil
       ndep_prof_sum = ndep_prof_sum + ndep_prof(j,i) *  dz_soi(j)
       nfixation_prof_sum = nfixation_prof_sum + nfixation_prof(j,i) *  dz_soi(j)
    end do
    if ( ( abs(ndep_prof_sum - 1._r8) > delta ) .or.  ( abs(nfixation_prof_sum - 1._r8) > delta ) ) then
       print*,'i',i,delta
       write(*,*) 'profile sums:',ndep_prof_sum-1._r8,nfixation_prof_sum-1._r8
       write(*,*) 'altmax_lastyear_indx: ', altmax_lastyear_indx(i)
       write(*,*) 'nfixation_prof: ', nfixation_prof(:,i)
       write(*,*) 'ndep_prof: ', ndep_prof(:,i)
       write(*,*) 'cinput_rootfr: ', cinput_rootfr_p(:,ps:pe)
       write(*,*) 'dz_soi: ', dz_soi(:)
       write(*,*) 'surface_prof: ', surface_prof(:)
       write(*,*) 'p, itype(p) : ', i, pftclass(ps:pe)
       write(*,*) 'cinput_rootfr(p,:): ', cinput_rootfr_p(:,ps:pe)
       write(*,*) 'ERROR: _prof_sum-1>delta'
       call abort()
    endif

    do m = ps , pe
       froot_prof_sum = 0.
       croot_prof_sum = 0.
       leaf_prof_sum = 0.
       stem_prof_sum = 0.
       do j = 1, nl_soil
          froot_prof_sum = froot_prof_sum + froot_prof_p(j,m) *  dz_soi(j)
          croot_prof_sum = croot_prof_sum + croot_prof_p(j,m) *  dz_soi(j)
          leaf_prof_sum = leaf_prof_sum + leaf_prof_p(j,m) *  dz_soi(j)
          stem_prof_sum = stem_prof_sum + stem_prof_p(j,m) *  dz_soi(j)
       end do
       if ( ( abs(froot_prof_sum - 1._r8) > delta ) .or.  ( abs(croot_prof_sum - 1._r8) > delta ) .or. &
            ( abs(stem_prof_sum - 1._r8) > delta ) .or.  ( abs(leaf_prof_sum - 1._r8) > delta ) ) then
          write(*,*) 'profile sums: ', froot_prof_sum, croot_prof_sum, leaf_prof_sum, stem_prof_sum
          write(*,*) ' ERROR: sum-1 > delta'
          call abort
       endif
    end do

  end subroutine SoilBiogeochemVerticalProfile

end module MOD_BGC_Soil_BiogeochemVerticalProfile
#endif<|MERGE_RESOLUTION|>--- conflicted
+++ resolved
@@ -15,13 +15,8 @@
   ! Xingjie Lu, 2021, revised the CLM5 code to be compatible with CoLM code sturcture.
 
 
-<<<<<<< HEAD
   use MOD_Precision
-  use MOD_Vars_PFTConst, only: rootfr_p
-=======
-  use precision
   use MOD_Const_PFT, only: rootfr_p
->>>>>>> 3e1016d9
   use MOD_BGC_Vars_TimeVars, only: &
       nfixation_prof, ndep_prof, altmax_lastyear_indx
   use MOD_BGC_Vars_PFTimeVars, only: &
