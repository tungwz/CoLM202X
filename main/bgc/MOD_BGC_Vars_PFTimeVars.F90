--- conflicted
+++ resolved
@@ -369,13 +369,8 @@
 ! ------------------------------------------------------
       USE precision
       USE spmd_task
-<<<<<<< HEAD
       USE MOD_LandPFT
-      USE GlobalVars
-=======
-      USE mod_landpft
       USE MOD_Vars_Global
->>>>>>> af895674
       IMPLICIT NONE
 
       IF (p_is_worker) THEN
@@ -713,13 +708,8 @@
    SUBROUTINE READ_BGCPFTimeVars (file_restart)
 
       use ncio_vector
-<<<<<<< HEAD
       USE MOD_LandPFT
-      USE GlobalVars
-=======
-      USE mod_landpft
       USE MOD_Vars_Global
->>>>>>> af895674
 
       IMPLICIT NONE
 
