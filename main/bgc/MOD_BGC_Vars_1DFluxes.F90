--- conflicted
+++ resolved
@@ -165,15 +165,9 @@
   ! --------------------------------------------------------------------
   ! Allocates memory for CoLM 1d [numpatch] variables
   ! --------------------------------------------------------------------
-<<<<<<< HEAD
      USE MOD_Precision
-     USE GlobalVars
+     USE MOD_Vars_Global
      USE MOD_SPMD_Task
-=======
-     USE precision
-     USE MOD_Vars_Global
-     USE spmd_task
->>>>>>> 3e1016d9
      USE mod_landpatch
      IMPLICIT NONE
 
