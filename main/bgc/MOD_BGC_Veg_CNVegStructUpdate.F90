#include <define.h>
#ifdef BGC
module MOD_BGC_Veg_CNVegStructUpdate

  !----------------------------------------------------------------------------------
  ! !DESCRIPTION:
  ! On the radiation time step, use C state variables and epc to diagnose
  ! vegetation structure (LAI, SAI, height)
  !
  ! ORIGINAL:
  ! The Community Land Model version 5.0 (CLM5)
  !
  ! REVISION:
  ! Xingjie Lu, 2021, revised the CLM5 code to be compatible with CoLM code sturcture.
  !

<<<<<<< HEAD
  use MOD_Precision
  use GlobalVars, only: nc3crop, nc3irrig, nbrdlf_evr_shrub, nbrdlf_dcd_brl_shrub, &
=======
  use precision
  use MOD_Vars_Global, only: nc3crop, nc3irrig, nbrdlf_evr_shrub, nbrdlf_dcd_brl_shrub, &
>>>>>>> 3e1016d9
                                npcropmin, ntmp_corn, nirrig_tmp_corn, ntrp_corn, nirrig_trp_corn, &
                                nsugarcane, nirrig_sugarcane, nmiscanthus, nirrig_miscanthus, &
                                nswitchgrass, nirrig_switchgrass, noveg

  use MOD_Vars_PFTimeVars, only: lai_p, tlai_p, tsai_p, leafc_p, deadstemc_p, harvdate_p
#ifdef CROP
  use MOD_BGC_Vars_PFTimeVars, only: peaklai_p
#endif
  use MOD_Vars_PFTimeInvars, only: pftclass
  use MOD_BGC_Vars_TimeVars, only: farea_burned
  use MOD_Const_PFT, only : dsladlai, slatop, laimx, woody
  !CLM5
  public :: CNVegStructUpdate
  !-----------------------------------------------------------------------

contains

  !-----------------------------------------------------------------------
  subroutine CNVegStructUpdate(i,ps,pe,deltim,npcropmin)
          
    integer,intent(in)  :: i         ! patch index
    integer,intent(in)  :: ps        ! start pft index
    integer,intent(in)  :: pe        ! end pft index
    real(r8),intent(in) :: deltim    ! time step in seconds
    integer,intent(in)  :: npcropmin ! first crop pft index
    
    ! !LOCAL VARIABLES:
    integer  :: p,c,g      ! indices
    integer  :: fp         ! lake filter indices
    real(r8) :: stocking                            ! #stems / ha (stocking density)
    real(r8) :: ol         ! thickness of canopy layer covered by snow (m)
    real(r8) :: fb         ! fraction of canopy layer covered by snow
    real(r8) :: tlai_old   ! for use in Zeng tsai formula
    real(r8) :: tsai_old   ! for use in Zeng tsai formula
    real(r8) :: tsai_min   ! PATCH derived minimum tsai
    real(r8) :: tsai_alpha ! monthly decay rate of tsai
    real(r8) :: frac_sno_adjusted ! frac_sno adjusted per frac_sno_threshold

    real(r8), parameter :: dtsmonth = 2592000._r8 ! number of seconds in a 30 day month (60x60x24x30)
    real(r8), parameter :: frac_sno_threshold = 0.999_r8  ! frac_sno values greater than this are treated as 1
    integer m, ivt
    !-----------------------------------------------------------------------
    ! tsai formula from Zeng et. al. 2002, Journal of Climate, p1835
    !
    ! tsai(m) = max( tsai_alpha(ivt(m))*tsai_old + max(tlai_old-tlai(m),0_r8), tsai_min(ivt(m)) )
    ! notes:
    ! * RHS tsai & tlai are from previous timestep
    ! * should create tsai_alpha(ivt(m)) & tsai_min(ivt(m)) in pftconMod.F90 - slevis
    ! * all non-crop patches use same values:
    !   crop    tsai_alpha,tsai_min = 0.0,0.1
    !   noncrop tsai_alpha,tsai_min = 0.5,1.0  (includes bare soil and urban)
    !-------------------------------------------------------------------------------
    
      ! patch loop

    do m = ps, pe
       ivt = pftclass(m)
       if (ivt /= noveg) then

          tlai_old = tlai_p(m) ! n-1 value
          tsai_old = tsai_p(m) ! n-1 value

#ifdef LAIfdbk
          tlai_p(m) = slatop(ivt) * leafc_p(m)
          tlai_p(m) = max(0._r8, tlai_p(m))
          lai_p (m) = tlai_p(m)
#endif

          ! update the stem area index and height based on LAI, stem mass, and veg type.
          ! With the exception of htop for woody vegetation, this follows the DGVM logic.

          ! tsai formula from Zeng et. al. 2002, Journal of Climate, p1835 (see notes)
          ! Assumes doalb time step .eq. CLM time step, SAI min and monthly decay factor
          ! alpha are set by PFT, and alpha is scaled to CLM time step by multiplying by
          ! deltim and dividing by dtsmonth (seconds in average 30 day month)
          ! tsai_min scaled by 0.5 to match MODIS satellite derived values
          if (ivt == nc3crop .or. ivt == nc3irrig) then ! generic crops

             tsai_alpha = 1.0_r8-1.0_r8*deltim/dtsmonth
             tsai_min = 0.1_r8
          else
             tsai_alpha = 1.0_r8-0.5_r8*deltim/dtsmonth
             tsai_min = 1.0_r8
          end if
          tsai_min = tsai_min * 0.5_r8
          tsai_p(m) = max(tsai_alpha*tsai_old+max(tlai_old-tlai_p(m),0._r8),tsai_min)

          ! calculate vegetation physiological parameters used in biomass heat storage
          !
          if (woody(ivt) == 1._r8) then

             ! trees and shrubs for now have a very simple allometry, with hard-wired
             ! stem taper (height:radius) and nstem from PFT parameter file
          else if (ivt >= npcropmin) then ! prognostic crops
#ifdef CROP
             if (tlai_p(m) >= laimx(ivt)) peaklai_p(m) = 1 ! used in CNAllocation

             if (ivt == ntmp_corn .or. ivt == nirrig_tmp_corn .or. &
                 ivt == ntrp_corn .or. ivt == nirrig_trp_corn .or. &
                 ivt == nsugarcane .or. ivt == nirrig_sugarcane .or. &
                 ivt == nmiscanthus .or. ivt == nirrig_miscanthus .or. &
                 ivt == nswitchgrass .or. ivt == nirrig_switchgrass) then
                tsai_p(m) = 0.1_r8 * tlai_p(m)
             else
                tsai_p(m) = 0.2_r8 * tlai_p(m)
             end if

             ! "stubble" after harvest
             if (harvdate_p(m) < 999 .and. tlai_p(m) == 0._r8) then
                tsai_p(m) = 0.25_r8*(1._r8-farea_burned(i)*0.90_r8)    !changed by F. Li and S. Levis
                peaklai_p(m) = 0
             end if
#endif
          end if

       end if

       ! adjust lai and sai for burying by snow. 
       ! snow burial fraction for short vegetation (e.g. grasses, crops) changes with vegetation height 
       ! accounts for a 20% bending factor, as used in Lombardozzi et al. (2018) GRL 45(18), 9889-9897

       ! NOTE: The following snow burial code is duplicated in SatellitePhenologyMod.
       ! Changes in one place should be accompanied by similar changes in the other.

    end do

  end subroutine CNVegStructUpdate

end module MOD_BGC_Veg_CNVegStructUpdate
#endif<|MERGE_RESOLUTION|>--- conflicted
+++ resolved
@@ -14,13 +14,8 @@
   ! Xingjie Lu, 2021, revised the CLM5 code to be compatible with CoLM code sturcture.
   !
 
-<<<<<<< HEAD
   use MOD_Precision
-  use GlobalVars, only: nc3crop, nc3irrig, nbrdlf_evr_shrub, nbrdlf_dcd_brl_shrub, &
-=======
-  use precision
   use MOD_Vars_Global, only: nc3crop, nc3irrig, nbrdlf_evr_shrub, nbrdlf_dcd_brl_shrub, &
->>>>>>> 3e1016d9
                                 npcropmin, ntmp_corn, nirrig_tmp_corn, ntrp_corn, nirrig_trp_corn, &
                                 nsugarcane, nirrig_sugarcane, nmiscanthus, nirrig_miscanthus, &
                                 nswitchgrass, nirrig_switchgrass, noveg
