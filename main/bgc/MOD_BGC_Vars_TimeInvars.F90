--- conflicted
+++ resolved
@@ -141,15 +141,9 @@
   ! Allocates memory for CoLM 1d [numpatch] variables
   ! --------------------------------------------------------------------
 
-<<<<<<< HEAD
      use MOD_Precision
-     use GlobalVars, only: nl_soil, ndecomp_transitions, ndecomp_pools
+     use MOD_Vars_Global, only: nl_soil, ndecomp_transitions, ndecomp_pools
      use MOD_SPMD_Task
-=======
-     use precision
-     use MOD_Vars_Global, only: nl_soil, ndecomp_transitions, ndecomp_pools
-     use spmd_task
->>>>>>> 3e1016d9
      use mod_landpatch, only : numpatch
      IMPLICIT NONE
 
