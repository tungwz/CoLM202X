#include <define.h>
#ifdef BGC
module MOD_BGC_Veg_NutrientCompetition

  !----------------------------------------------------------------------------------------------------
  ! !DESCRIPTION
  ! This module simulates the plant growth with regard to the available soil mineral nitrogen.
  ! Allocation of NPP and N uptake to different vegetation CN pools uses allocation scheme from CLM4.5.
  ! Call sequence is: calc_plant_nutrient_demand_CLM45_default => calc_plant_nutrient_competition_CLM45_default
  ! 
  ! !ORIGINAL:
  ! The Community Land Model version 5.0 (CLM5.0)

  ! !REVISION:
  ! Xingjie Lu, 2022, modify original CLM5 to be compatible with CoLM code structure. 
  ! Fang Li, 2022, add GPAM C allocation scheme for crop.

  ! 
<<<<<<< HEAD
    use MOD_Precision
    use MOD_Vars_PFTConst, only: &
=======
    use precision
    use MOD_Const_PFT, only: &
>>>>>>> 3e1016d9
        woody, leafcn, frootcn, livewdcn, deadwdcn, graincn, &
        froot_leaf, croot_stem, stem_leaf, flivewd, grperc, grpnow, fcur2, &
! crop variables
        astemf, arooti, arootf, fleafi, bfact, declfact, allconss, allconsl, fleafcn, fstemcn, ffrootcn, &
        lfemerg, grnfill
    
    use MOD_Vars_PFTimeInvars, only: pftclass, pftfrac

    use MOD_BGC_Vars_PFTimeVars, only: &
        xsmrpool_p, retransn_p, &
        tempsum_potential_gpp_p, tempmax_retransn_p, annmax_retransn_p, annsum_potential_gpp_p, &
! crop variables
#ifdef CROP
        croplive_p, hui_p,  peaklai_p, &
        aroot_p, astem_p, arepr_p, aleaf_p, astemi_p, aleafi_p, vf_p, &
#endif
        c_allometry_p, n_allometry_p, downreg_p, grain_flag_p, annsum_npp_p, &
        leafc_p, livestemc_p, frootc_p
    use MOD_Vars_Global, only: nwwheat, nirrig_wwheat 

    use MOD_BGC_Vars_TimeVars, only: fpg 
    use MOD_Vars_Global, only: ntmp_soybean, ntrp_soybean, nirrig_tmp_soybean, nirrig_trp_soybean

    use MOD_Vars_1DPFTFluxes, only: assim_p

    use MOD_BGC_Vars_1DPFTFluxes, only: &
        leaf_xsmr_p, froot_xsmr_p, livestem_xsmr_p, livecroot_xsmr_p, grain_xsmr_p, cpool_to_xsmrpool_p, &
        leaf_mr_p, froot_mr_p, livestem_mr_p, livecroot_mr_p, grain_mr_p, &
        plant_ndemand_p, retransn_to_npool_p, cpool_to_leafc_p, cpool_to_leafc_storage_p, &
        cpool_to_frootc_p, cpool_to_frootc_storage_p, cpool_to_livestemc_p, cpool_to_livestemc_storage_p, &
        cpool_to_deadstemc_p, cpool_to_deadstemc_storage_p, cpool_to_livecrootc_p, cpool_to_livecrootc_storage_p, &
        cpool_to_deadcrootc_p, cpool_to_deadcrootc_storage_p, cpool_to_grainc_p, cpool_to_grainc_storage_p, &
        cpool_to_gresp_storage_p, npool_to_leafn_p, npool_to_leafn_storage_p, &
        npool_to_frootn_p, npool_to_frootn_storage_p, npool_to_livestemn_p, npool_to_livestemn_storage_p, &
        npool_to_deadstemn_p, npool_to_deadstemn_storage_p, npool_to_livecrootn_p, npool_to_livecrootn_storage_p, &
        npool_to_deadcrootn_p, npool_to_deadcrootn_storage_p, npool_to_grainn_p, npool_to_grainn_storage_p, &
        leafn_to_retransn_p, livestemn_to_retransn_p, frootn_to_retransn_p, &
        plant_calloc_p, plant_nalloc_p, leaf_curmr_p, froot_curmr_p, livestem_curmr_p, livecroot_curmr_p, grain_curmr_p, &
        psn_to_cpool_p, gpp_p, availc_p, avail_retransn_p, xsmrpool_recover_p, sminn_to_npool_p, excess_cflux_p

implicit none

public calc_plant_nutrient_competition_CLM45_default
public calc_plant_nutrient_demand_CLM45_default

contains

 subroutine calc_plant_nutrient_competition_CLM45_default(i,ps,pe,npcropmin)

    !----------------------------------------------------------------------------
    ! !DESCRIPTION
    ! Calulate the nitrogen limitation on the plant growth based on the available 
    ! nitrogen and nitrogen demand from "calc_plant_nutrient_demand_CLM45_default".
    !
    ! !Original:
    ! The Community Land Model version 5.0 (CLM5.0)

    ! !REVISION:
    ! Xingjie Lu, 2022, modify original CLM5 to be compatible with CoLM code structure. 
    ! Fang Li, 2022, add GPAM C allocation scheme for crop.

    integer ,intent(in) :: i
    integer ,intent(in) :: ps
    integer ,intent(in) :: pe
    integer ,intent(in) :: npcropmin

    ! !LOCAL VARIABLES:
    real(r8):: f1,f2,f3,f4,g1,g2  ! allocation parameters
    real(r8):: cnl,cnfr,cnlw,cndw ! C:N ratios for leaf, fine root, and wood
    real(r8):: fcur               ! fraction of current psn displayed as growth
    real(r8):: gresp_storage      ! temporary variable for growth resp to storage
    real(r8):: nlc                ! temporary variable for total new leaf carbon allocation
    real(r8):: f5                 ! grain allocation parameter
    real(r8):: cng                ! C:N ratio for grain (= cnlw for now; slevis)
    integer :: ivt, m

      do m = ps, pe
         ivt = pftclass(m)
         ! set some local allocation variables
         f1 = froot_leaf(ivt)
         f2 = croot_stem(ivt)

         ! modified wood allocation to be 2.2 at npp=800 gC/m2/yr, 0.2 at npp=0,
         ! constrained so that it does not go lower than 0.2 (under negative annsum_npp)
         ! There was an error in this formula in previous version, where the coefficient
         ! was 0.004 instead of 0.0025.
         ! This variable allocation is only for trees. Shrubs have a constant
         ! allocation as specified in the pft-physiology file.  The value is also used
         ! as a trigger here: -1.0 means to use the dynamic allocation (trees).
         if (stem_leaf(ivt) == -1._r8) then
            f3 = (2.7/(1.0+exp(-0.004*(annsum_npp_p(m) - 300.0)))) - 0.4
         else
            f3 = stem_leaf(ivt)
         end if

         f4   = flivewd(ivt)
         g1   = grperc(ivt)
         g2   = grpnow(ivt)
         cnl  = leafcn(ivt)
         cnfr = frootcn(ivt)
         cnlw = livewdcn(ivt)
         cndw = deadwdcn(ivt)
         fcur = fcur2(ivt)

#ifdef CROP
         if (ivt >= npcropmin) then ! skip 2 generic crops
            if (croplive_p(m)) then
               f1 = aroot_p(m) / aleaf_p(m)
               f3 = astem_p(m) / aleaf_p(m)
               f5 = arepr_p(m) / aleaf_p(m)
               g1 = grperc(ivt)
            else
               f1 = 0._r8
               f3 = 0._r8
               f5 = 0._r8
               g1 = grperc(ivt)
            end if
         end if
#endif

         sminn_to_npool_p(m) = plant_ndemand_p(m) * fpg(i)        

         plant_nalloc_p(m) = sminn_to_npool_p(m) + retransn_to_npool_p(m)
         plant_calloc_p(m) = plant_nalloc_p(m) * (c_allometry_p(m)/n_allometry_p(m))


         excess_cflux_p(m) = availc_p(m) - plant_calloc_p(m)
	    ! reduce gpp fluxes due to N limitation
         if (gpp_p(m) > 0.0_r8) then
	    downreg_p(m) = excess_cflux_p(m)/gpp_p(m)
            psn_to_cpool_p(m) = psn_to_cpool_p(m) * (1._r8 - downreg_p(m))

	 end if

         ! calculate the amount of new leaf C dictated by these allocation
         ! decisions, and calculate the daily fluxes of C and N to current
         ! growth and storage pools

         ! fcur is the proportion of this day's growth that is displayed now,
         ! the remainder going into storage for display next year through the
         ! transfer pools

         nlc = plant_calloc_p(m) / c_allometry_p(m)
         cpool_to_leafc_p(m)          = nlc * fcur
         cpool_to_leafc_storage_p(m)  = nlc * (1._r8 - fcur)
         cpool_to_frootc_p(m)         = nlc * f1 * fcur
         cpool_to_frootc_storage_p(m) = nlc * f1 * (1._r8 - fcur)
         if (woody(ivt) == 1._r8) then
            cpool_to_livestemc_p(m)          = nlc * f3 * f4 * fcur
            cpool_to_livestemc_storage_p(m)  = nlc * f3 * f4 * (1._r8 - fcur)
            cpool_to_deadstemc_p(m)          = nlc * f3 * (1._r8 - f4) * fcur
            cpool_to_deadstemc_storage_p(m)  = nlc * f3 * (1._r8 - f4) * (1._r8 - fcur)
            cpool_to_livecrootc_p(m)         = nlc * f2 * f3 * f4 * fcur
            cpool_to_livecrootc_storage_p(m) = nlc * f2 * f3 * f4 * (1._r8 - fcur)
            cpool_to_deadcrootc_p(m)         = nlc * f2 * f3 * (1._r8 - f4) * fcur
            cpool_to_deadcrootc_storage_p(m) = nlc * f2 * f3 * (1._r8 - f4) * (1._r8 - fcur)
         end if
#ifdef CROP
         if (ivt >= npcropmin) then ! skip 2 generic crops
            cpool_to_livestemc_p(m)          = nlc * f3 * f4 * fcur
            cpool_to_livestemc_storage_p(m)  = nlc * f3 * f4 * (1._r8 - fcur)
            cpool_to_deadstemc_p(m)          = nlc * f3 * (1._r8 - f4) * fcur
            cpool_to_deadstemc_storage_p(m)  = nlc * f3 * (1._r8 - f4) * (1._r8 - fcur)
            cpool_to_livecrootc_p(m)         = nlc * f2 * f3 * f4 * fcur
            cpool_to_livecrootc_storage_p(m) = nlc * f2 * f3 * f4 * (1._r8 - fcur)
            cpool_to_deadcrootc_p(m)         = nlc * f2 * f3 * (1._r8 - f4) * fcur
            cpool_to_deadcrootc_storage_p(m) = nlc * f2 * f3 * (1._r8 - f4) * (1._r8 - fcur)
            cpool_to_grainc_p(m)             = nlc * f5 * fcur
            cpool_to_grainc_storage_p(m)     = nlc * f5 * (1._r8 -fcur)
         end if
#endif

         ! corresponding N fluxes
         npool_to_leafn_p(m)          = (nlc / cnl) * fcur
         npool_to_leafn_storage_p(m)  = (nlc / cnl) * (1._r8 - fcur)
         npool_to_frootn_p(m)         = (nlc * f1 / cnfr) * fcur
         npool_to_frootn_storage_p(m) = (nlc * f1 / cnfr) * (1._r8 - fcur)
         if (woody(ivt) == 1._r8) then
            npool_to_livestemn_p(m)          = (nlc * f3 * f4 / cnlw) * fcur
            npool_to_livestemn_storage_p(m)  = (nlc * f3 * f4 / cnlw) * (1._r8 - fcur)
            npool_to_deadstemn_p(m)          = (nlc * f3 * (1._r8 - f4) / cndw) * fcur
            npool_to_deadstemn_storage_p(m)  = (nlc * f3 * (1._r8 - f4) / cndw) * (1._r8 - fcur)
            npool_to_livecrootn_p(m)         = (nlc * f2 * f3 * f4 / cnlw) * fcur
            npool_to_livecrootn_storage_p(m) = (nlc * f2 * f3 * f4 / cnlw) * (1._r8 - fcur)
            npool_to_deadcrootn_p(m)         = (nlc * f2 * f3 * (1._r8 - f4) / cndw) * fcur
            npool_to_deadcrootn_storage_p(m) = (nlc * f2 * f3 * (1._r8 - f4) / cndw) * (1._r8 - fcur)
         end if
#ifdef CROP
         if (ivt >= npcropmin) then ! skip 2 generic crops
            cng = graincn(ivt)
            npool_to_livestemn_p(m)          = (nlc * f3 * f4 / cnlw) * fcur
            npool_to_livestemn_storage_p(m)  = (nlc * f3 * f4 / cnlw) * (1._r8 - fcur)
            npool_to_deadstemn_p(m)          = (nlc * f3 * (1._r8 - f4) / cndw) * fcur
            npool_to_deadstemn_storage_p(m)  = (nlc * f3 * (1._r8 - f4) / cndw) * (1._r8 - fcur)
            npool_to_livecrootn_p(m)         = (nlc * f2 * f3 * f4 / cnlw) * fcur
            npool_to_livecrootn_storage_p(m) = (nlc * f2 * f3 * f4 / cnlw) * (1._r8 - fcur)
            npool_to_deadcrootn_p(m)         = (nlc * f2 * f3 * (1._r8 - f4) / cndw) * fcur
            npool_to_deadcrootn_storage_p(m) = (nlc * f2 * f3 * (1._r8 - f4) / cndw) * (1._r8 - fcur)
            npool_to_grainn_p(m)             = (nlc * f5 / cng) * fcur
            npool_to_grainn_storage_p(m)     = (nlc * f5 / cng) * (1._r8 -fcur)
         end if		
#endif

         ! Calculate the amount of carbon that needs to go into growth
         ! respiration storage to satisfy all of the storage growth demands.
         ! Allows for the fraction of growth respiration that is released at the
         ! time of fixation, versus the remaining fraction that is stored for
         ! release at the time of display. Note that all the growth respiration
         ! fluxes that get released on a given timestep are calculated in growth_resp(),
         ! but that the storage of C for growth resp during display of transferred
         ! growth is assigned here.

         gresp_storage = cpool_to_leafc_storage_p(m) + cpool_to_frootc_storage_p(m)
         if (woody(ivt) == 1._r8) then
            gresp_storage = gresp_storage + cpool_to_livestemc_storage_p(m)
            gresp_storage = gresp_storage + cpool_to_deadstemc_storage_p(m)

            gresp_storage = gresp_storage + cpool_to_livecrootc_storage_p(m)
            gresp_storage = gresp_storage + cpool_to_deadcrootc_storage_p(m)
         end if
         if (ivt >= npcropmin) then ! skip 2 generic crops
            gresp_storage = gresp_storage + cpool_to_livestemc_storage_p(m)
            gresp_storage = gresp_storage + cpool_to_grainc_storage_p(m)
         end if
         cpool_to_gresp_storage_p(m) = gresp_storage * g1 * (1._r8 - g2)

      end do ! end patch loop

 end subroutine calc_plant_nutrient_competition_CLM45_default

 subroutine calc_plant_nutrient_demand_CLM45_default(i,ps,pe,deltim,npcropmin)

    !----------------------------------------------------------------------------
    ! !DESCRIPTION
    ! Calculate allocation fraction and plant nitrogen demand.
    !
    ! !Original:
    ! The Community Land Model version 5.0 (CLM5.0)

    ! !REVISION:
    ! Xingjie Lu, 2022, modify original CLM5 to be compatible with CoLM code structure. 
    ! Fang Li, 2022, add GPAM C allocation scheme for crop.


    integer ,intent(in) :: i
    integer ,intent(in) :: ps
    integer ,intent(in) :: pe
    real(r8),intent(in) :: deltim
    integer ,intent(in) :: npcropmin

    ! !LOCAL VARIABLES:
    integer :: j            ! indices
    real(r8):: mr                 ! maintenance respiration (gC/m2/s)
    real(r8):: f1,f2,f3,f4,g1,g2  ! allocation parameters
    real(r8):: cnl,cnfr,cnlw,cndw ! C:N ratios for leaf, fine root, and wood
    real(r8):: curmr, curmr_ratio ! xsmrpool temporary variables
    real(r8):: f5                 ! grain allocation parameter
    real(r8):: cng                ! C:N ratio for grain (= cnlw for now; slevis)
    real(r8):: fleaf              ! fraction allocated to leaf
    real(r8):: t1                 ! temporary variable
    real(r8):: dayscrecover       ! number of days to recover negative cpool
    integer :: ivt, m
   dayscrecover = 30._r8
   
   do m = ps, pe
      ivt = pftclass(m)
      psn_to_cpool_p(m) = assim_p(m) * 12.011_r8

     gpp_p(m) = psn_to_cpool_p(m)

   ! get the time step total maintenance respiration
   ! These fluxes should already be in gC/m2/s

      mr = leaf_mr_p(m) + froot_mr_p(m)
      if (woody(ivt) == 1.0_r8) then
         mr = mr + livestem_mr_p(m) + livecroot_mr_p(m)
      else if (ivt >= npcropmin) then
#ifdef CROP
         if (croplive_p(m)) mr = mr + livestem_mr_p(m) + grain_mr_p(m)
#endif
      end if

   ! carbon flux available for allocation
      availc_p(m) = gpp_p(m) - mr

   ! new code added for isotope calculations, 7/1/05, PET
   ! If mr > gpp, then some mr comes from gpp, the rest comes from
   ! cpool (xsmr)
      if (mr > 0._r8 .and. availc_p(m) < 0._r8) then
         curmr = gpp_p(m)
         curmr_ratio = curmr / mr
      else
         curmr_ratio = 1._r8
      end if
      leaf_curmr_p(m)      = leaf_mr_p(m) * curmr_ratio
      leaf_xsmr_p(m)       = leaf_mr_p(m) - leaf_curmr_p(m)
      froot_curmr_p(m)     = froot_mr_p(m) * curmr_ratio
      froot_xsmr_p(m)      = froot_mr_p(m) - froot_curmr_p(m)
      livestem_curmr_p(m)  = livestem_mr_p(m) * curmr_ratio
      livestem_xsmr_p(m)   = livestem_mr_p(m) - livestem_curmr_p(m)
      livecroot_curmr_p(m) = livecroot_mr_p(m) * curmr_ratio
      livecroot_xsmr_p(m)  = livecroot_mr_p(m) - livecroot_curmr_p(m)
      grain_curmr_p(m)     = grain_mr_p(m) * curmr_ratio
      grain_xsmr_p(m)      = grain_mr_p(m) - grain_curmr_p(m)

   ! no allocation when available c is negative
      availc_p(m) = max(availc_p(m),0.0_r8)

   ! test for an xsmrpool deficit
      if (xsmrpool_p(m) < 0.0_r8) then
      ! Running a deficit in the xsmrpool, so the first priority is to let
      ! some availc from this timestep accumulate in xsmrpool.
      ! Determine rate of recovery for xsmrpool deficit

         xsmrpool_recover_p(m) = -xsmrpool_p(m)/(dayscrecover*86400._r8)
         if (xsmrpool_recover_p(m) < availc_p(m)) then
         ! available carbon reduced by amount for xsmrpool recovery
            availc_p(m) = availc_p(m) - xsmrpool_recover_p(m)
         else
         ! all of the available carbon goes to xsmrpool recovery
            xsmrpool_recover_p(m) = availc_p(m)
            availc_p(m) = 0.0_r8
         end if
         cpool_to_xsmrpool_p(m) = xsmrpool_recover_p(m)
      end if
   
      f1 = froot_leaf(ivt)
      f2 = croot_stem(ivt)

   ! modified wood allocation to be 2.2 at npp=800 gC/m2/yr, 0.2 at npp=0,
   ! constrained so that it does not go lower than 0.2 (under negative annsum_npp)
   ! This variable allocation is only for trees. Shrubs have a constant
   ! allocation as specified in the pft-physiologfy file.  The value is also used
   ! as a trigger here: -1.0 means to use the dynamic allocation (trees).

      if (stem_leaf(ivt) == -1._r8) then
         f3 = (2.7/(1.0+exp(-0.004*(annsum_npp_p(m) - 300.0)))) - 0.4
      else
         f3 = stem_leaf(ivt)
      end if

      f4   = flivewd(ivt)
      g1   = grperc(ivt)
      g2   = grpnow(ivt)
      cnl  = leafcn(ivt)
      cnfr = frootcn(ivt)
      cnlw = livewdcn(ivt)
      cndw = deadwdcn(ivt)

   ! calculate f1 to f5 for prog crops following AgroIBIS subr phenocrop

      f5 = 0._r8 ! continued intializations from above
#ifdef CROP
     if (ivt >= npcropmin) then ! skip 2 generic crops

        if (croplive_p(m)) then
         ! same phases appear in subroutine CropPhenology

         ! Phase 1 completed:
         ! ==================
         ! Next phase: leaf emergence to start of leaf decline
           
            if (hui_p(m) >= lfemerg(ivt) .and. hui_p(m) < grnfill(ivt)) then
            ! allocation rules for crops based on maturity and linear decrease
            ! of amount allocated to roots over course of the growing season

               if (peaklai_p(m) == 1) then ! lai at maximum allowed
                  arepr_p(m) = 0._r8
                  aleaf_p(m) = 1.e-5_r8
                  astem_p(m) = 0._r8
                  aroot_p(m) = 1._r8 - arepr_p(m) - aleaf_p(m) - astem_p(m)
               else
                  arepr_p(m) = 0._r8
                  aroot_p(m) = arooti(ivt) - (arooti(ivt) - arootf(ivt)) * hui_p(m)
                  fleaf = fleafi(ivt) * (exp(-bfact(ivt)) -         &
                       exp(-bfact(ivt)*hui_p(m)/grnfill(ivt))) / &
                       (exp(-bfact(ivt))-1) ! fraction alloc to leaf (from J Norman alloc curve)
                  aleaf_p(m) = max(1.e-5_r8, (1._r8 - aroot_p(m)) * fleaf)
                  astem_p(m) = 1._r8 - arepr_p(m) - aleaf_p(m) - aroot_p(m)
               end if
            ! AgroIBIS included here an immediate adjustment to aleaf & astem if the 
            ! predicted lai from the above allocation coefficients exceeded laimx.
            ! We have decided to live with lais slightly higher than laimx by
            ! enforcing the cap in the following tstep through the peaklai logic above.

               astemi_p(m) = astem_p(m) ! save for use by equations after shift to reproductive
               grain_flag_p(m) = 0._r8  ! phenology stage begins setting to 0 while in phase 2

            ! Phase 2 completed:
            ! ==================
            ! shift allocation either when enough hui are accumulated or maximum number
            ! of days has elapsed since planting

            else if (hui_p(m) >= grnfill(ivt)) then

               aroot_p(m) = arooti(ivt) - (arooti(ivt) - arootf(ivt)) * min(1._r8, hui_p(m))
                  astem_p(m) = max(astemf(ivt), astem_p(m) * max(0._r8, (1._r8-hui_p(m))/  &
                          (1._r8-grnfill(ivt)))**allconss(ivt))
                  aleaf_p(m) = 1.e-5_r8

            !Beth's retranslocation of leafn, stemn, rootn to organ
            !Filter excess plant N to retransn pool for organ N
            !Only do one time then hold grain_flag till onset next season

               if (astem_p(m) == astemf(ivt) .or. &
                    (ivt /= ntmp_soybean .and. ivt /= nirrig_tmp_soybean .and.&
                     ivt /= ntrp_soybean .and. ivt /= nirrig_trp_soybean)) then
                  if (grain_flag_p(m) == 0._r8)then
                        t1 = 1._r8 / deltim
                        leafn_to_retransn_p(m) = t1 * ((leafc_p(m) / leafcn(ivt)) - (leafc_p(m) / &
                             fleafcn(ivt)))
                        livestemn_to_retransn_p(m) = t1 * ((livestemc_p(m) / livewdcn(ivt)) - (livestemc_p(m) / &
                             fstemcn(ivt)))
                        frootn_to_retransn_p(m) = 0._r8
                        if (ffrootcn(ivt) > 0._r8) then
                           frootn_to_retransn_p(m) = t1 * ((frootc_p(m) / frootcn(ivt)) - (frootc_p(m) / &
                               ffrootcn(ivt)))
                        end if
                     grain_flag_p(m) = 1._r8
                  end if
               end if

               arepr_p(m) = 1._r8 - aroot_p(m) - astem_p(m) - aleaf_p(m)
!F. Li for vernalization effect 2 
             if(ivt == nwwheat .or. ivt == nirrig_wwheat) then
                  arepr_p(m) = arepr_p(m)*vf_p(m)
                  aroot_p(m) = 1._r8 - aleaf_p(m) - astem_p(m) - arepr_p(m)
              end if
           else                   ! pre emergence
              aleaf_p(m) = 1.e-5_r8 ! allocation coefficients should be irrelevant
              astem_p(m) = 0._r8    ! because crops have no live carbon pools;
              aroot_p(m) = 0._r8    ! this applies to this "else" and to the "else"
              arepr_p(m) = 0._r8    ! a few lines down
           end if

           f1 = aroot_p(m) / aleaf_p(m)
           f3 = astem_p(m) / aleaf_p(m)
           f5 = arepr_p(m) / aleaf_p(m)
           g1 = grperc(ivt)

        else   ! .not croplive
           f1 = 0._r8
           f3 = 0._r8
           f5 = 0._r8
           g1 = grperc(ivt)
        end if
     end if
#endif

   ! based on available C, use constant allometric relationships to
   ! determine N requirements
   
   !RF. I removed the growth respiration from this, because it is used to calculate 
   !plantCN for N uptake AND c_allometry for allocation. If we add gresp to the 
   !allometry calculation then we allocate too much carbon since gresp is not allocated here. 
     if (woody(ivt) == 1.0_r8) then
        c_allometry_p(m) = (1._r8+g1)*(1._r8+f1+f3*(1._r8+f2))
        n_allometry_p(m) = 1._r8/cnl + f1/cnfr + (f3*f4*(1._r8+f2))/cnlw + &
              (f3*(1._r8-f4)*(1._r8+f2))/cndw
     else if (ivt >= npcropmin) then ! skip generic crops
#ifdef CROP
        cng = graincn(ivt)
        c_allometry_p(m) = (1._r8+g1)*(1._r8+f1+f5+f3*(1._r8+f2))
        n_allometry_p(m) = 1._r8/cnl + f1/cnfr + f5/cng + (f3*f4*(1._r8+f2))/cnlw + &
              (f3*(1._r8-f4)*(1._r8+f2))/cndw
#endif
     else
        c_allometry_p(m) = 1._r8+g1+f1+f1*g1
        n_allometry_p(m) = 1._r8/cnl + f1/cnfr
     end if           
         
     plant_ndemand_p(m) = availc_p(m)*(n_allometry_p(m)/c_allometry_p(m))
 
   ! retranslocated N deployment depends on seasonal cycle of potential GPP
   ! (requires one year run to accumulate demand)

     tempsum_potential_gpp_p(m) = tempsum_potential_gpp_p(m) + gpp_p(m)

   ! Adding the following line to carry max retransn info to CN Annual Update
     tempmax_retransn_p(m) = max(tempmax_retransn_p(m),retransn_p(m))

   ! Beth's code: crops pull from retransn pool only during grain fill;
   !              retransn pool has N from leaves, stems, and roots for
   !              retranslocation
         
     if (ivt >= npcropmin .and. grain_flag_p(m) == 1._r8) then
        avail_retransn_p(m) = plant_ndemand_p(m)
     else if (ivt < npcropmin .and. annsum_potential_gpp_p(m) > 0._r8) then
        avail_retransn_p(m) = (annmax_retransn_p(m)/2._r8)*(gpp_p(m)/annsum_potential_gpp_p(m))/deltim
     else
        avail_retransn_p(m) = 0.0_r8
     end if
   
      ! make sure available retrans N doesn't exceed storage
     avail_retransn_p(m) = min(avail_retransn_p(m), retransn_p(m)/deltim)

      ! modify plant N demand according to the availability of
      ! retranslocated N
      ! take from retransn pool at most the flux required to meet
      ! plant ndemand

     if (plant_ndemand_p(m) > avail_retransn_p(m)) then
        retransn_to_npool_p(m) = avail_retransn_p(m)
     else
        retransn_to_npool_p(m) = plant_ndemand_p(m)
     end if

     plant_ndemand_p(m) = plant_ndemand_p(m) - retransn_to_npool_p(m)
         
  end do ! end loop pft patch.

 end subroutine calc_plant_nutrient_demand_CLM45_default

end module MOD_BGC_Veg_NutrientCompetition
#endif<|MERGE_RESOLUTION|>--- conflicted
+++ resolved
@@ -16,13 +16,8 @@
   ! Fang Li, 2022, add GPAM C allocation scheme for crop.
 
   ! 
-<<<<<<< HEAD
     use MOD_Precision
-    use MOD_Vars_PFTConst, only: &
-=======
-    use precision
     use MOD_Const_PFT, only: &
->>>>>>> 3e1016d9
         woody, leafcn, frootcn, livewdcn, deadwdcn, graincn, &
         froot_leaf, croot_stem, stem_leaf, flivewd, grperc, grpnow, fcur2, &
 ! crop variables
