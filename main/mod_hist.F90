--- conflicted
+++ resolved
@@ -117,14 +117,7 @@
       use MOD_2D_Fluxes
       use mod_colm_debug
       use GlobalVars, only : spval
-<<<<<<< HEAD
       USE MOD_TimeInvariants, only : patchtype, patchclass
-#ifdef USE_DEPTH_TO_BEDROCK
-      USE MOD_TimeInvariants, only : ibedrock
-#endif
-=======
-      USE MOD_TimeInvariants, only : patchtype
->>>>>>> c547814f
 #if(defined CaMa_Flood)
       use MOD_CaMa_Variables
 #endif
