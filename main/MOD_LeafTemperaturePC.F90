#include <define.h>

MODULE MOD_LeafTemperaturePC

!-----------------------------------------------------------------------
  USE MOD_Precision
  IMPLICIT NONE
  SAVE

! PUBLIC MEMBER FUNCTIONS:
  PUBLIC :: LeafTemperaturePC

! PRIVATE MEMBER FUNCTIONS:
  PRIVATE :: dewfraction


!-----------------------------------------------------------------------

CONTAINS

!-----------------------------------------------------------------------

  SUBROUTINE  LeafTemperaturePC (ipatch,ps,pe,deltim,csoilc,dewmx,htvp,&
              pftclass,fcover  ,htop    ,hbot    ,lai     ,sai     ,&
              extkb   ,extkd   ,hu      ,ht      ,hq      ,&
              us      ,vs      ,thm     ,th      ,thv     ,qm      ,&
              psrf    ,rhoair  ,parsun  ,parsha  ,fsun    ,sabv    ,&
              frl     ,thermk  ,fshade  ,rstfacsun,       rstfacsha,&
              gssun   ,gssha   ,po2m    ,pco2m   ,&
              z0h_g   ,obug    ,ustarg  ,zlnd    ,zsno    ,fsno    ,&
<<<<<<< HEAD
              sigf    ,etrc    ,tg      ,qg      ,dqgdT   ,emg     ,&
              t_soil  ,t_snow  ,q_soil  ,q_snow  ,z0mpc   ,tl      ,&
              ldew,ldew_rain,ldew_snow  ,taux    ,tauy    ,&
              fseng,fseng_soil,fseng_snow,fevpg,fevpg_soil,fevpg_snow,&
              cgrnd   ,cgrndl  ,cgrnds  ,tref    ,qref    ,&
=======
              sigf    ,etrc    ,tg      ,qg,rss  ,dqgdT   ,emg     ,&
              z0mpc   ,tl      ,ldew    ,ldew_rain       ,ldew_snow,&
              taux    ,tauy    ,fseng   ,&
              fevpg   ,cgrnd   ,cgrndl  ,cgrnds  ,tref    ,qref    ,&
>>>>>>> b657b829
              rst     ,assim   ,respc   ,fsenl   ,fevpl   ,etr     ,&
              dlrad   ,ulrad   ,z0m     ,zol     ,rib     ,ustar   ,&
              qstar   ,tstar   ,fm      ,fh      ,fq               ,&
              vegwp   ,gs0sun  ,gs0sha  ,&
              assimsun,etrsun  ,assimsha,etrsha  ,&
!Ozone stress variables
              o3coefv_sun ,o3coefv_sha ,o3coefg_sun ,o3coefg_sha, &
              lai_old, o3uptakesun, o3uptakesha, forc_ozone,&
!End ozone stress variables
              hpbl, &
              qintr_rain,qintr_snow,t_precip,hprl,smp     ,hk      ,&
              hksati  ,rootflux                                    )

!=======================================================================
!
! !DESCRIPTION:
! Leaf temperature resolved for Plant Community (3D) case
! Foliage energy conservation for each PFT is given by foliage energy budget equation
!                      Rnet - Hf - LEf = 0
! The equation is solved by Newton-Raphson iteration, in which this iteration
! includes the calculation of the photosynthesis and stomatal resistance, and the
! integration of turbulent flux profiles. The sensible and latent heat
! transfer between foliage and atmosphere and ground is linked by the equations:
!                      Ha = Hf + Hg and Ea = Ef + Eg
!
! Original author : Hua Yuan and Yongjiu Dai, September, 2017
!
! REFERENCES:
! 1) Dai, Y., Yuan, H., Xin, Q., Wang, D., Shangguan, W., Zhang, S., et al. (2019).
! Different representations of canopy structure—A large source of uncertainty in
! global land surface modeling. Agricultural and Forest Meteorology, 269–270, 119–135.
! https://doi.org/10.1016/j.agrformet.2019.02.006
!
! REVISIONS:
! Xingjie Lu and Nan Wei, 01/2021: added plant hydraulic process interface
! Nan Wei,  01/2021: added interaction btw prec and canopy
! Shaofeng Liu, 05/2023: add option to call moninobuk_leddy, the LargeEddy
!                        surface turbulence scheme (LZD2022);
!                        make a proper update of um.
!=======================================================================

  USE MOD_Precision
  USE MOD_Vars_Global
  USE MOD_Const_Physical, only: vonkar, grav, hvap, cpair, stefnc, cpliq, cpice
  USE MOD_Const_PFT
  USE MOD_FrictionVelocity
  USE MOD_CanopyLayerProfile
  USE MOD_Namelist, only: DEF_USE_CBL_HEIGHT, DEF_USE_PLANTHYDRAULICS, DEF_USE_OZONESTRESS, &
                          DEF_RSS_SCHEME, DEF_Interception_scheme
  USE MOD_TurbulenceLEddy
  USE MOD_Qsadv
  USE MOD_AssimStomataConductance
  USE MOD_PlantHydraulic, only : PlantHydraulicStress_twoleaf
  USE MOD_Ozone, only: CalcOzoneStress
  IMPLICIT NONE

!-----------------------Arguments---------------------------------------

  integer,  intent(in) :: ipatch
  integer,  intent(in) :: &
        ps,            &! start PFT index in a patch
        pe              ! END PFT index in a patch

  real(r8), intent(in) :: &
        deltim,        &! seconds in a time step [second]
        csoilc,        &! drag coefficient for soil under canopy [-]
        dewmx,         &! maximum dew
        htvp            ! latent heat of evaporation (/sublimation) [J/kg]

! vegetation parameters
  integer,  dimension(ps:pe), intent(in) :: &
        pftclass        ! PFT class

  real(r8), dimension(ps:pe), intent(in) :: &
        fcover,        &! PFT fractiona coverage [-]
        htop,          &! PFT crown top height [m]
        hbot,          &! PFT crown bottom height [m]
        lai,           &! adjusted leaf area index for seasonal variation [-]
        sai             ! stem area index  [-]

  real(r8), intent(inout) :: &
        vegwp(1:nvegwcs,ps:pe),  &! vegetation water potential
        gs0sun(ps:pe),           &!
        gs0sha(ps:pe)

! input variables
  real(r8), intent(in) :: &
        hu,            &! observational height of wind [m]
        ht,            &! observational height of temperature [m]
        hq,            &! observational height of humidity [m]
        us,            &! wind component in eastward direction [m/s]
        vs,            &! wind component in northward direction [m/s]
        thm,           &! intermediate variable (tm+0.0098*ht)
        th,            &! potential temperature (kelvin)
        thv,           &! virtual potential temperature (kelvin)
        qm,            &! specific humidity at reference height [kg/kg]
        psrf,          &! pressure at reference height [pa]
        rhoair,        &! density air [kg/m**3]

        parsun(ps:pe), &! par absorbed per unit sunlit lai [w/m**2]
        parsha(ps:pe), &! par absorbed per unit shaded lai [w/m**2]
        fsun  (ps:pe), &! sunlit fraction of canopy
        sabv  (ps:pe), &! solar radiation absorbed by vegetation [W/m2]
        frl,           &! atmospheric infrared (longwave) radiation [W/m2]

        extkb (ps:pe), &! (k, g(mu)/mu) direct solar extinction coefficient
        extkd (ps:pe), &! diffuse and scattered diffuse PAR extinction coefficient
        thermk(ps:pe), &! canopy gap fraction for tir radiation
        fshade(ps:pe), &! shadow for each PFT

        po2m,          &! atmospheric partial pressure  o2 (pa)
        pco2m,         &! atmospheric partial pressure co2 (pa)

        z0h_g,         &! bare soil roughness length, sensible heat [m]
        obug,          &! bare soil obu
        ustarg,        &! bare soil ustar
        zlnd,          &! roughness length for soil [m]
        zsno,          &! roughness length for snow [m]
        fsno,          &! fraction of snow cover on ground

        sigf  (ps:pe), &! fraction of veg cover, excluding snow-covered veg [-]
        etrc  (ps:pe), &! maximum possible transpiration rate (mm/s)
        tg,            &! ground surface temperature [K]
        t_soil,        &! ground surface soil temperature [K]
        t_snow,        &! ground surface snow temperature [K]
        qg,            &! specific humidity at ground surface [kg/kg]
        q_soil,        &! specific humidity at ground surface soil [kg/kg]
        q_snow,        &! specific humidity at ground surface snow [kg/kg]
        dqgdT,         &! temperature derivative of "qg"
<<<<<<< HEAD
=======
        rss,           &! soil surface resistance [s/m]
>>>>>>> b657b829
        emg             ! vegetation emissivity

  real(r8), intent(in) :: &
        t_precip,            &! snowfall/rainfall temperature [kelvin]
        qintr_rain(ps:pe),   &! rainfall interception (mm h2o/s)
        qintr_snow(ps:pe),   &! snowfall interception (mm h2o/s)
        smp     (1:nl_soil), &! precipitation sensible heat from canopy
        hksati  (1:nl_soil), &! hydraulic conductivity at saturation [mm h2o/s]
        hk      (1:nl_soil)   ! soil hydraulic conducatance

  real(r8), intent(in) :: &
        hpbl        ! atmospheric boundary layer height [m]

  real(r8), dimension(ps:pe), intent(inout) :: &
        tl,         &! leaf temperature [K]
        ldew,       &! depth of water on foliage [mm]
        ldew_rain,  &! depth of rain on foliage [mm]
        ldew_snow,  &! depth of snow on foliage [mm]
!Ozone stress variables
        lai_old    ,&! lai in last time step
        o3uptakesun,&! Ozone does, sunlit leaf (mmol O3/m^2)
        o3uptakesha,&! Ozone does, shaded leaf (mmol O3/m^2)
        o3coefv_sun,&! Ozone stress factor for photosynthesis on sunlit leaf
        o3coefv_sha,&! Ozone stress factor for photosynthesis on sunlit leaf
        o3coefg_sun,&! Ozone stress factor for stomata on shaded leaf
        o3coefg_sha,&! Ozone stress factor for stomata on shaded leaf
!End ozone stress variables
        rstfacsun,  &! factor of soil water stress to transpiration on sunlit leaf
        rstfacsha,  &! factor of soil water stress to transpiration on shaded leaf
        gssun,      &
        gssha

  real(r8), dimension(ps:pe), intent(inout) :: &
        assimsun,   &! sunlit leaf assimilation rate [umol co2 /m**2/ s] [+]
        etrsun,     &
        assimsha,   &! shaded leaf assimilation rate [umol co2 /m**2/ s] [+]
        etrsha

!Ozone stress variables
  real(r8), intent(inout) :: forc_ozone
!End ozone stress variables

  real(r8), intent(inout) :: &
        dlrad,      &! downward longwave radiation blow the canopy [W/m2]
        ulrad,      &! upward longwave radiation above the canopy [W/m2]
        taux,       &! wind stress: E-W [kg/m/s**2]
        tauy,       &! wind stress: N-S [kg/m/s**2]
        fseng,      &! sensible heat flux from ground [W/m2]
        fseng_soil, &! sensible heat flux from ground soil [W/m2]
        fseng_snow, &! sensible heat flux from ground snow [W/m2]
        fevpg,      &! evaporation heat flux from ground [mm/s]
        fevpg_soil, &! evaporation heat flux from ground soil [mm/s]
        fevpg_snow, &! evaporation heat flux from ground snow [mm/s]
        tref,       &! 2 m height air temperature (kelvin)
        qref,       &! 2 m height air specific humidity
        rootflux(nl_soil,ps:pe)    ! root water uptake from different layers

  real(r8), dimension(ps:pe), intent(out) :: &
        z0mpc,      &! z0m for individual PFT
        rst,        &! stomatal resistance
        assim,      &! rate of assimilation
        respc,      &! rate of respiration
        fsenl,      &! sensible heat from leaves [W/m2]
        fevpl,      &! evaporation+transpiration from leaves [mm/s]
        etr,        &! transpiration rate [mm/s]
        hprl         ! precipitation sensible heat from canopy

  real(r8), intent(inout) :: &
        z0m,        &! effective roughness [m]
        zol,        &! dimensionless height (z/L) used in Monin-Obukhov theory
        rib,        &! bulk Richardson number in surface layer
        ustar,      &! friction velocity [m/s]
        tstar,      &! temperature scaling parameter
        qstar,      &! moisture scaling parameter
        fm,         &! integral of profile function for momentum
        fh,         &! integral of profile function for heat
        fq           ! integral of profile function for moisture

  real(r8), intent(inout) :: &
        cgrnd,      &! deriv. of soil energy flux wrt to soil temp [w/m2/k]
        cgrndl,     &! deriv, of soil latent heat flux wrt soil temp [w/m2/k]
        cgrnds       ! deriv of soil sensible heat flux wrt soil temp [w/m**2/k]

!-----------------------Local Variables---------------------------------
! assign iteration parameters
   integer, parameter :: itmax  = 40   !maximum number of iteration
   integer, parameter :: itmin  = 6    !minimum number of iteration
   real(r8),parameter :: delmax = 3.0  !maximum change in leaf temperature [K]
   real(r8),parameter :: dtmin  = 0.01 !max limit for temperature convergence [K]
   real(r8),parameter :: dlemin = 0.1  !max limit for energy flux convergence [w/m2]

   real(r8) dtl(0:itmax+1,ps:pe)     !difference of tl between two iterative step


   !TODO: read from mod_const_pft.F90
   real(r8), dimension(ps:pe) :: &
        canlay,     &! PFT canopy layer number
        sqrtdi       ! inverse sqrt of leaf dimension [m**-0.5]

   !TODO: read from mod_const_pft.F90 file
   real(r8), dimension(ps:pe) :: &
        effcon,     &! quantum efficiency of RuBP regeneration (mol CO2 / mol quanta)
        vmax25,     &! maximum carboxylation rate at 25 C at canopy top
                     ! the range : 30.e-6 <-> 100.e-6 (mol co2 m-2 s-1)
        shti,       &! slope of high temperature inhibition function     (s1)
        hhti,       &! 1/2 point of high temperature inhibition function (s2)
        slti,       &! slope of low temperature inhibition function      (s3)
        hlti,       &! 1/2 point of low temperature inhibition function  (s4)
        trda,       &! temperature coefficient in gs-a model             (s5)
        trdm,       &! temperature coefficient in gs-a model             (s6)
        trop,       &! temperature coefficient in gs-a model         (273+25)
        gradm,      &! conductance-photosynthesis slope parameter
        binter,     &! conductance-photosynthesis intercept
        extkn        ! coefficient of leaf nitrogen allocation

  real(r8), dimension(ps:pe) :: &
        kmax_sun,   &
        kmax_sha,   &
        kmax_xyl,   &
        kmax_root,  &
        psi50_sun,  &! water potential at 50% loss of sunlit leaf tissue conductance (mmH2O)
        psi50_sha,  &! water potential at 50% loss of shaded leaf tissue conductance (mmH2O)
        psi50_xyl,  &! water potential at 50% loss of xylem tissue conductance (mmH2O)
        psi50_root, &! water potential at 50% loss of root tissue conductance (mmH2O)
        ck           ! shape-fitting parameter for vulnerability curve (-)

   real(r8) :: &
        rootfr(nl_soil,ps:pe) ! root fraction

   real(r8) :: &
        zldis,           &! reference height "minus" zero displacement heght [m]
        zii,             &! convective boundary layer height [m]
        z0mv,            &! roughness length, momentum [m]
        z0hv,            &! roughness length, sensible heat [m]
        z0qv,            &! roughness length, latent heat [m]
        zeta,            &! dimensionless height used in Monin-Obukhov theory
        beta,            &! coefficient of conective velocity [-]
        wc,              &! convective velocity [m/s]
        wc2,             &! wc**2
        dth,             &! diff of virtual temp. between ref. height and surface
        dthv,            &! diff of vir. poten. temp. between ref. height and surface
        dqh,             &! diff of humidity between ref. height and surface
        obu,             &! monin-obukhov length (m)
        um,              &! wind speed including the stablity effect [m/s]
        ur,              &! wind speed at reference height [m/s]
        uaf,             &! velocity of air within foliage [m/s]
        fh2m,            &! relation for temperature at 2m
        fq2m,            &! relation for specific humidity at 2m
        fm10m,           &! integral of profile function for momentum at 10m
        thvstar,         &! virtual potential temperature scaling parameter
        eah,             &! canopy air vapor pressure (pa)
        pco2g,           &! co2 pressure (pa) at ground surface (pa)
        pco2a,           &! canopy air co2 pressure (pa)

        cf,              &! heat transfer coefficient from leaves [-]
        rbsun,           &! bulk boundary layer resistance of sunlit fraction of canopy
        rbsha,           &! bulk boundary layer resistance of shaded fraction of canopy
        ram,             &! aerodynamical resistance [s/m]
        rah,             &! thermal resistance [s/m]
        raw,             &! moisture resistance [s/m]
        clai,            &! canopy heat capacity [Jm-2K-1]
        fdry    (ps:pe), &! fraction of foliage that is green and dry [-]
        fwet    (ps:pe), &! fraction of foliage covered by water [-]
        rb      (ps:pe), &! leaf boundary layer resistance [s/m]
        cfh     (ps:pe), &! heat conductance for leaf [m/s]
        cfw     (ps:pe), &! latent heat conductance for leaf [m/s]
        wtl0    (ps:pe), &! normalized heat conductance for air and leaf [-]
        wtlq0   (ps:pe), &! normalized latent heat cond. for air and leaf [-]

        ei      (ps:pe), &! vapor pressure on leaf surface [pa]
        deidT   (ps:pe), &! derivative of "ei" on "tl" [pa/K]
        qsatl   (ps:pe), &! leaf specific humidity [kg/kg]
        qsatldT (ps:pe), &! derivative of "qsatl" on "tlef"

        del     (ps:pe), &! absolute change in leaf temp in current iteration [K]
        del2    (ps:pe), &! change in leaf temperature in previous iteration [K]
        dele    (ps:pe), &! change in heat fluxes from leaf [W/m2]
        dele2   (ps:pe), &! change in heat fluxes from leaf in previous iteration [W/m2]
        det,             &! maximum leaf temp. change in two consecutive iter [K]
        dee,             &! maximum leaf heat fluxes change in two consecutive iter [W/m2]

        obuold,          &! monin-obukhov length from previous iteration
        tlbef   (ps:pe), &! leaf temperature from previous iteration [K]
        err,             &! balance error

        fsha    (ps:pe), &! shaded fraction of canopy
        laisun  (ps:pe), &! sunlit leaf area index, one-sided
        laisha  (ps:pe), &! shaded leaf area index, one-sided
        rssun   (ps:pe), &! sunlit leaf stomatal resistance [s/m]
        rssha   (ps:pe), &! shaded leaf stomatal resistance [s/m]
        respcsun(ps:pe), &! sunlit leaf respiration rate [umol co2 /m**2/ s] [+]
        respcsha(ps:pe), &! shaded leaf respiration rate [umol co2 /m**2/ s] [+]

        rsoil,           &! soil respiration
        gah2o,           &! conductance between canopy and atmosphere
        gdh2o,           &! conductance between canopy and ground
        tprcor,          &! tf*psur*100./1.013e5

        fht,             &! integral of profile function for heat at the top layer
        fqt,             &! integral of profile function for moisture at the top layer
        phih              ! phi(h), similarity function for sensible heat


   integer it, nmozsgn

   real(r8) w, csoilcn, z0mg, z0hg, z0qg, elwmax, elwdif, sumrootr
   real(r8) cintsun(3, ps:pe), cintsha(3, ps:pe)
   real(r8),dimension(ps:pe)   :: delta, fac, etr0
   real(r8),dimension(ps:pe)   :: irab, dirab_dtl, fsenl_dtl, fevpl_dtl
   real(r8),dimension(ps:pe)   :: evplwet, evplwet_dtl, etr_dtl
   real(r8),dimension(ps:pe)   :: fevpl_bef, fevpl_noadj, dtl_noadj, erre
   real(r8),dimension(ps:pe)   :: gb_mol_sun,gb_mol_sha
   real(r8),dimension(nl_soil) :: k_soil_root    ! radial root and soil conductance
   real(r8),dimension(nl_soil) :: k_ax_root      ! axial root conductance

   ! .................................................................
   ! defination for 3d run
   ! .................................................................

   integer , parameter :: nlay = 3

   real(r8), parameter :: &
        c1   = 0.320,  &! parameter to calculate drag coefficients of Massman's method
        c2   = 0.264,  &! parameter to calculate drag coefficients of Massman's method
        c3   = 15.1,   &! parameter to calculate drag coefficients of Massman's method
        iw   = 0.5,    &! parameter to calculate alpha of Goudriaa's method
        Cd   = 0.2,    &! leaf drag coefficient
        cd1  = 7.5,    &! a free parameter for d/h calculation, Raupach 1992, 1994
        psih = 0.193    ! psih = ln(cw) - 1 + cw^-1, cw = 2, Raupach 1994

   real(r8) :: sqrtdragc! sqrt(drag coefficient)
   real(r8) :: lm       ! mix length within canopy
   real(r8) :: fai      ! canopy frontal area index

   real(r8), dimension(0:nlay) :: &
        z0m_lays,      &! roughness length for momentum for the layer and below
        z0h_lays,      &! roughness length for SH for the layer and below
        z0q_lays,      &! roughness length for LH for the layer and below
        displa_lays,   &! displacement height for the layer and below
        fcover_lays     ! vegetation fractional cover for this layer and above

   real(r8), dimension(ps:pe) :: &
        lsai            ! lai + sai

   real(r8), dimension(nlay) :: &
        htop_lay,      &! canopy crown top for each layer
        hbot_lay,      &! canopy crown bottom for each layer
        fcover_lay,    &! vegetation fractional coverage for each layer
        lsai_lay,      &! (lai+sai) for each layer
        a_lay,         &! exponential extinction factor for u/k decline within canopy
        a_lay_i63,     &! exponential extinction factor for u/k decline within canopy (Inoue 1963)
        a_lay_k71,     &! exponential extinction factor for u/k decline within canopy (Kondo 1971)
        a_lay_g77,     &! exponential extinction factor for u/k decline within canopy (Groudrian 1977)
        a_lay_m97,     &! exponential extinction factor for u/k decline within canopy (Massman 1997)
        utop_lay,      &! wind speed at layer top [m/s]
        ubot_lay,      &! wind speed at layer bottom [m/s]
        ueff_lay,      &! effective wind speed within canopy layer [m/s]
        ueff_lay_,     &! effective wind speed within canopy layer [m/s]
        ueff_lay_norm, &! normalized effective wind speed within canopy layer [m/s]
        ktop_lay,      &! eddy coefficient at layer top
        kbot_lay,      &! eddy coefficient at layer bottom
        z0m_lay,       &! roughness length for the vegetation covered area
        displa_lay,    &! displacement height for the vegetaion covered area
        taf,           &! air temperature within canopy space [K]
        qaf,           &! humidity of canopy air [kg/kg]
        rd,            &! aerodynamic resistance between layers [s/m]
        cah,           &! heat conductance for air [m/s]
        cgh,           &! heat conductance for ground [m/s]
        caw,           &! latent heat conductance for air [m/s]
        cgw,           &! latent heat conductance for ground [m/s]
        wtshi,         &! sensible heat resistance for air, grd and leaf [-]
        wtsqi,         &! latent heat resistance for air, grd and leaf [-]
        wta0,          &! normalized heat conductance for air [-]
        wtg0,          &! normalized heat conductance for ground [-]
        wtaq0,         &! normalized latent heat conductance for air [-]
        wtgq0,         &! normalized heat conductance for ground [-]
        wtll,          &! sum of normalized heat conductance for air and leaf
        wtlql           ! sum of normalized heat conductance for air and leaf

   real(r8) :: ktop, utop, fmtop, bee, tmpw1, tmpw2, fact, facq

   logical is_vegetated_patch
   integer i, p, clev
   integer toplay, botlay, upplay, numlay
   integer d_opt, rb_opt, rd_opt

   REAL(r8) :: displa, ttaf, tqaf

   ! variables for longwave transfer calculation
   ! .................................................................
   real(r8) :: tdn(0:4,0:4)     !downward transfer coefficient matrix for LW
   real(r8) :: tup(0:4,0:4)     !upward transfer coefficient matrix for LW
   real(r8) :: thermk_lay(nlay) !transmittance of longwave radiation for each layer
   real(r8) :: fshade_lay(nlay) !shadow of each layer
   real(r8) :: L(nlay)          !longwave radiation emitted by canopy layer
   real(r8) :: Ltd(nlay)        !trasmitted downward longwave radiation from canopy layer
   real(r8) :: Ltu(nlay)        !trasmitted upward longwave radiation from canopy layer
   real(r8) :: Lin(0:4)         !incomming longwave radiation for each layer
   real(r8) :: Ld(0:4)          !total downward longwave radiation for each layer
   real(r8) :: Lu(0:4)          !total upward longwave radiation for each layer
   real(r8) :: Lg               !emitted longwave radiation from ground
   real(r8) :: Lv(ps:pe)        !absorbed longwave raidation for each pft
   real(r8) :: dLv(ps:pe)       !LW change due to temperature change
   real(r8) :: dLvpar(nlay)     !temporal variable for calcualting dLv

!-----------------------End Variable List-------------------------------

! only process with vegetated patches

       lsai(:) = lai(:) + sai(:)
       is_vegetated_patch = .false.

       DO i = ps, pe
          IF (fcover(i)>0 .and. lsai(i)>1.e-6) THEN
             is_vegetated_patch = .true.
          ENDIF
       ENDDO

       IF (.not. is_vegetated_patch) THEN
          print *, "NOTE: There is no vegetation in this Plant Community Patch, RETURN."
          RETURN
       ENDIF

! initialization of errors and  iteration parameters
       it       = 1    !counter for leaf temperature iteration
       del(:)   = 0.0  !change in leaf temperature from previous iteration
       dele(:)  = 0.0  !latent head flux from leaf for previous iteration

       dtl(:,:) = 0.
       fevpl_bef(:) = 0.

       d_opt  = 2
       rd_opt = 3
       rb_opt = 3

! initial values for z0hg, z0qg
       z0mg = (1.-fsno)*zlnd + fsno*zsno
       z0hg = z0mg
       z0qg = z0mg

       !clai = 4.2 * 1000. * 0.2
       clai = 0.0

! initialization of PFT constants
       DO i = ps, pe
          p = pftclass(i)

          canlay     (i) = canlay_p     (p)
          sqrtdi     (i) = sqrtdi_p     (p)

          effcon     (i) = effcon_p     (p)
          vmax25     (i) = vmax25_p     (p)
          shti       (i) = shti_p       (p)
          hhti       (i) = hhti_p       (p)
          slti       (i) = slti_p       (p)
          hlti       (i) = hlti_p       (p)
          trda       (i) = trda_p       (p)
          trdm       (i) = trdm_p       (p)
          trop       (i) = trop_p       (p)
          gradm      (i) = gradm_p      (p)
          binter     (i) = binter_p     (p)
          extkn      (i) = extkn_p      (p)

          kmax_sun   (i) = kmax_sun_p   (p)
          kmax_sha   (i) = kmax_sha_p   (p)
          kmax_xyl   (i) = kmax_xyl_p   (p)
          kmax_root  (i) = kmax_root_p  (p)
          psi50_sun  (i) = psi50_sun_p  (p)
          psi50_sha  (i) = psi50_sha_p  (p)
          psi50_xyl  (i) = psi50_xyl_p  (p)
          psi50_root (i) = psi50_root_p (p)
          ck         (i) = ck_p         (p)

          rootfr   (:,i) = rootfr_p   (:,p)
       ENDDO

!-----------------------------------------------------------------------
! scaling-up coefficients from leaf to canopy
!-----------------------------------------------------------------------

! note: need to sperate to sunlit/shaded pars
!-----------------------------------------------------------------------

! partion visible canopy absorption to sunlit and shaded fractions
! to get average absorbed par for sunlit and shaded leaves
       fsha(:)   = 1. - fsun(:)
       laisun(:) = lai(:)*fsun(:)
       laisha(:) = lai(:)*fsha(:)

       cintsun(1,:) = (1.-exp(-(0.110+extkb)*lai))/(0.110+extkb)
       cintsun(2,:) = (1.-exp(-(extkb+extkd)*lai))/(extkb+extkd)
       cintsun(3,:) = (1.-exp(-extkb*lai))/extkb

       cintsha(1,:) = (1.-exp(-0.110*lai))/0.110 - cintsun(1,:)
       cintsha(2,:) = (1.-exp(-extkd*lai))/extkd - cintsun(2,:)
       cintsha(3,:) = lai(:) - cintsun(3,:)

!-----------------------------------------------------------------------
! get fraction of wet and dry canopy surface (fwet & fdry)
! initial saturated vapor pressure and humidity and their derivation
!-----------------------------------------------------------------------

       DO i = ps, pe
          IF (fcover(i)>0 .and. lsai(i)>1.e-6) THEN
             CALL dewfraction (sigf(i),lai(i),sai(i),dewmx,ldew(i),ldew_rain(i),ldew_snow(i),fwet(i),fdry(i))
             CALL qsadv(tl(i),psrf,ei(i),deiDT(i),qsatl(i),qsatlDT(i))
          ENDIF
       ENDDO

!-----------------------------------------------------------------------
! initial for fluxes profile
!-----------------------------------------------------------------------

       nmozsgn = 0     !number of times moz changes sign
       obuold  = 0.    !monin-obukhov length from previous iteration
       zii     = 1000. !m (pbl height)
       beta    = 1.    !- (in computing W_*)

!-----------------------------------------------------------------------
! calculate layer average propeties: height (htop_lay, hbot_lay), lsai_lay, ...
! !!NOTE: adjustment may needed for htop_lay/hbot_lay
!-----------------------------------------------------------------------
       htop_lay(:)   = 0
       hbot_lay(:)   = 0
       lsai_lay(:)   = 0
       fcover_lay(:) = 0

       DO i = ps, pe
          IF (fcover(i)>0 .and. lsai(i)>1.e-6) THEN
             clev = canlay(i)
             htop_lay(clev) = htop_lay(clev) + htop(i) * fcover(i)
             hbot_lay(clev) = hbot_lay(clev) + hbot(i) * fcover(i)
             lsai_lay(clev) = lsai_lay(clev) + lsai(i) * fcover(i)
             fcover_lay(clev) = fcover_lay(clev) + fcover(i)
          ENDIF
       ENDDO

       DO i = 1, nlay
          IF (fcover_lay(i) > 0) THEN
             htop_lay(i) = htop_lay(i) / fcover_lay(i)
             hbot_lay(i) = hbot_lay(i) / fcover_lay(i)
             lsai_lay(i) = lsai_lay(i) / fcover_lay(i)
          ENDIF
       ENDDO

       ! calculate fcover_lays
! 03/16/2020, yuan: determine to set fc=0 or fcover above for
! gaps between layers, 0 maybe more consistent
       fcover_lays(0) = sum(fcover_lay(:))
       fcover_lays(1) = sum(fcover_lay(1:3))
       fcover_lays(2) = sum(fcover_lay(2:3))
       fcover_lays(3) = sum(fcover_lay(3:3))
       fcover_lays(:) = 0.

!-----------------------------------------------------------------------
! scaling factor bee
!-----------------------------------------------------------------------
! 09/26/2017, yuan: NOTE! bee value, the default is 1
       bee = 1.

!-----------------------------------------------------------------------
! calculate z0m and displa for PFTs
!-----------------------------------------------------------------------
       DO i = ps, pe
          IF (lsai(i) > 1.e-6) THEN
             CALL cal_z0_displa(lsai(i), htop(i), 1., z0mpc(i), displa)
          ELSE
             z0mpc(i) = z0mg
          ENDIF
       ENDDO

!-----------------------------------------------------------------------
! calculate z0m and displa for layers
!-----------------------------------------------------------------------

       displa_lay (:) = 0.
       displa_lays(:) = 0.
       z0m_lay    (:) = 0.
       z0m_lays   (:) = 0.

       DO i = 1, nlay
          IF (fcover_lay(i)>0 .and. lsai_lay(i)>0) THEN
             CALL cal_z0_displa(lsai_lay(i), htop_lay(i), 1., z0m_lay(i), displa_lay(i))
             CALL cal_z0_displa(lsai_lay(i), htop_lay(i), fcover_lay(i), z0m_lays(i), displa_lays(i))
          ENDIF
       ENDDO

       ! ground
       z0m_lays(0)    = z0mg
       displa_lays(0) = 0.

       ! 10/05/2017: robust check
       WHERE (z0m_lays(:) < z0mg) z0m_lays(:) = z0mg
       WHERE (z0m_lay(:)  < z0mg) z0m_lay(:)  = z0mg

       ! maximum assumption
       z0m_lays(1) = maxval(z0m_lays(0:1))
       z0m_lays(2) = maxval(z0m_lays(0:2))
       z0m_lays(3) = maxval(z0m_lays(0:3))

       displa_lays(1) = maxval(displa_lays(0:1))
       displa_lays(2) = maxval(displa_lays(0:2))
       displa_lays(3) = maxval(displa_lays(0:3))

       ! roughness length and displacement height for sensible
       ! and latent heat transfer
       z0h_lays(:) = z0m_lays(:)
       z0q_lays(:) = z0m_lays(:)

!-----------------------------------------------------------------------
! calculate layer a_lay
!-----------------------------------------------------------------------
       ! initialization
       a_lay(:)     = 0.
       a_lay_i63(:) = 0.
       a_lay_k71(:) = 0.
       a_lay_g77(:) = 0.
       a_lay_m97(:) = 0.

       DO i = 1, nlay
          IF (fcover_lay(i)>0 .and. lsai_lay(i)>0) THEN

             ! mixing length and sqrt(drag coefficient)
             lm = vonkar*(htop_lay(i) - displa_lay(i))

             ! Raupach, 1992
             fai   = 1. - exp(-0.5*lsai_lay(i))
             sqrtdragc = min( (0.003+0.3*fai)**0.5, 0.3 )

             ! Inoue, 1963
             a_lay_i63(i) = htop_lay(i) * &
                           (Cd*lsai_lay(i)/(2.*htop_lay(i)*lm**2))**(1./3.)

             ! Kondo, 1971
             a_lay_k71(i) = htop_lay(i)/(htop_lay(i)-displa_lay(i))/ &
                            (vonkar/sqrtdragc)

             ! Goudriaan, 1977
             a_lay_g77(i) = (Cd*lsai_lay(i)*htop_lay(i)/lm)**0.5

             ! Massman, 1997
             a_lay_m97(i) = Cd*lsai_lay(i) / (2.*sqrtdragc**2)

             a_lay(i) = a_lay_k71(i)

             displa_lay(i) = max(htop_lay(i)/2., displa_lay(i))

          ENDIF
       ENDDO

!-----------------------------------------------------------------------
! claculate layer info
! how may layers, top layer and bottom layer number
!-----------------------------------------------------------------------

       toplay = 0
       botlay = 0
       numlay = 0

       DO i = nlay, 1, -1
          IF (fcover_lay(i)>0 .and. lsai_lay(i)>0) THEN

             ! to count the layer number
             numlay = numlay + 1
             IF (toplay .eq. 0) THEN
                ! set the top layer to current layer
                toplay = i
             ENDIF

             ! set this layer to be the bottom layer
             botlay = i

             displa_lay(i) = max(displa_lay(i), hbot_lay(i))
          ENDIF
       ENDDO

!-----------------------------------------------------------------------
! calculate transmittance of longwave radiation for each layer
! diffuse case
!-----------------------------------------------------------------------

       thermk_lay(:) = 0.
       fshade_lay(:) = 0.

       DO i = ps, pe
          IF (fshade(i)>0 .and. canlay(i)>0) THEN
             clev = canlay(i)
             thermk_lay(clev) = thermk_lay(clev) + fshade(i) * thermk(i)
             fshade_lay(clev) = fshade_lay(clev) + fshade(i)
          ENDIF
       ENDDO

       DO i = 1, nlay
          IF (fshade_lay(i) > 0) THEN
             thermk_lay(i) = thermk_lay(i) / fshade_lay(i)
          ELSE
             thermk_lay(i) = 1.
          ENDIF
       ENDDO

!-----------------------------------------------------------------------
! calculate the transfer matrix for long-wave radiation transfer
! direct case
! NOTE: don't need to calculate at each step
!-----------------------------------------------------------------------

       tdn(:,:) = 0.
       tup(:,:) = 0.

       tdn(1,0) = 1.
       tdn(2,0) = 1 - fshade_lay(1)
       tdn(3,0) = 1 - fshade_lay(1) - fshade_lay(2) + fshade_lay(1)*fshade_lay(2)
       tdn(4,0) = 1 - fshade_lay(1) - fshade_lay(2) - fshade_lay(3) &
                + fshade_lay(1)*fshade_lay(2) &
                + fshade_lay(1)*fshade_lay(3) &
                + fshade_lay(2)*fshade_lay(3) &
                - fshade_lay(1)*fshade_lay(2)*fshade_lay(3)

       tdn(2,1) = fshade_lay(1)
       tdn(3,1) = (1 - fshade_lay(2))*fshade_lay(1)
       tdn(4,1) = (1 - fshade_lay(2) - fshade_lay(3) + fshade_lay(2)*fshade_lay(3))*fshade_lay(1)

       tdn(3,2) = fshade_lay(2)
       tdn(4,2) = (1 - fshade_lay(3))*fshade_lay(2)
       tdn(4,3) = fshade_lay(3)

       tup(0,1) = fshade_lay(1)
       tup(0,2) = (1 - fshade_lay(1))*fshade_lay(2)
       tup(1,2) = fshade_lay(2)

       tup(0,3) = (1 - fshade_lay(1) - fshade_lay(2) + fshade_lay(1)*fshade_lay(2))*fshade_lay(3)
       tup(1,3) = (1 - fshade_lay(2))*fshade_lay(3)
       tup(2,3) = fshade_lay(3)

       tup(0,4) = tdn(4,0)
       tup(1,4) = 1 - fshade_lay(2) - fshade_lay(3) + fshade_lay(2)*fshade_lay(3)
       tup(2,4) = 1 - fshade_lay(3)
       tup(3,4) = 1.

!-----------------------------------------------------------------------
! calculate parameters for delta(Lv) for LW radiation transfer
!-----------------------------------------------------------------------
       dLvpar(1) = 1.
       dLvpar(2) = ( (1-fshade_lay(1)) + thermk_lay(1)*fshade_lay(1) )**2
       dLvpar(3) = ( tdn(3,0) + thermk_lay(2)*fshade_lay(2)*(1-fshade_lay(1)+thermk_lay(1)*fshade_lay(1)) &
                 + (1-fshade_lay(2))*thermk_lay(1)*fshade_lay(1) )**2

!-----------------------------------------------------------------------
! first guess for taf and qaf for each layer
! a large differece from previous schemes
!-----------------------------------------------------------------------
       taf(:) = 0.
       qaf(:) = 0.

       ! 05/02/2016: set taf/qaf according to layer number
       IF (numlay .eq. 1) THEN
          taf(toplay) = 0.5 * (tg + thm)
          qaf(toplay) = 0.5 * (qm + qg )
       ENDIF

       IF (numlay .eq. 2) THEN
          taf(botlay) = (2.*tg + thm)/3.
          qaf(botlay) = (2.*qg + qm )/3.
          taf(toplay) = (tg + 2.*thm)/3.
          qaf(toplay) = (qg + 2.*qm )/3.
       ENDIF

       IF (numlay .eq. 3) THEN
          taf(1) = (3.*tg + thm)/4.
          qaf(1) = (3.*qg + qm )/4.
          taf(2) = (tg + thm )/2.
          qaf(2) = (qg + qm  )/2.
          taf(3) = (tg + 3.*thm)/4.
          qaf(3) = (qg + 3.*qm )/4.
       ENDIF

!-----------------------------------------------------------------------
! some environment variables
! how to calculate rsoil and what is its usage?
!-----------------------------------------------------------------------
       pco2a = pco2m
       tprcor = 44.6*273.16*psrf/1.013e5
       rsoil = 0.   !respiration (mol m-2 s-1)
!      rsoil = 1.22e-6*exp(308.56*(1./56.02-1./(tg-227.13)))
!      rsoil = rstfac * 0.23 * 15. * 2.**((tg-273.16-10.)/10.) * 1.e-6
!      rsoil = 5.22 * 1.e-6
       rsoil = 0.22 * 1.e-6

! initialization and input values for Monin-Obukhov
       ! have been set before
       z0mv = z0m_lays(3); z0hv = z0m_lays(3); z0qv = z0m_lays(3)
       ur = max(0.1, sqrt(us*us+vs*vs))    !limit set to 0.1
       dth = thm - taf(toplay)
       dqh = qm - qaf(toplay)
       dthv = dth*(1.+0.61*qm) + 0.61*th*dqh
       zldis = hu - displa_lays(3)

       IF(zldis <= 0.0) THEN
          write(6,*) 'the obs height of u less than the zero displacement heght'
          CALL abort
       ENDIF

       CALL moninobukini(ur,th,thm,thv,dth,dqh,dthv,zldis,z0mv,um,obu)

! ======================================================================
!      BEGIN stability iteration
! ======================================================================

       DO WHILE (it .le. itmax)

          tlbef = tl

          del2  = del
          dele2 = dele

!-----------------------------------------------------------------------
! Aerodynamical resistances
!-----------------------------------------------------------------------
! Evaluate stability-dependent variables using moz from prior iteration

          IF (DEF_USE_CBL_HEIGHT) THEN
             CALL moninobukm_leddy(hu,ht,hq,displa_lays(toplay),z0mv,z0hv,z0qv,obu,um, &
                                   displa_lay(toplay),z0m_lay(toplay), hpbl, ustar,fh2m,fq2m, &
                                   htop_lay(toplay),fmtop,fm,fh,fq,fht,fqt,phih)
          ELSE
             CALL moninobukm(hu,ht,hq,displa_lays(toplay),z0mv,z0hv,z0qv,obu,um, &
                             displa_lay(toplay),z0m_lay(toplay),ustar,fh2m,fq2m, &
                             htop_lay(toplay),fmtop,fm,fh,fq,fht,fqt,phih)
          ENDIF

! Aerodynamic resistance
          ! 09/16/2017:
          ! note that for ram, it is the resistance from Href to z0mv+displa
          ! however, for rah and raw is only from Href to canopy effective
          ! exchange height.
          ! so rah/raw is not comparable with that of 1D case
          ram = 1./(ustar*ustar/um)

          ! 05/02/2016: calculate resistance from the top layer (effective exchange
          ! height) to reference height
          rah = 1./(vonkar/(fh-fht)*ustar)
          raw = 1./(vonkar/(fq-fqt)*ustar)

! update roughness length for sensible/latent heat
          z0hg = z0mg/exp(0.13 * (ustar*z0mg/1.5e-5)**0.45)
          z0qg = z0hg

          z0h_lays(0) = z0hg
          z0q_lays(0) = z0qg

          z0h_lays(1) = maxval(z0h_lays(0:1))
          z0h_lays(2) = maxval(z0h_lays(0:2))
          z0h_lays(3) = maxval(z0h_lays(0:3))

          z0q_lays(:) = z0h_lays(:)
          z0hv = z0h_lays(3)
          z0qv = z0q_lays(3)

! ......................................................................
! new method to calculate rd and ueffect
! the kernel part of 3d model
! ......................................................................

          ! initialization
          rd(:)  = 0.
          upplay = 0

          ! calculate canopy top wind speed (utop) and exchange coefficient (ktop)
          ! need to update each time as obu changed after each iteration
          utop = ustar/vonkar * fmtop
          ktop = vonkar * (htop_lay(toplay)-displa_lays(toplay)) * ustar / phih

          ! start layer loop
          DO i = toplay, 1, -1

             IF (fcover_lay(i)>0 .and. lsai_lay(i)>0) THEN

                IF (i .eq. toplay) THEN
                   utop_lay(i) = utop
                   ktop_lay(i) = ktop
                ELSE
                   ! calculate utop of this layer
                   utop_lay(i) = uprofile(ubot_lay(upplay), fcover_lays(upplay), bee, 0., &
                      z0mg, hbot_lay(upplay), htop_lay(i), htop_lay(i))

                   ! calculate ktop of this layer
                   ktop_lay(i) = kprofile(kbot_lay(upplay), fcover_lays(upplay), bee, 0., &
                      displa_lays(toplay)/htop_lay(toplay), &
                      hbot_lay(upplay), htop_lay(i), obug, ustarg, htop_lay(i))

                   ! areodynamic resistance between this layer top and above layer bottom
                   ! 03/15/2020, yuan: TODO, vertical gaps between layers, fc = fcover_lays(upplay) or just 0?
                   rd(upplay) = rd(upplay) + frd(kbot_lay(upplay), hbot_lay(upplay), htop_lay(i), &
                      hbot_lay(upplay), htop_lay(i), displa_lays(toplay)/htop_lay(toplay), &
                      z0h_g, obug, ustarg, z0mg, 0., bee, fcover_lays(upplay))

                ENDIF

                ! for robust check
                hbot_lay(i) = max(hbot_lay(i), displa_lays(i-1)+z0m_lays(i-1))

                ! wind speed at layer bottom
                ubot_lay(i) = uprofile(utop_lay(i), fcover_lay(i), bee, a_lay(i), &
                   z0mg, htop_lay(i), hbot_lay(i), hbot_lay(i))

                IF (it == 1) THEN
                   ueff_lay_norm(i) = ueffect(1., htop_lay(i), hbot_lay(i), &
                      z0mg, a_lay(i), bee, fcover_lay(i))
                ENDIF
                ueff_lay(i) = utop_lay(i)*ueff_lay_norm(i)

                ! normalized eddy coefficient (K) at layer bottom
                kbot_lay(i) = kprofile(ktop_lay(i), fcover_lay(i), bee, a_lay(i), &
                   displa_lays(toplay)/htop_lay(toplay), &
                   htop_lay(i), hbot_lay(i), obug, ustarg, hbot_lay(i))

                ! areodynamic resistance from effective fluxes exchange height of
                ! of this layer to the top of this layer
                IF (upplay > 0) THEN
                   rd(upplay) = rd(upplay) + frd(ktop_lay(i), htop_lay(i), hbot_lay(i), &
                      htop_lay(i), displa_lay(i)+z0m_lay(i), displa_lays(toplay)/htop_lay(toplay), &
                      z0h_g, obug, ustarg, z0mg, a_lay(i), bee, fcover_lay(i))
                ENDIF

                rd(i) = rd(i) + frd(ktop_lay(i), htop_lay(i), hbot_lay(i), &
                   displa_lay(i)+z0m_lay(i), max(z0qg,hbot_lay(i)), &
                   displa_lays(toplay)/htop_lay(toplay), z0h_g, obug, ustarg, &
                   z0mg, a_lay(i), bee, fcover_lay(i))

                upplay = i

             ENDIF
          ENDDO

! ......................................................................
! areodynamic resistance between ground and the upper layer bottom
! ......................................................................

          ! uncomment the below when the upper codes change to hbot_lay
          !rd(botlay) = rd(botlay) + kintegral(kbot_lay(botlay), fcover_lays(botlay), bee, 0., &
          !   z0mg, displa_lays(toplay)/htop_lay(toplay), &
          !   hbot_lay(botlay), z0qg, obug, ustarg, hbot_lay(botlay), z0qg )

          rd(botlay) = rd(botlay) + frd(kbot_lay(botlay), hbot_lay(botlay), z0qg, &
             hbot_lay(botlay), z0qg, displa_lays(toplay)/htop_lay(toplay), &
             z0h_g, obug, ustarg, z0mg, 0., bee, fcover_lays(botlay))

! ......................................................................
! Bulk boundary layer resistance of leaves
! ......................................................................
          rb(:) = 0.

          DO i = ps, pe
             IF (fcover(i)>0 .and. lsai(i)>1.e-6) THEN
                clev = canlay(i)
                cf = 0.01*sqrtdi(i)*sqrt(ueff_lay(clev))
                rb(i) = 1./cf
             ENDIF
          ENDDO

          ! 10/01/2017, back to 1D case, for test only
          IF (rb_opt == 1) THEN
             uaf   = ustar
             cf    = 0.01*sqrtdi(2)/sqrt(uaf)
             rb(:) = 1/(cf*uaf)
          ENDIF

!         rd = 1./(csoilc*uaf)                 ! BATS legacy
!         w = exp(-0.5*(lai+sai))              ! Dickinson's modification :
!         csoilc = ( 1.-w + w*um/uaf)/rah      ! "rah" here is the resistance over
!         rd = 1./(csoilc*uaf)                 ! bare ground fraction

          ! 10/01/2017, back to 1D case, for test only
          IF (rd_opt == 1 ) THEN
! modified by Xubin Zeng's suggestion at 08-07-2002
             uaf   = ustar
             w = exp(-(lai(2)+sai(2)))
             csoilcn = (vonkar/(0.13*(z0mg*uaf/1.5e-5)**0.45))*w + csoilc*(1.-w)
             rd(:) = 1./(csoilcn*uaf)
          ENDIF

!-----------------------------------------------------------------------
! stomatal resistances
!-----------------------------------------------------------------------

          DO i = ps, pe
             p = pftclass(i)
             IF(fcover(i)>0 .and. lai(i)>0.001) THEN

                rbsun = rb(i) / laisun(i)
                rbsha = rb(i) / laisha(i)

                clev = canlay(i)
                eah = qaf(clev) * psrf / ( 0.622 + 0.378 * qaf(clev) )    !pa

                IF(DEF_USE_OZONESTRESS)THEN
                   CALL CalcOzoneStress(o3coefv_sun(i),o3coefg_sun(i),forc_ozone,psrf,th,ram,&
                                        rssun(i),rbsun,lai(i),lai_old(i),p,o3uptakesun(i),deltim)
                   CALL CalcOzoneStress(o3coefv_sha(i),o3coefg_sha(i),forc_ozone,psrf,th,ram,&
                                        rssha(i),rbsha,lai(i),lai_old(i),p,o3uptakesha(i),deltim)
                   lai_old(i) = lai(i)
                ENDIF
                IF(DEF_USE_PLANTHYDRAULICS)THEN
                   CALL PlantHydraulicStress_twoleaf (nl_soil   ,nvegwcs   ,z_soi    ,&
                         dz_soi    ,rootfr(:,i),psrf      ,qsatl(i)   ,&
                         qaf(clev) ,tl(i)     ,rbsun      ,rss       ,&
                         raw       ,rd(clev)  ,rstfacsun(i),rstfacsha(i),cintsun(:,i),&
                         cintsha(:,i),laisun(i),laisha(i) ,rhoair     ,fwet(i)    ,&
                         sai(i)    ,kmax_sun(i),kmax_sha(i),kmax_xyl(i),kmax_root(i),&
                         psi50_sun(i),psi50_sha(i),psi50_xyl(i),psi50_root(i),htop(i),&
                         ck(i)     ,smp       ,hk         ,hksati     ,vegwp(:,i) ,&
                         etrsun(i) ,etrsha(i) ,rootflux(:,i) ,qg         ,&
                         qm        ,gs0sun(i) ,gs0sha(i)  ,k_soil_root,k_ax_root  )
                   etr(i) = etrsun(i) + etrsha(i)
                END IF

! note: calculate resistance for sunlit/shaded leaves
!-----------------------------------------------------------------------
                CALL stomata ( vmax25(i)   ,effcon(i) ,slti(i)   ,hlti(i)   ,&
                    shti(i)    ,hhti(i)    ,trda(i)   ,trdm(i)   ,trop(i)   ,&
                    gradm(i)   ,binter(i)  ,thm       ,psrf      ,po2m      ,&
                    pco2m      ,pco2a      ,eah       ,ei(i)     ,tl(i)     ,parsun(i) ,&
!Ozone stress variables
                    o3coefv_sun(i), o3coefg_sun(i), &
!End ozone stress variables
                    rbsun      ,raw       ,rstfacsun(i),cintsun(:,i),&
                    assimsun(i),respcsun(i),rssun(i)  &
                    )

                CALL stomata ( vmax25(i)   ,effcon(i) ,slti(i)   ,hlti(i)   ,&
                    shti(i)    ,hhti(i)    ,trda(i)   ,trdm(i)   ,trop(i)   ,&
                    gradm(i)   ,binter(i)  ,thm       ,psrf      ,po2m      ,&
                    pco2m      ,pco2a      ,eah       ,ei(i)     ,tl(i)     ,parsha(i) ,&
!Ozone stress variables
                    o3coefv_sun(i), o3coefg_sun(i), &
!End ozone stress variables
                    rbsha      ,raw       ,rstfacsha(i) ,cintsha(:,i),&
                    assimsha(i),respcsha(i),rssha(i) &
                    )

                IF(DEF_USE_PLANTHYDRAULICS)THEN
                   gssun(i) = min( 1.e6, 1./(rssun(i)*tl(i)/tprcor) ) / cintsun(3,i) * 1.e6
                   gssha(i) = min( 1.e6, 1./(rssha(i)*tl(i)/tprcor) ) / cintsha(3,i) * 1.e6
                   gs0sun(i)  = gssun(i)/amax1(rstfacsun(i),1.e-2)
                   gs0sha(i)  = gssha(i)/amax1(rstfacsha(i),1.e-2)

                   gb_mol_sun(i) = 1./rbsun * tprcor/tl(i) / cintsun(3,i) * 1.e6  ! leaf to canopy
                   gb_mol_sha(i) = 1./rbsha * tprcor/tl(i) / cintsha(3,i) * 1.e6  ! leaf to canopy
                END IF

             ELSE
                rssun(i) = 2.e4; assimsun(i) = 0.; respcsun(i) = 0.
                rssha(i) = 2.e4; assimsha(i) = 0.; respcsha(i) = 0.
                IF(DEF_USE_PLANTHYDRAULICS)THEN
                   etr(i) = 0.
                   rootflux(:,i) = 0.
                END IF
             ENDIF
          ENDDO

! above stomatal resistances are for the canopy, the stomatal rsistances
! and the "rb" in the following calculations are the average for single leaf. thus,
          rssun = rssun * laisun
          rssha = rssha * laisha

!-----------------------------------------------------------------------
! dimensional and non-dimensional sensible and latent heat conductances
! for canopy and soil flux calculations.
!-----------------------------------------------------------------------

          cfh(:) = 0.
          cfw(:) = 0.

          DO i = ps, pe
             IF (fcover(i)>0 .and. lsai(i)>1.e-6) THEN

                clev = canlay(i)
                delta(i) = 0.0
                IF(qsatl(i)-qaf(clev) .gt. 0.) delta(i) = 1.0

                cfh(i) = lsai(i) / rb(i)

! note: combine sunlit and shaded leaves
!-----------------------------------------------------------------------
                cfw(i) = (1.-delta(i)*(1.-fwet(i)))*lsai(i)/rb(i) + &
                         (1.-fwet(i))*delta(i)* &
                         ( laisun(i)/(rb(i)+rssun(i)) + laisha(i)/(rb(i)+rssha(i)) )
             ENDIF
          ENDDO

          ! initialization
          cah(:) = 0.
          caw(:) = 0.
          cgh(:) = 0.
          cgw(:) = 0.

          DO i = 1, nlay
             IF (fcover_lay(i)>0 .and. lsai_lay(i)>0) THEN
                IF (i == toplay) THEN
                   cah(i) = 1. / rah
                   caw(i) = 1. / raw
                ELSE
                   cah(i) = 1. / rd(i+1)
                   caw(i) = 1. / rd(i+1)
                ENDIF

                cgh(i) = 1. / rd(i)
                IF (i == botlay) THEN
                   IF (qg < qaf(botlay)) THEN
                      cgw(i) = 1. / rd(i) !dew case. no soil resistance
                   ELSE
                      IF (DEF_RSS_SCHEME .eq. 4) THEN
                         cgw(i) = rss/ rd(i)
                      ELSE
                         cgw(i) = 1. / (rd(i) + rss)
                      ENDIF
                   ENDIF
                ELSE
                cgw(i) = 1. / rd(i)
                ENDIF
             ENDIF
          ENDDO

          ! claculate wtshi, wtsqi
          wtshi(:) = cah(:) + cgh(:)
          wtsqi(:) = caw(:) + cgw(:)

          DO i = ps, pe
             IF (fcover(i)>0 .and. lsai(i)>1.e-6) THEN
                clev = canlay(i)
                wtshi(clev) = wtshi(clev) + fcover(i)*cfh(i)
                wtsqi(clev) = wtsqi(clev) + fcover(i)*cfw(i)
             ENDIF
          ENDDO

          DO i = 1, nlay
             IF (fcover_lay(i)>0 .and. lsai_lay(i)>0) THEN
                wtshi(i) = 1./wtshi(i)
                wtsqi(i) = 1./wtsqi(i)
             ENDIF
          ENDDO

          wta0(:) = cah(:) * wtshi(:)
          wtg0(:) = cgh(:) * wtshi(:)

          wtaq0(:) = caw(:) * wtsqi(:)
          wtgq0(:) = cgw(:) * wtsqi(:)

          ! calculate wtl0, wtll, wtlq0, wtlql
          wtll(:)  = 0.
          wtlql(:) = 0.

          DO i = ps, pe
             IF (fcover(i)>0 .and. lsai(i)>1.e-6) THEN
                clev = canlay(i)

                wtl0(i)  = cfh(i) * wtshi(clev) * fcover(i)
                wtll(clev) = wtll(clev) + wtl0(i)*tl(i)

                wtlq0(i) = cfw(i) * wtsqi(clev) * fcover(i)
                wtlql(clev) = wtlql(clev) + wtlq0(i)*qsatl(i)
             ENDIF
          ENDDO

          ! to solve taf(:) and qaf(:)
          IF (numlay .eq. 1) THEN

             taf(toplay) = wta0(toplay)*thm +  wtg0(toplay)*tg +  wtll(toplay)
             qaf(toplay) = wtaq0(toplay)*qm + wtgq0(toplay)*qg + wtlql(toplay)
             fact = 1.
             facq = 1.

          ENDIF

          IF (numlay .eq. 2) THEN

             tmpw1 = wtg0(botlay)*tg + wtll(botlay)
             fact  = 1. - wtg0(toplay)*wta0(botlay)
             taf(toplay) = ( wta0(toplay)*thm + wtg0(toplay)*tmpw1 + wtll(toplay) ) / fact

             tmpw1 = wtgq0(botlay)*qg + wtlql(botlay)
             facq  = 1. - wtgq0(toplay)*wtaq0(botlay)
             qaf(toplay) = ( wtaq0(toplay)*qm + wtgq0(toplay)*tmpw1 + wtlql(toplay) ) / facq

             taf(botlay) =  wta0(botlay)*taf(toplay) +  wtg0(botlay)*tg +  wtll(botlay)
             qaf(botlay) = wtaq0(botlay)*qaf(toplay) + wtgq0(botlay)*qg + wtlql(botlay)

          ENDIF

          IF (numlay .eq. 3) THEN

             tmpw1 = wta0(3)*thm + wtll(3)
             tmpw2 = wtg0(1)*tg  + wtll(1)
             fact  = 1. - wta0(2)*wtg0(3) - wtg0(2)*wta0(1)
             taf(2) = ( wta0(2)*tmpw1 + wtg0(2)*tmpw2 + wtll(2) ) / fact

             tmpw1 = wtaq0(3)*qm + wtlql(3)
             tmpw2 = wtgq0(1)*qg + wtlql(1)
             facq  = 1. - wtaq0(2)*wtgq0(3) - wtgq0(2)*wtaq0(1)
             qaf(2) = ( wtaq0(2)*tmpw1 + wtgq0(2)*tmpw2 + wtlql(2) ) / facq

             taf(1) =  wta0(1)*taf(2) +  wtg0(1)*tg +  wtll(1)
             qaf(1) = wtaq0(1)*qaf(2) + wtgq0(1)*qg + wtlql(1)

             taf(3) = wta0(3)*thm +  wtg0(3)*taf(2) +  wtll(3)
             qaf(3) = wtaq0(3)*qm + wtgq0(3)*qaf(2) + wtlql(3)

          ENDIF

!-----------------------------------------------------------------------
! IR radiation, sensible and latent heat fluxes and their derivatives
!-----------------------------------------------------------------------
! the partial derivatives of areodynamical resistance are ignored
! which cannot be determined analtically

! calculate L for each canopy layer
          L(:) = 0.
          DO i = ps, pe
             IF (fcover(i)>0 .and. lsai(i)>1.e-6) THEN
                clev = canlay(i)
                ! according to absorption = emissivity, fcover -> fshade
                L(clev) = L(clev) + fshade(i) * (1-thermk(i)) * stefnc * tl(i)**4
             ENDIF
          ENDDO

! calculate Ltd
          Ltd(:) = 0.
          Ltd(3) = thermk_lay(3) * tdn(4,3) * frl
          Ltd(2) = thermk_lay(2) * ( tdn(4,2)*frl + tdn(3,2)*(Ltd(3) + L(3)) )
          Ltd(1) = thermk_lay(1) * ( tdn(4,1)*frl + tdn(3,1)*(Ltd(3) + L(3)) + &
                              tdn(2,1)*(Ltd(2) + L(2)) )

! calculate Ld = Ltd + L
          Ld(0) = 0.
          Ld(4) = frl
          Ld(1:3) = Ltd + L

! calculate Lin = Ld * tdn
          Lin(:) = matmul(Ld(:), tdn(:,:))

! calcilate Lg = (1-emg)*dlrad + emg*stefnc*tg**4
! dlrad = Lin(0)
IF (.not.DEF_SPLIT_SOILSNOW) THEN
          Lg = (1 - emg)*Lin(0) + emg*stefnc*tg**4
ELSE
          Lg = (1 - emg)*Lin(0) &
             + (1.-fsno)*emg*stefnc*t_soil**4 &
             + fsno*emg*stefnc*t_snow**4
ENDIF

! calculate Ltu
          Ltu(1) = thermk_lay(1) * tup(0,1) * Lg
          Ltu(2) = thermk_lay(2) * ( tup(0,2)*Lg + tup(1,2)*(Ltu(1) + L(1)) )
          Ltu(3) = thermk_lay(3) * ( tup(0,3)*Lg + tup(1,3)*(Ltu(1) + L(1)) + &
                                     tup(2,3)*(Ltu(2) + L(2)) )

! calculate Lu = Ltu + L
          Lu(0) = Lg
          Lu(4) = 0.
          Lu(1:3) = Ltu + L

! calculate Lin = Lin + Lu*tup
          Lin(:) = Lin(:) + matmul(Lu(:), tup(:,:))

! calculate Lv
          Lv(:) = 0.
          DO i = ps, pe
             IF (fshade(i)>0 .and. canlay(i)>0) THEN
                clev  = canlay(i)
                Lv(i) = fshade(i)/fshade_lay(clev) * (1-thermk(i)) * Lin(clev) / fcover(i) &
                      - 2. * fshade(i) * (1-thermk(i)) * stefnc * tl(i)**4 / fcover(i)
             ENDIF
          ENDDO

! calculate delata(Lv)
          dLv(:) = 0.
          DO i = ps, pe
             IF (fshade(i)>0 .and. canlay(i)>0) THEN
                clev   = canlay(i)
                dLv(i) = (4.*dLvpar(clev)*(1-emg)*fshade(i)*(1-thermk(i)) - 8.) &
                       * fshade(i) * (1-thermk(i)) * stefnc *  tl(i)**3 / fcover(i)
             ENDIF
          ENDDO

!-----------------------------------------------------------------------

          irab(:)      = Lv(:)
          dirab_dtl(:) = dLv(:)

          DO i = ps, pe

             IF (fcover(i)>0 .and. lsai(i)>1.e-6) THEN

                clev = canlay(i)
                fac(i) = 1. - thermk(i)

! sensible heat fluxes and their derivatives
                fsenl(i) = rhoair * cpair * cfh(i) * (tl(i) - taf(clev))

                ! 09/25/2017: re-written, check it clearfully
                ! When numlay<3, no matter how to calculate, /fact is consistent
                IF (numlay < 3 .or. clev == 2) THEN
                   fsenl_dtl(i) = rhoair * cpair * cfh(i) * (1. - wtl0(i)/fact)
                ELSE
                   IF (clev == 1) THEN
                      fsenl_dtl(i) = rhoair * cpair * cfh(i) * &
                         !(1. - (1.-wta0(2)*wtg0(3))*wtl0(i)/fact) or
                         (1. - wta0(1)*wtg0(2)*wtl0(i)/fact - wtl0(i))
                   ENDIF
                   IF (clev == 3) THEN
                      fsenl_dtl(i) = rhoair * cpair * cfh(i) * &
                         !(1. - (1.-wtg0(2)*wta0(1))*wtl0(i)/fact) or
                         (1. - wtg0(3)*wta0(2)*wtl0(i)/fact - wtl0(i))
                   ENDIF
                ENDIF

! latent heat fluxes and their derivatives

                etr(i) = rhoair * (1.-fwet(i)) * delta(i) &
                       * ( laisun(i)/(rb(i)+rssun(i)) + laisha(i)/(rb(i)+rssha(i)) ) &
                       * ( qsatl(i) - qaf(clev) )
                ! 09/25/2017: re-written
                IF (numlay < 3 .or. clev == 2) THEN
                   etr_dtl(i) = rhoair * (1.-fwet(i)) * delta(i) &
                      * ( laisun(i)/(rb(i)+rssun(i)) + laisha(i)/(rb(i)+rssha(i)) ) &
                      * (1. - wtlq0(i)/facq)*qsatlDT(i)
                ELSE
                   IF (clev == 1) THEN
                      etr_dtl(i) = rhoair * (1.-fwet(i)) * delta(i) &
                         * ( laisun(i)/(rb(i)+rssun(i)) + laisha(i)/(rb(i)+rssha(i)) ) &
                         !* (1. - (1.-wtaq0(2)*wtgq0(3))*wtlq0(i)/facq)*qsatlDT(i) or
                         * (1. - wtaq0(1)*wtgq0(2)*wtlq0(i)/facq - wtlq0(i))*qsatlDT(i)
                   ENDIF
                   IF (clev == 3) THEN
                      etr_dtl(i) = rhoair * (1.-fwet(i)) * delta(i) &
                         * ( laisun(i)/(rb(i)+rssun(i)) + laisha(i)/(rb(i)+rssha(i)) ) &
                         !* (1. - (1.-wtgq0(2)*wtaq0(1))*wtlq0(i)/facq)*qsatlDT(i) or
                         * (1. - wtgq0(3)*wtaq0(2)*wtlq0(i)/facq - wtlq0(i))*qsatlDT(i)
                   ENDIF
                ENDIF

                IF(.not. DEF_USE_PLANTHYDRAULICS)THEN
                   IF(etr(i).ge.etrc(i))THEN
                      etr(i) = etrc(i)
                      etr_dtl(i) = 0.
                   ENDIF
                END IF

                evplwet(i) = rhoair * (1.-delta(i)*(1.-fwet(i))) * lsai(i)/rb(i) &
                           * ( qsatl(i) - qaf(clev) )

                ! 09/25/2017: re-written
                IF (numlay < 3 .or. clev == 2) THEN
                   evplwet_dtl(i) = rhoair * (1.-delta(i)*(1.-fwet(i))) * lsai(i)/rb(i) &
                      * (1. - wtlq0(i)/facq)*qsatlDT(i)
                ELSE
                   IF (clev == 1) THEN
                      evplwet_dtl(i) = rhoair * (1.-delta(i)*(1.-fwet(i))) * lsai(i)/rb(i) &
                         !* (1. - (1-wtaq0(2)*wtgq0(3))*wtlq0(i)/facq)*qsatlDT(i) or
                         * (1. - wtaq0(1)*wtgq0(2)*wtlq0(i)/facq - wtlq0(i))*qsatlDT(i)
                   ENDIF
                   IF (clev == 3) THEN
                      evplwet_dtl(i) = rhoair * (1.-delta(i)*(1.-fwet(i))) * lsai(i)/rb(i) &
                         !* (1. - (1.-wtgq0(2)*wtaq0(1))*wtlq0(i)/facq)*qsatlDT(i)
                         * (1. - wtgq0(3)*wtaq0(2)*wtlq0(i)/facq - wtlq0(i))*qsatlDT(i)
                   ENDIF
                ENDIF

                ! 03/02/2018: convert evplwet from fc to whole area
                ! because ldew right now is for the whole area
                ! 09/05/2019: back to fc area
                IF(evplwet(i).ge.ldew(i)/deltim)THEN
                   evplwet(i) = ldew(i)/deltim
                   evplwet_dtl(i) = 0.
                ENDIF

                fevpl(i) = etr(i) + evplwet(i)
                fevpl_dtl(i) = etr_dtl(i) + evplwet_dtl(i)

                erre(i) = 0.
                fevpl_noadj(i) = fevpl(i)
                IF ( fevpl(i)*fevpl_bef(i) < 0. ) THEN
                   erre(i)  = -0.9*fevpl(i)
                   fevpl(i) =  0.1*fevpl(i)
                ENDIF

!-----------------------------------------------------------------------
! difference of temperatures by quasi-newton-raphson method for the non-linear system equations
!-----------------------------------------------------------------------

                dtl(it,i) = (sabv(i) + irab(i) - fsenl(i) - hvap*fevpl(i) &
                   + cpliq*qintr_rain(i)*(t_precip-tl(i)) + cpice*qintr_snow(i)*(t_precip-tl(i))) &
                   / (lsai(i)*clai/deltim - dirab_dtl(i) + fsenl_dtl(i) + hvap*fevpl_dtl(i) &
                   + cpliq*qintr_rain(i) + cpice*qintr_snow(i))
                dtl_noadj(i) = dtl(it,i)

                ! check magnitude of change in leaf temperature limit to maximum allowed value

                IF(it .le. itmax) THEN

                 ! put brakes on large temperature excursions
                   IF(abs(dtl(it,i)).gt.delmax)THEN
                      dtl(it,i) = delmax*dtl(it,i)/abs(dtl(it,i))
                   ENDIF

                 ! NOTE: could be a bug IF dtl*dtl==0, changed from lt->le
                   IF((it.ge.2) .and. (dtl(it-1,i)*dtl(it,i).le.0.))THEN
                      dtl(it,i) = 0.5*(dtl(it-1,i) + dtl(it,i))
                   ENDIF

                ENDIF

                tl(i) = tlbef(i) + dtl(it,i)

!-----------------------------------------------------------------------
! square roots differences of temperatures and fluxes for USE as the condition of convergences
!-----------------------------------------------------------------------

                del(i)  = sqrt( dtl(it,i)*dtl(it,i) )
                dele(i) = dtl(it,i) * dtl(it,i) * &
                   ( dirab_dtl(i)**2 + fsenl_dtl(i)**2 + hvap*fevpl_dtl(i)**2 )
                dele(i) = sqrt(dele(i))

!-----------------------------------------------------------------------
!  saturated vapor pressures and canopy air temperature, canopy air humidity
!-----------------------------------------------------------------------
! Recalculate leaf saturated vapor pressure (ei_)for updated leaf temperature
! and adjust specific humidity (qsatl_) proportionately
                CALL qsadv(tl(i),psrf,ei(i),deiDT(i),qsatl(i),qsatlDT(i))

             ENDIF
          ENDDO !END pft loop

! update vegetation/ground surface temperature, canopy air temperature,
! canopy air humidity

          ! calculate wtll, wtlql
          wtll(:)  = 0.
          wtlql(:) = 0.

          DO i = ps, pe
             IF (fcover(i)>0 .and. lsai(i)>1.e-6) THEN
                clev = canlay(i)
                wtll(clev)  =  wtll(clev) +  wtl0(i)*tl(i)
                wtlql(clev) = wtlql(clev) + wtlq0(i)*qsatl(i)
             ENDIF
          ENDDO

          IF (numlay .eq. 1) THEN

             taf(toplay) = wta0(toplay)*thm +  wtg0(toplay)*tg + wtll(toplay)
             qaf(toplay) = wtaq0(toplay)*qm + wtgq0(toplay)*qg + wtlql(toplay)
             fact = 1.
             facq = 1.

          ENDIF

          IF (numlay .eq. 2) THEN

             tmpw1 = wtg0(botlay)*tg + wtll(botlay)
             fact  = 1. - wtg0(toplay)*wta0(botlay)
             taf(toplay) = (wta0(toplay)*thm + wtg0(toplay)*tmpw1 + wtll(toplay)) / fact

             tmpw1 = wtgq0(botlay)*qg + wtlql(botlay)
             facq  = 1. - wtgq0(toplay)*wtaq0(botlay)
             qaf(toplay) = (wtaq0(toplay)*qm + wtgq0(toplay)*tmpw1 + wtlql(toplay)) / facq

             taf(botlay) =  wta0(botlay)*taf(toplay) +  wtg0(botlay)*tg +  wtll(botlay)
             qaf(botlay) = wtaq0(botlay)*qaf(toplay) + wtgq0(botlay)*qg + wtlql(botlay)

          ENDIF

          IF (numlay .eq. 3) THEN

             tmpw1 = wta0(3)*thm + wtll(3)
             tmpw2 = wtg0(1)*tg + wtll(1)
             fact  = 1. - wta0(2)*wtg0(3) - wtg0(2)*wta0(1)
             taf(2) = (wta0(2)*tmpw1 + wtg0(2)*tmpw2 + wtll(2)) / fact

             tmpw1 = wtaq0(3)*qm + wtlql(3)
             tmpw2 = wtgq0(1)*qg + wtlql(1)
             facq  = 1. - wtaq0(2)*wtgq0(3) - wtgq0(2)*wtaq0(1)
             qaf(2) = (wtaq0(2)*tmpw1 + wtgq0(2)*tmpw2 + wtlql(2)) / facq

             taf(1) =  wta0(1)*taf(2) +  wtg0(1)*tg + wtll(1)
             qaf(1) = wtaq0(1)*qaf(2) + wtgq0(1)*qg + wtlql(1)

             taf(3) =  wta0(3)*thm + wtg0(3)*taf(2) + wtll(3)
             qaf(3) = wtaq0(3)*qm + wtgq0(3)*qaf(2) + wtlql(3)

          ENDIF

! update co2 partial pressure within canopy air
          ! 05/02/2016: may have some problem with gdh2o, however,
          ! this variable seems never used here. Different height
          ! level vegetation should have different gdh2o, i.e.,
          ! different rd(layer) values.
          gah2o = 1.0/raw * tprcor/thm                     !mol m-2 s-1

          IF (DEF_RSS_SCHEME .eq. 4) THEN
             gdh2o = rss/rd(botlay) * tprcor/thm              !mol m-2 s-1
          ELSE
             gdh2o = 1.0/(rd(botlay)+rss) * tprcor/thm              !mol m-2 s-1
          END IF
             pco2a = pco2m - 1.37*psrf/max(0.446,gah2o) * &
                  sum(fcover*(assimsun + assimsha - respcsun - respcsha - rsoil))

!-----------------------------------------------------------------------
! Update monin-obukhov length and wind speed including the stability effect
!-----------------------------------------------------------------------

          dth = thm - taf(toplay)
          dqh =  qm - qaf(toplay)

          tstar = vonkar/(fh-fht)*dth
          qstar = vonkar/(fq-fqt)*dqh

          thvstar = tstar*(1.+0.61*qm)+0.61*th*qstar
          zeta = zldis*vonkar*grav*thvstar / (ustar**2*thv)
          IF(zeta .ge. 0.)THEN                             !stable
             zeta = min(2.,max(zeta,1.e-6))
          ELSE                                             !unstable
             zeta = max(-100.,min(zeta,-1.e-6))
          ENDIF
          obu = zldis/zeta

          IF(zeta .ge. 0.)THEN
             um = max(ur,.1)
          ELSE
             IF (DEF_USE_CBL_HEIGHT) THEN !//TODO: Shaofeng, 2023.05.18
               zii = max(5.*hu,hpbl)
             ENDIF !//TODO: Shaofeng, 2023.05.18
             wc = (-grav*ustar*thvstar*zii/thv)**(1./3.)
             wc2 = beta*beta*(wc*wc)
             um = sqrt(ur*ur+wc2)
          ENDIF

          IF(obuold*obu .lt. 0.) nmozsgn = nmozsgn+1
          IF(nmozsgn .ge. 4) obu = zldis/(-0.01)
          obuold = obu

!-----------------------------------------------------------------------
! Test for convergence
!-----------------------------------------------------------------------

          it = it+1

          IF(it .gt. itmin) THEN
             fevpl_bef = fevpl
             det = maxval(max(del,del2))
             ! 10/03/2017, yuan: possible bugs here, solution:
             ! define dee, change del => dee
             dee = maxval(max(dele,dele2))
             IF(det .lt. dtmin .and. dee .lt. dlemin) EXIT
          ENDIF

       ENDDO

! ======================================================================
!     END stability iteration
! ======================================================================

       z0m  = z0mv
       zol  = zeta
       rib  = min(5.,zol*ustar**2/(vonkar**2/fh*um**2))

! canopy fluxes and total assimilation amd respiration

       DO i = ps, pe
          IF (fcover(i)>0 .and. lsai(i)>1.e-6) THEN

             IF(lai(i) .gt. 0.001) THEN
                rst(i) = 1./(laisun(i)/rssun(i) + laisha(i)/rssha(i))
             ELSE
                rssun(i) = 2.0e4 ; rssha(i) = 2.0e4
                assimsun(i) = 0. ; assimsha(i) = 0.
                respcsun(i) = 0. ; respcsha(i) = 0.
                rst(i) = 2.0e4
             ENDIF
             assim(i) = assimsun(i) + assimsha(i)
             respc(i) = respcsun(i) + respcsha(i) + rsoil

! canopy fluxes and total assimilation amd respiration
             fsenl(i) = fsenl(i) + fsenl_dtl(i)*dtl(it-1,i) &
               ! add the imbalanced energy below due to T adjustment to sensibel heat
               + (dtl_noadj(i)-dtl(it-1,i)) * (lsai(i)*clai/deltim - dirab_dtl(i) &
               + fsenl_dtl(i) + hvap*fevpl_dtl(i) + cpliq*qintr_rain(i) + cpice*qintr_snow(i)) &
               ! add the imbalanced energy below due to q adjustment to sensibel heat
               + hvap*erre(i)

             etr0(i)    = etr(i)
             etr(i)     = etr(i)     +     etr_dtl(i)*dtl(it-1,i)

             IF (DEF_USE_PLANTHYDRAULICS) THEN
                !TODO@yuan: rootflux may not be consistent with etr,
                !           water imbalance could happen.
                IF(abs(etr0(i)) .ge. 1.e-15)THEN
                   rootflux(:,i) = rootflux(:,i) * etr(i) / etr0(i)
                ELSE
                   rootflux(:,i) = rootflux(:,i) + dz_soi / sum(dz_soi) * etr_dtl(i)* dtl(it-1,i)
                ENDIF

                !NOTE: temporal solution to make etr and rootr consistent.
                !TODO: need double check
!                sumrootr = sum(rootr(:,i), rootr(:,i)>0.)
!                IF (abs(sumrootr) > 0.) THEN
!                   rootr(:,i) = max(rootr(:,i),0.) * (etr(i)/sumrootr)
!                ELSE
!                   rootr(:,i) = etr(i)*rootfr(:,i)
!                ENDIF
             ENDIF

             evplwet(i) = evplwet(i) + evplwet_dtl(i)*dtl(it-1,i)
             fevpl(i)   = fevpl_noadj(i)
             fevpl(i)   = fevpl(i)   +   fevpl_dtl(i)*dtl(it-1,i)

             elwmax  = ldew(i)/deltim

             ! 03/02/2018, yuan: convert fc to whole area
             ! because ldew now is for the whole area
             ! may need to change to canopy covered area
             ! 09/14/2019, yuan: change back to canopy area
             elwdif  = max(0., evplwet(i)-elwmax)
             evplwet(i) = min(evplwet(i), elwmax)

             fevpl(i) = fevpl(i) - elwdif
             fsenl(i) = fsenl(i) + hvap*elwdif
             hprl(i)  = cpliq*qintr_rain(i)*(t_precip-tl(i)) + cpice*qintr_snow(i)*(t_precip-tl(i))

!-----------------------------------------------------------------------
! Update dew accumulation (kg/m2)
!-----------------------------------------------------------------------
            IF (DEF_Interception_scheme .eq. 1) then !colm2014
               ldew(i) = max(0., ldew(i)-evplwet(i)*deltim)
            ELSEIF (DEF_Interception_scheme .eq. 2) then!CLM4.5
               ldew(i) = max(0., ldew(i)-evplwet(i)*deltim)
            ELSEIF (DEF_Interception_scheme .eq. 3) then !CLM5
               if (ldew_rain(i) .gt. evplwet(i)*deltim) then
                  ldew_rain(i) = ldew_rain(i)-evplwet(i)*deltim
                  ldew_snow(i) = ldew_snow(i)
                  ldew(i)=ldew_rain(i)+ldew_snow(i)
               else
                  ldew_rain(i) = 0.0
                  ldew_snow(i) = max(0., ldew(i)-evplwet(i)*deltim)
                  ldew (i)     = ldew_snow(i)
               endif
            ELSEIF (DEF_Interception_scheme .eq. 4) then !Noah-MP
               if (ldew_rain(i) .gt. evplwet(i)*deltim) then
                  ldew_rain(i) = ldew_rain(i)-evplwet(i)*deltim
                  ldew_snow(i) = ldew_snow(i)
                  ldew(i)=ldew_rain(i)+ldew_snow(i)
               else
                  ldew_rain(i) = 0.0
                  ldew_snow(i) = max(0., ldew(i)-evplwet(i)*deltim)
                  ldew (i)     = ldew_snow(i)
               endif
            ELSEIF (DEF_Interception_scheme .eq. 5) then !MATSIRO
               if (ldew_rain(i) .gt. evplwet(i)*deltim) then
                  ldew_rain(i) = ldew_rain(i)-evplwet(i)*deltim
                  ldew_snow(i) = ldew_snow(i)
                  ldew(i)=ldew_rain(i)+ldew_snow(i)
               else
                  ldew_rain(i) = 0.0
                  ldew_snow(i) = max(0., ldew(i)-evplwet(i)*deltim)
                  ldew (i)     = ldew_snow(i)
               endif
            ELSEIF (DEF_Interception_scheme .eq. 6) then !VIC
               if (ldew_rain(i) .gt. evplwet(i)*deltim) then
                  ldew_rain(i) = ldew_rain(i)-evplwet(i)*deltim
                  ldew_snow(i) = ldew_snow(i)
                  ldew(i)=ldew_rain(i)+ldew_snow(i)
               else
                  ldew_rain(i) = 0.0
                  ldew_snow(i) = max(0., ldew(i)-evplwet(i)*deltim)
                  ldew (i)     = ldew_snow(i)
               endif
            ELSE
               call abort
            ENDIF



!-----------------------------------------------------------------------
! balance check
! (the computational error was created by the assumed 'dtl' in line 406-408)
!-----------------------------------------------------------------------

             err = sabv(i) + irab(i) + dirab_dtl(i)*dtl(it-1,i) &
                 - fsenl(i) - hvap*fevpl(i) + hprl(i)

#if(defined CoLMDEBUG)
             IF(abs(err) .gt. .2) &
                write(6,*) 'energy imbalance in LeafTemperaturePC.F90', &
                           i,it-1,err,sabv(i),irab(i),fsenl(i),hvap*fevpl(i),hprl(i)
#endif

          ENDIF
       ENDDO

!-----------------------------------------------------------------------
! downward (upward) longwave radiation below (above) the canopy
!-----------------------------------------------------------------------
       dlrad = Lin(0) &
             + sum( 4.* fshade * (1-thermk) * stefnc * tlbef**3 * dtl(it-1,:) )
       ulrad = Lin(4) - sum( fcover * dLv * dtl(it-1,:) ) &
             - emg * sum( 4.* fshade * (1-thermk) * stefnc * tlbef**3 * dtl(it-1,:) )

!-----------------------------------------------------------------------
! wind stresses
!-----------------------------------------------------------------------

       taux = - rhoair*us/ram
       tauy = - rhoair*vs/ram

!-----------------------------------------------------------------------
! fluxes from ground to canopy space
!-----------------------------------------------------------------------

! 03/07/2020, yuan: TODO-done, calculate fseng_soil/snow, fevpg_soil/snow
       IF (numlay .EQ. 1) THEN
          ttaf = thm
          tqaf = qm
       ENDIF

       IF (numlay .EQ. 2) THEN
          ttaf = taf(toplay)
          tqaf = qaf(toplay)
       ENDIF

       IF (numlay .EQ. 3) THEN
          ttaf = taf(2)
          tqaf = qaf(2)
       ENDIF

! for check purpose ONLY
! taf = wta0*thm + wtg0*tg + wtl0*tl
! taf(1) = wta0(1)*taf(2) + wtg0(1)*tg + wtll(1)
! qaf(1) = wtaq0(1)*qaf(2) + wtgq0(1)*qg + wtlql(1)
! taf(botlay) = wta0(botlay)*taf(toplay) + wtg0(botlay)*tg + wtll(botlay)
! qaf(botlay) = wtaq0(botlay)*qaf(toplay) + wtgq0(botlay)*qg + wtlql(botlay)
! taf(toplay) = wta0(toplay)*thm +  wtg0(toplay)*tg + wtll(toplay)
! qaf(toplay) = wtaq0(toplay)*qm + wtgq0(toplay)*qg + wtlql(toplay)

       fseng = cpair*rhoair*cgh(botlay)*(tg-taf(botlay))
       !print *, "fseng, tg, taf:", fseng, tg, taf !fordebug
       fseng_soil = cpair*rhoair*cgh(botlay)*((1.-wtg0(botlay))*t_soil-wta0(botlay)*ttaf-wtll(botlay))
       fseng_snow = cpair*rhoair*cgh(botlay)*((1.-wtg0(botlay))*t_snow-wta0(botlay)*ttaf-wtll(botlay))

       fevpg = rhoair*cgw(botlay)*(qg-qaf(botlay))
       fevpg_soil = rhoair*cgw(botlay)*((1.-wtgq0(botlay))*q_soil-wtaq0(botlay)*tqaf-wtlql(botlay))
       fevpg_snow = rhoair*cgw(botlay)*((1.-wtgq0(botlay))*q_snow-wtaq0(botlay)*tqaf-wtlql(botlay))

!-----------------------------------------------------------------------
! Derivative of soil energy flux with respect to soil temperature (cgrnd)
!-----------------------------------------------------------------------

       !NOTE: When numlay<3, no matter how to get the solution, /fact is consistent
       IF (numlay < 3) THEN
          cgrnds = cpair*rhoair*cgh(botlay)*(1.-wtg0(botlay)/fact)
          cgrndl = rhoair*cgw(botlay)*(1.-wtgq0(botlay)/fact)*dqgdT
       ELSE
          cgrnds = cpair*rhoair*cgh(botlay)*(1.-wta0(1)*wtg0(2)*wtg0(1)/fact-wtg0(1))
          cgrndl = rhoair*cgw(botlay)*(1.-wtaq0(1)*wtgq0(2)*wtgq0(1)/facq-wtgq0(1))*dqgdT
       ENDIF
       cgrnd  = cgrnds + cgrndl*htvp

!-----------------------------------------------------------------------
! 2 m height air temperature
!-----------------------------------------------------------------------

       tref = thm + vonkar/(fh-fht)*dth * (fh2m/vonkar - fh/vonkar)
       qref =  qm + vonkar/(fq-fqt)*dqh * (fq2m/vonkar - fq/vonkar)

  END SUBROUTINE LeafTemperaturePC
!----------------------------------------------------------------------


  SUBROUTINE dewfraction (sigf,lai,sai,dewmx,ldew,ldew_rain,ldew_snow,fwet,fdry)
!=======================================================================
! Original author: Yongjiu Dai, September 15, 1999
!
! determine fraction of foliage covered by water and
! fraction of foliage that is dry and transpiring
!
!=======================================================================

 USE MOD_Precision
 IMPLICIT NONE

  real(r8), intent(in) :: sigf   !fraction of veg cover, excluding snow-covered veg [-]
  real(r8), intent(in) :: lai    !leaf area index  [-]
  real(r8), intent(in) :: sai    !stem area index  [-]
  real(r8), intent(in) :: dewmx  !maximum allowed dew [0.1 mm]
  real(r8), intent(in) :: ldew   !depth of water on foliage [kg/m2/s]
  real(r8), intent(in) :: ldew_rain   !depth of rain on foliage [kg/m2/s]
  real(r8), intent(in) :: ldew_snow   !depth of snow on foliage [kg/m2/s]
  real(r8), intent(out) :: fwet  !fraction of foliage covered by water [-]
  real(r8), intent(out) :: fdry  !fraction of foliage that is green and dry [-]

  real(r8) lsai                  !lai + sai
  real(r8) dewmxi                !inverse of maximum allowed dew [1/mm]
  real(r8) vegt                  !sigf*lsai, NOTE: remove sigf
!
!-----------------------------------------------------------------------
! Fwet is the fraction of all vegetation surfaces which are wet
! including stem area which contribute to evaporation
      lsai = lai + sai
      dewmxi = 1.0/dewmx
      ! 06/2018, yuan: remove sigf, to compatible with PFT
      vegt   =  lsai

      fwet = 0
      IF(ldew > 0.) THEN
         fwet = ((dewmxi/vegt)*ldew)**.666666666666

! Check for maximum limit of fwet
         fwet = min(fwet,1.0)

      ENDIF

! fdry is the fraction of lai which is dry because only leaves can
! transpire. Adjusted for stem area which does not transpire
      fdry = (1.-fwet)*lai/lsai


  END SUBROUTINE dewfraction

END MODULE MOD_LeafTemperaturePC<|MERGE_RESOLUTION|>--- conflicted
+++ resolved
@@ -3,9 +3,9 @@
 MODULE MOD_LeafTemperaturePC
 
 !-----------------------------------------------------------------------
-  USE MOD_Precision
-  IMPLICIT NONE
-  SAVE
+ USE MOD_Precision
+ IMPLICIT NONE
+ SAVE
 
 ! PUBLIC MEMBER FUNCTIONS:
   PUBLIC :: LeafTemperaturePC
@@ -28,18 +28,11 @@
               frl     ,thermk  ,fshade  ,rstfacsun,       rstfacsha,&
               gssun   ,gssha   ,po2m    ,pco2m   ,&
               z0h_g   ,obug    ,ustarg  ,zlnd    ,zsno    ,fsno    ,&
-<<<<<<< HEAD
-              sigf    ,etrc    ,tg      ,qg      ,dqgdT   ,emg     ,&
+              sigf    ,etrc    ,tg      ,qg,rss  ,dqgdT   ,emg     ,&
               t_soil  ,t_snow  ,q_soil  ,q_snow  ,z0mpc   ,tl      ,&
               ldew,ldew_rain,ldew_snow  ,taux    ,tauy    ,&
               fseng,fseng_soil,fseng_snow,fevpg,fevpg_soil,fevpg_snow,&
               cgrnd   ,cgrndl  ,cgrnds  ,tref    ,qref    ,&
-=======
-              sigf    ,etrc    ,tg      ,qg,rss  ,dqgdT   ,emg     ,&
-              z0mpc   ,tl      ,ldew    ,ldew_rain       ,ldew_snow,&
-              taux    ,tauy    ,fseng   ,&
-              fevpg   ,cgrnd   ,cgrndl  ,cgrnds  ,tref    ,qref    ,&
->>>>>>> b657b829
               rst     ,assim   ,respc   ,fsenl   ,fevpl   ,etr     ,&
               dlrad   ,ulrad   ,z0m     ,zol     ,rib     ,ustar   ,&
               qstar   ,tstar   ,fm      ,fh      ,fq               ,&
@@ -169,10 +162,7 @@
         q_soil,        &! specific humidity at ground surface soil [kg/kg]
         q_snow,        &! specific humidity at ground surface snow [kg/kg]
         dqgdT,         &! temperature derivative of "qg"
-<<<<<<< HEAD
-=======
         rss,           &! soil surface resistance [s/m]
->>>>>>> b657b829
         emg             ! vegetation emissivity
 
   real(r8), intent(in) :: &
@@ -1192,7 +1182,7 @@
                    ENDIF
                 ELSE
                 cgw(i) = 1. / rd(i)
-                ENDIF
+             ENDIF
              ENDIF
           ENDDO
 
@@ -1577,7 +1567,7 @@
           ELSE
              gdh2o = 1.0/(rd(botlay)+rss) * tprcor/thm              !mol m-2 s-1
           END IF
-             pco2a = pco2m - 1.37*psrf/max(0.446,gah2o) * &
+          pco2a = pco2m - 1.37*psrf/max(0.446,gah2o) * &
                   sum(fcover*(assimsun + assimsha - respcsun - respcsha - rsoil))
 
 !-----------------------------------------------------------------------
