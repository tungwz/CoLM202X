#include <define.h>

MODULE MOD_LeafTemperaturePC

!-----------------------------------------------------------------------
 USE MOD_Precision
 IMPLICIT NONE
 SAVE

! PUBLIC MEMBER FUNCTIONS:
  PUBLIC :: LeafTemperaturePC

! PRIVATE MEMBER FUNCTIONS:
  PRIVATE :: dewfraction
  PRIVATE :: cal_z0_displa


!-----------------------------------------------------------------------

  CONTAINS

!-----------------------------------------------------------------------

  SUBROUTINE  LeafTemperaturePC (ipatch,ps,pe,deltim,csoilc,dewmx,htvp,&
              pftclass,fcover  ,htop    ,hbot    ,lai     ,sai     ,&
              extkb   ,extkd   ,hu      ,ht      ,hq      ,&
              us      ,vs      ,thm     ,th      ,thv     ,qm      ,&
              psrf    ,rhoair  ,parsun  ,parsha  ,fsun    ,sabv    ,&
              frl     ,thermk  ,fshade  ,rstfacsun,       rstfacsha,&
              gssun   ,gssha   ,po2m    ,pco2m   ,&
              z0h_g   ,obug    ,ustarg  ,zlnd    ,zsno    ,fsno    ,&
              sigf    ,etrc    ,tg      ,qg,rss  ,dqgdT   ,emg     ,&
              z0mpc   ,tl      ,ldew    ,ldew_rain       ,ldew_snow,&
              taux    ,tauy    ,fseng   ,&
              fevpg   ,cgrnd   ,cgrndl  ,cgrnds  ,tref    ,qref    ,&
              rst     ,assim   ,respc   ,fsenl   ,fevpl   ,etr     ,&
              dlrad   ,ulrad   ,z0m     ,zol     ,rib     ,ustar   ,&
              qstar   ,tstar   ,fm      ,fh      ,fq               ,&
              vegwp   ,gs0sun  ,gs0sha  ,&
              assimsun,etrsun  ,assimsha,etrsha  ,&
!Ozone stress variables
              o3coefv_sun ,o3coefv_sha ,o3coefg_sun ,o3coefg_sha, &
              lai_old, o3uptakesun, o3uptakesha, forc_ozone,&
!End ozone stress variables
              hpbl, &
              qintr_rain,qintr_snow,t_precip,hprl,smp     ,hk      ,&
              hksati  ,rootr                                       )

!=======================================================================
!
! !DESCRIPTION:
! Leaf temperature resolved for Plant Community (3D) case
! Foliage energy conservation for each PFT is given by foliage energy budget equation
!                      Rnet - Hf - LEf = 0
! The equation is solved by Newton-Raphson iteration, in which this iteration
! includes the calculation of the photosynthesis and stomatal resistance, and the
! integration of turbulent flux profiles. The sensible and latent heat
! transfer between foliage and atmosphere and ground is linked by the equations:
!                      Ha = Hf + Hg and Ea = Ef + Eg
!
! Original author : Hua Yuan and Yongjiu Dai, September, 2017
!
! REFERENCES:
! 1) Dai, Y., Yuan, H., Xin, Q., Wang, D., Shangguan, W., Zhang, S., et al. (2019).
! Different representations of canopy structure—A large source of uncertainty in
! global land surface modeling. Agricultural and Forest Meteorology, 269–270, 119–135.
! https://doi.org/10.1016/j.agrformet.2019.02.006
!
! REVISIONS:
! Xingjie Lu and Nan Wei, 01/2021: added plant hydraulic process interface
! Nan Wei,  01/2021: added interaction btw prec and canopy
! Shaofeng Liu, 05/2023: add option to call moninobuk_leddy, the LargeEddy
!                        surface turbulence scheme (LZD2022);
!                        make a proper update of um.
!=======================================================================

  USE MOD_Precision
  USE MOD_Vars_Global
  USE MOD_Const_Physical, only: vonkar, grav, hvap, cpair, stefnc, cpliq, cpice
  USE MOD_Const_PFT
  USE MOD_FrictionVelocity
  USE MOD_Namelist, only: DEF_USE_CBL_HEIGHT, DEF_USE_PLANTHYDRAULICS, DEF_USE_OZONESTRESS, DEF_RSS_SCHEME
  USE MOD_TurbulenceLEddy
  USE MOD_Qsadv
  USE MOD_AssimStomataConductance
  USE MOD_PlantHydraulic, only : PlantHydraulicStress_twoleaf
  USE MOD_Ozone, only: CalcOzoneStress
  IMPLICIT NONE

!-----------------------Arguments---------------------------------------

  integer,  intent(in) :: ipatch
  integer,  intent(in) :: &
        ps,            &! start PFT index in a patch
        pe              ! END PFT index in a patch

  real(r8), intent(in) :: &
        deltim,        &! seconds in a time step [second]
        csoilc,        &! drag coefficient for soil under canopy [-]
        dewmx,         &! maximum dew
        htvp            ! latent heat of evaporation (/sublimation) [J/kg]

! vegetation parameters
  integer,  dimension(ps:pe), intent(in) :: &
        pftclass        ! PFT class

  real(r8), dimension(ps:pe), intent(in) :: &
        fcover,        &! PFT fractiona coverage [-]
        htop,          &! PFT crown top height [m]
        hbot,          &! PFT crown bottom height [m]
        lai,           &! adjusted leaf area index for seasonal variation [-]
        sai             ! stem area index  [-]

  real(r8), intent(inout) :: &
        vegwp(1:nvegwcs,ps:pe),  &! vegetation water potential
        gs0sun(ps:pe),           &!
        gs0sha(ps:pe)

! input variables
  real(r8), intent(in) :: &
<<<<<<< HEAD
        hu,         &! observational height of wind [m]
        ht,         &! observational height of temperature [m]
        hq,         &! observational height of humidity [m]
        us,         &! wind component in eastward direction [m/s]
        vs,         &! wind component in northward direction [m/s]
        thm,        &! intermediate variable (tm+0.0098*ht)
        th,         &! potential temperature (kelvin)
        thv,        &! virtual potential temperature (kelvin)
        qm,         &! specific humidity at reference height [kg/kg]
        psrf,       &! pressure at reference height [pa]
        rhoair,     &! density air [kg/m**3]

        parsun(npft),&! par absorbed per unit sunlit lai [w/m**2]
        parsha(npft),&! par absorbed per unit shaded lai [w/m**2]
        fsun(npft),  &! sunlit fraction of canopy
        sabv(npft),  &! solar radiation absorbed by vegetation [W/m2]
        frl,         &! atmospheric infrared (longwave) radiation [W/m2]

        extkb(npft), &! (k, g(mu)/mu) direct solar extinction coefficient
        extkd(npft), &! diffuse and scattered diffuse PAR extinction coefficient
        thermk(npft),&! canopy gap fraction for tir radiation
        fshade(npft),&! shadow for each PFT

        po2m,       &! atmospheric partial pressure  o2 (pa)
        pco2m,      &! atmospheric partial pressure co2 (pa)

        z0h_g,      &! bare soil roughness length, sensible heat [m]
        obug,       &! bare soil obu
        ustarg,     &! bare soil ustar
        zlnd,       &! roughness length for soil [m]
        zsno,       &! roughness length for snow [m]
        fsno,       &! fraction of snow cover on ground

        sigf(npft), &! fraction of veg cover, excluding snow-covered veg [-]
        etrc(npft), &! maximum possible transpiration rate (mm/s)
        tg,         &! ground surface temperature [K]
        qg,         &! specific humidity at ground surface [kg/kg]
        dqgdT,      &! temperature derivative of "qg"
        rss,        &! soil surface resistance [s/m]
=======
        hu,            &! observational height of wind [m]
        ht,            &! observational height of temperature [m]
        hq,            &! observational height of humidity [m]
        us,            &! wind component in eastward direction [m/s]
        vs,            &! wind component in northward direction [m/s]
        thm,           &! intermediate variable (tm+0.0098*ht)
        th,            &! potential temperature (kelvin)
        thv,           &! virtual potential temperature (kelvin)
        qm,            &! specific humidity at reference height [kg/kg]
        psrf,          &! pressure at reference height [pa]
        rhoair,        &! density air [kg/m**3]

        parsun(ps:pe), &! par absorbed per unit sunlit lai [w/m**2]
        parsha(ps:pe), &! par absorbed per unit shaded lai [w/m**2]
        fsun  (ps:pe), &! sunlit fraction of canopy
        sabv  (ps:pe), &! solar radiation absorbed by vegetation [W/m2]
        frl,           &! atmospheric infrared (longwave) radiation [W/m2]

        extkb (ps:pe), &! (k, g(mu)/mu) direct solar extinction coefficient
        extkd (ps:pe), &! diffuse and scattered diffuse PAR extinction coefficient
        thermk(ps:pe), &! canopy gap fraction for tir radiation
        fshade(ps:pe), &! shadow for each PFT

        po2m,          &! atmospheric partial pressure  o2 (pa)
        pco2m,         &! atmospheric partial pressure co2 (pa)

        z0h_g,         &! bare soil roughness length, sensible heat [m]
        obug,          &! bare soil obu
        ustarg,        &! bare soil ustar
        zlnd,          &! roughness length for soil [m]
        zsno,          &! roughness length for snow [m]
        fsno,          &! fraction of snow cover on ground

        sigf  (ps:pe), &! fraction of veg cover, excluding snow-covered veg [-]
        etrc  (ps:pe), &! maximum possible transpiration rate (mm/s)
        tg,            &! ground surface temperature [K]
        qg,            &! specific humidity at ground surface [kg/kg]
        dqgdT,         &! temperature derivative of "qg"
>>>>>>> 30681ba1
        emg          ! vegetation emissivity

  real(r8), intent(in) :: &
        t_precip,            &! snowfall/rainfall temperature [kelvin]
        qintr_rain(ps:pe),   &! rainfall interception (mm h2o/s)
        qintr_snow(ps:pe),   &! snowfall interception (mm h2o/s)
        smp     (1:nl_soil), &! precipitation sensible heat from canopy
        hksati  (1:nl_soil), &! hydraulic conductivity at saturation [mm h2o/s]
        hk      (1:nl_soil)   ! soil hydraulic conducatance

  real(r8), intent(in) :: &
        hpbl        ! atmospheric boundary layer height [m]

  real(r8), dimension(ps:pe), intent(inout) :: &
        tl,         &! leaf temperature [K]
        ldew,       &! depth of water on foliage [mm]
        ldew_rain,  &! depth of rain on foliage [mm]
        ldew_snow,  &! depth of snow on foliage [mm]
!Ozone stress variables
        lai_old    ,&! lai in last time step
        o3uptakesun,&! Ozone does, sunlit leaf (mmol O3/m^2)
        o3uptakesha,&! Ozone does, shaded leaf (mmol O3/m^2)
        o3coefv_sun,&! Ozone stress factor for photosynthesis on sunlit leaf
        o3coefv_sha,&! Ozone stress factor for photosynthesis on sunlit leaf
        o3coefg_sun,&! Ozone stress factor for stomata on shaded leaf
        o3coefg_sha,&! Ozone stress factor for stomata on shaded leaf
!End ozone stress variables
        rstfacsun,  &! factor of soil water stress to transpiration on sunlit leaf
        rstfacsha,  &! factor of soil water stress to transpiration on shaded leaf
        gssun,      &
        gssha

  real(r8), dimension(ps:pe), intent(inout) :: &
        assimsun,   &! sunlit leaf assimilation rate [umol co2 /m**2/ s] [+]
        etrsun,     &
        assimsha,   &! shaded leaf assimilation rate [umol co2 /m**2/ s] [+]
        etrsha

!Ozone stress variables
  real(r8), intent(inout) :: forc_ozone
!End ozone stress variables

  real(r8), intent(inout) :: &
        dlrad,      &! downward longwave radiation blow the canopy [W/m2]
        ulrad,      &! upward longwave radiation above the canopy [W/m2]
        taux,       &! wind stress: E-W [kg/m/s**2]
        tauy,       &! wind stress: N-S [kg/m/s**2]
        fseng,      &! sensible heat flux from ground [W/m2]
        fevpg,      &! evaporation heat flux from ground [mm/s]
        tref,       &! 2 m height air temperature (kelvin)
        qref,       &! 2 m height air specific humidity
        rootr(nl_soil,ps:pe)    ! fraction of root water uptake from different layers

  real(r8), dimension(ps:pe), intent(out) :: &
        z0mpc,      &! z0m for individual PFT
        rst,        &! stomatal resistance
        assim,      &! rate of assimilation
        respc,      &! rate of respiration
        fsenl,      &! sensible heat from leaves [W/m2]
        fevpl,      &! evaporation+transpiration from leaves [mm/s]
        etr,        &! transpiration rate [mm/s]
        hprl         ! precipitation sensible heat from canopy

  real(r8), intent(inout) :: &
        z0m,        &! effective roughness [m]
        zol,        &! dimensionless height (z/L) used in Monin-Obukhov theory
        rib,        &! bulk Richardson number in surface layer
        ustar,      &! friction velocity [m/s]
        tstar,      &! temperature scaling parameter
        qstar,      &! moisture scaling parameter
        fm,         &! integral of profile function for momentum
        fh,         &! integral of profile function for heat
        fq           ! integral of profile function for moisture

  real(r8), intent(inout) :: &
        cgrnd,      &! deriv. of soil energy flux wrt to soil temp [w/m2/k]
        cgrndl,     &! deriv, of soil latent heat flux wrt soil temp [w/m2/k]
        cgrnds       ! deriv of soil sensible heat flux wrt soil temp [w/m**2/k]

!-----------------------Local Variables---------------------------------
! assign iteration parameters
   integer, parameter :: itmax  = 40   !maximum number of iteration
   integer, parameter :: itmin  = 6    !minimum number of iteration
   real(r8),parameter :: delmax = 3.0  !maximum change in leaf temperature [K]
   real(r8),parameter :: dtmin  = 0.01 !max limit for temperature convergence [K]
   real(r8),parameter :: dlemin = 0.1  !max limit for energy flux convergence [w/m2]

   real(r8) dtl(0:itmax+1,ps:pe)     !difference of tl between two iterative step


   !TODO: read from mod_const_pft.F90
   real(r8), dimension(ps:pe) :: &
        canlay,     &! PFT canopy layer number
        sqrtdi       ! inverse sqrt of leaf dimension [m**-0.5]

   !TODO: read from mod_const_pft.F90 file
   real(r8), dimension(ps:pe) :: &
        effcon,     &! quantum efficiency of RuBP regeneration (mol CO2 / mol quanta)
        vmax25,     &! maximum carboxylation rate at 25 C at canopy top
                     ! the range : 30.e-6 <-> 100.e-6 (mol co2 m-2 s-1)
        shti,       &! slope of high temperature inhibition function     (s1)
        hhti,       &! 1/2 point of high temperature inhibition function (s2)
        slti,       &! slope of low temperature inhibition function      (s3)
        hlti,       &! 1/2 point of low temperature inhibition function  (s4)
        trda,       &! temperature coefficient in gs-a model             (s5)
        trdm,       &! temperature coefficient in gs-a model             (s6)
        trop,       &! temperature coefficient in gs-a model         (273+25)
        gradm,      &! conductance-photosynthesis slope parameter
        binter,     &! conductance-photosynthesis intercept
        extkn        ! coefficient of leaf nitrogen allocation

  real(r8), dimension(ps:pe) :: &
        kmax_sun,   &
        kmax_sha,   &
        kmax_xyl,   &
        kmax_root,  &
        psi50_sun,  &! water potential at 50% loss of sunlit leaf tissue conductance (mmH2O)
        psi50_sha,  &! water potential at 50% loss of shaded leaf tissue conductance (mmH2O)
        psi50_xyl,  &! water potential at 50% loss of xylem tissue conductance (mmH2O)
        psi50_root, &! water potential at 50% loss of root tissue conductance (mmH2O)
        ck           ! shape-fitting parameter for vulnerability curve (-)

   real(r8) :: &
        rootfr(nl_soil,ps:pe) ! root fraction

   real(r8) :: &
        zldis,           &! reference height "minus" zero displacement heght [m]
        zii,             &! convective boundary layer height [m]
        z0mv,            &! roughness length, momentum [m]
        z0hv,            &! roughness length, sensible heat [m]
        z0qv,            &! roughness length, latent heat [m]
        zeta,            &! dimensionless height used in Monin-Obukhov theory
        beta,            &! coefficient of conective velocity [-]
        wc,              &! convective velocity [m/s]
        wc2,             &! wc**2
        dth,             &! diff of virtual temp. between ref. height and surface
        dthv,            &! diff of vir. poten. temp. between ref. height and surface
        dqh,             &! diff of humidity between ref. height and surface
        obu,             &! monin-obukhov length (m)
        um,              &! wind speed including the stablity effect [m/s]
        ur,              &! wind speed at reference height [m/s]
        uaf,             &! velocity of air within foliage [m/s]
        fh2m,            &! relation for temperature at 2m
        fq2m,            &! relation for specific humidity at 2m
        fm10m,           &! integral of profile function for momentum at 10m
        thvstar,         &! virtual potential temperature scaling parameter
        eah,             &! canopy air vapor pressure (pa)
        pco2g,           &! co2 pressure (pa) at ground surface (pa)
        pco2a,           &! canopy air co2 pressure (pa)

        cf,              &! heat transfer coefficient from leaves [-]
        rbsun,           &! bulk boundary layer resistance of sunlit fraction of canopy
        rbsha,           &! bulk boundary layer resistance of shaded fraction of canopy
        ram,             &! aerodynamical resistance [s/m]
        rah,             &! thermal resistance [s/m]
        raw,             &! moisture resistance [s/m]
        clai,            &! canopy heat capacity [Jm-2K-1]
        fdry    (ps:pe), &! fraction of foliage that is green and dry [-]
        fwet    (ps:pe), &! fraction of foliage covered by water [-]
        rb      (ps:pe), &! leaf boundary layer resistance [s/m]
        cfh     (ps:pe), &! heat conductance for leaf [m/s]
        cfw     (ps:pe), &! latent heat conductance for leaf [m/s]
        wtl0    (ps:pe), &! normalized heat conductance for air and leaf [-]
        wtlq0   (ps:pe), &! normalized latent heat cond. for air and leaf [-]

        ei      (ps:pe), &! vapor pressure on leaf surface [pa]
        deidT   (ps:pe), &! derivative of "ei" on "tl" [pa/K]
        qsatl   (ps:pe), &! leaf specific humidity [kg/kg]
        qsatldT (ps:pe), &! derivative of "qsatl" on "tlef"

        del     (ps:pe), &! absolute change in leaf temp in current iteration [K]
        del2    (ps:pe), &! change in leaf temperature in previous iteration [K]
        dele    (ps:pe), &! change in heat fluxes from leaf [W/m2]
        dele2   (ps:pe), &! change in heat fluxes from leaf in previous iteration [W/m2]
        det,             &! maximum leaf temp. change in two consecutive iter [K]
        dee,             &! maximum leaf heat fluxes change in two consecutive iter [W/m2]

        obuold,          &! monin-obukhov length from previous iteration
        tlbef   (ps:pe), &! leaf temperature from previous iteration [K]
        err,             &! balance error

        fsha    (ps:pe), &! shaded fraction of canopy
        laisun  (ps:pe), &! sunlit leaf area index, one-sided
        laisha  (ps:pe), &! shaded leaf area index, one-sided
        rssun   (ps:pe), &! sunlit leaf stomatal resistance [s/m]
        rssha   (ps:pe), &! shaded leaf stomatal resistance [s/m]
        respcsun(ps:pe), &! sunlit leaf respiration rate [umol co2 /m**2/ s] [+]
        respcsha(ps:pe), &! shaded leaf respiration rate [umol co2 /m**2/ s] [+]

        rsoil,           &! soil respiration
        gah2o,           &! conductance between canopy and atmosphere
        gdh2o,           &! conductance between canopy and ground
        tprcor,          &! tf*psur*100./1.013e5

        fht,             &! integral of profile function for heat at the top layer
        fqt,             &! integral of profile function for moisture at the top layer
        phih              ! phi(h), similarity function for sensible heat


   integer it, nmozsgn

   real(r8) w, csoilcn, z0mg, z0hg, z0qg, elwmax, elwdif
   real(r8) cintsun(3, ps:pe), cintsha(3, ps:pe)
   real(r8),dimension(ps:pe)   :: delta, fac, etr0
   real(r8),dimension(ps:pe)   :: irab, dirab_dtl, fsenl_dtl, fevpl_dtl
   real(r8),dimension(ps:pe)   :: evplwet, evplwet_dtl, etr_dtl
   real(r8),dimension(ps:pe)   :: fevpl_bef, fevpl_noadj, dtl_noadj, erre
   real(r8),dimension(ps:pe)   :: gb_mol_sun,gb_mol_sha
   real(r8),dimension(nl_soil) :: k_soil_root    ! radial root and soil conductance
   real(r8),dimension(nl_soil) :: k_ax_root      ! axial root conductance

   ! .................................................................
   ! defination for 3d run
   ! .................................................................

   integer , parameter :: nlay = 3

   real(r8), parameter :: &
        c1   = 0.320,  &! parameter to calculate drag coefficients of Massman's method
        c2   = 0.264,  &! parameter to calculate drag coefficients of Massman's method
        c3   = 15.1,   &! parameter to calculate drag coefficients of Massman's method
        iw   = 0.5,    &! parameter to calculate alpha of Goudriaa's method
        Cd   = 0.2,    &! leaf drag coefficient
        cd1  = 7.5,    &! a free parameter for d/h calculation, Raupach 1992, 1994
        psih = 0.193    ! psih = ln(cw) - 1 + cw^-1, cw = 2, Raupach 1994

   real(r8) :: sqrtdragc! sqrt(drag coefficient)
   real(r8) :: lm       ! mix length within canopy
   real(r8) :: fai      ! canopy frontal area index

   real(r8), dimension(0:nlay) :: &
        z0m_lays,      &! roughness length for momentum for the layer and below
        z0h_lays,      &! roughness length for SH for the layer and below
        z0q_lays,      &! roughness length for LH for the layer and below
        displa_lays,   &! displacement height for the layer and below
        fcover_lays     ! vegetation fractional cover for this layer and above

   real(r8), dimension(ps:pe) :: &
        lsai            ! lai + sai

   real(r8), dimension(nlay) :: &
        htop_lay,      &! canopy crown top for each layer
        hbot_lay,      &! canopy crown bottom for each layer
        fcover_lay,    &! vegetation fractional coverage for each layer
        lsai_lay,      &! (lai+sai) for each layer
        a_lay,         &! exponential extinction factor for u/k decline within canopy
        a_lay_i63,     &! exponential extinction factor for u/k decline within canopy (Inoue 1963)
        a_lay_k71,     &! exponential extinction factor for u/k decline within canopy (Kondo 1971)
        a_lay_g77,     &! exponential extinction factor for u/k decline within canopy (Groudrian 1977)
        a_lay_m97,     &! exponential extinction factor for u/k decline within canopy (Massman 1997)
        utop_lay,      &! wind speed at layer top [m/s]
        ubot_lay,      &! wind speed at layer bottom [m/s]
        ueff_lay,      &! effective wind speed within canopy layer [m/s]
        ueff_lay_,     &! effective wind speed within canopy layer [m/s]
        ueff_lay_norm, &! normalized effective wind speed within canopy layer [m/s]
        ktop_lay,      &! eddy coefficient at layer top
        kbot_lay,      &! eddy coefficient at layer bottom
        z0m_lay,       &! roughness length for the vegetation covered area
        displa_lay,    &! displacement height for the vegetaion covered area
        taf,           &! air temperature within canopy space [K]
        qaf,           &! humidity of canopy air [kg/kg]
        rd,            &! aerodynamic resistance between layers [s/m]
        cah,           &! heat conductance for air [m/s]
        cgh,           &! heat conductance for ground [m/s]
        caw,           &! latent heat conductance for air [m/s]
        cgw,           &! latent heat conductance for ground [m/s]
        wtshi,         &! sensible heat resistance for air, grd and leaf [-]
        wtsqi,         &! latent heat resistance for air, grd and leaf [-]
        wta0,          &! normalized heat conductance for air [-]
        wtg0,          &! normalized heat conductance for ground [-]
        wtaq0,         &! normalized latent heat conductance for air [-]
        wtgq0,         &! normalized heat conductance for ground [-]
        wtll,          &! sum of normalized heat conductance for air and leaf
        wtlql           ! sum of normalized heat conductance for air and leaf

   real(r8) :: ktop, utop, fmtop, bee, tmpw1, tmpw2, fact, facq

   integer i, p, clev
   integer toplay, botlay, upplay, numlay
   integer d_opt, rb_opt, rd_opt

   real(r8) :: displa

   ! variables for longwave transfer calculation
   ! .................................................................
   real(r8) :: tdn(0:4,0:4)     !downward transfer coefficient matrix for LW
   real(r8) :: tup(0:4,0:4)     !upward transfer coefficient matrix for LW
   real(r8) :: thermk_lay(nlay) !transmittance of longwave radiation for each layer
   real(r8) :: fshade_lay(nlay) !shadow of each layer
   real(r8) :: L(nlay)          !longwave radiation emitted by canopy layer
   real(r8) :: Ltd(nlay)        !trasmitted downward longwave radiation from canopy layer
   real(r8) :: Ltu(nlay)        !trasmitted upward longwave radiation from canopy layer
   real(r8) :: Lin(0:4)         !incomming longwave radiation for each layer
   real(r8) :: Ld(0:4)          !total downward longwave radiation for each layer
   real(r8) :: Lu(0:4)          !total upward longwave radiation for each layer
   real(r8) :: Lg               !emitted longwave radiation from ground
   real(r8) :: Lv(ps:pe)        !absorbed longwave raidation for each pft
   real(r8) :: dLv(ps:pe)       !LW change due to temperature change
   real(r8) :: dLvpar(nlay)     !temporal variable for calcualting dLv

!-----------------------End Variable List-------------------------------

! initialization of errors and  iteration parameters
       it       = 1    !counter for leaf temperature iteration
       del(:)   = 0.0  !change in leaf temperature from previous iteration
       dele(:)  = 0.0  !latent head flux from leaf for previous iteration

       dtl(:,:) = 0.
       fevpl_bef(:) = 0.

       d_opt  = 2
       rd_opt = 3
       rb_opt = 3

! initial values for z0hg, z0qg
       z0mg = (1.-fsno)*zlnd + fsno*zsno
       z0hg = z0mg
       z0qg = z0mg


! initialization of PFT constants
       DO i = ps, pe
          p = pftclass(i)

          canlay     (i) = canlay_p     (p)
          sqrtdi     (i) = sqrtdi_p     (p)

          effcon     (i) = effcon_p     (p)
          vmax25     (i) = vmax25_p     (p)
          shti       (i) = shti_p       (p)
          hhti       (i) = hhti_p       (p)
          slti       (i) = slti_p       (p)
          hlti       (i) = hlti_p       (p)
          trda       (i) = trda_p       (p)
          trdm       (i) = trdm_p       (p)
          trop       (i) = trop_p       (p)
          gradm      (i) = gradm_p      (p)
          binter     (i) = binter_p     (p)
          extkn      (i) = extkn_p      (p)

          kmax_sun   (i) = kmax_sun_p   (p)
          kmax_sha   (i) = kmax_sha_p   (p)
          kmax_xyl   (i) = kmax_xyl_p   (p)
          kmax_root  (i) = kmax_root_p  (p)
          psi50_sun  (i) = psi50_sun_p  (p)
          psi50_sha  (i) = psi50_sha_p  (p)
          psi50_xyl  (i) = psi50_xyl_p  (p)
          psi50_root (i) = psi50_root_p (p)
          ck         (i) = ck_p         (p)

          rootfr   (:,i) = rootfr_p   (:,p)
       ENDDO

!-----------------------------------------------------------------------
! scaling-up coefficients from leaf to canopy
!-----------------------------------------------------------------------

! note: need to sperate to sunlit/shaded pars
!-----------------------------------------------------------------------

! partion visible canopy absorption to sunlit and shaded fractions
! to get average absorbed par for sunlit and shaded leaves
       fsha(:)   = 1. - fsun(:)
       laisun(:) = lai(:)*fsun(:)
       laisha(:) = lai(:)*fsha(:)

       cintsun(1,:) = (1.-exp(-(0.110+extkb)*lai))/(0.110+extkb)
       cintsun(2,:) = (1.-exp(-(extkb+extkd)*lai))/(extkb+extkd)
       cintsun(3,:) = (1.-exp(-extkb*lai))/extkb

       cintsha(1,:) = (1.-exp(-0.110*lai))/0.110 - cintsun(1,:)
       cintsha(2,:) = (1.-exp(-extkd*lai))/extkd - cintsun(2,:)
       cintsha(3,:) = lai(:) - cintsun(3,:)

!-----------------------------------------------------------------------
! get fraction of wet and dry canopy surface (fwet & fdry)
! initial saturated vapor pressure and humidity and their derivation
!-----------------------------------------------------------------------

       !clai = 4.2 * 1000. * 0.2
       clai = 0.0
       lsai(:) = lai(:) + sai(:)

       DO i = ps, pe
          IF (fcover(i)>0 .and. lsai(i)>1.e-6) THEN
             CALL dewfraction (sigf(i),lai(i),sai(i),dewmx,ldew(i),ldew_rain(i),ldew_snow(i),fwet(i),fdry(i))
             CALL qsadv(tl(i),psrf,ei(i),deiDT(i),qsatl(i),qsatlDT(i))
          ENDIF
       ENDDO

!-----------------------------------------------------------------------
! initial for fluxes profile
!-----------------------------------------------------------------------

       nmozsgn = 0     !number of times moz changes sign
       obuold  = 0.    !monin-obukhov length from previous iteration
       zii     = 1000. !m (pbl height)
       beta    = 1.    !- (in computing W_*)

!-----------------------------------------------------------------------
! calculate layer average propeties: height (htop_lay, hbot_lay), lsai_lay, ...
! !!NOTE: adjustment may needed for htop_lay/hbot_lay
!-----------------------------------------------------------------------
       htop_lay(:)   = 0
       hbot_lay(:)   = 0
       lsai_lay(:)   = 0
       fcover_lay(:) = 0

       DO i = ps, pe
          IF (fcover(i)>0 .and. lsai(i)>1.e-6) THEN
             clev = canlay(i)
             htop_lay(clev) = htop_lay(clev) + htop(i) * fcover(i)
             hbot_lay(clev) = hbot_lay(clev) + hbot(i) * fcover(i)
             lsai_lay(clev) = lsai_lay(clev) + lsai(i) * fcover(i)
             fcover_lay(clev) = fcover_lay(clev) + fcover(i)
          ENDIF
       ENDDO

       DO i = 1, nlay
          IF (fcover_lay(i) > 0) THEN
             htop_lay(i) = htop_lay(i) / fcover_lay(i)
             hbot_lay(i) = hbot_lay(i) / fcover_lay(i)
             lsai_lay(i) = lsai_lay(i) / fcover_lay(i)
          ENDIF
       ENDDO

       ! calculate fcover_lays
! 03/16/2020, yuan: determine to set fc=0 or fcover above for
! gaps between layers, 0 maybe more consistent
       fcover_lays(0) = sum(fcover_lay(:))
       fcover_lays(1) = sum(fcover_lay(1:3))
       fcover_lays(2) = sum(fcover_lay(2:3))
       fcover_lays(3) = sum(fcover_lay(3:3))
       fcover_lays(:) = 0.

!-----------------------------------------------------------------------
! scaling factor bee
!-----------------------------------------------------------------------
! 09/26/2017, yuan: NOTE! bee value, the default is 1
       bee = 1.

!-----------------------------------------------------------------------
! calculate z0m and displa for PFTs
!-----------------------------------------------------------------------
       DO i = ps, pe
          IF (lsai(i) > 1.e-6) THEN
             CALL cal_z0_displa(lsai(i), htop(i), 1., z0mpc(i), displa)
          ELSE
             z0mpc(i) = z0mg
          ENDIF
       ENDDO

!-----------------------------------------------------------------------
! calculate z0m and displa for layers
!-----------------------------------------------------------------------

       displa_lay (:) = 0.
       displa_lays(:) = 0.
       z0m_lay    (:) = 0.
       z0m_lays   (:) = 0.

       DO i = 1, nlay
          IF (fcover_lay(i)>0 .and. lsai_lay(i)>0) THEN
             CALL cal_z0_displa(lsai_lay(i), htop_lay(i), 1., z0m_lay(i), displa_lay(i))
             CALL cal_z0_displa(lsai_lay(i), htop_lay(i), fcover_lay(i), z0m_lays(i), displa_lays(i))
          ENDIF
       ENDDO

       ! ground
       z0m_lays(0)    = z0mg
       displa_lays(0) = 0.

       ! 10/05/2017: robust check
       WHERE (z0m_lays(:) < z0mg) z0m_lays(:) = z0mg
       WHERE (z0m_lay(:)  < z0mg) z0m_lay(:)  = z0mg

       ! maximum assumption
       z0m_lays(1) = maxval(z0m_lays(0:1))
       z0m_lays(2) = maxval(z0m_lays(0:2))
       z0m_lays(3) = maxval(z0m_lays(0:3))

       displa_lays(1) = maxval(displa_lays(0:1))
       displa_lays(2) = maxval(displa_lays(0:2))
       displa_lays(3) = maxval(displa_lays(0:3))

       ! roughness length and displacement height for sensible
       ! and latent heat transfer
       z0h_lays(:) = z0m_lays(:)
       z0q_lays(:) = z0m_lays(:)

!-----------------------------------------------------------------------
! calculate layer a_lay
!-----------------------------------------------------------------------
       ! initialization
       a_lay(:)     = 0.
       a_lay_i63(:) = 0.
       a_lay_k71(:) = 0.
       a_lay_g77(:) = 0.
       a_lay_m97(:) = 0.

       DO i = 1, nlay
          IF (fcover_lay(i)>0 .and. lsai_lay(i)>0) THEN

             ! mixing length and sqrt(drag coefficient)
             lm = vonkar*(htop_lay(i) - displa_lay(i))

             ! Raupach, 1992
             fai   = 1. - exp(-0.5*lsai_lay(i))
             sqrtdragc = min( (0.003+0.3*fai)**0.5, 0.3 )

             ! Inoue, 1963
             a_lay_i63(i) = htop_lay(i) * &
                           (Cd*lsai_lay(i)/(2.*htop_lay(i)*lm**2))**(1./3.)

             ! Kondo, 1971
             a_lay_k71(i) = htop_lay(i)/(htop_lay(i)-displa_lay(i))/ &
                            (vonkar/sqrtdragc)

             ! Goudriaan, 1977
             a_lay_g77(i) = (Cd*lsai_lay(i)*htop_lay(i)/lm)**0.5

             ! Massman, 1997
             a_lay_m97(i) = Cd*lsai_lay(i) / (2.*sqrtdragc**2)

             a_lay(i) = a_lay_k71(i)

             displa_lay(i) = max(htop_lay(i)/2., displa_lay(i))

          ENDIF
       ENDDO

!-----------------------------------------------------------------------
! claculate layer info
! how may layers, top layer and bottom layer number
!-----------------------------------------------------------------------

       toplay = 0
       botlay = 0
       numlay = 0

       DO i = nlay, 1, -1
          IF (fcover_lay(i)>0 .and. lsai_lay(i)>0) THEN

             ! to count the layer number
             numlay = numlay + 1
             IF (toplay .eq. 0) THEN
                ! set the top layer to current layer
                toplay = i
             ENDIF

             ! set this layer to be the bottom layer
             botlay = i

             displa_lay(i) = max(displa_lay(i), hbot_lay(i))
          ENDIF
       ENDDO

!-----------------------------------------------------------------------
! calculate transmittance of longwave radiation for each layer
! diffuse case
!-----------------------------------------------------------------------

       thermk_lay(:) = 0.
       fshade_lay(:) = 0.

       DO i = ps, pe
          IF (fshade(i)>0 .and. canlay(i)>0) THEN
             clev = canlay(i)
             thermk_lay(clev) = thermk_lay(clev) + fshade(i) * thermk(i)
             fshade_lay(clev) = fshade_lay(clev) + fshade(i)
          ENDIF
       ENDDO

       DO i = 1, nlay
          IF (fshade_lay(i) > 0) THEN
             thermk_lay(i) = thermk_lay(i) / fshade_lay(i)
          ELSE
             thermk_lay(i) = 1.
          ENDIF
       ENDDO

!-----------------------------------------------------------------------
! calculate the transfer matrix for long-wave radiation transfer
! direct case
! NOTE: don't need to calculate at each step
!-----------------------------------------------------------------------

       tdn(:,:) = 0.
       tup(:,:) = 0.

       tdn(1,0) = 1.
       tdn(2,0) = 1 - fshade_lay(1)
       tdn(3,0) = 1 - fshade_lay(1) - fshade_lay(2) + fshade_lay(1)*fshade_lay(2)
       tdn(4,0) = 1 - fshade_lay(1) - fshade_lay(2) - fshade_lay(3) &
                + fshade_lay(1)*fshade_lay(2) &
                + fshade_lay(1)*fshade_lay(3) &
                + fshade_lay(2)*fshade_lay(3) &
                - fshade_lay(1)*fshade_lay(2)*fshade_lay(3)

       tdn(2,1) = fshade_lay(1)
       tdn(3,1) = (1 - fshade_lay(2))*fshade_lay(1)
       tdn(4,1) = (1 - fshade_lay(2) - fshade_lay(3) + fshade_lay(2)*fshade_lay(3))*fshade_lay(1)

       tdn(3,2) = fshade_lay(2)
       tdn(4,2) = (1 - fshade_lay(3))*fshade_lay(2)
       tdn(4,3) = fshade_lay(3)

       tup(0,1) = fshade_lay(1)
       tup(0,2) = (1 - fshade_lay(1))*fshade_lay(2)
       tup(1,2) = fshade_lay(2)

       tup(0,3) = (1 - fshade_lay(1) - fshade_lay(2) + fshade_lay(1)*fshade_lay(2))*fshade_lay(3)
       tup(1,3) = (1 - fshade_lay(2))*fshade_lay(3)
       tup(2,3) = fshade_lay(3)

       tup(0,4) = tdn(4,0)
       tup(1,4) = 1 - fshade_lay(2) - fshade_lay(3) + fshade_lay(2)*fshade_lay(3)
       tup(2,4) = 1 - fshade_lay(3)
       tup(3,4) = 1.

!-----------------------------------------------------------------------
! calculate parameters for delta(Lv) for LW radiation transfer
!-----------------------------------------------------------------------
       dLvpar(1) = 1.
       dLvpar(2) = ( (1-fshade_lay(1)) + thermk_lay(1)*fshade_lay(1) )**2
       dLvpar(3) = ( tdn(3,0) + thermk_lay(2)*fshade_lay(2)*(1-fshade_lay(1)+thermk_lay(1)*fshade_lay(1)) &
                 + (1-fshade_lay(2))*thermk_lay(1)*fshade_lay(1) )**2

!-----------------------------------------------------------------------
! first guess for taf and qaf for each layer
! a large differece from previous schemes
!-----------------------------------------------------------------------
       taf(:) = 0.
       qaf(:) = 0.

       ! 05/02/2016: set taf/qaf according to layer number
       IF (numlay .eq. 1) THEN
          taf(toplay) = 0.5 * (tg + thm)
          qaf(toplay) = 0.5 * (qm + qg )
       ENDIF

       IF (numlay .eq. 2) THEN
          taf(botlay) = (2.*tg + thm)/3.
          qaf(botlay) = (2.*qg + qm )/3.
          taf(toplay) = (tg + 2.*thm)/3.
          qaf(toplay) = (qg + 2.*qm )/3.
       ENDIF

       IF (numlay .eq. 3) THEN
          taf(1) = (3.*tg + thm)/4.
          qaf(1) = (3.*qg + qm )/4.
          taf(2) = (tg + thm )/2.
          qaf(2) = (qg + qm  )/2.
          taf(3) = (tg + 3.*thm)/4.
          qaf(3) = (qg + 3.*qm )/4.
       ENDIF

!-----------------------------------------------------------------------
! some environment variables
! how to calculate rsoil and what is its usage?
!-----------------------------------------------------------------------
       pco2a = pco2m
       tprcor = 44.6*273.16*psrf/1.013e5
       rsoil = 0.   !respiration (mol m-2 s-1)
!      rsoil = 1.22e-6*exp(308.56*(1./56.02-1./(tg-227.13)))
!      rsoil = rstfac * 0.23 * 15. * 2.**((tg-273.16-10.)/10.) * 1.e-6
!      rsoil = 5.22 * 1.e-6
       rsoil = 0.22 * 1.e-6

! initialization and input values for Monin-Obukhov
       ! have been set before
       z0mv = z0m_lays(3); z0hv = z0m_lays(3); z0qv = z0m_lays(3)
       ur = max(0.1, sqrt(us*us+vs*vs))    !limit set to 0.1
       dth = thm - taf(toplay)
       dqh = qm - qaf(toplay)
       dthv = dth*(1.+0.61*qm) + 0.61*th*dqh
       zldis = hu - displa_lays(3)

       IF(zldis <= 0.0) THEN
          write(6,*) 'the obs height of u less than the zero displacement heght'
          CALL abort
       ENDIF

       CALL moninobukini(ur,th,thm,thv,dth,dqh,dthv,zldis,z0mv,um,obu)

! ======================================================================
!      BEGIN stability iteration
! ======================================================================

       DO WHILE (it .le. itmax)

          tlbef = tl

          del2  = del
          dele2 = dele

!-----------------------------------------------------------------------
! Aerodynamical resistances
!-----------------------------------------------------------------------
! Evaluate stability-dependent variables using moz from prior iteration

          IF (DEF_USE_CBL_HEIGHT) THEN
             CALL moninobukm_leddy(hu,ht,hq,displa_lays(toplay),z0mv,z0hv,z0qv,obu,um, &
                                   displa_lay(toplay),z0m_lay(toplay), hpbl, ustar,fh2m,fq2m, &
                                   htop_lay(toplay),fmtop,fm,fh,fq,fht,fqt,phih)
          ELSE
             CALL moninobukm(hu,ht,hq,displa_lays(toplay),z0mv,z0hv,z0qv,obu,um, &
                             displa_lay(toplay),z0m_lay(toplay),ustar,fh2m,fq2m, &
                             htop_lay(toplay),fmtop,fm,fh,fq,fht,fqt,phih)
          ENDIF

! Aerodynamic resistance
          ! 09/16/2017:
          ! note that for ram, it is the resistance from Href to z0mv+displa
          ! however, for rah and raw is only from Href to canopy effective
          ! exchange height.
          ! so rah/raw is not comparable with that of 1D case
          ram = 1./(ustar*ustar/um)

          ! 05/02/2016: calculate resistance from the top layer (effective exchange
          ! height) to reference height
          rah = 1./(vonkar/(fh-fht)*ustar)
          raw = 1./(vonkar/(fq-fqt)*ustar)

! update roughness length for sensible/latent heat
          z0hg = z0mg/exp(0.13 * (ustar*z0mg/1.5e-5)**0.45)
          z0qg = z0hg

          z0h_lays(0) = z0hg
          z0q_lays(0) = z0qg

          z0h_lays(1) = maxval(z0h_lays(0:1))
          z0h_lays(2) = maxval(z0h_lays(0:2))
          z0h_lays(3) = maxval(z0h_lays(0:3))

          z0q_lays(:) = z0h_lays(:)
          z0hv = z0h_lays(3)
          z0qv = z0q_lays(3)

! ......................................................................
! new method to calculate rd and ueffect
! the kernel part of 3d model
! ......................................................................

          ! initialization
          rd(:)  = 0.
          upplay = 0

          ! calculate canopy top wind speed (utop) and exchange coefficient (ktop)
          ! need to update each time as obu changed after each iteration
          utop = ustar/vonkar * fmtop
          ktop = vonkar * (htop_lay(toplay)-displa_lays(toplay)) * ustar / phih

          ! start layer loop
          DO i = toplay, 1, -1

             IF (fcover_lay(i)>0 .and. lsai_lay(i)>0) THEN

                IF (i .eq. toplay) THEN
                   utop_lay(i) = utop
                   ktop_lay(i) = ktop
                ELSE
                   ! calculate utop of this layer
                   utop_lay(i) = uprofile(ubot_lay(upplay), fcover_lays(upplay), bee, 0., &
                      z0mg, hbot_lay(upplay), htop_lay(i), htop_lay(i))

                   ! calculate ktop of this layer
                   ktop_lay(i) = kprofile(kbot_lay(upplay), fcover_lays(upplay), bee, 0., &
                      displa_lays(toplay)/htop_lay(toplay), &
                      hbot_lay(upplay), htop_lay(i), obug, ustarg, htop_lay(i))

                   ! areodynamic resistance between this layer top and above layer bottom
                   ! 03/15/2020, yuan: TODO, vertical gaps between layers, fc = fcover_lays(upplay) or just 0?
                   rd(upplay) = rd(upplay) + frd(kbot_lay(upplay), hbot_lay(upplay), htop_lay(i), &
                      hbot_lay(upplay), htop_lay(i), displa_lays(toplay)/htop_lay(toplay), &
                      z0h_g, obug, ustarg, z0mg, 0., bee, fcover_lays(upplay))

                ENDIF

                ! for robust check
                hbot_lay(i) = max(hbot_lay(i), displa_lays(i-1)+z0m_lays(i-1))

                ! wind speed at layer bottom
                ubot_lay(i) = uprofile(utop_lay(i), fcover_lay(i), bee, a_lay(i), &
                   z0mg, htop_lay(i), hbot_lay(i), hbot_lay(i))

                IF (it == 1) THEN
                   ueff_lay_norm(i) = ueffect(1., htop_lay(i), hbot_lay(i), &
                      z0mg, a_lay(i), bee, fcover_lay(i))
                ENDIF
                ueff_lay(i) = utop_lay(i)*ueff_lay_norm(i)

                ! normalized eddy coefficient (K) at layer bottom
                kbot_lay(i) = kprofile(ktop_lay(i), fcover_lay(i), bee, a_lay(i), &
                   displa_lays(toplay)/htop_lay(toplay), &
                   htop_lay(i), hbot_lay(i), obug, ustarg, hbot_lay(i))

                ! areodynamic resistance from effective fluxes exchange height of
                ! of this layer to the top of this layer
                IF (upplay > 0) THEN
                   rd(upplay) = rd(upplay) + frd(ktop_lay(i), htop_lay(i), hbot_lay(i), &
                      htop_lay(i), displa_lay(i)+z0m_lay(i), displa_lays(toplay)/htop_lay(toplay), &
                      z0h_g, obug, ustarg, z0mg, a_lay(i), bee, fcover_lay(i))
                ENDIF

                rd(i) = rd(i) + frd(ktop_lay(i), htop_lay(i), hbot_lay(i), &
                   displa_lay(i)+z0m_lay(i), max(z0qg,hbot_lay(i)), &
                   displa_lays(toplay)/htop_lay(toplay), z0h_g, obug, ustarg, &
                   z0mg, a_lay(i), bee, fcover_lay(i))

                upplay = i

             ENDIF
          ENDDO

! ......................................................................
! areodynamic resistance between ground and the upper layer bottom
! ......................................................................

          ! uncomment the below when the upper codes change to hbot_lay
          !rd(botlay) = rd(botlay) + kintegral(kbot_lay(botlay), fcover_lays(botlay), bee, 0., &
          !   z0mg, displa_lays(toplay)/htop_lay(toplay), &
          !   hbot_lay(botlay), z0qg, obug, ustarg, hbot_lay(botlay), z0qg )

          rd(botlay) = rd(botlay) + frd(kbot_lay(botlay), hbot_lay(botlay), z0qg, &
             hbot_lay(botlay), z0qg, displa_lays(toplay)/htop_lay(toplay), &
             z0h_g, obug, ustarg, z0mg, 0., bee, fcover_lays(botlay))

! ......................................................................
! Bulk boundary layer resistance of leaves
! ......................................................................
          rb(:) = 0.

          DO i = ps, pe
             IF (fcover(i)>0 .and. lsai(i)>1.e-6) THEN
                clev = canlay(i)
                cf = 0.01*sqrtdi(i)*sqrt(ueff_lay(clev))
                rb(i) = 1./cf
             ENDIF
          ENDDO

          ! 10/01/2017, back to 1D case, for test only
          IF (rb_opt == 1) THEN
             uaf   = ustar
             cf    = 0.01*sqrtdi(2)/sqrt(uaf)
             rb(:) = 1/(cf*uaf)
          ENDIF

!         rd = 1./(csoilc*uaf)                 ! BATS legacy
!         w = exp(-0.5*(lai+sai))              ! Dickinson's modification :
!         csoilc = ( 1.-w + w*um/uaf)/rah      ! "rah" here is the resistance over
!         rd = 1./(csoilc*uaf)                 ! bare ground fraction

          ! 10/01/2017, back to 1D case, for test only
          IF (rd_opt == 1 ) THEN
! modified by Xubin Zeng's suggestion at 08-07-2002
             uaf   = ustar
             w = exp(-(lai(2)+sai(2)))
             csoilcn = (vonkar/(0.13*(z0mg*uaf/1.5e-5)**0.45))*w + csoilc*(1.-w)
             rd(:) = 1./(csoilcn*uaf)
          ENDIF

!-----------------------------------------------------------------------
! stomatal resistances
!-----------------------------------------------------------------------

          DO i = ps, pe
             p = pftclass(i)
             IF(fcover(i)>0 .and. lai(i)>0.001) THEN

                rbsun = rb(i) / laisun(i)
                rbsha = rb(i) / laisha(i)

                clev = canlay(i)
                eah = qaf(clev) * psrf / ( 0.622 + 0.378 * qaf(clev) )    !pa

                IF(DEF_USE_OZONESTRESS)THEN
                   CALL CalcOzoneStress(o3coefv_sun(i),o3coefg_sun(i),forc_ozone,psrf,th,ram,&
                                        rssun(i),rbsun,lai(i),lai_old(i),p,o3uptakesun(i),deltim)
                   CALL CalcOzoneStress(o3coefv_sha(i),o3coefg_sha(i),forc_ozone,psrf,th,ram,&
                                        rssha(i),rbsha,lai(i),lai_old(i),p,o3uptakesha(i),deltim)
                   lai_old(i) = lai(i)
                ENDIF
                IF(DEF_USE_PLANTHYDRAULICS)THEN
                   CALL PlantHydraulicStress_twoleaf (nl_soil   ,nvegwcs   ,z_soi    ,&
                         dz_soi    ,rootfr(:,i),psrf      ,qsatl(i)   ,qsatl(i)   ,&
                         qaf(clev) ,tl(i)     ,tl(i)      ,rbsun      ,rbsha      ,&
                         raw       ,rd(clev)  ,rstfacsun(i),rstfacsha(i),cintsun(:,i),&
                         cintsha(:,i),laisun(i),laisha(i) ,rhoair     ,fwet(i)    ,&
                         sai(i)    ,kmax_sun(i),kmax_sha(i),kmax_xyl(i),kmax_root(i),&
                         psi50_sun(i),psi50_sha(i),psi50_xyl(i),psi50_root(i),htop(i),&
                         ck(i)     ,smp       ,hk         ,hksati     ,vegwp(:,i) ,&
                         etrsun(i) ,etrsha(i) ,rootr(:,i) ,sigf(i)    ,qg         ,&
                         qm        ,gs0sun(i) ,gs0sha(i)  ,k_soil_root,k_ax_root  )
                   etr(i) = etrsun(i) + etrsha(i)
                END IF

! note: calculate resistance for sunlit/shaded leaves
!-----------------------------------------------------------------------
                CALL stomata ( vmax25(i)   ,effcon(i) ,slti(i)   ,hlti(i)   ,&
                    shti(i)    ,hhti(i)    ,trda(i)   ,trdm(i)   ,trop(i)   ,&
                    gradm(i)   ,binter(i)  ,thm       ,psrf      ,po2m      ,&
                    pco2m      ,pco2a      ,eah       ,ei(i)     ,tl(i)     ,parsun(i) ,&
!Ozone stress variables
                    o3coefv_sun(i), o3coefg_sun(i), &
!End ozone stress variables
                    rbsun      ,raw       ,rstfacsun(i),cintsun(:,i),&
                    assimsun(i),respcsun(i),rssun(i)  &
                    )

                CALL stomata ( vmax25(i)   ,effcon(i) ,slti(i)   ,hlti(i)   ,&
                    shti(i)    ,hhti(i)    ,trda(i)   ,trdm(i)   ,trop(i)   ,&
                    gradm(i)   ,binter(i)  ,thm       ,psrf      ,po2m      ,&
                    pco2m      ,pco2a      ,eah       ,ei(i)     ,tl(i)     ,parsha(i) ,&
!Ozone stress variables
                    o3coefv_sun(i), o3coefg_sun(i), &
!End ozone stress variables
                    rbsha      ,raw       ,rstfacsha(i) ,cintsha(:,i),&
                    assimsha(i),respcsha(i),rssha(i) &
                    )

                IF(DEF_USE_PLANTHYDRAULICS)THEN
                   gssun(i) = min( 1.e6, 1./(rssun(i)*tl(i)/tprcor) ) / cintsun(3,i) * 1.e6
                   gssha(i) = min( 1.e6, 1./(rssha(i)*tl(i)/tprcor) ) / cintsha(3,i) * 1.e6
                   gs0sun(i)  = gssun(i)/amax1(rstfacsun(i),1.e-2)
                   gs0sha(i)  = gssha(i)/amax1(rstfacsha(i),1.e-2)

                   gb_mol_sun(i) = 1./rbsun * tprcor/tl(i) / cintsun(3,i) * 1.e6  ! leaf to canopy
                   gb_mol_sha(i) = 1./rbsha * tprcor/tl(i) / cintsha(3,i) * 1.e6  ! leaf to canopy
                END IF

             ELSE
                rssun(i) = 2.e4; assimsun(i) = 0.; respcsun(i) = 0.
                rssha(i) = 2.e4; assimsha(i) = 0.; respcsha(i) = 0.
                IF(DEF_USE_PLANTHYDRAULICS)THEN
                   etr(i) = 0.
                   rootr(:,i) = 0.
                END IF
             ENDIF
          ENDDO

! above stomatal resistances are for the canopy, the stomatal rsistances
! and the "rb" in the following calculations are the average for single leaf. thus,
          rssun = rssun * laisun
          rssha = rssha * laisha

!-----------------------------------------------------------------------
! dimensional and non-dimensional sensible and latent heat conductances
! for canopy and soil flux calculations.
!-----------------------------------------------------------------------

          cfh(:) = 0.
          cfw(:) = 0.

          DO i = ps, pe
             IF (fcover(i)>0 .and. lsai(i)>1.e-6) THEN

                clev = canlay(i)
                delta(i) = 0.0
                IF(qsatl(i)-qaf(clev) .gt. 0.) delta(i) = 1.0

                cfh(i) = lsai(i) / rb(i)

! note: combine sunlit and shaded leaves
!-----------------------------------------------------------------------
                cfw(i) = (1.-delta(i)*(1.-fwet(i)))*lsai(i)/rb(i) + &
                         (1.-fwet(i))*delta(i)* &
                         ( laisun(i)/(rb(i)+rssun(i)) + laisha(i)/(rb(i)+rssha(i)) )
             ENDIF
          ENDDO

          ! initialization
          cah(:) = 0.
          caw(:) = 0.
          cgh(:) = 0.
          cgw(:) = 0.

          DO i = 1, nlay
             IF (fcover_lay(i)>0 .and. lsai_lay(i)>0) THEN
                IF (i == toplay) THEN
                   cah(i) = 1. / rah
                   caw(i) = 1. / raw
                ELSE
                   cah(i) = 1. / rd(i+1)
                   caw(i) = 1. / rd(i+1)
                ENDIF

                cgh(i) = 1. / rd(i)
                IF (i == botlay) THEN
                   IF (qg < qaf(botlay)) THEN
                      cgw(i) = 1. / rd(i) !dew case. no soil resistance
                   ELSE
                      IF (DEF_RSS_SCHEME .eq. 4) THEN              
                         cgw(i) = rss/ rd(i)
                      ELSE        
                         cgw(i) = 1. / (rd(i) + rss)
                      ENDIF   
                   ENDIF
                ELSE
                cgw(i) = 1. / rd(i)
                ENDIF
             ENDIF
          ENDDO

          ! claculate wtshi, wtsqi
          wtshi(:) = cah(:) + cgh(:)
          wtsqi(:) = caw(:) + cgw(:)

          DO i = ps, pe
             IF (fcover(i)>0 .and. lsai(i)>1.e-6) THEN
                clev = canlay(i)
                wtshi(clev) = wtshi(clev) + fcover(i)*cfh(i)
                wtsqi(clev) = wtsqi(clev) + fcover(i)*cfw(i)
             ENDIF
          ENDDO

          DO i = 1, nlay
             IF (fcover_lay(i)>0 .and. lsai_lay(i)>0) THEN
                wtshi(i) = 1./wtshi(i)
                wtsqi(i) = 1./wtsqi(i)
             ENDIF
          ENDDO

          wta0(:) = cah(:) * wtshi(:)
          wtg0(:) = cgh(:) * wtshi(:)

          wtaq0(:) = caw(:) * wtsqi(:)
          wtgq0(:) = cgw(:) * wtsqi(:)

          ! calculate wtl0, wtll, wtlq0, wtlql
          wtll(:)  = 0.
          wtlql(:) = 0.

          DO i = ps, pe
             IF (fcover(i)>0 .and. lsai(i)>1.e-6) THEN
                clev = canlay(i)

                wtl0(i)  = cfh(i) * wtshi(clev) * fcover(i)
                wtll(clev) = wtll(clev) + wtl0(i)*tl(i)

                wtlq0(i) = cfw(i) * wtsqi(clev) * fcover(i)
                wtlql(clev) = wtlql(clev) + wtlq0(i)*qsatl(i)
             ENDIF
          ENDDO

          ! to solve taf(:) and qaf(:)
          IF (numlay .eq. 1) THEN

             taf(toplay) = wta0(toplay)*thm +  wtg0(toplay)*tg +  wtll(toplay)
             qaf(toplay) = wtaq0(toplay)*qm + wtgq0(toplay)*qg + wtlql(toplay)
             fact = 1.
             facq = 1.

          ENDIF

          IF (numlay .eq. 2) THEN

             tmpw1 = wtg0(botlay)*tg + wtll(botlay)
             fact  = 1. - wtg0(toplay)*wta0(botlay)
             taf(toplay) = ( wta0(toplay)*thm + wtg0(toplay)*tmpw1 + wtll(toplay) ) / fact

             tmpw1 = wtgq0(botlay)*qg + wtlql(botlay)
             facq  = 1. - wtgq0(toplay)*wtaq0(botlay)
             qaf(toplay) = ( wtaq0(toplay)*qm + wtgq0(toplay)*tmpw1 + wtlql(toplay) ) / facq

             taf(botlay) =  wta0(botlay)*taf(toplay) +  wtg0(botlay)*tg +  wtll(botlay)
             qaf(botlay) = wtaq0(botlay)*qaf(toplay) + wtgq0(botlay)*qg + wtlql(botlay)

          ENDIF

          IF (numlay .eq. 3) THEN

             tmpw1 = wta0(3)*thm + wtll(3)
             tmpw2 = wtg0(1)*tg  + wtll(1)
             fact  = 1. - wta0(2)*wtg0(3) - wtg0(2)*wta0(1)
             taf(2) = ( wta0(2)*tmpw1 + wtg0(2)*tmpw2 + wtll(2) ) / fact

             tmpw1 = wtaq0(3)*qm + wtlql(3)
             tmpw2 = wtgq0(1)*qg + wtlql(1)
             facq  = 1. - wtaq0(2)*wtgq0(3) - wtgq0(2)*wtaq0(1)
             qaf(2) = ( wtaq0(2)*tmpw1 + wtgq0(2)*tmpw2 + wtlql(2) ) / facq

             taf(1) =  wta0(1)*taf(2) +  wtg0(1)*tg +  wtll(1)
             qaf(1) = wtaq0(1)*qaf(2) + wtgq0(1)*qg + wtlql(1)

             taf(3) = wta0(3)*thm +  wtg0(3)*taf(2) +  wtll(3)
             qaf(3) = wtaq0(3)*qm + wtgq0(3)*qaf(2) + wtlql(3)

          ENDIF

!-----------------------------------------------------------------------
! IR radiation, sensible and latent heat fluxes and their derivatives
!-----------------------------------------------------------------------
! the partial derivatives of areodynamical resistance are ignored
! which cannot be determined analtically

! calculate L for each canopy layer
          L(:) = 0.
          DO i = ps, pe
             IF (fcover(i)>0 .and. lsai(i)>1.e-6) THEN
                clev = canlay(i)
                ! according to absorption = emissivity, fcover -> fshade
                L(clev) = L(clev) + fshade(i) * (1-thermk(i)) * stefnc * tl(i)**4
             ENDIF
          ENDDO

! calculate Ltd
          Ltd(:) = 0.
          Ltd(3) = thermk_lay(3) * tdn(4,3) * frl
          Ltd(2) = thermk_lay(2) * ( tdn(4,2)*frl + tdn(3,2)*(Ltd(3) + L(3)) )
          Ltd(1) = thermk_lay(1) * ( tdn(4,1)*frl + tdn(3,1)*(Ltd(3) + L(3)) + &
                              tdn(2,1)*(Ltd(2) + L(2)) )

! calculate Ld = Ltd + L
          Ld(0) = 0.
          Ld(4) = frl
          Ld(1:3) = Ltd + L

! calculate Lin = Ld * tdn
          Lin(:) = matmul(Ld(:), tdn(:,:))

! calcilate Lg = (1-emg)*dlrad + emg*stefnc*tg**4
! dlrad = Lin(0)
          Lg = (1 - emg)*Lin(0) + emg*stefnc*tg**4

! calculate Ltu
          Ltu(1) = thermk_lay(1) * tup(0,1) * Lg
          Ltu(2) = thermk_lay(2) * ( tup(0,2)*Lg + tup(1,2)*(Ltu(1) + L(1)) )
          Ltu(3) = thermk_lay(3) * ( tup(0,3)*Lg + tup(1,3)*(Ltu(1) + L(1)) + &
                                     tup(2,3)*(Ltu(2) + L(2)) )

! calculate Lu = Ltu + L
          Lu(0) = Lg
          Lu(4) = 0.
          Lu(1:3) = Ltu + L

! calculate Lin = Lin + Lu*tup
          Lin(:) = Lin(:) + matmul(Lu(:), tup(:,:))

! calculate Lv
          Lv(:) = 0.
          DO i = ps, pe
             IF (fshade(i)>0 .and. canlay(i)>0) THEN
                clev  = canlay(i)
                Lv(i) = fshade(i)/fshade_lay(clev) * (1-thermk(i)) * Lin(clev) / fcover(i) &
                      - 2. * fshade(i) * (1-thermk(i)) * stefnc * tl(i)**4 / fcover(i)
             ENDIF
          ENDDO

! calculate delata(Lv)
          dLv(:) = 0.
          DO i = ps, pe
             IF (fshade(i)>0 .and. canlay(i)>0) THEN
                clev   = canlay(i)
                dLv(i) = (4.*dLvpar(clev)*(1-emg)*fshade(i)*(1-thermk(i)) - 8.) &
                       * fshade(i) * (1-thermk(i)) * stefnc *  tl(i)**3 / fcover(i)
             ENDIF
          ENDDO

!-----------------------------------------------------------------------

          irab(:)      = Lv(:)
          dirab_dtl(:) = dLv(:)

          DO i = ps, pe

             IF (fcover(i)>0 .and. lsai(i)>1.e-6) THEN

                clev = canlay(i)
                fac(i) = 1. - thermk(i)

! sensible heat fluxes and their derivatives
                fsenl(i) = rhoair * cpair * cfh(i) * (tl(i) - taf(clev))

                ! 09/25/2017: re-written, check it clearfully
                ! When numlay<3, no matter how to calculate, /fact is consistent
                IF (numlay < 3 .or. clev == 2) THEN
                   fsenl_dtl(i) = rhoair * cpair * cfh(i) * (1. - wtl0(i)/fact)
                ELSE
                   IF (clev == 1) THEN
                      fsenl_dtl(i) = rhoair * cpair * cfh(i) * &
                         !(1. - (1.-wta0(2)*wtg0(3))*wtl0(i)/fact) or
                         (1. - wta0(1)*wtg0(2)*wtl0(i)/fact - wtl0(i))
                   ENDIF
                   IF (clev == 3) THEN
                      fsenl_dtl(i) = rhoair * cpair * cfh(i) * &
                         !(1. - (1.-wtg0(2)*wta0(1))*wtl0(i)/fact) or
                         (1. - wtg0(3)*wta0(2)*wtl0(i)/fact - wtl0(i))
                   ENDIF
                ENDIF

! latent heat fluxes and their derivatives

                etr(i) = rhoair * (1.-fwet(i)) * delta(i) &
                       * ( laisun(i)/(rb(i)+rssun(i)) + laisha(i)/(rb(i)+rssha(i)) ) &
                       * ( qsatl(i) - qaf(clev) )
                ! 09/25/2017: re-written
                IF (numlay < 3 .or. clev == 2) THEN
                   etr_dtl(i) = rhoair * (1.-fwet(i)) * delta(i) &
                      * ( laisun(i)/(rb(i)+rssun(i)) + laisha(i)/(rb(i)+rssha(i)) ) &
                      * (1. - wtlq0(i)/facq)*qsatlDT(i)
                ELSE
                   IF (clev == 1) THEN
                      etr_dtl(i) = rhoair * (1.-fwet(i)) * delta(i) &
                         * ( laisun(i)/(rb(i)+rssun(i)) + laisha(i)/(rb(i)+rssha(i)) ) &
                         !* (1. - (1.-wtaq0(2)*wtgq0(3))*wtlq0(i)/facq)*qsatlDT(i) or
                         * (1. - wtaq0(1)*wtgq0(2)*wtlq0(i)/facq - wtlq0(i))*qsatlDT(i)
                   ENDIF
                   IF (clev == 3) THEN
                      etr_dtl(i) = rhoair * (1.-fwet(i)) * delta(i) &
                         * ( laisun(i)/(rb(i)+rssun(i)) + laisha(i)/(rb(i)+rssha(i)) ) &
                         !* (1. - (1.-wtgq0(2)*wtaq0(1))*wtlq0(i)/facq)*qsatlDT(i) or
                         * (1. - wtgq0(3)*wtaq0(2)*wtlq0(i)/facq - wtlq0(i))*qsatlDT(i)
                   ENDIF
                ENDIF

                IF(.not. DEF_USE_PLANTHYDRAULICS)THEN
                   IF(etr(i).ge.etrc(i))THEN
                      etr(i) = etrc(i)
                      etr_dtl(i) = 0.
                   ENDIF
                END IF

                evplwet(i) = rhoair * (1.-delta(i)*(1.-fwet(i))) * lsai(i)/rb(i) &
                           * ( qsatl(i) - qaf(clev) )

                ! 09/25/2017: re-written
                IF (numlay < 3 .or. clev == 2) THEN
                   evplwet_dtl(i) = rhoair * (1.-delta(i)*(1.-fwet(i))) * lsai(i)/rb(i) &
                      * (1. - wtlq0(i)/facq)*qsatlDT(i)
                ELSE
                   IF (clev == 1) THEN
                      evplwet_dtl(i) = rhoair * (1.-delta(i)*(1.-fwet(i))) * lsai(i)/rb(i) &
                         !* (1. - (1-wtaq0(2)*wtgq0(3))*wtlq0(i)/facq)*qsatlDT(i) or
                         * (1. - wtaq0(1)*wtgq0(2)*wtlq0(i)/facq - wtlq0(i))*qsatlDT(i)
                   ENDIF
                   IF (clev == 3) THEN
                      evplwet_dtl(i) = rhoair * (1.-delta(i)*(1.-fwet(i))) * lsai(i)/rb(i) &
                         !* (1. - (1.-wtgq0(2)*wtaq0(1))*wtlq0(i)/facq)*qsatlDT(i)
                         * (1. - wtgq0(3)*wtaq0(2)*wtlq0(i)/facq - wtlq0(i))*qsatlDT(i)
                   ENDIF
                ENDIF

                ! 03/02/2018: convert evplwet from fc to whole area
                ! because ldew right now is for the whole area
                ! 09/05/2019: back to fc area
                IF(evplwet(i).ge.ldew(i)/deltim)THEN
                   evplwet(i) = ldew(i)/deltim
                   evplwet_dtl(i) = 0.
                ENDIF

                fevpl(i) = etr(i) + evplwet(i)
                fevpl_dtl(i) = etr_dtl(i) + evplwet_dtl(i)

                erre(i) = 0.
                fevpl_noadj(i) = fevpl(i)
                IF ( fevpl(i)*fevpl_bef(i) < 0. ) THEN
                   erre(i)  = -0.9*fevpl(i)
                   fevpl(i) =  0.1*fevpl(i)
                ENDIF

!-----------------------------------------------------------------------
! difference of temperatures by quasi-newton-raphson method for the non-linear system equations
!-----------------------------------------------------------------------

                dtl(it,i) = (sabv(i) + irab(i) - fsenl(i) - hvap*fevpl(i) &
                   + cpliq*qintr_rain(i)*(t_precip-tl(i)) + cpice*qintr_snow(i)*(t_precip-tl(i))) &
                   / (lsai(i)*clai/deltim - dirab_dtl(i) + fsenl_dtl(i) + hvap*fevpl_dtl(i) &
                   + cpliq*qintr_rain(i) + cpice*qintr_snow(i))
                dtl_noadj(i) = dtl(it,i)

                ! check magnitude of change in leaf temperature limit to maximum allowed value

                IF(it .le. itmax) THEN

                 ! put brakes on large temperature excursions
                   IF(abs(dtl(it,i)).gt.delmax)THEN
                      dtl(it,i) = delmax*dtl(it,i)/abs(dtl(it,i))
                   ENDIF

                 ! NOTE: could be a bug IF dtl*dtl==0, changed from lt->le
                   IF((it.ge.2) .and. (dtl(it-1,i)*dtl(it,i).le.0.))THEN
                      dtl(it,i) = 0.5*(dtl(it-1,i) + dtl(it,i))
                   ENDIF

                ENDIF

                tl(i) = tlbef(i) + dtl(it,i)

!-----------------------------------------------------------------------
! square roots differences of temperatures and fluxes for USE as the condition of convergences
!-----------------------------------------------------------------------

                del(i)  = sqrt( dtl(it,i)*dtl(it,i) )
                dele(i) = dtl(it,i) * dtl(it,i) * &
                   ( dirab_dtl(i)**2 + fsenl_dtl(i)**2 + hvap*fevpl_dtl(i)**2 )
                dele(i) = sqrt(dele(i))

!-----------------------------------------------------------------------
!  saturated vapor pressures and canopy air temperature, canopy air humidity
!-----------------------------------------------------------------------
! Recalculate leaf saturated vapor pressure (ei_)for updated leaf temperature
! and adjust specific humidity (qsatl_) proportionately
                CALL qsadv(tl(i),psrf,ei(i),deiDT(i),qsatl(i),qsatlDT(i))

             ENDIF
          ENDDO !END pft loop

! update vegetation/ground surface temperature, canopy air temperature,
! canopy air humidity

          ! calculate wtll, wtlql
          wtll(:)  = 0.
          wtlql(:) = 0.

          DO i = ps, pe
             IF (fcover(i)>0 .and. lsai(i)>1.e-6) THEN
                clev = canlay(i)
                wtll(clev)  =  wtll(clev) +  wtl0(i)*tl(i)
                wtlql(clev) = wtlql(clev) + wtlq0(i)*qsatl(i)
             ENDIF
          ENDDO

          IF (numlay .eq. 1) THEN

             taf(toplay) = wta0(toplay)*thm +  wtg0(toplay)*tg + wtll(toplay)
             qaf(toplay) = wtaq0(toplay)*qm + wtgq0(toplay)*qg + wtlql(toplay)
             fact = 1.
             facq = 1.

          ENDIF

          IF (numlay .eq. 2) THEN

             tmpw1 = wtg0(botlay)*tg + wtll(botlay)
             fact  = 1. - wtg0(toplay)*wta0(botlay)
             taf(toplay) = (wta0(toplay)*thm + wtg0(toplay)*tmpw1 + wtll(toplay)) / fact

             tmpw1 = wtgq0(botlay)*qg + wtlql(botlay)
             facq  = 1. - wtgq0(toplay)*wtaq0(botlay)
             qaf(toplay) = (wtaq0(toplay)*qm + wtgq0(toplay)*tmpw1 + wtlql(toplay)) / facq

             taf(botlay) =  wta0(botlay)*taf(toplay) +  wtg0(botlay)*tg +  wtll(botlay)
             qaf(botlay) = wtaq0(botlay)*qaf(toplay) + wtgq0(botlay)*qg + wtlql(botlay)

          ENDIF

          IF (numlay .eq. 3) THEN

             tmpw1 = wta0(3)*thm + wtll(3)
             tmpw2 = wtg0(1)*tg + wtll(1)
             fact  = 1. - wta0(2)*wtg0(3) - wtg0(2)*wta0(1)
             taf(2) = (wta0(2)*tmpw1 + wtg0(2)*tmpw2 + wtll(2)) / fact

             tmpw1 = wtaq0(3)*qm + wtlql(3)
             tmpw2 = wtgq0(1)*qg + wtlql(1)
             facq  = 1. - wtaq0(2)*wtgq0(3) - wtgq0(2)*wtaq0(1)
             qaf(2) = (wtaq0(2)*tmpw1 + wtgq0(2)*tmpw2 + wtlql(2)) / facq

             taf(1) =  wta0(1)*taf(2) +  wtg0(1)*tg + wtll(1)
             qaf(1) = wtaq0(1)*qaf(2) + wtgq0(1)*qg + wtlql(1)

             taf(3) =  wta0(3)*thm + wtg0(3)*taf(2) + wtll(3)
             qaf(3) = wtaq0(3)*qm + wtgq0(3)*qaf(2) + wtlql(3)

          ENDIF

! update co2 partial pressure within canopy air
          ! 05/02/2016: may have some problem with gdh2o, however,
          ! this variable seems never used here. Different height
          ! level vegetation should have different gdh2o, i.e.,
          ! different rd(layer) values.
          gah2o = 1.0/raw * tprcor/thm                     !mol m-2 s-1
        
          IF (DEF_RSS_SCHEME .eq. 4) THEN              
             gdh2o = rss/rd(botlay) * tprcor/thm              !mol m-2 s-1
          ELSE
             gdh2o = 1.0/(rd(botlay)+rss) * tprcor/thm              !mol m-2 s-1
          END IF
             pco2a = pco2m - 1.37*psrf/max(0.446,gah2o) * &
                  sum(fcover*(assimsun + assimsha - respcsun - respcsha - rsoil))

!-----------------------------------------------------------------------
! Update monin-obukhov length and wind speed including the stability effect
!-----------------------------------------------------------------------

          dth = thm - taf(toplay)
          dqh =  qm - qaf(toplay)

          tstar = vonkar/(fh-fht)*dth
          qstar = vonkar/(fq-fqt)*dqh

          thvstar = tstar*(1.+0.61*qm)+0.61*th*qstar
          zeta = zldis*vonkar*grav*thvstar / (ustar**2*thv)
          IF(zeta .ge. 0.)THEN                             !stable
             zeta = min(2.,max(zeta,1.e-6))
          ELSE                                             !unstable
             zeta = max(-100.,min(zeta,-1.e-6))
          ENDIF
          obu = zldis/zeta

          IF(zeta .ge. 0.)THEN
             um = max(ur,.1)
          ELSE
             IF (DEF_USE_CBL_HEIGHT) THEN !//TODO: Shaofeng, 2023.05.18
               zii = max(5.*hu,hpbl)
             ENDIF !//TODO: Shaofeng, 2023.05.18
             wc = (-grav*ustar*thvstar*zii/thv)**(1./3.)
             wc2 = beta*beta*(wc*wc)
             um = sqrt(ur*ur+wc2)
          ENDIF

          IF(obuold*obu .lt. 0.) nmozsgn = nmozsgn+1
          IF(nmozsgn .ge. 4) obu = zldis/(-0.01)
          obuold = obu

!-----------------------------------------------------------------------
! Test for convergence
!-----------------------------------------------------------------------

          it = it+1

          IF(it .gt. itmin) THEN
             fevpl_bef = fevpl
             det = maxval(max(del,del2))
             ! 10/03/2017, yuan: possible bugs here, solution:
             ! define dee, change del => dee
             dee = maxval(max(dele,dele2))
             IF(det .lt. dtmin .and. dee .lt. dlemin) EXIT
          ENDIF

       ENDDO

! ======================================================================
!     END stability iteration
! ======================================================================

       z0m  = z0mv
       zol  = zeta
       rib  = min(5.,zol*ustar**2/(vonkar**2/fh*um**2))

! canopy fluxes and total assimilation amd respiration

       DO i = ps, pe
          IF (fcover(i)>0 .and. lsai(i)>1.e-6) THEN

             IF(lai(i) .gt. 0.001) THEN
                rst(i) = 1./(laisun(i)/rssun(i) + laisha(i)/rssha(i))
             ELSE
                rssun(i) = 2.0e4 ; rssha(i) = 2.0e4
                assimsun(i) = 0. ; assimsha(i) = 0.
                respcsun(i) = 0. ; respcsha(i) = 0.
                rst(i) = 2.0e4
             ENDIF
             assim(i) = assimsun(i) + assimsha(i)
             respc(i) = respcsun(i) + respcsha(i) + rsoil

! canopy fluxes and total assimilation amd respiration
             fsenl(i) = fsenl(i) + fsenl_dtl(i)*dtl(it-1,i) &
               ! add the imbalanced energy below due to T adjustment to sensibel heat
               + (dtl_noadj(i)-dtl(it-1,i)) * (lsai(i)*clai/deltim - dirab_dtl(i) &
               + fsenl_dtl(i) + hvap*fevpl_dtl(i) + cpliq*qintr_rain(i) + cpice*qintr_snow(i)) &
               ! add the imbalanced energy below due to q adjustment to sensibel heat
               + hvap*erre(i)

             etr0(i)    = etr(i)
             etr(i)     = etr(i)     +     etr_dtl(i)*dtl(it-1,i)
             IF(DEF_USE_PLANTHYDRAULICS)THEN
                IF(abs(etr0(i)) .ge. 1.e-15)THEN
                   rootr(:,i) = rootr(:,i) * etr(i) / etr0(i)
                ELSE
                   rootr(:,i) = rootr(:,i) + dz_soi / sum(dz_soi) * etr_dtl(i)* dtl(it-1,i)
                END IF
             END IF
             evplwet(i) = evplwet(i) + evplwet_dtl(i)*dtl(it-1,i)
             fevpl(i)   = fevpl_noadj(i)
             fevpl(i)   = fevpl(i)   +   fevpl_dtl(i)*dtl(it-1,i)

             elwmax  = ldew(i)/deltim

             ! 03/02/2018, yuan: convert fc to whole area
             ! because ldew now is for the whole area
             ! may need to change to canopy covered area
             ! 09/14/2019, yuan: change back to canopy area
             elwdif  = max(0., evplwet(i)-elwmax)
             evplwet(i) = min(evplwet(i), elwmax)

             fevpl(i) = fevpl(i) - elwdif
             fsenl(i) = fsenl(i) + hvap*elwdif
             hprl(i)  = cpliq*qintr_rain(i)*(t_precip-tl(i)) + cpice*qintr_snow(i)*(t_precip-tl(i))

!-----------------------------------------------------------------------
! Update dew accumulation (kg/m2)
!-----------------------------------------------------------------------
!#ifdef CLM5_INTERCEPTION
!            IF (ldew_rain(i).gt.evplwet(i)*deltim) THEN
!               ldew_rain(i) = ldew_rain(i)-evplwet(i)*deltim
!               ldew_snow(i) = ldew_snow(i)
!               ldew=ldew_rain(i)+ldew_snow(i)
!            ELSE
!               ldew_rain(i) = 0.0
!               ldew_snow(i) = max(0., ldew(i)-evplwet(i)*deltim)
!               ldew(i)      = ldew_snow(i)
!            ENDIF
!#else
             ldew(i) = max(0., ldew(i)-evplwet(i)*deltim)
!#endif

!-----------------------------------------------------------------------
! balance check
! (the computational error was created by the assumed 'dtl' in line 406-408)
!-----------------------------------------------------------------------

             err = sabv(i) + irab(i) + dirab_dtl(i)*dtl(it-1,i) &
                 - fsenl(i) - hvap*fevpl(i) + hprl(i)

#if(defined CoLMDEBUG)
             IF(abs(err) .gt. .2) &
                write(6,*) 'energy imbalance in LeafTemperaturePC.F90', &
                           i,it-1,err,sabv(i),irab(i),fsenl(i),hvap*fevpl(i),hprl(i)
#endif

          ENDIF
       ENDDO

!-----------------------------------------------------------------------
! downward (upward) longwave radiation below (above) the canopy
!-----------------------------------------------------------------------
       dlrad = Lin(0) &
             + sum( 4.* fshade * (1-thermk) * stefnc * tlbef**3 * dtl(it-1,:) )
       ulrad = Lin(4) - sum( fcover * dLv * dtl(it-1,:) ) &
             - emg * sum( 4.* fshade * (1-thermk) * stefnc * tlbef**3 * dtl(it-1,:) )

!-----------------------------------------------------------------------
! wind stresses
!-----------------------------------------------------------------------

       taux = - rhoair*us/ram
       tauy = - rhoair*vs/ram

!-----------------------------------------------------------------------
! fluxes from ground to canopy space
!-----------------------------------------------------------------------

       fseng = cpair*rhoair*cgh(botlay)*(tg-taf(botlay))
       fevpg = rhoair*cgw(botlay)*(qg-qaf(botlay))

!-----------------------------------------------------------------------
! Derivative of soil energy flux with respect to soil temperature (cgrnd)
!-----------------------------------------------------------------------

       !NOTE: When numlay<3, no matter how to get the solution, /fact is consistent
       IF (numlay < 3) THEN
          cgrnds = cpair*rhoair*cgh(botlay)*(1.-wtg0(botlay)/fact)
          cgrndl = rhoair*cgw(botlay)*(1.-wtgq0(botlay)/fact)*dqgdT
       ELSE
          cgrnds = cpair*rhoair*cgh(botlay)*(1.-wta0(1)*wtg0(2)*wtg0(1)/fact-wtg0(1))
          cgrndl = rhoair*cgw(botlay)*(1.-wtaq0(1)*wtgq0(2)*wtgq0(1)/facq-wtgq0(1))*dqgdT
       ENDIF
       cgrnd  = cgrnds + cgrndl*htvp

!-----------------------------------------------------------------------
! 2 m height air temperature
!-----------------------------------------------------------------------

       tref = thm + vonkar/(fh-fht)*dth * (fh2m/vonkar - fh/vonkar)
       qref =  qm + vonkar/(fq-fqt)*dqh * (fq2m/vonkar - fq/vonkar)

  END SUBROUTINE LeafTemperaturePC
!----------------------------------------------------------------------


  SUBROUTINE dewfraction (sigf,lai,sai,dewmx,ldew,ldew_rain,ldew_snow,fwet,fdry)
!=======================================================================
! Original author: Yongjiu Dai, September 15, 1999
!
! determine fraction of foliage covered by water and
! fraction of foliage that is dry and transpiring
!
!=======================================================================

 USE MOD_Precision
 IMPLICIT NONE

  real(r8), intent(in) :: sigf   !fraction of veg cover, excluding snow-covered veg [-]
  real(r8), intent(in) :: lai    !leaf area index  [-]
  real(r8), intent(in) :: sai    !stem area index  [-]
  real(r8), intent(in) :: dewmx  !maximum allowed dew [0.1 mm]
  real(r8), intent(in) :: ldew   !depth of water on foliage [kg/m2/s]
  real(r8), intent(in) :: ldew_rain   !depth of rain on foliage [kg/m2/s]
  real(r8), intent(in) :: ldew_snow   !depth of snow on foliage [kg/m2/s]
  real(r8), intent(out) :: fwet  !fraction of foliage covered by water [-]
  real(r8), intent(out) :: fdry  !fraction of foliage that is green and dry [-]

  real(r8) lsai                  !lai + sai
  real(r8) dewmxi                !inverse of maximum allowed dew [1/mm]
  real(r8) vegt                  !sigf*lsai, NOTE: remove sigf
!
!-----------------------------------------------------------------------
! Fwet is the fraction of all vegetation surfaces which are wet
! including stem area which contribute to evaporation
      lsai = lai + sai
      dewmxi = 1.0/dewmx
      ! 06/2018, yuan: remove sigf, to compatible with PFT
      vegt   =  lsai

      fwet = 0
      IF(ldew > 0.) THEN
         fwet = ((dewmxi/vegt)*ldew)**.666666666666

! Check for maximum limit of fwet
         fwet = min(fwet,1.0)

      ENDIF

! fdry is the fraction of lai which is dry because only leaves can
! transpire. Adjusted for stem area which does not transpire
      fdry = (1.-fwet)*lai/lsai


  END SUBROUTINE dewfraction
!----------------------------------------------------------------------

  real(r8) FUNCTION uprofile(utop, fc, bee, alpha, z0mg, htop, hbot, z)

     USE MOD_Precision
     USE MOD_FrictionVelocity
     IMPLICIT NONE

     real(r8), intent(in) :: utop
     real(r8), intent(in) :: fc
     real(r8), intent(in) :: bee
     real(r8), intent(in) :: alpha
     real(r8), intent(in) :: z0mg
     real(r8), intent(in) :: htop
     real(r8), intent(in) :: hbot
     real(r8), intent(in) :: z

     real(r8) :: ulog,uexp

     ! when canopy LAI->0, z0->zs, fac->1, u->umoninobuk
     ! canopy LAI->large, fac->0 or=0, u->log profile
     ulog = utop*log(z/z0mg)/log(htop/z0mg)
     uexp = utop*exp(-alpha*(1-(z-hbot)/(htop-hbot)))

     uprofile = bee*fc*min(uexp,ulog) + (1-bee*fc)*ulog

     RETURN
  END FUNCTION uprofile

  real(r8) FUNCTION kprofile(ktop, fc, bee, alpha, &
                    displah, htop, hbot, obu, ustar, z)

     USE MOD_Precision
     USE MOD_FrictionVelocity
     IMPLICIT NONE

     real(r8), parameter :: com1 = 0.4
     real(r8), parameter :: com2 = 0.08

     real(r8), intent(in) :: ktop
     real(r8), intent(in) :: fc
     real(r8), intent(in) :: bee
     real(r8), intent(in) :: alpha
     real(r8), intent(in) :: displah
     real(r8), intent(in) :: htop
     real(r8), intent(in) :: hbot
     real(r8), intent(in) :: obu
     real(r8), intent(in) :: ustar
     real(r8), intent(in) :: z

     real(r8) :: fac
     real(r8) :: kcob, klin, kexp

     klin = ktop*z/htop

     fac  = 1. / (1.+exp(-(displah-com1)/com2))
     kcob = 1. / (fac/klin + (1.-fac)/kmoninobuk(0.,obu,ustar,z))

     kexp = ktop*exp(-alpha*(1-(z-hbot)/(htop-hbot)))

     kprofile = 1./( bee*fc/min(kexp,kcob) + (1-bee*fc)/kcob )

     RETURN
  END FUNCTION kprofile

  real(r8) FUNCTION uintegral(utop, fc, bee, alpha, z0mg, htop, hbot)

     USE MOD_Precision
     IMPLICIT NONE

     real(r8), intent(in) :: utop
     real(r8), intent(in) :: fc
     real(r8), intent(in) :: bee
     real(r8), intent(in) :: alpha
     real(r8), intent(in) :: z0mg
     real(r8), intent(in) :: htop
     real(r8), intent(in) :: hbot

     integer  :: i, n
     real(r8) :: dz, z, u

     ! 09/26/2017: change fixed n -> fixed dz
     dz = 0.01
     n  = int( (htop-hbot) / dz ) + 1

     uintegral = 0.

     DO i = 1, n
        IF (i < n) THEN
           z = htop - (i-0.5)*dz
        ELSE
           dz = htop - hbot - (n-1)*dz
           z  = hbot + 0.5*dz
        ENDIF

        u = uprofile(utop, fc, bee, alpha, z0mg, htop, hbot, z)

        u = max(0._r8, u)
        !uintegral = uintegral + sqrt(u)*dz / (htop-hbot)
! 03/04/2020, yuan: NOTE: the above is hard to solve
        !NOTE: The integral cannot be solved analytically after
        !the square root sign of u, and the integral can be approximated
        !directly for u, In this way, there is no need to square
        uintegral = uintegral + u*dz / (htop-hbot)
     ENDDO

     !uintegral = uintegral * uintegral

     RETURN
  END FUNCTION uintegral


  real(r8) FUNCTION ueffect(utop, htop, hbot, &
                            z0mg, alpha, bee, fc)
     USE MOD_Precision
     IMPLICIT NONE

     real(r8), intent(in) :: utop
     real(r8), intent(in) :: htop
     real(r8), intent(in) :: hbot
     real(r8), intent(in) :: z0mg
     real(r8), intent(in) :: alpha
     real(r8), intent(in) :: bee
     real(r8), intent(in) :: fc

     real(r8) :: roots(2), uint
     integer  :: rootn

     rootn = 0
     uint  = 0.

     CALL ufindroots(htop,hbot,(htop+hbot)/2., &
        utop, htop, hbot, z0mg, alpha, roots, rootn)

     IF (rootn == 0) THEN !no root
        uint = uint + fuint(utop, htop, hbot, &
           htop, hbot, z0mg, alpha, bee, fc)
     ENDIF

     IF (rootn == 1) THEN
        uint = uint + fuint(utop, htop, roots(1), &
           htop, hbot, z0mg, alpha, bee, fc)
        uint = uint + fuint(utop, roots(1), hbot, &
           htop, hbot, z0mg, alpha, bee, fc)
     ENDIF

     IF (rootn == 2) THEN
        uint = uint + fuint(utop, htop,     roots(1), &
           htop, hbot, z0mg, alpha, bee, fc)
        uint = uint + fuint(utop, roots(1), roots(2), &
           htop, hbot, z0mg, alpha, bee, fc)
        uint = uint + fuint(utop, roots(2), hbot,     &
           htop, hbot, z0mg, alpha, bee, fc)
     ENDIF

     ueffect = uint / (htop-hbot)

     RETURN
  END FUNCTION ueffect


  real(r8) FUNCTION fuint(utop, ztop, zbot, &
        htop, hbot, z0mg, alpha, bee, fc)

     USE MOD_Precision
     IMPLICIT NONE

     real(r8), intent(in) :: utop, ztop, zbot
     real(r8), intent(in) :: htop, hbot
     real(r8), intent(in) :: z0mg, alpha
     real(r8), intent(in) :: bee, fc

     ! local variables
     real(r8) :: fuexpint, fulogint

     fulogint = utop/log(htop/z0mg) *&
        (ztop*log(ztop/z0mg) - zbot*log(zbot/z0mg) + zbot - ztop)

     IF (udif((ztop+zbot)/2.,utop,htop,hbot,z0mg,alpha) <= 0) THEN
        ! uexp is smaller
        fuexpint = utop*(htop-hbot)/alpha*( &
           exp(-alpha*(htop-ztop)/(htop-hbot))-&
           exp(-alpha*(htop-zbot)/(htop-hbot)) )

        fuint = bee*fc*fuexpint + (1.-bee*fc)*fulogint
     ELSE
        ! ulog is smaller
        fuint = fulogint
     ENDIF

     RETURN
  END FUNCTION fuint


  RECURSIVE SUBROUTINE ufindroots(ztop,zbot,zmid, &
     utop, htop, hbot, z0mg, alpha, roots, rootn)

     USE MOD_Precision
     IMPLICIT NONE

     real(r8), intent(in) :: ztop, zbot, zmid
     real(r8), intent(in) :: utop, htop, hbot
     real(r8), intent(in) :: z0mg, alpha

     real(r8), intent(inout) :: roots(2)
     integer,  intent(inout) :: rootn

     ! local variables
     real(r8) :: udif_ub, udif_lb

     udif_ub = udif(ztop,utop,htop,hbot,z0mg,alpha)
     udif_lb = udif(zmid,utop,htop,hbot,z0mg,alpha)

     IF (udif_ub*udif_lb == 0) THEN
        IF (udif_lb == 0) THEN !root found
           rootn = rootn + 1
           IF (rootn > 2) THEN
              print *, "U root number > 2, abort!"
              CALL abort
           ENDIF
           roots(rootn) = zmid
        ENDIF
     ELSE IF (udif_ub*udif_lb < 0) THEN
        IF (ztop-zmid < 0.01) THEN
           rootn = rootn + 1 !root found
           IF (rootn > 2) THEN
              print *, "U root number > 2, abort!"
              CALL abort
           ENDIF
           roots(rootn) = (ztop+zmid)/2.
        ELSE
           CALL ufindroots(ztop,zmid,(ztop+zmid)/2., &
              utop, htop, hbot, z0mg, alpha, roots, rootn)
        ENDIF
     ENDIF

     udif_ub = udif(zmid,utop,htop,hbot,z0mg,alpha)
     udif_lb = udif(zbot,utop,htop,hbot,z0mg,alpha)

     IF (udif_ub*udif_lb == 0) THEN
        IF (udif_ub == 0) THEN !root found
           rootn = rootn + 1
           IF (rootn > 2) THEN
              print *, "U root number > 2, abort!"
              CALL abort
           ENDIF
           roots(rootn) = zmid
        ENDIF
     ELSE IF (udif_ub*udif_lb < 0) THEN
        IF (zmid-zbot < 0.01) THEN
           rootn = rootn + 1 !root found
           IF (rootn > 2) THEN
              print *, "U root number > 2, abort!"
              CALL abort
           ENDIF
           roots(rootn) = (zmid+zbot)/2.
        ELSE
           CALL ufindroots(zmid,zbot,(zmid+zbot)/2., &
              utop, htop, hbot, z0mg, alpha, roots, rootn)
        ENDIF
     ENDIF

  END SUBROUTINE ufindroots


  real(r8) FUNCTION udif(z, utop, htop, hbot, z0mg, alpha)

     USE MOD_Precision
     IMPLICIT NONE

     real(r8), intent(in) :: z, utop, htop, hbot
     real(r8), intent(in) :: z0mg, alpha

     real(r8) :: uexp, ulog

     uexp = utop*exp(-alpha*(1-(z-hbot)/(htop-hbot)))
     ulog = utop*log(z/z0mg)/log(htop/z0mg)

     udif = uexp - ulog

     RETURN
  END FUNCTION udif


  real(r8) FUNCTION kintegral(ktop, fc, bee, alpha, z0mg, &
                    displah, htop, hbot, obu, ustar, ztop, zbot)
     USE MOD_Precision
     IMPLICIT NONE

     real(r8), intent(in) :: ktop
     real(r8), intent(in) :: fc
     real(r8), intent(in) :: bee
     real(r8), intent(in) :: alpha
     real(r8), intent(in) :: z0mg
     real(r8), intent(in) :: displah
     real(r8), intent(in) :: htop
     real(r8), intent(in) :: hbot
     real(r8), intent(in) :: obu
     real(r8), intent(in) :: ustar
     real(r8), intent(in) :: ztop
     real(r8), intent(in) :: zbot

     integer  :: i, n
     real(r8) :: dz, z, k

     kintegral = 0.

     IF (ztop <= zbot) THEN
        RETURN
     ENDIF

     ! 09/26/2017: change fixed n -> fixed dz
     dz = 0.01
     n  = int( (ztop-zbot) / dz ) + 1

     DO i = 1, n
        IF (i < n) THEN
           z  = ztop - (i-0.5)*dz
        ELSE
           dz = ztop - zbot - (n-1)*dz
           z  = zbot + 0.5*dz
        ENDIF

        k = kprofile(ktop, fc, bee, alpha, &
           displah, htop, hbot, obu, ustar, z)

        kintegral = kintegral + 1./k * dz

     ENDDO

     RETURN
  END FUNCTION kintegral

  real(r8) FUNCTION frd(ktop, htop, hbot, &
        ztop, zbot, displah, z0h, obu, ustar, &
        z0mg, alpha, bee, fc)

     USE MOD_Precision
     IMPLICIT NONE

     real(r8), intent(in) :: ktop, htop, hbot
     real(r8), intent(in) :: ztop, zbot
     real(r8), intent(in) :: displah, z0h, obu, ustar
     real(r8), intent(in) :: z0mg, alpha, bee, fc

     ! local parameters
     real(r8), parameter :: com1 = 0.4
     real(r8), parameter :: com2 = 0.08

     real(r8) :: roots(2), fac, kint
     integer  :: rootn

     rootn = 0
     kint  = 0.

     ! calculate fac
     fac = 1. / (1.+exp(-(displah-com1)/com2))

     CALL kfindroots(ztop,zbot,(ztop+zbot)/2., &
        ktop, htop, hbot, obu, ustar, fac, alpha, roots, rootn)

     !print *, roots, rootn
     IF (rootn == 0) THEN !no root
        kint = kint + fkint(ktop, ztop, zbot, htop, hbot, &
           z0h, obu, ustar, fac, alpha, bee, fc)
     ENDIF

     IF (rootn == 1) THEN
        kint = kint + fkint(ktop, ztop, roots(1), htop, hbot, &
           z0h, obu, ustar, fac, alpha, bee, fc)
        kint = kint + fkint(ktop, roots(1), zbot, htop, hbot, &
           z0h, obu, ustar, fac, alpha, bee, fc)
     ENDIF

     IF (rootn == 2) THEN
        kint = kint + fkint(ktop, ztop, roots(1), htop, hbot, &
           z0h, obu, ustar, fac, alpha, bee, fc)
        kint = kint + fkint(ktop, roots(1), roots(2), htop, hbot, &
           z0h, obu, ustar, fac, alpha, bee, fc)
        kint = kint + fkint(ktop, roots(2), zbot, htop, hbot, &
           z0h, obu, ustar, fac, alpha, bee, fc)
     ENDIF

     frd = kint

     RETURN
  END FUNCTION frd


  real(r8) FUNCTION fkint(ktop, ztop, zbot, htop, hbot, &
        z0h, obu, ustar, fac, alpha, bee, fc)

     USE MOD_Precision
     USE MOD_FrictionVelocity
     IMPLICIT NONE

     real(r8), intent(in) :: ktop, ztop, zbot
     real(r8), intent(in) :: htop, hbot
     real(r8), intent(in) :: z0h, obu, ustar, fac, alpha
     real(r8), intent(in) :: bee, fc

     ! local variables
     real(r8) :: fkexpint, fkcobint

     !NOTE:
     ! klin = ktop*z/htop
     ! kcob = 1./(fac/klin + (1.-fac)/kmoninobuk(0.,obu,ustar,z))
     fkcobint = fac*htop/ktop*(log(ztop)-log(zbot)) +&
        (1.-fac)*kintmoninobuk(0.,z0h,obu,ustar,ztop,zbot)

     IF (kdif((ztop+zbot)/2.,ktop,htop,hbot,obu,ustar,fac,alpha) <= 0) THEN
        ! kexp is smaller
        IF (alpha > 0) THEN
           fkexpint = -(htop-hbot)/alpha/ktop*( &
              exp(alpha*(htop-ztop)/(htop-hbot))-&
              exp(alpha*(htop-zbot)/(htop-hbot)) )
        ELSE
           fkexpint = (ztop-zbot)/ktop
        ENDIF

        fkint = bee*fc*fkexpint + (1.-bee*fc)*fkcobint
     ELSE
        ! kcob is smaller
        fkint = fkcobint
     ENDIF

     RETURN
  END FUNCTION fkint


  RECURSIVE SUBROUTINE kfindroots(ztop,zbot,zmid, &
     ktop, htop, hbot, obu, ustar, fac, alpha, roots, rootn)

     USE MOD_Precision
     IMPLICIT NONE

     real(r8), intent(in) :: ztop, zbot, zmid
     real(r8), intent(in) :: ktop, htop, hbot
     real(r8), intent(in) :: obu, ustar, fac, alpha

     real(r8), intent(inout) :: roots(2)
     integer,  intent(inout) :: rootn

     ! local variables
     real(r8) :: kdif_ub, kdif_lb

     !print *, "*** CALL recursive SUBROUTINE kfindroots!!"
     kdif_ub = kdif(ztop,ktop,htop,hbot,obu,ustar,fac,alpha)
     kdif_lb = kdif(zmid,ktop,htop,hbot,obu,ustar,fac,alpha)

     IF (kdif_ub*kdif_lb == 0) THEN
        IF (kdif_lb == 0) THEN !root found
           rootn = rootn + 1
           IF (rootn > 2) THEN
              print *, "K root number > 2, abort!"
              CALL abort
           ENDIF
           roots(rootn) = zmid
        ENDIF
     ELSE IF (kdif_ub*kdif_lb < 0) THEN
        IF (ztop-zmid < 0.01) THEN
           rootn = rootn + 1 !root found
           IF (rootn > 2) THEN
              print *, "K root number > 2, abort!"
              CALL abort
           ENDIF
           roots(rootn) = (ztop+zmid)/2.
        ELSE
           CALL kfindroots(ztop,zmid,(ztop+zmid)/2., &
              ktop, htop, hbot, obu, ustar, fac, alpha, roots, rootn)
        ENDIF
     ENDIF

     kdif_ub = kdif(zmid,ktop,htop,hbot,obu,ustar,fac,alpha)
     kdif_lb = kdif(zbot,ktop,htop,hbot,obu,ustar,fac,alpha)

     IF (kdif_ub*kdif_lb == 0) THEN
        IF (kdif_ub == 0) THEN !root found
           rootn = rootn + 1
           IF (rootn > 2) THEN
              print *, "K root number > 2, abort!"
              CALL abort
           ENDIF
           roots(rootn) = zmid
        ENDIF
     ELSE IF (kdif_ub*kdif_lb < 0) THEN
        IF (zmid-zbot < 0.01) THEN
           rootn = rootn + 1 !root found
           IF (rootn > 2) THEN
              print *, "K root number > 2, abort!"
              CALL abort
           ENDIF
           roots(rootn) = (zmid+zbot)/2.
        ELSE
           CALL kfindroots(zmid,zbot,(zmid+zbot)/2., &
              ktop, htop, hbot, obu, ustar, fac, alpha, roots, rootn)
        ENDIF
     ENDIF

  END SUBROUTINE kfindroots


  real(r8) FUNCTION kdif(z, ktop, htop, hbot, &
        obu, ustar, fac, alpha)

     USE MOD_Precision
     USE MOD_FrictionVelocity
     IMPLICIT NONE

     real(r8), intent(in) :: z, ktop, htop, hbot
     real(r8), intent(in) :: obu, ustar, fac, alpha

     real(r8) :: kexp, klin, kcob

     kexp = ktop*exp(-alpha*(1-(z-hbot)/(htop-hbot)))

     klin = ktop*z/htop
     kcob = 1./(fac/klin + (1.-fac)/kmoninobuk(0.,obu,ustar,z))

     kdif = kexp - kcob

     RETURN
  END FUNCTION kdif


  SUBROUTINE cal_z0_displa (lai, h, fc, z0, displa)

     USE MOD_Const_Physical, only: vonkar
     IMPLICIT NONE

     real(r8), intent(in)  :: lai
     real(r8), intent(in)  :: h
     real(r8), intent(in)  :: fc
     real(r8), intent(out) :: z0
     real(r8), intent(out) :: displa

     real(r8), parameter :: Cd   = 0.2   !leaf drag coefficient
     real(r8), parameter :: cd1  = 7.5   !a free parameter for d/h calculation, Raupach 1992, 1994
     real(r8), parameter :: psih = 0.193 !psih = ln(cw) - 1 + cw^-1, cw = 2, Raupach 1994

     ! local variables
     real(r8) :: fai, sqrtdragc, temp1, delta , lai0

     ! when assume z0=0.01, displa=0
     ! to calculate lai0, delta displa
     !----------------------------------------------------
     sqrtdragc = -vonkar/(log(0.01/h) - psih)
     sqrtdragc = max(sqrtdragc, 0.0031**0.5)
     IF (sqrtdragc .le. 0.3) THEN
        fai = (sqrtdragc**2-0.003) / 0.3
        fai = min(fai, fc*(1-exp(-20.)))
     ELSE
        fai = 0.29
        print *, "z0m, displa error!"
     ENDIF

     ! calculate delta displa when z0 = 0.01
     lai0  = -log(1.-fai/fc)/0.5
     temp1 = (2.*cd1*fai)**0.5
     delta = -h * ( fc*1.1*log(1. + (Cd*lai0*fc)**0.25) + &
        (1.-fc)*(1.-(1.-exp(-temp1))/temp1) )

     ! calculate z0m, displa
     !----------------------------------------------------
     ! NOTE: potential bug below, only apply for spheric
     ! crowns. For other cases, fc*(...) ==> a*fc*(...)
     fai   = fc*(1. - exp(-0.5*lai))
     sqrtdragc = min( (0.003+0.3*fai)**0.5, 0.3 )
     temp1 = (2.*cd1*fai)**0.5

     IF (lai > lai0) THEN
        displa = delta + h*( &
           (  fc)*1.1*log(1. + (Cd*lai*fc)**0.25) + &
           (1-fc)*(1.-(1.-exp(-temp1))/temp1) )
     ELSE
        displa = h*( &
           (  fc)*1.1*log(1. + (Cd*lai*fc)**0.25) + &
           (1-fc)*(1.-(1.-exp(-temp1))/temp1) )
     ENDIF

     displa = max(displa, 0.)
     z0 = (h-displa) * exp(-vonkar/sqrtdragc + psih)

     IF (z0 < 0.01) THEN
        z0 = 0.01
        displa = 0.
     ENDIF

  END SUBROUTINE cal_z0_displa

END MODULE MOD_LeafTemperaturePC<|MERGE_RESOLUTION|>--- conflicted
+++ resolved
@@ -118,47 +118,6 @@
 
 ! input variables
   real(r8), intent(in) :: &
-<<<<<<< HEAD
-        hu,         &! observational height of wind [m]
-        ht,         &! observational height of temperature [m]
-        hq,         &! observational height of humidity [m]
-        us,         &! wind component in eastward direction [m/s]
-        vs,         &! wind component in northward direction [m/s]
-        thm,        &! intermediate variable (tm+0.0098*ht)
-        th,         &! potential temperature (kelvin)
-        thv,        &! virtual potential temperature (kelvin)
-        qm,         &! specific humidity at reference height [kg/kg]
-        psrf,       &! pressure at reference height [pa]
-        rhoair,     &! density air [kg/m**3]
-
-        parsun(npft),&! par absorbed per unit sunlit lai [w/m**2]
-        parsha(npft),&! par absorbed per unit shaded lai [w/m**2]
-        fsun(npft),  &! sunlit fraction of canopy
-        sabv(npft),  &! solar radiation absorbed by vegetation [W/m2]
-        frl,         &! atmospheric infrared (longwave) radiation [W/m2]
-
-        extkb(npft), &! (k, g(mu)/mu) direct solar extinction coefficient
-        extkd(npft), &! diffuse and scattered diffuse PAR extinction coefficient
-        thermk(npft),&! canopy gap fraction for tir radiation
-        fshade(npft),&! shadow for each PFT
-
-        po2m,       &! atmospheric partial pressure  o2 (pa)
-        pco2m,      &! atmospheric partial pressure co2 (pa)
-
-        z0h_g,      &! bare soil roughness length, sensible heat [m]
-        obug,       &! bare soil obu
-        ustarg,     &! bare soil ustar
-        zlnd,       &! roughness length for soil [m]
-        zsno,       &! roughness length for snow [m]
-        fsno,       &! fraction of snow cover on ground
-
-        sigf(npft), &! fraction of veg cover, excluding snow-covered veg [-]
-        etrc(npft), &! maximum possible transpiration rate (mm/s)
-        tg,         &! ground surface temperature [K]
-        qg,         &! specific humidity at ground surface [kg/kg]
-        dqgdT,      &! temperature derivative of "qg"
-        rss,        &! soil surface resistance [s/m]
-=======
         hu,            &! observational height of wind [m]
         ht,            &! observational height of temperature [m]
         hq,            &! observational height of humidity [m]
@@ -197,8 +156,8 @@
         tg,            &! ground surface temperature [K]
         qg,            &! specific humidity at ground surface [kg/kg]
         dqgdT,         &! temperature derivative of "qg"
->>>>>>> 30681ba1
-        emg          ! vegetation emissivity
+        rss,           &! soil surface resistance [s/m]
+        emg             ! vegetation emissivity
 
   real(r8), intent(in) :: &
         t_precip,            &! snowfall/rainfall temperature [kelvin]
@@ -1190,11 +1149,11 @@
                    IF (qg < qaf(botlay)) THEN
                       cgw(i) = 1. / rd(i) !dew case. no soil resistance
                    ELSE
-                      IF (DEF_RSS_SCHEME .eq. 4) THEN              
+                      IF (DEF_RSS_SCHEME .eq. 4) THEN
                          cgw(i) = rss/ rd(i)
-                      ELSE        
+                      ELSE
                          cgw(i) = 1. / (rd(i) + rss)
-                      ENDIF   
+                      ENDIF
                    ENDIF
                 ELSE
                 cgw(i) = 1. / rd(i)
@@ -1571,8 +1530,8 @@
           ! level vegetation should have different gdh2o, i.e.,
           ! different rd(layer) values.
           gah2o = 1.0/raw * tprcor/thm                     !mol m-2 s-1
-        
-          IF (DEF_RSS_SCHEME .eq. 4) THEN              
+
+          IF (DEF_RSS_SCHEME .eq. 4) THEN
              gdh2o = rss/rd(botlay) * tprcor/thm              !mol m-2 s-1
           ELSE
              gdh2o = 1.0/(rd(botlay)+rss) * tprcor/thm              !mol m-2 s-1
