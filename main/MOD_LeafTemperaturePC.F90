#include <define.h>

MODULE MOD_LeafTemperaturePC

!-----------------------------------------------------------------------
 USE MOD_Precision
 IMPLICIT NONE
 SAVE

! PUBLIC MEMBER FUNCTIONS:
  PUBLIC :: LeafTempPC

! PRIVATE MEMBER FUNCTIONS:
  PRIVATE :: dewfraction
  PRIVATE :: cal_z0_displa


!-----------------------------------------------------------------------

  CONTAINS

!-----------------------------------------------------------------------

  SUBROUTINE  LeafTempPC (ipatch,npft,deltim,csoilc,dewmx ,htvp    ,&
              fcover  ,canlev  ,htop    ,hbot    ,lai     ,sai     ,&
              sqrtdi  ,effcon  ,vmax25  ,slti    ,hlti    ,shti    ,&
              hhti    ,trda    ,trdm    ,trop    ,gradm   ,binter  ,&
              extkn   ,extkb   ,extkd   ,hu      ,ht      ,hq      ,&
              us      ,vs      ,thm     ,th      ,thv     ,qm      ,&
              psrf    ,rhoair  ,parsun  ,parsha  ,fsun    ,sabv    ,&
              frl     ,thermk  ,fshade  ,rstfacsun,rstfacsha,gssun,gssha,po2m  ,pco2m   ,&
              z0h_g   ,obug    ,ustarg  ,zlnd    ,zsno    ,fsno    ,&
              sigf    ,etrc    ,tg      ,qg      ,dqgdT   ,emg     ,&
               z0mpc   ,tl      ,ldew, ldew_rain,ldew_snow    ,taux    ,tauy    ,fseng   ,&
              fevpg   ,cgrnd   ,cgrndl  ,cgrnds  ,tref    ,qref    ,&
              rst     ,assim   ,respc   ,fsenl   ,fevpl   ,etr     ,&
              dlrad   ,ulrad   ,z0m     ,zol     ,rib     ,ustar   ,&
              qstar   ,tstar   ,fm      ,fh      ,fq               ,&
              rootfr                             ,&
#ifdef PLANT_HYDRAULIC_STRESS
              kmax_sun,kmax_sha,kmax_xyl,kmax_root,psi50_sun,psi50_sha,&
              psi50_xyl,psi50_root,ck   ,vegwp   ,gs0sun  ,gs0sha  ,&
#endif
#ifdef WUEdiag
              assimsun,etrsun  ,assimsha,etrsha  ,&
              assim_RuBP_sun   ,assim_Rubisco_sun, cisun  ,Dsun    ,gammasun, &
              assim_RuBP_sha   ,assim_Rubisco_sha, cisha  ,Dsha    ,gammasha, &
              lambdasun        ,lambdasha        ,&
#endif
#ifdef OzoneStress
              o3coefv_sun ,o3coefv_sha ,o3coefg_sun ,o3coefg_sha, &
              lai_old, o3uptakesun, o3uptakesha, forc_ozone,&
#endif
              qintr_rain,qintr_snow,t_precip,hprl,smp     ,hk      ,&
              hksati  ,rootr                                       )

!=======================================================================
!
! !DESCRIPTION:
! Leaf temperature resolved for Plant Community (3D) case
! Foliage energy conservation for each PFT is given by foliage energy budget equation
!                      Rnet - Hf - LEf = 0
! The equation is solved by Newton-Raphson iteration, in which this iteration
! includes the calculation of the photosynthesis and stomatal resistance, and the
! integration of turbulent flux profiles. The sensible and latent heat
! transfer between foliage and atmosphere and ground is linked by the equations:
!                      Ha = Hf + Hg and Ea = Ef + Eg
!
! Original author : Yongjiu Dai, August 15, 2001
!                   Hua Yuan, September, 2017
!
! REFERENCES:
! 1) Dai, Y., Yuan, H., Xin, Q., Wang, D., Shangguan, W., Zhang, S., et al. (2019).
! Different representations of canopy structure—A large source of uncertainty in
! global land surface modeling. Agricultural and Forest Meteorology, 269–270, 119–135.
! https://doi.org/10.1016/j.agrformet.2019.02.006
!
! REVISIONS:
! Xingjie Lu and Nan Wei, 01/2021: added plant hydraulic process interface
! Nan Wei,  01/2021: added interaction btw prec and canopy
!=======================================================================

<<<<<<< HEAD
  USE MOD_Precision
  USE GlobalVars
  USE PhysicalConstants, only: vonkar, grav, hvap, cpair, stefnc, cpliq, cpice
=======
  USE precision
  USE MOD_Vars_Global
  USE MOD_Const_Physical, only: vonkar, grav, hvap, cpair, stefnc, cpliq, cpice
>>>>>>> 3e1016d9
  USE MOD_FrictionVelocity
  USE MOD_Qsadv
  USE MOD_AssimStomataConductance
#ifdef PLANT_HYDRAULIC_STRESS
  USE MOD_PlantHydraulic, only : PlantHydraulicStress_twoleaf
#endif
#ifdef OzoneStress
  use MOD_Ozone, only: CalcOzoneStress
#endif
  IMPLICIT NONE

!-----------------------Arguments---------------------------------------

  INTEGER,  intent(in) :: ipatch
  INTEGER , intent(in) :: &
        npft,       &! potential PFT number in a column
        canlev(npft) ! potential canopy layer in a column

  REAL(r8), intent(in) :: &
        deltim,     &! seconds in a time step [second]
        csoilc,     &! drag coefficient for soil under canopy [-]
        dewmx,      &! maximum dew
        htvp         ! latent heat of evaporation (/sublimation) [J/kg]

! vegetation parameters
  REAL(r8), dimension(npft), intent(in) :: &
        fcover,     &! PFT fractiona coverage [-]
        htop,       &! PFT crown top height [m]
        hbot,       &! PFT crown bottom height [m]
        lai,        &! adjusted leaf area index for seasonal variation [-]
        sai,        &! stem area index  [-]
        sqrtdi,     &! inverse sqrt of leaf dimension [m**-0.5]

        effcon,     &! quantum efficiency of RuBP regeneration (mol CO2 / mol quanta)
        vmax25,     &! maximum carboxylation rate at 25 C at canopy top
                     ! the range : 30.e-6 <-> 100.e-6 (mol co2 m-2 s-1)
        shti,       &! slope of high temperature inhibition function     (s1)
        hhti,       &! 1/2 point of high temperature inhibition function (s2)
        slti,       &! slope of low temperature inhibition function      (s3)
        hlti,       &! 1/2 point of low temperature inhibition function  (s4)
        trda,       &! temperature coefficient in gs-a model             (s5)
        trdm,       &! temperature coefficient in gs-a model             (s6)
        trop,       &! temperature coefficient in gs-a model         (273+25)
        gradm,      &! conductance-photosynthesis slope parameter
        binter,     &! conductance-photosynthesis intercept
#ifdef PLANT_HYDRAULIC_STRESS
        kmax_sun,   &
        kmax_sha,   &
        kmax_xyl,   &
        kmax_root,  &
        psi50_sun,  &! water potential at 50% loss of sunlit leaf tissue conductance (mmH2O)
        psi50_sha,  &! water potential at 50% loss of shaded leaf tissue conductance (mmH2O)
        psi50_xyl,  &! water potential at 50% loss of xylem tissue conductance (mmH2O)
        psi50_root, &! water potential at 50% loss of root tissue conductance (mmH2O)
        ck,         &! shape-fitting parameter for vulnerability curve (-)
#endif
        extkn        ! coefficient of leaf nitrogen allocation

! input variables
  REAL(r8), intent(in) :: &
        hu,         &! observational height of wind [m]
        ht,         &! observational height of temperature [m]
        hq,         &! observational height of humidity [m]
        us,         &! wind component in eastward direction [m/s]
        vs,         &! wind component in northward direction [m/s]
        thm,        &! intermediate variable (tm+0.0098*ht)
        th,         &! potential temperature (kelvin)
        thv,        &! virtual potential temperature (kelvin)
        qm,         &! specific humidity at reference height [kg/kg]
        psrf,       &! pressure at reference height [pa]
        rhoair,     &! density air [kg/m**3]

        parsun(npft),&! par absorbed per unit sunlit lai [w/m**2]
        parsha(npft),&! par absorbed per unit shaded lai [w/m**2]
        fsun(npft),  &! sunlit fraction of canopy
        sabv(npft),  &! solar radiation absorbed by vegetation [W/m2]
        frl,         &! atmospheric infrared (longwave) radiation [W/m2]

        extkb(npft), &! (k, g(mu)/mu) direct solar extinction coefficient
        extkd(npft), &! diffuse and scattered diffuse PAR extinction coefficient
        thermk(npft),&! canopy gap fraction for tir radiation
        fshade(npft),&! shadow for each PFT

        po2m,       &! atmospheric partial pressure  o2 (pa)
        pco2m,      &! atmospheric partial pressure co2 (pa)

        z0h_g,      &! bare soil roughness length, sensible heat [m]
        obug,       &! bare soil obu
        ustarg,     &! bare soil ustar
        zlnd,       &! roughness length for soil [m]
        zsno,       &! roughness length for snow [m]
        fsno,       &! fraction of snow cover on ground

        sigf(npft), &! fraction of veg cover, excluding snow-covered veg [-]
        etrc(npft), &! maximum possible transpiration rate (mm/s)
        tg,         &! ground surface temperature [K]
        qg,         &! specific humidity at ground surface [kg/kg]
        dqgdT,      &! temperature derivative of "qg"
        emg          ! vegetation emissivity

  REAL(r8), intent(in) :: &
        t_precip,            &! snowfall/rainfall temperature [kelvin]
        qintr_rain(npft),    &! rainfall interception (mm h2o/s)
        qintr_snow(npft),    &! snowfall interception (mm h2o/s)
        smp     (1:nl_soil), &! precipitation sensible heat from canopy
        rootfr  (1:nl_soil,npft), &! root fraction
        hksati  (1:nl_soil), &! hydraulic conductivity at saturation [mm h2o/s]
        hk      (1:nl_soil)   ! soil hydraulic conducatance

#ifdef PLANT_HYDRAULIC_STRESS
  REAL(r8), intent(inout) :: &
        vegwp(1:nvegwcs,npft),  &! vegetation water potential
        gs0sun(npft),           &!
        gs0sha(npft)
#endif

  REAL(r8), dimension(npft), intent(inout) :: &
        tl,         &! leaf temperature [K]
        ldew,       &! depth of water on foliage [mm]
        ldew_rain,       &! depth of rain on foliage [mm]
        ldew_snow,       &! depth of snow on foliage [mm]
#ifdef OzoneStress
        lai_old    ,&! lai in last time step
        o3uptakesun,&! Ozone does, sunlit leaf (mmol O3/m^2)
        o3uptakesha,&! Ozone does, shaded leaf (mmol O3/m^2)
        o3coefv_sun,&! Ozone stress factor for photosynthesis on sunlit leaf
        o3coefv_sha,&! Ozone stress factor for photosynthesis on sunlit leaf
        o3coefg_sun,&! Ozone stress factor for stomata on shaded leaf
        o3coefg_sha,&! Ozone stress factor for stomata on shaded leaf
#endif
        rstfacsun,  &! factor of soil water stress to transpiration on sunlit leaf
        rstfacsha,  &! factor of soil water stress to transpiration on shaded leaf
        gssun,      &
        gssha

#ifdef WUEdiag
  REAL(r8), dimension(npft), intent(inout) :: &
        assimsun,   &! sunlit leaf assimilation rate [umol co2 /m**2/ s] [+]
        etrsun,     &
        assim_RuBP_sun, &
        assim_Rubisco_sun, &
        cisun,             &
        Dsun,              &
        gammasun,          &
        lambdasun,         &
        assimsha,   &! shaded leaf assimilation rate [umol co2 /m**2/ s] [+]
        etrsha,     &
        assim_RuBP_sha, &
        assim_Rubisco_sha, &
        cisha,             &
        Dsha,              &
        gammasha,          &
        lambdasha
#endif

#ifdef OzoneStress
  REAL(r8), intent(inout) :: forc_ozone
#endif

  REAL(r8), intent(inout) :: &
        dlrad,      &! downward longwave radiation blow the canopy [W/m2]
        ulrad,      &! upward longwave radiation above the canopy [W/m2]
        taux,       &! wind stress: E-W [kg/m/s**2]
        tauy,       &! wind stress: N-S [kg/m/s**2]
        fseng,      &! sensible heat flux from ground [W/m2]
        fevpg,      &! evaporation heat flux from ground [mm/s]
        tref,       &! 2 m height air temperature (kelvin)
        qref,       &! 2 m height air specific humidity
        rootr(nl_soil,npft)    ! fraction of root water uptake from different layers

  REAL(r8), dimension(npft), intent(out) :: &
        z0mpc,      &! z0m for individual PFT
        rst,        &! stomatal resistance
        assim,      &! rate of assimilation
        respc,      &! rate of respiration
        fsenl,      &! sensible heat from leaves [W/m2]
        fevpl,      &! evaporation+transpiration from leaves [mm/s]
        etr,        &! transpiration rate [mm/s]
        hprl         ! precipitation sensible heat from canopy

  REAL(r8), intent(inout) :: &
        z0m,        &! effective roughness [m]
        zol,        &! dimensionless height (z/L) used in Monin-Obukhov theory
        rib,        &! bulk Richardson number in surface layer
        ustar,      &! friction velocity [m/s]
        tstar,      &! temperature scaling parameter
        qstar,      &! moisture scaling parameter
        fm,         &! integral of profile function for momentum
        fh,         &! integral of profile function for heat
        fq           ! integral of profile function for moisture

  REAL(r8), intent(inout) :: &
        cgrnd,      &! deriv. of soil energy flux wrt to soil temp [w/m2/k]
        cgrndl,     &! deriv, of soil latent heat flux wrt soil temp [w/m2/k]
        cgrnds       ! deriv of soil sensible heat flux wrt soil temp [w/m**2/k]

!-----------------------Local Variables---------------------------------
! assign iteration parameters
   INTEGER, parameter :: itmax  = 40   !maximum number of iteration
   INTEGER, parameter :: itmin  = 6    !minimum number of iteration
   REAL(r8),parameter :: delmax = 3.0  !maximum change in leaf temperature [K]
   REAL(r8),parameter :: dtmin  = 0.01 !max limit for temperature convergence [K]
   REAL(r8),parameter :: dlemin = 0.1  !max limit for energy flux convergence [w/m2]

   REAL(r8) dtl(0:itmax+1,npft)     !difference of tl between two iterative step

   REAL(r8) :: &
        zldis,      &! reference height "minus" zero displacement heght [m]
        zii,        &! convective boundary layer height [m]
        z0mv,       &! roughness length, momentum [m]
        z0hv,       &! roughness length, sensible heat [m]
        z0qv,       &! roughness length, latent heat [m]
        zeta,       &! dimensionless height used in Monin-Obukhov theory
        beta,       &! coefficient of conective velocity [-]
        wc,         &! convective velocity [m/s]
        wc2,        &! wc**2
        dth,        &! diff of virtual temp. between ref. height and surface
        dthv,       &! diff of vir. poten. temp. between ref. height and surface
        dqh,        &! diff of humidity between ref. height and surface
        obu,        &! monin-obukhov length (m)
        um,         &! wind speed including the stablity effect [m/s]
        ur,         &! wind speed at reference height [m/s]
        uaf,        &! velocity of air within foliage [m/s]
        fh2m,       &! relation for temperature at 2m
        fq2m,       &! relation for specific humidity at 2m
        fm10m,      &! integral of profile function for momentum at 10m
        thvstar,    &! virtual potential temperature scaling parameter
        eah,        &! canopy air vapor pressure (pa)
        pco2g,      &! co2 pressure (pa) at ground surface (pa)
        pco2a,      &! canopy air co2 pressure (pa)

        fdry(npft), &! fraction of foliage that is green and dry [-]
        fwet(npft), &! fraction of foliage covered by water [-]
        cf,         &! heat transfer coefficient from leaves [-]
        rb(npft),   &! leaf boundary layer resistance [s/m]
        rbone,      &! canopy bulk boundary layer resistance
        rbsun,      &! bulk boundary layer resistance of sunlit fraction of canopy
        rbsha,      &! bulk boundary layer resistance of shaded fraction of canopy
        ram,        &! aerodynamical resistance [s/m]
        rah,        &! thermal resistance [s/m]
        raw,        &! moisture resistance [s/m]
        clai,       &! canopy heat capacity [Jm-2K-1]
        cfh(npft),  &! heat conductance for leaf [m/s]
        cfw(npft),  &! latent heat conductance for leaf [m/s]
        wtl0(npft), &! normalized heat conductance for air and leaf [-]
        wtlq0(npft),&! normalized latent heat cond. for air and leaf [-]

        ei(npft),   &! vapor pressure on leaf surface [pa]
        deidT(npft),&! derivative of "ei" on "tl" [pa/K]
        qsatl(npft),&! leaf specific humidity [kg/kg]
        qsatldT(npft),&! derivative of "qsatl" on "tlef"

        del(npft),  &! absolute change in leaf temp in current iteration [K]
        del2(npft), &! change in leaf temperature in previous iteration [K]
        dele(npft), &! change in heat fluxes from leaf [W/m2]
        dele2(npft),&! change in heat fluxes from leaf in previous iteration [W/m2]
        det,        &! maximum leaf temp. change in two consecutive iter [K]
        dee,        &! maximum leaf heat fluxes change in two consecutive iter [W/m2]

        obuold,     &! monin-obukhov length from previous iteration
        tlbef(npft),&! leaf temperature from previous iteration [K]
        err,        &! balance error

        fsha(npft),    &! shaded fraction of canopy
        laisun(npft),  &! sunlit leaf area index, one-sided
        laisha(npft),  &! shaded leaf area index, one-sided
        rssun(npft),   &! sunlit leaf stomatal resistance [s/m]
        rssha(npft),   &! shaded leaf stomatal resistance [s/m]
#ifndef WUEdiag
        assimsun(npft),&! sunlit leaf assimilation rate [umol co2 /m**2/ s] [+]
        assimsha(npft),&! shaded leaf assimilation rate [umol co2 /m**2/ s] [+]
#endif
        respcsun(npft),&! sunlit leaf respiration rate [umol co2 /m**2/ s] [+]
        respcsha(npft),&! shaded leaf respiration rate [umol co2 /m**2/ s] [+]

        rsoil,      &! soil respiration
        gah2o,      &! conductance between canopy and atmosphere
        gdh2o,      &! conductance between canopy and ground
        tprcor,     &! tf*psur*100./1.013e5

        fht,        &! integral of profile function for heat at the top layer
        fqt,        &! integral of profile function for moisture at the top layer
        phih         ! phi(h), similarity function for sensible heat


   INTEGER it, nmozsgn

   REAL(r8) delta(npft), fac(npft), etr0(npft)
   REAL(r8) evplwet(npft), evplwet_dtl(npft), etr_dtl(npft), elwmax, elwdif
   REAL(r8) irab(npft), dirab_dtl(npft), fsenl_dtl(npft), fevpl_dtl(npft)
   REAL(r8) w, csoilcn, z0mg, z0hg, z0qg, cintsun(3, npft), cintsha(3, npft)
   REAL(r8), dimension(npft) :: fevpl_bef, fevpl_noadj, dtl_noadj, erre
#ifdef PLANT_HYDRAULIC_STRESS
   real(r8),dimension(npft) :: gb_mol_sun,gb_mol_sha
#ifndef WUEdiag
   real(r8),dimension(npft) :: etrsun,etrsha
#endif
   real(r8),dimension(nl_soil) :: k_soil_root    ! radial root and soil conductance
   real(r8),dimension(nl_soil) :: k_ax_root      ! axial root conductance
#endif

   ! .................................................................
   ! defination for 3d run
   ! .................................................................

   INTEGER , parameter :: nlay = 3

   REAL(r8), parameter :: &
        c1   = 0.320,  &! parameter to calculate drag coefficients of Massman's method
        c2   = 0.264,  &! parameter to calculate drag coefficients of Massman's method
        c3   = 15.1,   &! parameter to calculate drag coefficients of Massman's method
        iw   = 0.5,    &! parameter to calculate alpha of Goudriaa's method
        Cd   = 0.2,    &! leaf drag coefficient
        cd1  = 7.5,    &! a free parameter for d/h calculation, Raupach 1992, 1994
        psih = 0.193    ! psih = ln(cw) - 1 + cw^-1, cw = 2, Raupach 1994

   REAL(r8) :: sqrtdragc! sqrt(drag coefficient)
   REAL(r8) :: lm       ! mix length within canopy
   REAL(r8) :: fai      ! canopy frontal area index

   REAL(r8), dimension(0:nlay) :: &
        z0m_lays,      &! roughness length for momentum for the layer and below
        z0h_lays,      &! roughness length for SH for the layer and below
        z0q_lays,      &! roughness length for LH for the layer and below
        displa_lays,   &! displacement height for the layer and below
        fcover_lays     ! vegetation fractional cover for this layer and above

   REAL(r8), dimension(npft) :: &
        lsai            ! lai + sai

   REAL(r8), dimension(nlay) :: &
        htop_lay,      &! canopy crown top for each layer
        hbot_lay,      &! canopy crown bottom for each layer
        fcover_lay,    &! vegetation fractional coverage for each layer
        lsai_lay,      &! (lai+sai) for each layer
        a_lay,         &! exponential extinction factor for u/k decline within canopy
        a_lay_i63,     &! exponential extinction factor for u/k decline within canopy (Inoue 1963)
        a_lay_k71,     &! exponential extinction factor for u/k decline within canopy (Kondo 1971)
        a_lay_g77,     &! exponential extinction factor for u/k decline within canopy (Groudrian 1977)
        a_lay_m97,     &! exponential extinction factor for u/k decline within canopy (Massman 1997)
        utop_lay,      &! wind speed at layer top [m/s]
        ubot_lay,      &! wind speed at layer bottom [m/s]
        ueff_lay,      &! effective wind speed within canopy layer [m/s]
        ueff_lay_,     &! effective wind speed within canopy layer [m/s]
        ueff_lay_norm, &! normalized effective wind speed within canopy layer [m/s]
        ktop_lay,      &! eddy coefficient at layer top
        kbot_lay,      &! eddy coefficient at layer bottom
        z0m_lay,       &! roughness length for the vegetation covered area
        displa_lay,    &! displacement height for the vegetaion covered area
        taf,           &! air temperature within canopy space [K]
        qaf,           &! humidity of canopy air [kg/kg]
        rd,            &! aerodynamic resistance between layers [s/m]
        cah,           &! heat conductance for air [m/s]
        cgh,           &! heat conductance for ground [m/s]
        caw,           &! latent heat conductance for air [m/s]
        cgw,           &! latent heat conductance for ground [m/s]
        wtshi,         &! sensible heat resistance for air, grd and leaf [-]
        wtsqi,         &! latent heat resistance for air, grd and leaf [-]
        wta0,          &! normalized heat conductance for air [-]
        wtg0,          &! normalized heat conductance for ground [-]
        wtaq0,         &! normalized latent heat conductance for air [-]
        wtgq0,         &! normalized heat conductance for ground [-]
        wtll,          &! sum of normalized heat conductance for air and leaf
        wtlql           ! sum of normalized heat conductance for air and leaf

   REAL(r8) :: ktop, utop, fmtop, bee, tmpw1, tmpw2, fact, facq

   INTEGER i, clev
   INTEGER toplay, botlay, upplay, numlay
   INTEGER d_opt, rb_opt, rd_opt

   REAL(r8) :: displa

   ! variables for longwave transfer calculation
   ! .................................................................
   REAL(r8) :: tdn(0:4,0:4)     !downward transfer coefficient matrix for LW
   REAL(r8) :: tup(0:4,0:4)     !upward transfer coefficient matrix for LW
   REAL(r8) :: thermk_lay(nlay) !transmittance of longwave radiation for each layer
   REAL(r8) :: fshade_lay(nlay) !shadow of each layer
   REAL(r8) :: L(nlay)          !longwave radiation emitted by canopy layer
   REAL(r8) :: Ltd(nlay)        !trasmitted downward longwave radiation from canopy layer
   REAL(r8) :: Ltu(nlay)        !trasmitted upward longwave radiation from canopy layer
   REAL(r8) :: Lin(0:4)         !incomming longwave radiation for each layer
   REAL(r8) :: Ld(0:4)          !total downward longwave radiation for each layer
   REAL(r8) :: Lu(0:4)          !total upward longwave radiation for each layer
   REAL(r8) :: Lg               !emitted longwave radiation from ground
   REAL(r8) :: Lv(npft)         !absorbed longwave raidation for each pft
   REAL(r8) :: dLv(npft)        !LW change due to temperature change
   REAL(r8) :: dLvpar(nlay)     !temporal variable for calcualting dLv

!-----------------------End Variable List-------------------------------

! initialization of errors and  iteration parameters
       it       = 1    !counter for leaf temperature iteration
       del(:)   = 0.0  !change in leaf temperature from previous iteration
       dele(:)  = 0.0  !latent head flux from leaf for previous iteration

       dtl(:,:) = 0.
       fevpl_bef(:) = 0.

       d_opt  = 2
       rd_opt = 3
       rb_opt = 3

! initial values for z0hg, z0qg
       z0mg = (1.-fsno)*zlnd + fsno*zsno
       z0hg = z0mg
       z0qg = z0mg

!-----------------------------------------------------------------------
! scaling-up coefficients from leaf to canopy
!-----------------------------------------------------------------------

! note: need to sperate to sunlit/shaded pars
!-----------------------------------------------------------------------

! partion visible canopy absorption to sunlit and shaded fractions
! to get average absorbed par for sunlit and shaded leaves
       fsha(:)   = 1. - fsun(:)
       laisun(:) = lai(:)*fsun(:)
       laisha(:) = lai(:)*fsha(:)

       cintsun(1,:) = (1.-exp(-(0.110+extkb)*lai))/(0.110+extkb)
       cintsun(2,:) = (1.-exp(-(extkb+extkd)*lai))/(extkb+extkd)
       cintsun(3,:) = (1.-exp(-extkb*lai))/extkb

       cintsha(1,:) = (1.-exp(-0.110*lai))/0.110 - cintsun(1,:)
       cintsha(2,:) = (1.-exp(-extkd*lai))/extkd - cintsun(2,:)
       cintsha(3,:) = lai(:) - cintsun(3,:)

!-----------------------------------------------------------------------
! get fraction of wet and dry canopy surface (fwet & fdry)
! initial saturated vapor pressure and humidity and their derivation
!-----------------------------------------------------------------------

       !clai = 4.2 * 1000. * 0.2
       clai = 0.0
       lsai(:) = lai(:) + sai(:)

       DO i = 1, npft
          IF (fcover(i)>0 .and. lsai(i)>1.e-6) THEN
      CALL dewfraction (sigf(i),lai(i),sai(i),dewmx,ldew(i),ldew_rain(i),ldew_snow(i),fwet(i),fdry(i))

             CALL qsadv(tl(i),psrf,ei(i),deiDT(i),qsatl(i),qsatlDT(i))
          ENDIF
       ENDDO

!-----------------------------------------------------------------------
! initial for fluxes profile
!-----------------------------------------------------------------------

       nmozsgn = 0     !number of times moz changes sign
       obuold  = 0.    !monin-obukhov length from previous iteration
       zii     = 1000. !m (pbl height)
       beta    = 1.    !- (in computing W_*)

!-----------------------------------------------------------------------
! calculate layer average propeties: height (htop_lay, hbot_lay), lsai_lay, ...
! !!NOTE: adjustment may needed for htop_lay/hbot_lay
!-----------------------------------------------------------------------
       htop_lay(:)   = 0
       hbot_lay(:)   = 0
       lsai_lay(:)   = 0
       fcover_lay(:) = 0

       DO i = 1, npft
          IF (fcover(i)>0 .and. lsai(i)>1.e-6) THEN
             clev = canlev(i)
             htop_lay(clev) = htop_lay(clev) + htop(i) * fcover(i)
             hbot_lay(clev) = hbot_lay(clev) + hbot(i) * fcover(i)
             lsai_lay(clev) = lsai_lay(clev) + lsai(i) * fcover(i)
             fcover_lay(clev) = fcover_lay(clev) + fcover(i)
          ENDIF
       ENDDO

       DO i = 1, nlay
          IF (fcover_lay(i) > 0) THEN
             htop_lay(i) = htop_lay(i) / fcover_lay(i)
             hbot_lay(i) = hbot_lay(i) / fcover_lay(i)
             lsai_lay(i) = lsai_lay(i) / fcover_lay(i)
          ENDIF
       ENDDO

       ! calculate fcover_lays
! 03/16/2020, yuan: determine to set fc=0 or fcover above for
! gaps between layers, 0 maybe more consistent
       fcover_lays(0) = sum(fcover_lay(:))
       fcover_lays(1) = sum(fcover_lay(1:3))
       fcover_lays(2) = sum(fcover_lay(2:3))
       fcover_lays(3) = sum(fcover_lay(3:3))
       fcover_lays(:) = 0.

!-----------------------------------------------------------------------
! scaling factor bee
!-----------------------------------------------------------------------
! 09/26/2017, yuan: NOTE! bee value, the default is 1
       bee = 1.

!-----------------------------------------------------------------------
! calculate z0m and displa for PFTs
!-----------------------------------------------------------------------
       DO i = 1, npft
          IF (lsai(i) > 1.e-6) THEN
             CALL cal_z0_displa(lsai(i), htop(i), 1., z0mpc(i), displa)
          ELSE
             z0mpc(i) = z0mg
          ENDIF
       ENDDO

!-----------------------------------------------------------------------
! calculate z0m and displa for layers
!-----------------------------------------------------------------------

       displa_lay (:) = 0.
       displa_lays(:) = 0.
       z0m_lay    (:) = 0.
       z0m_lays   (:) = 0.

       DO i = 1, nlay
          IF (fcover_lay(i)>0 .and. lsai_lay(i)>0) THEN

             CALL cal_z0_displa(lsai_lay(i), htop_lay(i), 1., z0m_lay(i), displa_lay(i))

             CALL cal_z0_displa(lsai_lay(i), htop_lay(i), fcover_lay(i), z0m_lays(i), displa_lays(i))

          ENDIF
       ENDDO

       ! ground
       z0m_lays(0)    = z0mg
       displa_lays(0) = 0.

       ! 10/05/2017: robust check
       WHERE (z0m_lays(:) < z0mg) z0m_lays(:) = z0mg
       WHERE (z0m_lay(:)  < z0mg) z0m_lay(:)  = z0mg

       ! maximum assumption
       z0m_lays(1) = maxval(z0m_lays(0:1))
       z0m_lays(2) = maxval(z0m_lays(0:2))
       z0m_lays(3) = maxval(z0m_lays(0:3))

       displa_lays(1) = maxval(displa_lays(0:1))
       displa_lays(2) = maxval(displa_lays(0:2))
       displa_lays(3) = maxval(displa_lays(0:3))

       ! roughness length and displacement height for sensible
       ! and latent heat transfer
       z0h_lays(:) = z0m_lays(:)
       z0q_lays(:) = z0m_lays(:)

!-----------------------------------------------------------------------
! calculate layer a_lay
!-----------------------------------------------------------------------
       ! initialization
       a_lay(:)     = 0.
       a_lay_i63(:) = 0.
       a_lay_k71(:) = 0.
       a_lay_g77(:) = 0.
       a_lay_m97(:) = 0.

       DO i = 1, nlay
          IF (fcover_lay(i)>0 .and. lsai_lay(i)>0) THEN

             ! mixing length and sqrt(drag coefficient)
             lm = vonkar*(htop_lay(i) - displa_lay(i))

             ! Raupach, 1992
             fai   = 1. - exp(-0.5*lsai_lay(i))
             sqrtdragc = min( (0.003+0.3*fai)**0.5, 0.3 )

             ! Inoue, 1963
             a_lay_i63(i) = htop_lay(i) * &
                           (Cd*lsai_lay(i)/(2.*htop_lay(i)*lm**2))**(1./3.)

             ! Kondo, 1971
             a_lay_k71(i) = htop_lay(i)/(htop_lay(i)-displa_lay(i))/ &
                            (vonkar/sqrtdragc)

             ! Goudriaan, 1977
             a_lay_g77(i) = (Cd*lsai_lay(i)*htop_lay(i)/lm)**0.5

             ! Massman, 1997
             a_lay_m97(i) = Cd*lsai_lay(i) / (2.*sqrtdragc**2)

             a_lay(i) = a_lay_k71(i)

             displa_lay(i) = max(htop_lay(i)/2., displa_lay(i))

          ENDIF
       ENDDO

!-----------------------------------------------------------------------
! claculate layer info
! how may layers, top layer and bottom layer number
!-----------------------------------------------------------------------

       toplay = 0
       botlay = 0
       numlay = 0

       DO i = nlay, 1, -1
          IF (fcover_lay(i)>0 .and. lsai_lay(i)>0) THEN

             ! to count the layer number
             numlay = numlay + 1
             IF (toplay .eq. 0) THEN
                ! set the top layer to current layer
                toplay = i
             ENDIF

             ! set this layer to be the bottom layer
             botlay = i

             displa_lay(i) = max(displa_lay(i), hbot_lay(i))
          ENDIF
       ENDDO

!-----------------------------------------------------------------------
! calculate transmittance of longwave radiation for each layer
! diffuse case
!-----------------------------------------------------------------------

       thermk_lay(:) = 0.
       fshade_lay(:) = 0.

       DO i = 1, npft
          IF (fshade(i) > 0) THEN
             clev = canlev(i)
             thermk_lay(clev) = thermk_lay(clev) + fshade(i) * thermk(i)
             fshade_lay(clev) = fshade_lay(clev) + fshade(i)
          ENDIF
       ENDDO

       DO i = 1, nlay
          IF (fshade_lay(i) > 0) THEN
             thermk_lay(i) = thermk_lay(i) / fshade_lay(i)
          ELSE
             thermk_lay(i) = 1.
          ENDIF
       ENDDO

!-----------------------------------------------------------------------
! calculate the transfer matrix for long-wave radiation transfer
! direct case
! NOTE: don't need to calculate at each step
!-----------------------------------------------------------------------

       tdn(:,:) = 0.
       tup(:,:) = 0.

       tdn(1,0) = 1.
       tdn(2,0) = 1 - fshade_lay(1)
       tdn(3,0) = 1 - fshade_lay(1) - fshade_lay(2) + fshade_lay(1)*fshade_lay(2)
       tdn(4,0) = 1 - fshade_lay(1) - fshade_lay(2) - fshade_lay(3) &
                + fshade_lay(1)*fshade_lay(2) &
                + fshade_lay(1)*fshade_lay(3) &
                + fshade_lay(2)*fshade_lay(3) &
                - fshade_lay(1)*fshade_lay(2)*fshade_lay(3)

       tdn(2,1) = fshade_lay(1)
       tdn(3,1) = (1 - fshade_lay(2))*fshade_lay(1)
       tdn(4,1) = (1 - fshade_lay(2) - fshade_lay(3) + fshade_lay(2)*fshade_lay(3))*fshade_lay(1)

       tdn(3,2) = fshade_lay(2)
       tdn(4,2) = (1 - fshade_lay(3))*fshade_lay(2)
       tdn(4,3) = fshade_lay(3)

       tup(0,1) = fshade_lay(1)
       tup(0,2) = (1 - fshade_lay(1))*fshade_lay(2)
       tup(1,2) = fshade_lay(2)

       tup(0,3) = (1 - fshade_lay(1) - fshade_lay(2) + fshade_lay(1)*fshade_lay(2))*fshade_lay(3)
       tup(1,3) = (1 - fshade_lay(2))*fshade_lay(3)
       tup(2,3) = fshade_lay(3)

       tup(0,4) = tdn(4,0)
       tup(1,4) = 1 - fshade_lay(2) - fshade_lay(3) + fshade_lay(2)*fshade_lay(3)
       tup(2,4) = 1 - fshade_lay(3)
       tup(3,4) = 1.

!-----------------------------------------------------------------------
! calculate parameters for delta(Lv) for LW radiation transfer
!-----------------------------------------------------------------------
       dLvpar(1) = 1.
       dLvpar(2) = ( (1-fshade_lay(1)) + thermk_lay(1)*fshade_lay(1) )**2
       dLvpar(3) = ( tdn(3,0) + thermk_lay(2)*fshade_lay(2)*(1-fshade_lay(1)+thermk_lay(1)*fshade_lay(1)) &
                 + (1-fshade_lay(2))*thermk_lay(1)*fshade_lay(1) )**2

!-----------------------------------------------------------------------
! first guess for taf and qaf for each layer
! a large differece from previous schemes
!-----------------------------------------------------------------------
       taf(:) = 0.
       qaf(:) = 0.

       ! 05/02/2016: set taf/qaf according to layer number
       IF (numlay .eq. 1) THEN
          taf(toplay) = 0.5 * (tg + thm)
          qaf(toplay) = 0.5 * (qm + qg )
       ENDIF

       IF (numlay .eq. 2) THEN
          taf(botlay) = (2.*tg + thm)/3.
          qaf(botlay) = (2.*qg + qm )/3.
          taf(toplay) = (tg + 2.*thm)/3.
          qaf(toplay) = (qg + 2.*qm )/3.
       ENDIF

       IF (numlay .eq. 3) THEN
          taf(1) = (3.*tg + thm)/4.
          qaf(1) = (3.*qg + qm )/4.
          taf(2) = (tg + thm )/2.
          qaf(2) = (qg + qm  )/2.
          taf(3) = (tg + 3.*thm)/4.
          qaf(3) = (qg + 3.*qm )/4.
       ENDIF

!-----------------------------------------------------------------------
! some environment variables
! how to calculate rsoil and what is its usage?
!-----------------------------------------------------------------------
       pco2a = pco2m
       tprcor = 44.6*273.16*psrf/1.013e5
       rsoil = 0.   !respiration (mol m-2 s-1)
!      rsoil = 1.22e-6*exp(308.56*(1./56.02-1./(tg-227.13)))
!      rsoil = rstfac * 0.23 * 15. * 2.**((tg-273.16-10.)/10.) * 1.e-6
!      rsoil = 5.22 * 1.e-6
       rsoil = 0.22 * 1.e-6

! initialization and input values for Monin-Obukhov
       ! have been set before
       z0mv = z0m_lays(3); z0hv = z0m_lays(3); z0qv = z0m_lays(3)
       ur = max(0.1, sqrt(us*us+vs*vs))    !limit set to 0.1
       dth = thm - taf(toplay)
       dqh = qm - qaf(toplay)
       dthv = dth*(1.+0.61*qm) + 0.61*th*dqh
       zldis = hu - displa_lays(3)

       IF(zldis <= 0.0) THEN
          write(6,*) 'the obs height of u less than the zero displacement heght'
          CALL abort
       ENDIF

       CALL moninobukini(ur,th,thm,thv,dth,dqh,dthv,zldis,z0mv,um,obu)

! ======================================================================
!      BEGIN stability iteration
! ======================================================================

       DO WHILE (it .le. itmax)

          tlbef = tl

          del2  = del
          dele2 = dele

!-----------------------------------------------------------------------
! Aerodynamical resistances
!-----------------------------------------------------------------------
! Evaluate stability-dependent variables using moz from prior iteration

          CALL moninobukm(hu,ht,hq,displa_lays(toplay),z0mv,z0hv,z0qv,obu,um, &
                          displa_lay(toplay),z0m_lay(toplay),ustar,fh2m,fq2m, &
                          htop_lay(toplay),fmtop,fm,fh,fq,fht,fqt,phih)

! Aerodynamic resistance
          ! 09/16/2017:
          ! note that for ram, it is the resistance from Href to z0mv+displa
          ! however, for rah and raw is only from Href to canopy effective
          ! exchange height.
          ! so rah/raw is not comparable with that of 1D case
          ram = 1./(ustar*ustar/um)

          ! 05/02/2016: calculate resistance from the top layer (effective exchange
          ! height) to reference height
          rah = 1./(vonkar/(fh-fht)*ustar)
          raw = 1./(vonkar/(fq-fqt)*ustar)

! update roughness length for sensible/latent heat
          z0hg = z0mg/exp(0.13 * (ustar*z0mg/1.5e-5)**0.45)
          z0qg = z0hg

          z0h_lays(0) = z0hg
          z0q_lays(0) = z0qg

          z0h_lays(1) = maxval(z0h_lays(0:1))
          z0h_lays(2) = maxval(z0h_lays(0:2))
          z0h_lays(3) = maxval(z0h_lays(0:3))

          z0q_lays(:) = z0h_lays(:)
          z0hv = z0h_lays(3)
          z0qv = z0q_lays(3)

! ......................................................................
! new method to calculate rd and ueffect
! the kernel part of 3d model
! ......................................................................

          ! initialization
          rd(:)  = 0.
          upplay = 0

          ! calculate canopy top wind speed (utop) and exchange coefficient (ktop)
          ! need to update each time as obu changed after each iteration
          utop = ustar/vonkar * fmtop
          ktop = vonkar * (htop_lay(toplay)-displa_lays(toplay)) * ustar / phih

          ! start layer loop
          DO i = toplay, 1, -1

             IF (fcover_lay(i)>0 .and. lsai_lay(i)>0) THEN

                IF (i .eq. toplay) THEN
                   utop_lay(i) = utop
                   ktop_lay(i) = ktop
                ELSE
                   ! calculate utop of this layer
                   utop_lay(i) = uprofile(ubot_lay(upplay), fcover_lays(upplay), bee, 0., &
                      z0mg, hbot_lay(upplay), htop_lay(i), htop_lay(i))

                   ! calculate ktop of this layer
                   ktop_lay(i) = kprofile(kbot_lay(upplay), fcover_lays(upplay), bee, 0., &
                      displa_lays(toplay)/htop_lay(toplay), &
                      hbot_lay(upplay), htop_lay(i), obug, ustarg, htop_lay(i))

                   ! areodynamic resistance between this layer top and above layer bottom
                   ! 03/15/2020, yuan: TODO, vertical gaps between layers, fc = fcover_lays(upplay) or just 0?
                   rd(upplay) = rd(upplay) + frd(kbot_lay(upplay), hbot_lay(upplay), htop_lay(i), &
                      hbot_lay(upplay), htop_lay(i), displa_lays(toplay)/htop_lay(toplay), &
                      z0h_g, obug, ustarg, z0mg, 0., bee, fcover_lays(upplay))

                ENDIF

                ! for robust check
                hbot_lay(i) = max(hbot_lay(i), displa_lays(i-1)+z0m_lays(i-1))

                ! wind speed at layer bottom
                ubot_lay(i) = uprofile(utop_lay(i), fcover_lay(i), bee, a_lay(i), &
                   z0mg, htop_lay(i), hbot_lay(i), hbot_lay(i))

                IF (it == 1) THEN
                   ueff_lay_norm(i) = ueffect(1., htop_lay(i), hbot_lay(i), &
                      z0mg, a_lay(i), bee, fcover_lay(i))
                ENDIF
                ueff_lay(i) = utop_lay(i)*ueff_lay_norm(i)

                ! normalized eddy coefficient (K) at layer bottom
                kbot_lay(i) = kprofile(ktop_lay(i), fcover_lay(i), bee, a_lay(i), &
                   displa_lays(toplay)/htop_lay(toplay), &
                   htop_lay(i), hbot_lay(i), obug, ustarg, hbot_lay(i))

                ! areodynamic resistance from effective fluxes exchange height of
                ! of this layer to the top of this layer
                IF (upplay > 0) THEN
                   rd(upplay) = rd(upplay) + frd(ktop_lay(i), htop_lay(i), hbot_lay(i), &
                      htop_lay(i), displa_lay(i)+z0m_lay(i), displa_lays(toplay)/htop_lay(toplay), &
                      z0h_g, obug, ustarg, z0mg, a_lay(i), bee, fcover_lay(i))
                ENDIF

                rd(i) = rd(i) + frd(ktop_lay(i), htop_lay(i), hbot_lay(i), &
                   displa_lay(i)+z0m_lay(i), max(z0qg,hbot_lay(i)), &
                   displa_lays(toplay)/htop_lay(toplay), z0h_g, obug, ustarg, &
                   z0mg, a_lay(i), bee, fcover_lay(i))

                upplay = i

             ENDIF
          ENDDO

! ......................................................................
! areodynamic resistance between ground and the upper layer bottom
! ......................................................................

          ! uncomment the below when the upper codes change to hbot_lay
          !rd(botlay) = rd(botlay) + kintegral(kbot_lay(botlay), fcover_lays(botlay), bee, 0., &
          !   z0mg, displa_lays(toplay)/htop_lay(toplay), &
          !   hbot_lay(botlay), z0qg, obug, ustarg, hbot_lay(botlay), z0qg )

          rd(botlay) = rd(botlay) + frd(kbot_lay(botlay), hbot_lay(botlay), z0qg, &
             hbot_lay(botlay), z0qg, displa_lays(toplay)/htop_lay(toplay), &
             z0h_g, obug, ustarg, z0mg, 0., bee, fcover_lays(botlay))

! ......................................................................
! Bulk boundary layer resistance of leaves
! ......................................................................
          rb(:) = 0.

          DO i = 1, npft
             IF (fcover(i)>0 .and. lsai(i)>1.e-6) THEN
                clev = canlev(i)
                cf = 0.01*sqrtdi(i)*sqrt(ueff_lay(clev))
                rb(i) = 1./cf
             ENDIF
          ENDDO

          ! 10/01/2017, back to 1D case, for test ONLY
          IF (rb_opt == 1) THEN
             uaf   = ustar
             cf    = 0.01*sqrtdi(2)/sqrt(uaf)
             rb(:) = 1/(cf*uaf)
          ENDIF

!         rd = 1./(csoilc*uaf)                 ! BATS legacy
!         w = exp(-0.5*(lai+sai))              ! Dickinson's modification :
!         csoilc = ( 1.-w + w*um/uaf)/rah      ! "rah" here is the resistance over
!         rd = 1./(csoilc*uaf)                 ! bare ground fraction

          ! 10/01/2017, back to 1D case, for test ONLY
          IF (rd_opt == 1 ) THEN
! modified by Xubin Zeng's suggestion at 08-07-2002
             uaf   = ustar
             w = exp(-(lai(2)+sai(2)))
             csoilcn = (vonkar/(0.13*(z0mg*uaf/1.5e-5)**0.45))*w + csoilc*(1.-w)
             rd(:) = 1./(csoilcn*uaf)
          ENDIF

!-----------------------------------------------------------------------
! stomatal resistances
!-----------------------------------------------------------------------

          DO i = 1, npft
             IF(fcover(i)>0 .and. lai(i)>0.001) THEN

                rbsun = rb(i) / laisun(i)
                rbsha = rb(i) / laisha(i)

                clev = canlev(i)
                eah = qaf(clev) * psrf / ( 0.622 + 0.378 * qaf(clev) )    !pa

#ifdef OzoneStress
            call CalcOzoneStress(o3coefv_sun(i),o3coefg_sun(i),forc_ozone,psrf,th,ram,&
                                 rssun(i),rbsun,lai(i),lai_old(i),i,o3uptakesun(i),deltim)
            call CalcOzoneStress(o3coefv_sha(i),o3coefg_sha(i),forc_ozone,psrf,th,ram,&
                                 rssha(i),rbsha,lai(i),lai_old(i),i,o3uptakesha(i),deltim)
                lai_old(i) = lai(i)
#endif
#ifdef PLANT_HYDRAULIC_STRESS
            call PlantHydraulicStress_twoleaf (nl_soil   ,nvegwcs   ,z_soi    ,&
                     dz_soi    ,rootfr(:,i),psrf      ,qsatl(i)   ,qsatl(i)   ,&
                     qaf(clev) ,tl(i)     ,tl(i)      ,rbsun      ,rbsha      ,&
                     raw       ,rd(clev)  ,rstfacsun(i),rstfacsha(i),cintsun(:,i),&
                     cintsha(:,i),laisun(i),laisha(i) ,rhoair     ,fwet(i)    ,&
                     sai(i)    ,kmax_sun(i),kmax_sha(i),kmax_xyl(i),kmax_root(i),&
                     psi50_sun(i),psi50_sha(i),psi50_xyl(i),psi50_root(i),htop(i),&
                     ck(i)     ,smp       ,hk         ,hksati     ,vegwp(:,i) ,&
                     etrsun(i) ,etrsha(i) ,rootr(:,i) ,sigf(i)    ,qg         ,&
                     qm        ,gs0sun(i) ,gs0sha(i)  ,k_soil_root,k_ax_root  )
            etr(i) = etrsun(i) + etrsha(i)
#endif

! note: calculate resistance for sunlit/shaded leaves
!-----------------------------------------------------------------------
                CALL stomata (vmax25(i)   ,effcon(i) ,slti(i)   ,hlti(i)   ,&
                   shti(i)    ,hhti(i)    ,trda(i)   ,trdm(i)   ,trop(i)   ,&
                   gradm(i)   ,binter(i)  ,thm       ,psrf      ,po2m      ,&
                   pco2m      ,pco2a      ,eah       ,ei(i)     ,tl(i)     , parsun(i)  ,&
#ifdef OzoneStress
                   o3coefv_sun(i), o3coefg_sun(i), &
#endif
                   rbsun      ,raw       ,rstfacsun(i),cintsun(:,i),&
                   assimsun(i),respcsun(i),rssun(i)  &
#ifdef WUEdiag
                   ,assim_RuBP_sun(i),assim_Rubisco_sun(i)  ,cisun(i)  ,Dsun(i)  ,gammasun(i)  &
#endif
                   )

                CALL stomata (vmax25(i)   ,effcon(i) ,slti(i)   ,hlti(i)   ,&
                   shti(i)    ,hhti(i)    ,trda(i)   ,trdm(i)   ,trop(i)   ,&
                   gradm(i)   ,binter(i)  ,thm       ,psrf      ,po2m      ,&
                   pco2m      ,pco2a      ,eah       ,ei(i)     ,tl(i)     ,parsha(i) ,&
#ifdef OzoneStress
                   o3coefv_sun(i), o3coefg_sun(i), &
#endif
                   rbsha      ,raw       ,rstfacsha(i) ,cintsha(:,i),&
                   assimsha(i),respcsha(i),rssha(i) &
#ifdef WUEdiag
                   ,assim_RuBP_sha(i),assim_Rubisco_sha(i)  ,cisha(i)  ,Dsha(i)  ,gammasha(i)  &
#endif
                   )

#ifdef PLANT_HYDRAULIC_STRESS
            gssun(i) = min( 1.e6, 1./(rssun(i)*tl(i)/tprcor) ) / cintsun(3,i) * 1.e6
            gssha(i) = min( 1.e6, 1./(rssha(i)*tl(i)/tprcor) ) / cintsha(3,i) * 1.e6
            gs0sun(i)  = gssun(i)/amax1(rstfacsun(i),1.e-2)
            gs0sha(i)  = gssha(i)/amax1(rstfacsha(i),1.e-2)

            gb_mol_sun(i) = 1./rbsun * tprcor/tl(i) / cintsun(3,i) * 1.e6  ! leaf to canopy
            gb_mol_sha(i) = 1./rbsha * tprcor/tl(i) / cintsha(3,i) * 1.e6  ! leaf to canopy
#endif

             ELSE
                rssun(i) = 2.e4; assimsun(i) = 0.; respcsun(i) = 0.
                rssha(i) = 2.e4; assimsha(i) = 0.; respcsha(i) = 0.
#ifdef PLANT_HYDRAULIC_STRESS
                etr(i) = 0.
                rootr(:,i) = 0.
#endif
             ENDIF
          ENDDO

! above stomatal resistances are for the canopy, the stomatal rsistances
! and the "rb" in the following calculations are the average for single leaf. thus,
          rssun = rssun * laisun
          rssha = rssha * laisha

!-----------------------------------------------------------------------
! dimensional and non-dimensional sensible and latent heat conductances
! for canopy and soil flux calculations.
!-----------------------------------------------------------------------

          cfh(:) = 0.
          cfw(:) = 0.

          DO i = 1, npft
             IF (fcover(i)>0 .and. lsai(i)>1.e-6) THEN

                clev = canlev(i)
                delta(i) = 0.0
                IF(qsatl(i)-qaf(clev) .gt. 0.) delta(i) = 1.0

                cfh(i) = lsai(i) / rb(i)

! note: combine sunlit and shaded leaves
!-----------------------------------------------------------------------
                cfw(i) = (1.-delta(i)*(1.-fwet(i)))*lsai(i)/rb(i) + &
                         (1.-fwet(i))*delta(i)* &
                         ( laisun(i)/(rb(i)+rssun(i)) + laisha(i)/(rb(i)+rssha(i)) )
             ENDIF
          ENDDO

          ! initialization
          cah(:) = 0.
          caw(:) = 0.
          cgh(:) = 0.
          cgw(:) = 0.

          DO i = 1, nlay
             IF (fcover_lay(i)>0 .and. lsai_lay(i)>0) THEN
                IF (i == toplay) THEN
                   cah(i) = 1. / rah
                   caw(i) = 1. / raw
                ELSE
                   cah(i) = 1. / rd(i+1)
                   caw(i) = 1. / rd(i+1)
                ENDIF

                cgh(i) = 1. / rd(i)
                cgw(i) = 1. / rd(i)
             ENDIF
          ENDDO

          ! claculate wtshi, wtsqi
          wtshi(:) = cah(:) + cgh(:)
          wtsqi(:) = caw(:) + cgw(:)

          DO i = 1, npft
             IF (fcover(i)>0 .and. lsai(i)>1.e-6) THEN
                clev = canlev(i)
                wtshi(clev) = wtshi(clev) + fcover(i)*cfh(i)
                wtsqi(clev) = wtsqi(clev) + fcover(i)*cfw(i)
             ENDIF
          ENDDO

          DO i = 1, nlay
             IF (fcover_lay(i)>0 .and. lsai_lay(i)>0) THEN
                wtshi(i) = 1./wtshi(i)
                wtsqi(i) = 1./wtsqi(i)
             ENDIF
          ENDDO

          wta0(:) = cah(:) * wtshi(:)
          wtg0(:) = cgh(:) * wtshi(:)

          wtaq0(:) = caw(:) * wtsqi(:)
          wtgq0(:) = cgw(:) * wtsqi(:)

          ! calculate wtl0, wtll, wtlq0, wtlql
          wtll(:)  = 0.
          wtlql(:) = 0.

          DO i = 1, npft
             IF (fcover(i)>0 .and. lsai(i)>1.e-6) THEN
                clev = canlev(i)

                wtl0(i)  = cfh(i) * wtshi(clev) * fcover(i)
                wtll(clev) = wtll(clev) + wtl0(i)*tl(i)

                wtlq0(i) = cfw(i) * wtsqi(clev) * fcover(i)
                wtlql(clev) = wtlql(clev) + wtlq0(i)*qsatl(i)
             ENDIF
          ENDDO

          ! to solve taf(:) and qaf(:)
          IF (numlay .eq. 1) THEN

             taf(toplay) = wta0(toplay)*thm +  wtg0(toplay)*tg +  wtll(toplay)
             qaf(toplay) = wtaq0(toplay)*qm + wtgq0(toplay)*qg + wtlql(toplay)
             fact = 1.
             facq = 1.

          ENDIF

          IF (numlay .eq. 2) THEN

             tmpw1 = wtg0(botlay)*tg + wtll(botlay)
             fact  = 1. - wtg0(toplay)*wta0(botlay)
             taf(toplay) = ( wta0(toplay)*thm + wtg0(toplay)*tmpw1 + wtll(toplay) ) /  fact

             tmpw1 = wtgq0(botlay)*qg + wtlql(botlay)
             facq  = 1. - wtgq0(toplay)*wtaq0(botlay)
             qaf(toplay) = ( wtaq0(toplay)*qm + wtgq0(toplay)*tmpw1 + wtlql(toplay) ) / facq

             taf(botlay) =  wta0(botlay)*taf(toplay) +  wtg0(botlay)*tg +  wtll(botlay)
             qaf(botlay) = wtaq0(botlay)*qaf(toplay) + wtgq0(botlay)*qg + wtlql(botlay)

          ENDIF

          IF (numlay .eq. 3) THEN

             tmpw1 = wta0(3)*thm + wtll(3)
             tmpw2 = wtg0(1)*tg  + wtll(1)
             fact  = 1. - wta0(2)*wtg0(3) - wtg0(2)*wta0(1)
             taf(2) = ( wta0(2)*tmpw1 + wtg0(2)*tmpw2 + wtll(2) ) / fact

             tmpw1 = wtaq0(3)*qm + wtlql(3)
             tmpw2 = wtgq0(1)*qg + wtlql(1)
             facq  = 1. - wtaq0(2)*wtgq0(3) - wtgq0(2)*wtaq0(1)
             qaf(2) = ( wtaq0(2)*tmpw1 + wtgq0(2)*tmpw2 + wtlql(2) ) / facq

             taf(1) =  wta0(1)*taf(2) +  wtg0(1)*tg +  wtll(1)
             qaf(1) = wtaq0(1)*qaf(2) + wtgq0(1)*qg + wtlql(1)

             taf(3) = wta0(3)*thm +  wtg0(3)*taf(2) +  wtll(3)
             qaf(3) = wtaq0(3)*qm + wtgq0(3)*qaf(2) + wtlql(3)

          ENDIF

!-----------------------------------------------------------------------
! IR radiation, sensible and latent heat fluxes and their derivatives
!-----------------------------------------------------------------------
! the partial derivatives of areodynamical resistance are ignored
! which cannot be determined analtically

! calculate L for each canopy layer
          L(:) = 0.
          DO i = 1, npft
             IF (fcover(i)>0 .and. lsai(i)>1.e-6) THEN
                clev = canlev(i)
                ! according to absorption = emissivity, fcover -> fshade
                L(clev) = L(clev) + fshade(i) * (1-thermk(i)) * stefnc * tl(i)**4
             ENDIF
          ENDDO

! calculate Ltd
          Ltd(:) = 0.
          Ltd(3) = thermk_lay(3) * tdn(4,3) * frl
          Ltd(2) = thermk_lay(2) * ( tdn(4,2)*frl + tdn(3,2)*(Ltd(3) + L(3)) )
          Ltd(1) = thermk_lay(1) * ( tdn(4,1)*frl + tdn(3,1)*(Ltd(3) + L(3)) + &
                              tdn(2,1)*(Ltd(2) + L(2)) )

! calculate Ld = Ltd + L
          Ld(0) = 0.
          Ld(4) = frl
          Ld(1:3) = Ltd + L

! calculate Lin = Ld * tdn
          Lin(:) = matmul(Ld(:), tdn(:,:))

! calcilate Lg = (1-emg)*dlrad + emg*stefnc*tg**4
! dlrad = Lin(0)
          Lg = (1 - emg)*Lin(0) + emg*stefnc*tg**4

! calculate Ltu
          Ltu(1) = thermk_lay(1) * tup(0,1) * Lg
          Ltu(2) = thermk_lay(2) * ( tup(0,2)*Lg + tup(1,2)*(Ltu(1) + L(1)) )
          Ltu(3) = thermk_lay(3) * ( tup(0,3)*Lg + tup(1,3)*(Ltu(1) + L(1)) + &
                                     tup(2,3)*(Ltu(2) + L(2)) )

! calculate Lu = Ltu + L
          Lu(0) = Lg
          Lu(4) = 0.
          Lu(1:3) = Ltu + L

! calculate Lin = Lin + Lu*tup
          Lin(:) = Lin(:) + matmul(Lu(:), tup(:,:))

! calculate Lv
          Lv(:) = 0.
          DO i = 1, npft
             IF (fshade(i) > 0) THEN
                clev  = canlev(i)
                Lv(i) = fshade(i)/fshade_lay(clev) * (1-thermk(i)) * Lin(clev) / fcover(i) &
                      - 2. * fshade(i) * (1-thermk(i)) * stefnc * tl(i)**4 / fcover(i)
             ENDIF
          ENDDO

! calculate delata(Lv)
          dLv(:) = 0.
          DO i = 1, npft
             IF (fshade(i) > 0) THEN
                clev   = canlev(i)
                dLv(i) = (4.*dLvpar(clev)*(1-emg)*fshade(i)*(1-thermk(i)) - 8.) &
                       * fshade(i) * (1-thermk(i)) * stefnc *  tl(i)**3 / fcover(i)
             ENDIF
          ENDDO

!-----------------------------------------------------------------------

          irab(:)      = Lv(:)
          dirab_dtl(:) = dLv(:)

          DO i = 1, npft

             IF (fcover(i)>0 .and. lsai(i)>1.e-6) THEN

                clev = canlev(i)
                fac(i) = 1. - thermk(i)

! sensible heat fluxes and their derivatives
                fsenl(i) = rhoair * cpair * cfh(i) * (tl(i) - taf(clev))

                ! 09/25/2017: re-written, check it clearfully
                ! When numlay<3, no matter how to calculate, /fact is consistent
                IF (numlay < 3 .or. clev == 2) THEN
                   fsenl_dtl(i) = rhoair * cpair * cfh(i) * (1. - wtl0(i)/fact)
                ELSE
                   IF (clev == 1) THEN
                      fsenl_dtl(i) = rhoair * cpair * cfh(i) * &
                         !(1. - (1.-wta0(2)*wtg0(3))*wtl0(i)/fact) or
                         (1. - wta0(1)*wtg0(2)*wtl0(i)/fact - wtl0(i))
                   ENDIF
                   IF (clev == 3) THEN
                      fsenl_dtl(i) = rhoair * cpair * cfh(i) * &
                         !(1. - (1.-wtg0(2)*wta0(1))*wtl0(i)/fact) or
                         (1. - wtg0(3)*wta0(2)*wtl0(i)/fact - wtl0(i))
                   ENDIF
                ENDIF

! latent heat fluxes and their derivatives
#ifndef PLANT_HYDRAULIC_STRESS
                etr(i) = rhoair * (1.-fwet(i)) * delta(i) &
                       * ( laisun(i)/(rb(i)+rssun(i)) + laisha(i)/(rb(i)+rssha(i)) ) &
                       * ( qsatl(i) - qaf(clev) )
#endif
                ! 09/25/2017: re-written
                IF (numlay < 3 .or. clev == 2) THEN
                   etr_dtl(i) = rhoair * (1.-fwet(i)) * delta(i) &
                      * ( laisun(i)/(rb(i)+rssun(i)) + laisha(i)/(rb(i)+rssha(i)) ) &
                      * (1. - wtlq0(i)/facq)*qsatlDT(i)
                ELSE
                   IF (clev == 1) THEN
                      etr_dtl(i) = rhoair * (1.-fwet(i)) * delta(i) &
                         * ( laisun(i)/(rb(i)+rssun(i)) + laisha(i)/(rb(i)+rssha(i)) ) &
                         !* (1. - (1.-wtaq0(2)*wtgq0(3))*wtlq0(i)/facq)*qsatlDT(i) or
                         * (1. - wtaq0(1)*wtgq0(2)*wtlq0(i)/facq - wtlq0(i))*qsatlDT(i)
                   ENDIF
                   IF (clev == 3) THEN
                      etr_dtl(i) = rhoair * (1.-fwet(i)) * delta(i) &
                         * ( laisun(i)/(rb(i)+rssun(i)) + laisha(i)/(rb(i)+rssha(i)) ) &
                         !* (1. - (1.-wtgq0(2)*wtaq0(1))*wtlq0(i)/facq)*qsatlDT(i) or
                         * (1. - wtgq0(3)*wtaq0(2)*wtlq0(i)/facq - wtlq0(i))*qsatlDT(i)
                   ENDIF
                ENDIF

#ifndef PLANT_HYDRAULIC_STRESS
                IF(etr(i).ge.etrc(i))THEN
                   etr(i) = etrc(i)
                   etr_dtl(i) = 0.
                ENDIF
#endif

                evplwet(i) = rhoair * (1.-delta(i)*(1.-fwet(i))) * lsai(i)/rb(i) &
                           * ( qsatl(i) - qaf(clev) )

                ! 09/25/2017: re-written
                IF (numlay < 3 .or. clev == 2) THEN
                   evplwet_dtl(i) = rhoair * (1.-delta(i)*(1.-fwet(i))) * lsai(i)/rb(i) &
                      * (1. - wtlq0(i)/facq)*qsatlDT(i)
                ELSE
                   IF (clev == 1) THEN
                      evplwet_dtl(i) = rhoair * (1.-delta(i)*(1.-fwet(i))) * lsai(i)/rb(i) &
                         !* (1. - (1-wtaq0(2)*wtgq0(3))*wtlq0(i)/facq)*qsatlDT(i) or
                         * (1. - wtaq0(1)*wtgq0(2)*wtlq0(i)/facq - wtlq0(i))*qsatlDT(i)
                   ENDIF
                   IF (clev == 3) THEN
                      evplwet_dtl(i) = rhoair * (1.-delta(i)*(1.-fwet(i))) * lsai(i)/rb(i) &
                         !* (1. - (1.-wtgq0(2)*wtaq0(1))*wtlq0(i)/facq)*qsatlDT(i)
                         * (1. - wtgq0(3)*wtaq0(2)*wtlq0(i)/facq - wtlq0(i))*qsatlDT(i)
                   ENDIF
                ENDIF

                ! 03/02/2018: convert evplwet from fc to whole area
                ! because ldew right now is for the whole area
                ! 09/05/2019: back to fc area
                IF(evplwet(i).ge.ldew(i)/deltim)THEN
                   evplwet(i) = ldew(i)/deltim
                   evplwet_dtl(i) = 0.
                ENDIF

                fevpl(i) = etr(i) + evplwet(i)
                fevpl_dtl(i) = etr_dtl(i) + evplwet_dtl(i)

                erre(i) = 0.
                fevpl_noadj(i) = fevpl(i)
                IF ( fevpl(i)*fevpl_bef(i) < 0. ) THEN
                   erre(i)  = -0.9*fevpl(i)
                   fevpl(i) =  0.1*fevpl(i)
                ENDIF

!-----------------------------------------------------------------------
! difference of temperatures by quasi-newton-raphson method for the non-linear system equations
!-----------------------------------------------------------------------

                dtl(it,i) = (sabv(i) + irab(i) - fsenl(i) - hvap*fevpl(i) &
                   + cpliq*qintr_rain(i)*(t_precip-tl(i)) + cpice*qintr_snow(i)*(t_precip-tl(i))) &
                   / (lsai(i)*clai/deltim - dirab_dtl(i) + fsenl_dtl(i) + hvap*fevpl_dtl(i) &
                   + cpliq*qintr_rain(i) + cpice*qintr_snow(i))
                dtl_noadj(i) = dtl(it,i)

                ! check magnitude of change in leaf temperature limit to maximum allowed value

                IF(it .le. itmax) THEN

                 ! put brakes on large temperature excursions
                   IF(abs(dtl(it,i)).gt.delmax)THEN
                      dtl(it,i) = delmax*dtl(it,i)/abs(dtl(it,i))
                   ENDIF

                 ! NOTE: could be a bug IF dtl*dtl==0, changed from lt->le
                   IF((it.ge.2) .and. (dtl(it-1,i)*dtl(it,i).le.0.))THEN
                      dtl(it,i) = 0.5*(dtl(it-1,i) + dtl(it,i))
                   ENDIF

                ENDIF

                tl(i) = tlbef(i) + dtl(it,i)

!-----------------------------------------------------------------------
! square roots differences of temperatures and fluxes for use as the condition of convergences
!-----------------------------------------------------------------------

                del(i)  = sqrt( dtl(it,i)*dtl(it,i) )
                dele(i) = dtl(it,i) * dtl(it,i) * &
                   ( dirab_dtl(i)**2 + fsenl_dtl(i)**2 + hvap*fevpl_dtl(i)**2 )
                dele(i) = sqrt(dele(i))

!-----------------------------------------------------------------------
!  saturated vapor pressures and canopy air temperature, canopy air humidity
!-----------------------------------------------------------------------
! Recalculate leaf saturated vapor pressure (ei_)for updated leaf temperature
! and adjust specific humidity (qsatl_) proportionately
                CALL qsadv(tl(i),psrf,ei(i),deiDT(i),qsatl(i),qsatlDT(i))

             ENDIF
          ENDDO !end pft loop

! update vegetation/ground surface temperature, canopy air temperature,
! canopy air humidity

          ! calculate wtll, wtlql
          wtll(:)  = 0.
          wtlql(:) = 0.

          DO i = 1, npft
             IF (fcover(i)>0 .and. lsai(i)>1.e-6) THEN
                clev = canlev(i)
                wtll(clev)  =  wtll(clev) +  wtl0(i)*tl(i)
                wtlql(clev) = wtlql(clev) + wtlq0(i)*qsatl(i)
             ENDIF
          ENDDO

          IF (numlay .eq. 1) THEN

             taf(toplay) = wta0(toplay)*thm +  wtg0(toplay)*tg + wtll(toplay)
             qaf(toplay) = wtaq0(toplay)*qm + wtgq0(toplay)*qg + wtlql(toplay)
             fact = 1.
             facq = 1.

          ENDIF

          IF (numlay .eq. 2) THEN

             tmpw1 = wtg0(botlay)*tg + wtll(botlay)
             fact  = 1. - wtg0(toplay)*wta0(botlay)
             taf(toplay) = (wta0(toplay)*thm + wtg0(toplay)*tmpw1 + wtll(toplay)) / fact

             tmpw1 = wtgq0(botlay)*qg + wtlql(botlay)
             facq  = 1. - wtgq0(toplay)*wtaq0(botlay)
             qaf(toplay) = (wtaq0(toplay)*qm + wtgq0(toplay)*tmpw1 + wtlql(toplay)) / facq

             taf(botlay) =  wta0(botlay)*taf(toplay) +  wtg0(botlay)*tg +  wtll(botlay)
             qaf(botlay) = wtaq0(botlay)*qaf(toplay) + wtgq0(botlay)*qg + wtlql(botlay)

          ENDIF

          IF (numlay .eq. 3) THEN

             tmpw1 = wta0(3)*thm + wtll(3)
             tmpw2 = wtg0(1)*tg + wtll(1)
             fact  = 1. - wta0(2)*wtg0(3) - wtg0(2)*wta0(1)
             taf(2) = (wta0(2)*tmpw1 + wtg0(2)*tmpw2 + wtll(2)) / fact

             tmpw1 = wtaq0(3)*qm + wtlql(3)
             tmpw2 = wtgq0(1)*qg + wtlql(1)
             facq  = 1. - wtaq0(2)*wtgq0(3) - wtgq0(2)*wtaq0(1)
             qaf(2) = (wtaq0(2)*tmpw1 + wtgq0(2)*tmpw2 + wtlql(2)) / facq

             taf(1) =  wta0(1)*taf(2) +  wtg0(1)*tg + wtll(1)
             qaf(1) = wtaq0(1)*qaf(2) + wtgq0(1)*qg + wtlql(1)

             taf(3) =  wta0(3)*thm + wtg0(3)*taf(2) + wtll(3)
             qaf(3) = wtaq0(3)*qm + wtgq0(3)*qaf(2) + wtlql(3)

          ENDIF

! update co2 partial pressure within canopy air
          ! 05/02/2016: may have some problem with gdh2o, however,
          ! this variable seems never used here. Different height
          ! level vegetation should have different gdh2o, i.e.,
          ! different rd(layer) values.
          gah2o = 1.0/raw * tprcor/thm                     !mol m-2 s-1
          gdh2o = 1.0/rd(botlay) * tprcor/thm              !mol m-2 s-1

          pco2a = pco2m - 1.37*psrf/max(0.446,gah2o) * &
                  sum(fcover*(assimsun + assimsha - respcsun - respcsha - rsoil))

!-----------------------------------------------------------------------
! Update monin-obukhov length and wind speed including the stability effect
!-----------------------------------------------------------------------

          dth = thm - taf(toplay)
          dqh =  qm - qaf(toplay)

          tstar = vonkar/(fh-fht)*dth
          qstar = vonkar/(fq-fqt)*dqh

          thvstar = tstar + 0.61*th*qstar
          zeta = zldis*vonkar*grav*thvstar / (ustar**2*thv)
          IF(zeta .ge. 0.)THEN                             !stable
             zeta = min(2.,max(zeta,1.e-6))
          ELSE                                             !unstable
             zeta = max(-100.,min(zeta,-1.e-6))
          ENDIF
          obu = zldis/zeta

          IF(zeta .ge. 0.)THEN
             um = max(ur,.1)
          ELSE
             wc = (-grav*ustar*thvstar*zii/thv)**(1./3.)
             wc2 = beta*beta*(wc*wc)
             um = sqrt(ur*ur+wc2)
          ENDIF

          IF(obuold*obu .lt. 0.) nmozsgn = nmozsgn+1
          IF(nmozsgn .ge. 4) obu = zldis/(-0.01)
          obuold = obu

!-----------------------------------------------------------------------
! Test for convergence
!-----------------------------------------------------------------------

          it = it+1

          IF(it .gt. itmin) THEN
             fevpl_bef = fevpl
             det = maxval(max(del,del2))
             ! 10/03/2017, yuan: possible bugs here, solution:
             ! define dee, change del => dee
             dee = maxval(max(dele,dele2))
             IF(det .lt. dtmin .and. dee .lt. dlemin) EXIT
          ENDIF

       ENDDO

! ======================================================================
!     END stability iteration
! ======================================================================

       z0m  = z0mv
       zol  = zeta
       rib  = min(5.,zol*ustar**2/(vonkar**2/fh*um**2))

! canopy fluxes and total assimilation amd respiration

       DO i = 1, npft
          IF (fcover(i)>0 .and. lsai(i)>1.e-6) THEN

             IF(lai(i) .gt. 0.001) THEN
                rst(i) = 1./(laisun(i)/rssun(i) + laisha(i)/rssha(i))
             ELSE
                rssun(i) = 2.0e4 ; rssha(i) = 2.0e4
                assimsun(i) = 0. ; assimsha(i) = 0.
                respcsun(i) = 0. ; respcsha(i) = 0.
                rst(i) = 2.0e4
             ENDIF
             assim(i) = assimsun(i) + assimsha(i)
             respc(i) = respcsun(i) + respcsha(i) + rsoil

! canopy fluxes and total assimilation amd respiration
             fsenl(i) = fsenl(i) + fsenl_dtl(i)*dtl(it-1,i) &
               ! add the imbalanced energy below due to T adjustment to sensibel heat
               + (dtl_noadj(i)-dtl(it-1,i)) * (lsai(i)*clai/deltim - dirab_dtl(i) &
               + fsenl_dtl(i) + hvap*fevpl_dtl(i) + cpliq*qintr_rain(i) + cpice*qintr_snow(i)) &
               ! add the imbalanced energy below due to q adjustment to sensibel heat
               + hvap*erre(i)

             etr0(i)    = etr(i)
             etr(i)     = etr(i)     +     etr_dtl(i)*dtl(it-1,i)
#ifdef PLANT_HYDRAULIC_STRESS
             if(abs(etr0(i)) .ge. 1.e-15)then
                rootr(:,i) = rootr(:,i) * etr(i) / etr0(i)
             else
                rootr(:,i) = rootr(:,i) + dz_soi / sum(dz_soi) * etr_dtl(i)* dtl(it-1,i)
             end if
#endif
             evplwet(i) = evplwet(i) + evplwet_dtl(i)*dtl(it-1,i)
             fevpl(i)   = fevpl_noadj(i)
             fevpl(i)   = fevpl(i)   +   fevpl_dtl(i)*dtl(it-1,i)

             elwmax  = ldew(i)/deltim

             ! 03/02/2018: convert fc to whole area
             ! because ldew now is for the whole area
             ! may need to change to canopy covered area
             ! 09/14/2019: change back to canopy area
             elwdif  = max(0., evplwet(i)-elwmax)
             evplwet(i) = min(evplwet(i), elwmax)

             fevpl(i) = fevpl(i) - elwdif
             fsenl(i) = fsenl(i) + hvap*elwdif
             hprl(i) = cpliq*qintr_rain(i)*(t_precip-tl(i)) + cpice*qintr_snow(i)*(t_precip-tl(i))

#ifdef WUEdiag
      if(assim_RuBP_sun(i) .gt. assim_Rubisco_sun(i))then
         if(assim_Rubisco_sun(i) .gt. 0)then
            lambdasun(i) = (pco2a/psrf - gammasun(i) / psrf)/(1.6*Dsun(i)) * (etrsun(i) / assim_Rubisco_sun(i)) ** 2
         else
            lambdasun(i) = 0._r8
         end if
      else
         if(assim_RuBP_sun(i) .gt. 0)then
            lambdasun(i) = 1./ Dsun(i) / gammasun(i) * (pco2a/psrf * etrsun(i) / (2.2 * assim_RuBP_sun(i)) - 0.73 * Dsun(i)) ** 2
         else
            lambdasun(i) = 0._r8
         end if
      end if
      if(assim_RuBP_sha(i) .gt. assim_Rubisco_sha(i))then
         if(assim_Rubisco_sha(i) .gt. 0)then
            lambdasha(i) = (pco2a/psrf - gammasha(i) / psrf)/(1.6*Dsha(i)) * (etrsha(i) / assim_Rubisco_sha(i)) ** 2
         else
            lambdasha(i) = 0._r8
         end if
      else
         if(assim_RuBP_sha(i) .gt. 0)then
            lambdasha(i) = 1/Dsha(i)/gammasha(i) * (pco2a/psrf*etrsha(i)/(2.2*assim_RuBP_sha(i)) - 0.73*Dsha(i)) ** 2
         else
            lambdasha(i) = 0._r8
         end if
      end if
#endif
!-----------------------------------------------------------------------
! Update dew accumulation (kg/m2)
!-----------------------------------------------------------------------
!#ifdef CLM5_INTERCEPTION
   if (ldew_rain(i).gt.evplwet(i)*deltim) then
      ldew_rain(i) = ldew_rain(i)-evplwet(i)*deltim
      ldew_snow(i) = ldew_snow(i)
      ldew=ldew_rain(i)+ldew_snow(i)
   else
      ldew_rain(i) = 0.0
      ldew_snow(i) = max(0., ldew(i)-evplwet(i)*deltim)
      ldew(i)      = ldew_snow(i)
   endif
!#else
!       ldew(i) = max(0., ldew(i)-evplwet(i)*deltim)
!#endif

!-----------------------------------------------------------------------
! balance check
! (the computational error was created by the assumed 'dtl' in line 406-408)
!-----------------------------------------------------------------------

             err = sabv(i) + irab(i) + dirab_dtl(i)*dtl(it-1,i) &
                 - fsenl(i) - hvap*fevpl(i) + hprl(i)

#if(defined CoLMDEBUG)
             IF(abs(err) .gt. .2) &
                write(6,*) 'energy imbalance in LeafTempPC.F90', &
                           i,it-1,err,sabv(i),irab(i),fsenl(i),hvap*fevpl(i),hprl(i)
#endif

          ENDIF
       ENDDO

!-----------------------------------------------------------------------
! downward (upward) longwave radiation below (above) the canopy
!-----------------------------------------------------------------------
       dlrad = Lin(0) &
             + sum( 4.* fshade * (1-thermk) * stefnc * tlbef**3 * dtl(it-1,:) )
       ulrad = Lin(4) - sum( fcover * dLv * dtl(it-1,:) ) &
             - emg * sum( 4.* fshade * (1-thermk) * stefnc * tlbef**3 * dtl(it-1,:) )

!-----------------------------------------------------------------------
! wind stresses
!-----------------------------------------------------------------------

       taux = - rhoair*us/ram
       tauy = - rhoair*vs/ram

!-----------------------------------------------------------------------
! fluxes from ground to canopy space
!-----------------------------------------------------------------------

       fseng = cpair*rhoair*cgh(botlay)*(tg-taf(botlay))
       fevpg = rhoair*cgw(botlay)*(qg-qaf(botlay))

!-----------------------------------------------------------------------
! Derivative of soil energy flux with respect to soil temperature (cgrnd)
!-----------------------------------------------------------------------

       !NOTE: When numlay<3, no matter how to get the solution, /fact is consistent
       IF (numlay < 3) THEN
          cgrnds = cpair*rhoair*cgh(botlay)*(1.-wtg0(botlay)/fact)
          cgrndl = rhoair*cgw(botlay)*(1.-wtgq0(botlay)/fact)*dqgdT
       ELSE
          cgrnds = cpair*rhoair*cgh(botlay)*(1.-wta0(1)*wtg0(2)*wtg0(1)/fact-wtg0(1))
          cgrndl = rhoair*cgw(botlay)*(1.-wtaq0(1)*wtgq0(2)*wtgq0(1)/facq-wtgq0(1))*dqgdT
       ENDIF
       cgrnd  = cgrnds + cgrndl*htvp

!-----------------------------------------------------------------------
! 2 m height air temperature
!-----------------------------------------------------------------------

       tref = thm + vonkar/(fh-fht)*dth * (fh2m/vonkar - fh/vonkar)
       qref =  qm + vonkar/(fq-fqt)*dqh * (fq2m/vonkar - fq/vonkar)

  END SUBROUTINE LeafTempPC
!----------------------------------------------------------------------


  SUBROUTINE dewfraction (sigf,lai,sai,dewmx,ldew,ldew_rain,ldew_snow,fwet,fdry)
!=======================================================================
! Original author: Yongjiu Dai, September 15, 1999
!
! determine fraction of foliage covered by water and
! fraction of foliage that is dry and transpiring
!
!=======================================================================

 USE MOD_Precision
 IMPLICIT NONE

  REAL(r8), intent(in) :: sigf   !fraction of veg cover, excluding snow-covered veg [-]
  REAL(r8), intent(in) :: lai    !leaf area index  [-]
  REAL(r8), intent(in) :: sai    !stem area index  [-]
  REAL(r8), intent(in) :: dewmx  !maximum allowed dew [0.1 mm]
  REAL(r8), intent(in) :: ldew   !depth of water on foliage [kg/m2/s]
  REAL(r8), intent(in) :: ldew_rain   !depth of rain on foliage [kg/m2/s]
  REAL(r8), intent(in) :: ldew_snow   !depth of snow on foliage [kg/m2/s]
  REAL(r8), intent(out) :: fwet  !fraction of foliage covered by water [-]
  REAL(r8), intent(out) :: fdry  !fraction of foliage that is green and dry [-]

  REAL(r8) lsai                  !lai + sai
  REAL(r8) dewmxi                !inverse of maximum allowed dew [1/mm]
  REAL(r8) vegt                  !sigf*lsai, NOTE: remove sigf
!
!-----------------------------------------------------------------------
! Fwet is the fraction of all vegetation surfaces which are wet
! including stem area which contribute to evaporation
      lsai = lai + sai
      dewmxi = 1.0/dewmx
      ! 06/2018, yuan: remove sigf, to compatible with PFT
      vegt   =  lsai

      fwet = 0
      IF(ldew > 0.) THEN
         fwet = ((dewmxi/vegt)*ldew)**.666666666666

! Check for maximum limit of fwet
         fwet = min(fwet,1.0)

      ENDIF

! fdry is the fraction of lai which is dry because only leaves can
! transpire. Adjusted for stem area which does not transpire
      fdry = (1.-fwet)*lai/lsai


  END SUBROUTINE dewfraction
!----------------------------------------------------------------------

  REAL(r8) FUNCTION uprofile(utop, fc, bee, alpha, z0mg, htop, hbot, z)

     USE MOD_Precision
     USE MOD_FrictionVelocity
     IMPLICIT NONE

     REAL(r8), intent(in) :: utop
     REAL(r8), intent(in) :: fc
     REAL(r8), intent(in) :: bee
     REAL(r8), intent(in) :: alpha
     REAL(r8), intent(in) :: z0mg
     REAL(r8), intent(in) :: htop
     REAL(r8), intent(in) :: hbot
     REAL(r8), intent(in) :: z

     REAL(r8) :: ulog,uexp

     ! when canopy LAI->0, z0->zs, fac->1, u->umoninobuk
     ! canopy LAI->large, fac->0 or=0, u->log profile
     ulog = utop*log(z/z0mg)/log(htop/z0mg)
     uexp = utop*exp(-alpha*(1-(z-hbot)/(htop-hbot)))

     uprofile = bee*fc*min(uexp,ulog) + (1-bee*fc)*ulog

     RETURN
  END FUNCTION uprofile

  REAL(r8) FUNCTION kprofile(ktop, fc, bee, alpha, &
                    displah, htop, hbot, obu, ustar, z)

     USE MOD_Precision
     USE MOD_FrictionVelocity
     IMPLICIT NONE

     REAL(r8), parameter :: com1 = 0.4
     REAL(r8), parameter :: com2 = 0.08

     REAL(r8), intent(in) :: ktop
     REAL(r8), intent(in) :: fc
     REAL(r8), intent(in) :: bee
     REAL(r8), intent(in) :: alpha
     REAL(r8), intent(in) :: displah
     REAL(r8), intent(in) :: htop
     REAL(r8), intent(in) :: hbot
     REAL(r8), intent(in) :: obu
     REAL(r8), intent(in) :: ustar
     REAL(r8), intent(in) :: z

     REAL(r8) :: fac
     REAL(r8) :: kcob, klin, kexp

     klin = ktop*z/htop

     fac  = 1. / (1.+exp(-(displah-com1)/com2))
     kcob = 1. / (fac/klin + (1.-fac)/kmoninobuk(0.,obu,ustar,z))

     kexp = ktop*exp(-alpha*(1-(z-hbot)/(htop-hbot)))

     kprofile = 1./( bee*fc/min(kexp,kcob) + (1-bee*fc)/kcob )

     RETURN
  END FUNCTION kprofile

  REAL(r8) FUNCTION uintegral(utop, fc, bee, alpha, z0mg, htop, hbot)

     USE MOD_Precision
     IMPLICIT NONE

     REAL(r8), intent(in) :: utop
     REAL(r8), intent(in) :: fc
     REAL(r8), intent(in) :: bee
     REAL(r8), intent(in) :: alpha
     REAL(r8), intent(in) :: z0mg
     REAL(r8), intent(in) :: htop
     REAL(r8), intent(in) :: hbot

     INTEGER  :: i, n
     REAL(r8) :: dz, z, u

     ! 09/26/2017: change fixed n -> fixed dz
     dz = 0.01
     n  = int( (htop-hbot) / dz ) + 1

     uintegral = 0.

     DO i = 1, n
        IF (i < n) THEN
           z = htop - (i-0.5)*dz
        ELSE
           dz = htop - hbot - (n-1)*dz
           z  = hbot + 0.5*dz
        ENDIF

        u = uprofile(utop, fc, bee, alpha, z0mg, htop, hbot, z)

        u = max(0._r8, u)
        !uintegral = uintegral + sqrt(u)*dz / (htop-hbot)
! 03/04/2020, yuan: NOTE: the above is hard to solve
        !NOTE: The integral cannot be solved analytically after
        !the square root sign of u, and the integral can be approximated
        !directly for u, In this way, there is no need to square
        uintegral = uintegral + u*dz / (htop-hbot)
     ENDDO

     !uintegral = uintegral * uintegral

     RETURN
  END FUNCTION uintegral


  REAL(r8) FUNCTION ueffect(utop, htop, hbot, &
                            z0mg, alpha, bee, fc)
     USE MOD_Precision
     IMPLICIT NONE

     REAL(r8), intent(in) :: utop
     REAL(r8), intent(in) :: htop
     REAL(r8), intent(in) :: hbot
     REAL(r8), intent(in) :: z0mg
     REAL(r8), intent(in) :: alpha
     REAL(r8), intent(in) :: bee
     REAL(r8), intent(in) :: fc

     REAL(r8) :: roots(2), uint
     INTEGER  :: rootn

     rootn = 0
     uint  = 0.

     CALL ufindroots(htop,hbot,(htop+hbot)/2., &
        utop, htop, hbot, z0mg, alpha, roots, rootn)

     IF (rootn == 0) THEN !no root
        uint = uint + fuint(utop, htop, hbot, &
           htop, hbot, z0mg, alpha, bee, fc)
     ENDIF

     IF (rootn == 1) THEN
        uint = uint + fuint(utop, htop, roots(1), &
           htop, hbot, z0mg, alpha, bee, fc)
        uint = uint + fuint(utop, roots(1), hbot, &
           htop, hbot, z0mg, alpha, bee, fc)
     ENDIF

     IF (rootn == 2) THEN
        uint = uint + fuint(utop, htop,     roots(1), &
           htop, hbot, z0mg, alpha, bee, fc)
        uint = uint + fuint(utop, roots(1), roots(2), &
           htop, hbot, z0mg, alpha, bee, fc)
        uint = uint + fuint(utop, roots(2), hbot,     &
           htop, hbot, z0mg, alpha, bee, fc)
     ENDIF

     ueffect = uint / (htop-hbot)

     RETURN
  END FUNCTION ueffect


  REAL(r8) FUNCTION fuint(utop, ztop, zbot, &
        htop, hbot, z0mg, alpha, bee, fc)

     USE MOD_Precision
     IMPLICIT NONE

     REAL(r8), intent(in) :: utop, ztop, zbot
     REAL(r8), intent(in) :: htop, hbot
     REAL(r8), intent(in) :: z0mg, alpha
     REAL(r8), intent(in) :: bee, fc

     ! local variables
     REAL(r8) :: fuexpint, fulogint

     fulogint = utop/log(htop/z0mg) *&
        (ztop*log(ztop/z0mg) - zbot*log(zbot/z0mg) + zbot - ztop)

     IF (udif((ztop+zbot)/2.,utop,htop,hbot,z0mg,alpha) <= 0) THEN
        ! uexp is smaller
        fuexpint = utop*(htop-hbot)/alpha*( &
           exp(-alpha*(htop-ztop)/(htop-hbot))-&
           exp(-alpha*(htop-zbot)/(htop-hbot)) )

        fuint = bee*fc*fuexpint + (1.-bee*fc)*fulogint
     ELSE
        ! ulog is smaller
        fuint = fulogint
     ENDIF

     RETURN
  END FUNCTION fuint


  RECURSIVE SUBROUTINE ufindroots(ztop,zbot,zmid, &
     utop, htop, hbot, z0mg, alpha, roots, rootn)

     USE MOD_Precision
     IMPLICIT NONE

     REAL(r8), intent(in) :: ztop, zbot, zmid
     REAL(r8), intent(in) :: utop, htop, hbot
     REAL(r8), intent(in) :: z0mg, alpha

     REAL(r8), intent(inout) :: roots(2)
     INTEGER,  intent(inout) :: rootn

     ! local variables
     REAL(r8) :: udif_ub, udif_lb

     udif_ub = udif(ztop,utop,htop,hbot,z0mg,alpha)
     udif_lb = udif(zmid,utop,htop,hbot,z0mg,alpha)

     IF (udif_ub*udif_lb == 0) THEN
        IF (udif_lb == 0) THEN !root found
           rootn = rootn + 1
           IF (rootn > 2) THEN
              print *, "U root number > 2, abort!"
              CALL abort
           ENDIF
           roots(rootn) = zmid
        ENDIF
     ELSE IF (udif_ub*udif_lb < 0) THEN
        IF (ztop-zmid < 0.01) THEN
           rootn = rootn + 1 !root found
           IF (rootn > 2) THEN
              print *, "U root number > 2, abort!"
              CALL abort
           ENDIF
           roots(rootn) = (ztop+zmid)/2.
        ELSE
           CALL ufindroots(ztop,zmid,(ztop+zmid)/2., &
              utop, htop, hbot, z0mg, alpha, roots, rootn)
        ENDIF
     ENDIF

     udif_ub = udif(zmid,utop,htop,hbot,z0mg,alpha)
     udif_lb = udif(zbot,utop,htop,hbot,z0mg,alpha)

     IF (udif_ub*udif_lb == 0) THEN
        IF (udif_ub == 0) THEN !root found
           rootn = rootn + 1
           IF (rootn > 2) THEN
              print *, "U root number > 2, abort!"
              CALL abort
           ENDIF
           roots(rootn) = zmid
        ENDIF
     ELSE IF (udif_ub*udif_lb < 0) THEN
        IF (zmid-zbot < 0.01) THEN
           rootn = rootn + 1 !root found
           IF (rootn > 2) THEN
              print *, "U root number > 2, abort!"
              CALL abort
           ENDIF
           roots(rootn) = (zmid+zbot)/2.
        ELSE
           CALL ufindroots(zmid,zbot,(zmid+zbot)/2., &
              utop, htop, hbot, z0mg, alpha, roots, rootn)
        ENDIF
     ENDIF

  END SUBROUTINE ufindroots


  REAL(r8) FUNCTION udif(z, utop, htop, hbot, z0mg, alpha)

     USE MOD_Precision
     IMPLICIT NONE

     REAL(r8), intent(in) :: z, utop, htop, hbot
     REAL(r8), intent(in) :: z0mg, alpha

     REAL(r8) :: uexp, ulog

     uexp = utop*exp(-alpha*(1-(z-hbot)/(htop-hbot)))
     ulog = utop*log(z/z0mg)/log(htop/z0mg)

     udif = uexp - ulog

     RETURN
  END FUNCTION udif


  REAL(r8) FUNCTION kintegral(ktop, fc, bee, alpha, z0mg, &
                    displah, htop, hbot, obu, ustar, ztop, zbot)
     USE MOD_Precision
     IMPLICIT NONE

     REAL(r8), intent(in) :: ktop
     REAL(r8), intent(in) :: fc
     REAL(r8), intent(in) :: bee
     REAL(r8), intent(in) :: alpha
     REAL(r8), intent(in) :: z0mg
     REAL(r8), intent(in) :: displah
     REAL(r8), intent(in) :: htop
     REAL(r8), intent(in) :: hbot
     REAL(r8), intent(in) :: obu
     REAL(r8), intent(in) :: ustar
     REAL(r8), intent(in) :: ztop
     REAL(r8), intent(in) :: zbot

     INTEGER  :: i, n
     REAL(r8) :: dz, z, k

     kintegral = 0.

     IF (ztop <= zbot) THEN
        RETURN
     ENDIF

     ! 09/26/2017: change fixed n -> fixed dz
     dz = 0.01
     n  = int( (ztop-zbot) / dz ) + 1

     DO i = 1, n
        IF (i < n) THEN
           z  = ztop - (i-0.5)*dz
        ELSE
           dz = ztop - zbot - (n-1)*dz
           z  = zbot + 0.5*dz
        ENDIF

        k = kprofile(ktop, fc, bee, alpha, &
           displah, htop, hbot, obu, ustar, z)

        kintegral = kintegral + 1./k * dz

     ENDDO

     RETURN
  END FUNCTION kintegral

  REAL(r8) FUNCTION frd(ktop, htop, hbot, &
        ztop, zbot, displah, z0h, obu, ustar, &
        z0mg, alpha, bee, fc)

     USE MOD_Precision
     IMPLICIT NONE

     REAL(r8), intent(in) :: ktop, htop, hbot
     REAL(r8), intent(in) :: ztop, zbot
     REAL(r8), intent(in) :: displah, z0h, obu, ustar
     REAL(r8), intent(in) :: z0mg, alpha, bee, fc

     ! local parameters
     REAL(r8), parameter :: com1 = 0.4
     REAL(r8), parameter :: com2 = 0.08

     REAL(r8) :: roots(2), fac, kint
     INTEGER  :: rootn

     rootn = 0
     kint  = 0.

     ! calculate fac
     fac = 1. / (1.+exp(-(displah-com1)/com2))

     CALL kfindroots(ztop,zbot,(ztop+zbot)/2., &
        ktop, htop, hbot, obu, ustar, fac, alpha, roots, rootn)

     !print *, roots, rootn
     IF (rootn == 0) THEN !no root
        kint = kint + fkint(ktop, ztop, zbot, htop, hbot, &
           z0h, obu, ustar, fac, alpha, bee, fc)
     ENDIF

     IF (rootn == 1) THEN
        kint = kint + fkint(ktop, ztop, roots(1), htop, hbot, &
           z0h, obu, ustar, fac, alpha, bee, fc)
        kint = kint + fkint(ktop, roots(1), zbot, htop, hbot, &
           z0h, obu, ustar, fac, alpha, bee, fc)
     ENDIF

     IF (rootn == 2) THEN
        kint = kint + fkint(ktop, ztop, roots(1), htop, hbot, &
           z0h, obu, ustar, fac, alpha, bee, fc)
        kint = kint + fkint(ktop, roots(1), roots(2), htop, hbot, &
           z0h, obu, ustar, fac, alpha, bee, fc)
        kint = kint + fkint(ktop, roots(2), zbot, htop, hbot, &
           z0h, obu, ustar, fac, alpha, bee, fc)
     ENDIF

     frd = kint

     RETURN
  END FUNCTION frd


  REAL(r8) FUNCTION fkint(ktop, ztop, zbot, htop, hbot, &
        z0h, obu, ustar, fac, alpha, bee, fc)

     USE MOD_Precision
     USE MOD_FrictionVelocity
     IMPLICIT NONE

     REAL(r8), intent(in) :: ktop, ztop, zbot
     REAL(r8), intent(in) :: htop, hbot
     REAL(r8), intent(in) :: z0h, obu, ustar, fac, alpha
     REAL(r8), intent(in) :: bee, fc

     ! local variables
     REAL(r8) :: fkexpint, fkcobint

     !NOTE:
     ! klin = ktop*z/htop
     ! kcob = 1./(fac/klin + (1.-fac)/kmoninobuk(0.,obu,ustar,z))
     fkcobint = fac*htop/ktop*(log(ztop)-log(zbot)) +&
        (1.-fac)*kintmoninobuk(0.,z0h,obu,ustar,ztop,zbot)

     IF (kdif((ztop+zbot)/2.,ktop,htop,hbot,obu,ustar,fac,alpha) <= 0) THEN
        ! kexp is smaller
        IF (alpha > 0) THEN
           fkexpint = -(htop-hbot)/alpha/ktop*( &
              exp(alpha*(htop-ztop)/(htop-hbot))-&
              exp(alpha*(htop-zbot)/(htop-hbot)) )
        ELSE
           fkexpint = (ztop-zbot)/ktop
        ENDIF

        fkint = bee*fc*fkexpint + (1.-bee*fc)*fkcobint
     ELSE
        ! kcob is smaller
        fkint = fkcobint
     ENDIF

     RETURN
  END FUNCTION fkint


  RECURSIVE SUBROUTINE kfindroots(ztop,zbot,zmid, &
     ktop, htop, hbot, obu, ustar, fac, alpha, roots, rootn)

     USE MOD_Precision
     IMPLICIT NONE

     REAL(r8), intent(in) :: ztop, zbot, zmid
     REAL(r8), intent(in) :: ktop, htop, hbot
     REAL(r8), intent(in) :: obu, ustar, fac, alpha

     REAL(r8), intent(inout) :: roots(2)
     INTEGER,  intent(inout) :: rootn

     ! local variables
     REAL(r8) :: kdif_ub, kdif_lb

     !print *, "*** CALL recursive SUBROUTINE kfindroots!!"
     kdif_ub = kdif(ztop,ktop,htop,hbot,obu,ustar,fac,alpha)
     kdif_lb = kdif(zmid,ktop,htop,hbot,obu,ustar,fac,alpha)

     IF (kdif_ub*kdif_lb == 0) THEN
        IF (kdif_lb == 0) THEN !root found
           rootn = rootn + 1
           IF (rootn > 2) THEN
              print *, "K root number > 2, abort!"
              CALL abort
           ENDIF
           roots(rootn) = zmid
        ENDIF
     ELSE IF (kdif_ub*kdif_lb < 0) THEN
        IF (ztop-zmid < 0.01) THEN
           rootn = rootn + 1 !root found
           IF (rootn > 2) THEN
              print *, "K root number > 2, abort!"
              CALL abort
           ENDIF
           roots(rootn) = (ztop+zmid)/2.
        ELSE
           CALL kfindroots(ztop,zmid,(ztop+zmid)/2., &
              ktop, htop, hbot, obu, ustar, fac, alpha, roots, rootn)
        ENDIF
     ENDIF

     kdif_ub = kdif(zmid,ktop,htop,hbot,obu,ustar,fac,alpha)
     kdif_lb = kdif(zbot,ktop,htop,hbot,obu,ustar,fac,alpha)

     IF (kdif_ub*kdif_lb == 0) THEN
        IF (kdif_ub == 0) THEN !root found
           rootn = rootn + 1
           IF (rootn > 2) THEN
              print *, "K root number > 2, abort!"
              CALL abort
           ENDIF
           roots(rootn) = zmid
        ENDIF
     ELSE IF (kdif_ub*kdif_lb < 0) THEN
        IF (zmid-zbot < 0.01) THEN
           rootn = rootn + 1 !root found
           IF (rootn > 2) THEN
              print *, "K root number > 2, abort!"
              CALL abort
           ENDIF
           roots(rootn) = (zmid+zbot)/2.
        ELSE
           CALL kfindroots(zmid,zbot,(zmid+zbot)/2., &
              ktop, htop, hbot, obu, ustar, fac, alpha, roots, rootn)
        ENDIF
     ENDIF

  END SUBROUTINE kfindroots


  REAL(r8) FUNCTION kdif(z, ktop, htop, hbot, &
        obu, ustar, fac, alpha)

     USE MOD_Precision
     USE MOD_FrictionVelocity
     IMPLICIT NONE

     REAL(r8), intent(in) :: z, ktop, htop, hbot
     REAL(r8), intent(in) :: obu, ustar, fac, alpha

     REAL(r8) :: kexp, klin, kcob

     kexp = ktop*exp(-alpha*(1-(z-hbot)/(htop-hbot)))

     klin = ktop*z/htop
     kcob = 1./(fac/klin + (1.-fac)/kmoninobuk(0.,obu,ustar,z))

     kdif = kexp - kcob

     RETURN
  END FUNCTION kdif


  SUBROUTINE cal_z0_displa (lai, h, fc, z0, displa)

     USE MOD_Const_Physical, only: vonkar
     IMPLICIT NONE

     REAL(r8), intent(in)  :: lai
     REAL(r8), intent(in)  :: h
     REAL(r8), intent(in)  :: fc
     REAL(r8), intent(out) :: z0
     REAL(r8), intent(out) :: displa

     REAL(r8), parameter :: Cd   = 0.2   !leaf drag coefficient
     REAL(r8), parameter :: cd1  = 7.5   !a free parameter for d/h calculation, Raupach 1992, 1994
     REAL(r8), parameter :: psih = 0.193 !psih = ln(cw) - 1 + cw^-1, cw = 2, Raupach 1994

     ! local variables
     REAL(r8) :: fai, sqrtdragc, temp1, delta , lai0

     ! when assume z0=0.01, displa=0
     ! to calculate lai0, delta displa
     !----------------------------------------------------
     sqrtdragc = -vonkar/(log(0.01/h) - psih)
     sqrtdragc = max(sqrtdragc, 0.0031**0.5)
     IF (sqrtdragc .le. 0.3) THEN
        fai = (sqrtdragc**2-0.003) / 0.3
        fai = min(fai, fc*(1-exp(-20.)))
     ELSE
        fai = 0.29
        print *, "z0m, displa error!"
     ENDIF

     ! calculate delta displa when z0 = 0.01
     lai0  = -log(1.-fai/fc)/0.5
     temp1 = (2.*cd1*fai)**0.5
     delta = -h * ( fc*1.1*log(1. + (Cd*lai0*fc)**0.25) + &
        (1.-fc)*(1.-(1.-exp(-temp1))/temp1) )

     ! calculate z0m, displa
     !----------------------------------------------------
     ! NOTE: potential bug below, ONLY apply for spheric
     ! crowns. For other cases, fc*(...) ==> a*fc*(...)
     fai   = fc*(1. - exp(-0.5*lai))
     sqrtdragc = min( (0.003+0.3*fai)**0.5, 0.3 )
     temp1 = (2.*cd1*fai)**0.5

     IF (lai > lai0) THEN
        displa = delta + h*( &
           (  fc)*1.1*log(1. + (Cd*lai*fc)**0.25) + &
           (1-fc)*(1.-(1.-exp(-temp1))/temp1) )
     ELSE
        displa = h*( &
           (  fc)*1.1*log(1. + (Cd*lai*fc)**0.25) + &
           (1-fc)*(1.-(1.-exp(-temp1))/temp1) )
     ENDIF

     displa = max(displa, 0.)
     z0 = (h-displa) * exp(-vonkar/sqrtdragc + psih)

     IF (z0 < 0.01) THEN
        z0 = 0.01
        displa = 0.
     ENDIF

  END SUBROUTINE cal_z0_displa

END MODULE MOD_LeafTemperaturePC<|MERGE_RESOLUTION|>--- conflicted
+++ resolved
@@ -80,15 +80,9 @@
 ! Nan Wei,  01/2021: added interaction btw prec and canopy
 !=======================================================================
 
-<<<<<<< HEAD
   USE MOD_Precision
-  USE GlobalVars
-  USE PhysicalConstants, only: vonkar, grav, hvap, cpair, stefnc, cpliq, cpice
-=======
-  USE precision
   USE MOD_Vars_Global
   USE MOD_Const_Physical, only: vonkar, grav, hvap, cpair, stefnc, cpliq, cpice
->>>>>>> 3e1016d9
   USE MOD_FrictionVelocity
   USE MOD_Qsadv
   USE MOD_AssimStomataConductance
