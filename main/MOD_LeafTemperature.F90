--- conflicted
+++ resolved
@@ -51,18 +51,12 @@
               o3coefv_sun,o3coefv_sha,o3coefg_sun,o3coefg_sha,&
               lai_old    ,o3uptakesun,o3uptakesha,forc_ozone ,&
 !End ozone stress variables
-<<<<<<< HEAD
+!WUE stomata model parameter
+              lambda                                                           ,&
+!End WUE stomata model parmaeter
               hpbl       ,&
               qintr_rain ,qintr_snow ,t_precip   ,hprl       ,dheatl     ,smp        ,&
               hk         ,hksati     ,rootflux                                        )
-=======
-!WUE stomata model parameter
-              lambda                                                           ,&
-!End WUE stomata model parmaeter
-              hpbl      ,&
-              qintr_rain,qintr_snow,t_precip  ,hprl      ,smp       ,hk        ,&
-              hksati    ,rootflux                                               )
->>>>>>> 718faf4b
 
 !=======================================================================
 ! !DESCRIPTION:
