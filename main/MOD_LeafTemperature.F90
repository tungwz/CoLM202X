#include <define.h>

MODULE MOD_LeafTemperature

!-----------------------------------------------------------------------
USE MOD_Precision
USE MOD_Namelist, ONLY: DEF_Interception_scheme, DEF_USE_PLANTHYDRAULICS, DEF_USE_OZONESTRESS, DEF_RSS_SCHEME
USE MOD_SPMD_Task

IMPLICIT NONE

SAVE

! PUBLIC MEMBER FUNCTIONS:
PUBLIC :: LeafTemperature

! PRIVATE MEMBER FUNCTIONS:
PRIVATE :: dewfraction
PRIVATE :: cal_z0_displa

CONTAINS

   SUBROUTINE  LeafTemperature(ipatch,ivt,deltim,csoilc,dewmx,htvp,lai,&
              sai     ,htop    ,hbot    ,sqrtdi  ,effcon  ,vmax25  ,&
              slti    ,hlti    ,shti    ,hhti    ,trda    ,trdm    ,&
              trop    ,gradm   ,binter  ,extkn   ,extkb   ,extkd   ,&
              hu      ,ht      ,hq      ,us      ,vs      ,thm     ,&
              th      ,thv     ,qm      ,psrf    ,rhoair  ,parsun  ,&
              parsha  ,sabv    ,frl     ,fsun    ,thermk  ,&
              rstfacsun  , rstfacsha    ,gssun   ,gssha   ,&
              po2m    ,pco2m   ,z0h_g   ,obug    ,ustarg  ,zlnd    ,&
<<<<<<< HEAD
              zsno    ,fsno    ,sigf    ,etrc    ,tg      ,qg,rss  ,&
              dqgdT   ,emg     ,tl      ,ldew, ldew_rain,ldew_snow   ,taux    ,tauy    ,&
=======
              zsno    ,fsno    ,sigf    ,etrc    ,tg      ,qg      ,&
              dqgdT   ,emg     ,tl      ,ldew, ldew_rain,ldew_snow ,taux    ,tauy    ,&
>>>>>>> 30681ba1
              fseng   ,fevpg   ,cgrnd   ,cgrndl  ,cgrnds  ,tref    ,&
              qref    ,rst     ,assim   ,respc   ,fsenl   ,fevpl   ,&
              etr     ,dlrad   ,ulrad   ,z0m     ,zol     ,rib     ,&
              ustar   ,qstar   ,tstar   ,fm      ,fh      ,fq      ,&
              rootfr                             ,&
!Plant Hydraulic variables
              kmax_sun,kmax_sha,kmax_xyl,kmax_root,psi50_sun,psi50_sha,&
              psi50_xyl,psi50_root,ck   ,vegwp   ,gs0sun  ,gs0sha  ,&
              assimsun,etrsun  ,assimsha,etrsha  ,&
!Ozone stress variables
              o3coefv_sun ,o3coefv_sha ,o3coefg_sun ,o3coefg_sha, &
              lai_old, o3uptakesun, o3uptakesha, forc_ozone,&
!End ozone stress variables
              hpbl, &
              qintr_rain,qintr_snow,t_precip,hprl,smp     ,hk      ,&
              hksati  ,rootr                                       )

!=======================================================================
! !DESCRIPTION:
! Foliage energy conservation is given by foliage energy budget equation
!                      Rnet - Hf - LEf = 0
! The equation is solved by Newton-Raphson iteration, in which this iteration
! includes the calculation of the photosynthesis and stomatal resistance, and the
! integration of turbulent flux profiles. The sensible and latent heat
! transfer between foliage and atmosphere and ground is linked by the equations:
!                      Ha = Hf + Hg and Ea = Ef + Eg
!
! Original author : Yongjiu Dai, August 15, 2001
!
! REVISIONS:
! Hua Yuan, 09/2014: imbalanced energy due to T/q adjustment is
!                    allocated to sensible heat flux.
!
! Hua Yuan, 10/2017: added options for z0, displa, rb and rd calculation
!                    (Dai, Y., Yuan, H., Xin, Q., Wang, D., Shangguan, W.,
!                    Zhang, S., et al. (2019). Different representations of
!                    canopy structure—A large source of uncertainty in global
!                    land surface modeling. Agricultural and Forest Meteorology,
!                    269–270, 119–135. https://doi.org/10.1016/j.agrformet.2019.02.006
!
! Hua Yuan, 10/2019: change leaf tempertature from two-leaf to one-leaf
!                    (due to large differences may exist btween sunlit/shaded
!                    leaf temperature.
! Xingjie Lu and Nan Wei, 01/2021: added plant hydraulic process interface
! Nan Wei,  01/2021: added interaction btw prec and canopy
! Shaofeng Liu, 05/2023: add option to call moninobuk_leddy, the LargeEddy
!                        surface turbulence scheme (LZD2022);
!                        make a proper update of um.
!=======================================================================

  USE MOD_Precision
  USE MOD_Vars_Global
  USE MOD_Const_Physical, only: vonkar, grav, hvap, cpair, stefnc, cpliq, cpice, tfrz
  USE MOD_FrictionVelocity
  USE mod_namelist, only: DEF_USE_CBL_HEIGHT
  USE MOD_TurbulenceLEddy
  USE MOD_AssimStomataConductance
  USE MOD_Vars_TimeInvariants, only: patchclass
  USE MOD_Const_LC, only: z0mr, displar
  USE MOD_PlantHydraulic, only : PlantHydraulicStress_twoleaf
  use MOD_Ozone, only: CalcOzoneStress
  USE MOD_Qsadv

  IMPLICIT NONE

!-----------------------Arguments---------------------------------------

  INTEGER,  intent(in) :: ipatch,ivt
  REAL(r8), intent(in) :: &
        deltim,     &! seconds in a time step [second]
        csoilc,     &! drag coefficient for soil under canopy [-]
        dewmx,      &! maximum dew
        htvp         ! latent heat of evaporation (/sublimation) [J/kg]

! vegetation parameters
  REAL(r8), intent(in) :: &
        sai,        &! stem area index  [-]
        sqrtdi,     &! inverse sqrt of leaf dimension [m**-0.5]
        htop,       &! PFT crown top height [m]
        hbot,       &! PFT crown bot height [m]

        effcon,     &! quantum efficiency of RuBP regeneration (mol CO2 / mol quanta)
        vmax25,     &! maximum carboxylation rate at 25 C at canopy top
                     ! the range : 30.e-6 <-> 100.e-6 (mol co2 m-2 s-1)
        shti,       &! slope of high temperature inhibition function     (s1)
        hhti,       &! 1/2 point of high temperature inhibition function (s2)
        slti,       &! slope of low temperature inhibition function      (s3)
        hlti,       &! 1/2 point of low temperature inhibition function  (s4)
        trda,       &! temperature coefficient in gs-a model             (s5)
        trdm,       &! temperature coefficient in gs-a model             (s6)
        trop,       &! temperature coefficient in gs-a model         (273+25)
        gradm,      &! conductance-photosynthesis slope parameter
        binter,     &! conductance-photosynthesis intercept
        extkn        ! coefficient of leaf nitrogen allocation
  REAL(r8), intent(in) :: & ! for plant hydraulic scheme
        kmax_sun,   &
        kmax_sha,   &
        kmax_xyl,   &
        kmax_root,  &
        psi50_sun,  &! water potential at 50% loss of sunlit leaf tissue conductance (mmH2O)
        psi50_sha,  &! water potential at 50% loss of shaded leaf tissue conductance (mmH2O)
        psi50_xyl,  &! water potential at 50% loss of xylem tissue conductance (mmH2O)
        psi50_root, &! water potential at 50% loss of root tissue conductance (mmH2O)
        ck           ! shape-fitting parameter for vulnerability curve (-)
  REAL(r8), intent(inout) :: &
        vegwp(1:nvegwcs),&! vegetation water potential
        gs0sun,     &!
        gs0sha       !

! input variables
  REAL(r8), intent(in) :: &
        hu,         &! observational height of wind [m]
        ht,         &! observational height of temperature [m]
        hq,         &! observational height of humidity [m]
        us,         &! wind component in eastward direction [m/s]
        vs,         &! wind component in northward direction [m/s]
        thm,        &! intermediate variable (tm+0.0098*ht)
        th,         &! potential temperature (kelvin)
        thv,        &! virtual potential temperature (kelvin)
        qm,         &! specific humidity at reference height [kg/kg]
        psrf,       &! pressure at reference height [pa]
        rhoair,     &! density air [kg/m**3]

        lai,        &! adjusted leaf area index for seasonal variation [-]
        parsun,     &! par absorbed per unit lai [w/m**2]
        parsha,     &! par absorbed per unit lai [w/m**2]
        sabv,       &! solar radiation absorbed by vegetation [W/m2]
        frl,        &! atmospheric infrared (longwave) radiation [W/m2]
        fsun,       &! sunlit fraction of canopy

        extkb,      &! (k, g(mu)/mu) direct solar extinction coefficient
        extkd,      &! diffuse and scattered diffuse PAR extinction coefficient
        thermk,     &! canopy gap fraction for tir radiation

        po2m,       &! atmospheric partial pressure  o2 (pa)
        pco2m,      &! atmospheric partial pressure co2 (pa)

        z0h_g,      &! bare soil roughness length, sensible heat [m]
        obug,       &! bare soil obu
        ustarg,     &! bare soil ustar
        zlnd,       &! roughness length for soil [m]
        zsno,       &! roughness length for snow [m]
        fsno,       &! fraction of snow cover on ground

        sigf,       &! fraction of veg cover, excluding snow-covered veg [-]
        etrc,       &! maximum possible transpiration rate (mm/s)
        tg,         &! ground surface temperature [K]
        qg,         &! specific humidity at ground surface [kg/kg]
        dqgdT,      &! temperature derivative of "qg"
        rss,        &! soil surface resistance [s/m]
        emg          ! vegetation emissivity

  REAL(r8), intent(in) :: &
        t_precip,   &! snowfall/rainfall temperature [kelvin]
        qintr_rain, &! rainfall interception (mm h2o/s)
        qintr_snow, &! snowfall interception (mm h2o/s)
        smp     (1:nl_soil), &! precipitation sensible heat from canopy
        rootfr  (1:nl_soil), &! root fraction
        hksati  (1:nl_soil), &! hydraulic conductivity at saturation [mm h2o/s]
        hk      (1:nl_soil)   ! soil hydraulic conducatance
  REAL(r8), intent(in) :: &
        hpbl         ! atmospheric boundary layer height [m]

  REAL(r8), intent(inout) :: &
        tl,         &! leaf temperature [K]
        ldew,       &! depth of water on foliage [mm]
        ldew_rain,  &! depth of rain on foliage [mm]
        ldew_snow,  &! depth of snow on foliage [mm]

!Ozone stress variables
        lai_old    ,&! lai in last time step
        o3uptakesun,&! Ozone does, sunlit leaf (mmol O3/m^2)
        o3uptakesha,&! Ozone does, shaded leaf (mmol O3/m^2)
        forc_ozone ,&
!End ozone stress variables
        taux,       &! wind stress: E-W [kg/m/s**2]
        tauy,       &! wind stress: N-S [kg/m/s**2]
        fseng,      &! sensible heat flux from ground [W/m2]
        fevpg,      &! evaporation heat flux from ground [mm/s]
        cgrnd,      &! deriv. of soil energy flux wrt to soil temp [w/m2/k]
        cgrndl,     &! deriv, of soil sensible heat flux wrt soil temp [w/m2/k]
        cgrnds,     &! deriv of soil latent heat flux wrt soil temp [w/m**2/k]
        tref,       &! 2 m height air temperature (kelvin)
        qref,       &! 2 m height air specific humidity
        rstfacsun,  &! factor of soil water stress to transpiration on sunlit leaf
        rstfacsha,  &! factor of soil water stress to transpiration on shaded leaf
        gssun,      &
        gssha,      &
        rootr(1:nl_soil)      ! fraction of root water uptake from different layers

  REAL(r8), intent(inout) :: &
        assimsun,   &! sunlit leaf assimilation rate [umol co2 /m**2/ s] [+]
        etrsun,     &
        assimsha,   &! shaded leaf assimilation rate [umol co2 /m**2/ s] [+]
        etrsha

  REAL(r8), intent(out) :: &
        rst,        &! stomatal resistance
        assim,      &! rate of assimilation
        respc,      &! rate of respiration
        fsenl,      &! sensible heat from leaves [W/m2]
        fevpl,      &! evaporation+transpiration from leaves [mm/s]
        etr,        &! transpiration rate [mm/s]
        dlrad,      &! downward longwave radiation blow the canopy [W/m2]
        ulrad,      &! upward longwave radiation above the canopy [W/m2]
        hprl,       &! precipitation sensible heat from canopy
!Ozone stress variables
        o3coefv_sun,&! Ozone stress factor for photosynthesis on sunlit leaf
        o3coefv_sha,&! Ozone stress factor for photosynthesis on sunlit leaf
        o3coefg_sun,&! Ozone stress factor for stomata on shaded leaf
        o3coefg_sha,&! Ozone stress factor for stomata on shaded leaf
!End ozone stress variables

        z0m,        &! effective roughness [m]
        zol,        &! dimensionless height (z/L) used in Monin-Obukhov theory
        rib,        &! bulk Richardson number in surface layer
        ustar,      &! friction velocity [m/s]
        tstar,      &! temperature scaling parameter
        qstar,      &! moisture scaling parameter
        fm,         &! integral of profile function for momentum
        fh,         &! integral of profile function for heat
        fq           ! integral of profile function for moisture

!-----------------------Local Variables---------------------------------
! assign iteration parameters
   INTEGER, parameter :: itmax  = 40   !maximum number of iteration
   INTEGER, parameter :: itmin  = 6    !minimum number of iteration
   REAL(r8),parameter :: delmax = 3.0  !maximum change in leaf temperature [K]
   REAL(r8),parameter :: dtmin  = 0.01 !max limit for temperature convergence [K]
   REAL(r8),parameter :: dlemin = 0.1  !max limit for energy flux convergence [w/m2]

   REAL(r8) dtl(0:itmax+1)     !difference of tl between two iterative step

   REAL(r8) :: &
        displa,     &! displacement height [m]
        zldis,      &! reference height "minus" zero displacement heght [m]
        zii,        &! convective boundary layer height [m]
        z0mv,       &! roughness length, momentum [m]
        z0hv,       &! roughness length, sensible heat [m]
        z0qv,       &! roughness length, latent heat [m]
        zeta,       &! dimensionless height used in Monin-Obukhov theory
        beta,       &! coefficient of conective velocity [-]
        wc,         &! convective velocity [m/s]
        wc2,        &! wc**2
        dth,        &! diff of virtual temp. between ref. height and surface
        dthv,       &! diff of vir. poten. temp. between ref. height and surface
        dqh,        &! diff of humidity between ref. height and surface
        obu,        &! monin-obukhov length (m)
        um,         &! wind speed including the stablity effect [m/s]
        ur,         &! wind speed at reference height [m/s]
        uaf,        &! velocity of air within foliage [m/s]
        fh2m,       &! relation for temperature at 2m
        fq2m,       &! relation for specific humidity at 2m
        fm10m,      &! integral of profile function for momentum at 10m
        thvstar,    &! virtual potential temperature scaling parameter
        taf,        &! air temperature within canopy space [K]
        qaf,        &! humidity of canopy air [kg/kg]
        eah,        &! canopy air vapor pressure (pa)
        pco2g,      &! co2 pressure (pa) at ground surface (pa)
        pco2a,      &! canopy air co2 pressure (pa)

        fdry,       &! fraction of foliage that is green and dry [-]
        fwet,       &! fraction of foliage covered by water [-]
        cf,         &! heat transfer coefficient from leaves [-]
        rb,         &! leaf boundary layer resistance [s/m]
        rbone,      &! canopy bulk boundary layer resistance
        rbsun,      &! canopy bulk boundary layer resistance
        rbsha,      &! canopy bulk boundary layer resistance
        rd,         &! aerodynamical resistance between ground and canopy air
        ram,        &! aerodynamical resistance [s/m]
        rah,        &! thermal resistance [s/m]
        raw,        &! moisture resistance [s/m]
        clai,       &! canopy heat capacity [Jm-2K-1]
        cah,        &! heat conductance for air [m/s]
        cgh,        &! heat conductance for ground [m/s]
        cfh,        &! heat conductance for leaf [m/s]
        caw,        &! latent heat conductance for air [m/s]
        cgw,        &! latent heat conductance for ground [m/s]
        cfw,        &! latent heat conductance for leaf [m/s]
        wtshi,      &! sensible heat resistance for air, grd and leaf [-]
        wtsqi,      &! latent heat resistance for air, grd and leaf [-]
        wta0,       &! normalized heat conductance for air [-]
        wtg0,       &! normalized heat conductance for ground [-]
        wtl0,       &! normalized heat conductance for air and leaf [-]
        wtaq0,      &! normalized latent heat conductance for air [-]
        wtgq0,      &! normalized heat conductance for ground [-]
        wtlq0,      &! normalized latent heat cond. for air and leaf [-]

        ei,         &! vapor pressure on leaf surface [pa]
        deidT,      &! derivative of "ei" on "tl" [pa/K]
        qsatl,      &! leaf specific humidity [kg/kg]
        qsatldT,    &! derivative of "qsatl" on "tlef"

        del,        &! absolute change in leaf temp in current iteration [K]
        del2,       &! change in leaf temperature in previous iteration [K]
        dele,       &! change in heat fluxes from leaf [W/m2]
        dele2,      &! change in heat fluxes from leaf in previous iteration [W/m2]
        det,        &! maximum leaf temp. change in two consecutive iter [K]
        dee,        &! maximum leaf heat fluxes change in two consecutive iter [W/m2]

        obuold,     &! monin-obukhov length from previous iteration
        tlbef,      &! leaf temperature from previous iteration [K]
        ecidif,     &! excess energies [W/m2]
        err,        &! balance error

        rssun,      &! sunlit leaf stomatal resistance [s/m]
        rssha,      &! shaded leaf stomatal resistance [s/m]
        fsha,       &! shaded fraction of canopy
        laisun,     &! sunlit leaf area index, one-sided
        laisha,     &! shaded leaf area index, one-sided
        respcsun,   &! sunlit leaf respiration rate [umol co2 /m**2/ s] [+]
        respcsha,   &! shaded leaf respiration rate [umol co2 /m**2/ s] [+]
        rsoil,      &! soil respiration
        gah2o,      &! conductance between canopy and atmosphere
        gdh2o,      &! conductance between canopy and ground
        tprcor       ! tf*psur*100./1.013e5

   INTEGER it, nmozsgn

   REAL(r8) delta, fac
   REAL(r8) evplwet, evplwet_dtl, etr_dtl, elwmax, elwdif,etr0
   REAL(r8) irab, dirab_dtl, fsenl_dtl, fevpl_dtl
   REAL(r8) w, csoilcn, z0mg, cintsun(3), cintsha(3)
   REAL(r8) fevpl_bef, fevpl_noadj, dtl_noadj, errt, erre

   REAL(r8) lt, egvf

   REAL(r8) :: sqrtdragc !sqrt(drag coefficient)
   REAL(r8) :: fai       !canopy frontal area index
   REAL(r8) :: a_k71     !exponential extinction factor for u/k decline within canopy (Kondo 1971)
   REAL(r8) :: fqt, fht, fmtop
   REAL(r8) :: utop, ueff, ktop
   REAL(r8) :: phih, z0qg, z0hg
   REAL(r8) :: hsink, displasink
   real(r8) gb_mol_sun,gb_mol_sha
   real(r8),dimension(nl_soil) :: k_soil_root    ! radial root and soil conductance
   real(r8),dimension(nl_soil) :: k_ax_root      ! axial root conductance

   INTEGER,  parameter :: zd_opt = 3
   INTEGER,  parameter :: rb_opt = 3
   INTEGER,  parameter :: rd_opt = 3

!-----------------------End Variable List-------------------------------

! initialization of errors and  iteration parameters
       it     = 1    !counter for leaf temperature iteration
       del    = 0.0  !change in leaf temperature from previous iteration
       dele   = 0.0  !latent head flux from leaf for previous iteration

       dtl(0) = 0.
       fevpl_bef = 0.

       fht  = 0.     !integral of profile function for heat
       fqt  = 0.     !integral of profile function for moisture

!-----------------------------------------------------------------------
! scaling-up coefficients from leaf to canopy
!-----------------------------------------------------------------------

       fsha   = 1. -fsun
       laisun = lai*fsun
       laisha = lai*fsha

! scaling-up coefficients from leaf to canopy
       cintsun(1) = (1.-exp(-(0.110+extkb)*lai))/(0.110+extkb)
       cintsun(2) = (1.-exp(-(extkb+extkd)*lai))/(extkb+extkd)
       cintsun(3) = (1.-exp(-extkb*lai))/extkb

       cintsha(1) = (1.-exp(-0.110*lai))/0.110 - cintsun(1)
       cintsha(2) = (1.-exp(-extkd*lai))/extkd - cintsun(2)
       cintsha(3) = lai - cintsun(3)

!-----------------------------------------------------------------------
! get fraction of wet and dry canopy surface (fwet & fdry)
! initial saturated vapor pressure and humidity and their derivation
!-----------------------------------------------------------------------

       !clai = 4.2 * 1000. * 0.2
       clai = 0.0

       ! loop
      CALL dewfraction (sigf,lai,sai,dewmx,ldew,ldew_rain,ldew_snow,fwet,fdry)
       ! loop
      CALL qsadv(tl,psrf,ei,deiDT,qsatl,qsatlDT)

!-----------------------------------------------------------------------
! initial for fluxes profile
!-----------------------------------------------------------------------

       nmozsgn = 0    !number of times moz changes sign
       obuold = 0.    !monin-obukhov length from previous iteration
       zii = 1000.    !m (pbl height)
       beta = 1.      !- (in computing W_*)
       z0mg = (1.-fsno)*zlnd + fsno*zsno
       z0hg = z0mg
       z0qg = z0mg

       z0m    = htop * z0mr(patchclass(ipatch))
       displa = htop * displar(patchclass(ipatch))

       z0mv = z0m; z0hv = z0m; z0qv = z0m

       ! Modify aerodynamic parameters for sparse/dense canopy (X. Zeng)
       lt     = min(lai+sai, 2.)
       egvf   = (1._r8 - exp(-lt)) / (1._r8 - exp(-2.))
       displa = egvf * displa
       z0mv   = exp(egvf * log(z0mv) + (1._r8 - egvf) * log(z0mg))

       z0hv   = z0mv
       z0qv   = z0mv

! 10/17/2017, yuan: 3D z0m and displa
       IF (zd_opt == 3) THEN

          CALL cal_z0_displa(lai+sai, htop, 1., z0mv, displa)

          ! NOTE: adjusted for samll displa
          displasink = max(htop/2., displa)
          hsink = z0mv + displasink

          z0hv   = z0mv
          z0qv   = z0mv

       ENDIF

       fai    = 1. - exp(-0.5*(lai+sai))
       sqrtdragc = min( (0.003+0.3*fai)**0.5, 0.3 )

       a_k71 = htop/(htop-displa)/(vonkar/sqrtdragc)

       taf = 0.5 * (tg + thm)
       qaf = 0.5 * (qm + qg)

       pco2a = pco2m
       tprcor = 44.6*273.16*psrf/1.013e5
       rsoil = 0.  !respiration (mol m-2 s-1)
!      rsoil = 1.22e-6*exp(308.56*(1./56.02-1./(tg-227.13)))
!      rsoil = rstfac * 0.23 * 15. * 2.**((tg-273.16-10.)/10.) * 1.e-6
!      rsoil = 5.22 * 1.e-6
       rsoil = 0.22 * 1.e-6

       ur = max(0.1, sqrt(us*us+vs*vs))    !limit set to 0.1
       dth = thm - taf
       dqh = qm - qaf
       dthv = dth*(1.+0.61*qm) + 0.61*th*dqh
       zldis = hu - displa

       IF(zldis <= 0.0) THEN
          write(6,*) 'the obs height of u less than the zero displacement heght'
          CALL abort
       ENDIF

       CALL moninobukini(ur,th,thm,thv,dth,dqh,dthv,zldis,z0mv,um,obu)

! ======================================================================
!      BEGIN stability iteration
! ======================================================================

       DO WHILE (it .le. itmax)

          tlbef = tl

          del2  = del
          dele2 = dele

!-----------------------------------------------------------------------
! Aerodynamical resistances
!-----------------------------------------------------------------------
! Evaluate stability-dependent variables using moz from prior iteration
         IF (rd_opt == 3) THEN
            if (DEF_USE_CBL_HEIGHT) then
              CALL moninobukm_leddy(hu,ht,hq,displa,z0mv,z0hv,z0qv,obu,um, &
                                    displasink,z0mv, hpbl, ustar,fh2m,fq2m, &
                                    htop,fmtop,fm,fh,fq,fht,fqt,phih)
            else
              CALL moninobukm(hu,ht,hq,displa,z0mv,z0hv,z0qv,obu,um, &
                              displasink,z0mv,ustar,fh2m,fq2m, &
                              htop,fmtop,fm,fh,fq,fht,fqt,phih)
            endif
            ! Aerodynamic resistance
            ram = 1./(ustar*ustar/um)
            rah = 1./(vonkar/(fh-fht)*ustar)
            raw = 1./(vonkar/(fq-fqt)*ustar)
         ELSE
            if (DEF_USE_CBL_HEIGHT) then
               CALL moninobuk_leddy(hu,ht,hq,displa,z0mv,z0hv,z0qv,obu,um, hpbl, &
                                    ustar,fh2m,fq2m,fm10m,fm,fh,fq)
            else
               CALL moninobuk(hu,ht,hq,displa,z0mv,z0hv,z0qv,obu,um,&
                              ustar,fh2m,fq2m,fm10m,fm,fh,fq)
            endif
            ! Aerodynamic resistance
            ram = 1./(ustar*ustar/um)
            rah = 1./(vonkar/fh*ustar)
            raw = 1./(vonkar/fq*ustar)
         ENDIF

         z0hg = z0mg/exp(0.13 * (ustar*z0mg/1.5e-5)**0.45)
         z0qg = z0hg

! Bulk boundary layer resistance of leaves
         uaf = ustar
         cf = 0.01*sqrtdi/sqrt(uaf)
         rb = 1/(cf*uaf)

! 11/17/2017, yuan: 3D rb calculation
! 03/13/2020, yuan: added analytical solution
         IF (rb_opt == 3) THEN
            utop = ustar/vonkar * fmtop
            ueff = ueffect(utop, htop, z0mg, z0mg, a_k71, 1._r8, 1._r8)
            cf = 0.01*sqrtdi*sqrt(ueff)
            rb = 1./cf
         ENDIF

       ! rd = 1./(csoilc*uaf)                 ! BATS legacy
       ! w = exp(-0.5*(lai+sai))              ! Dickinson's modification :
       ! csoilc = ( 1.-w + w*um/uaf)/rah      ! "rah" here is the resistance over
       ! rd = 1./(csoilc*uaf)                 ! bare ground fraction

! modified by Xubin Zeng's suggestion at 08-07-2002
         w = exp(-(lai+sai))
         csoilcn = (vonkar/(0.13*(z0mg*uaf/1.5e-5)**0.45))*w + csoilc*(1.-w)
         rd = 1./(csoilcn*uaf)

! 11/17/2017, yuan: 3D rd calculation
! 03/13/2020, yuan: added analytical solution
         IF (rd_opt == 3) THEN
            ktop = vonkar * (htop-displa) * ustar / phih
            rd = frd(ktop, htop, z0qg, hsink, z0qg, displa/htop, &
               z0qg, obug, ustar, z0mg, a_k71, 1._r8, 1._r8)
         ENDIF

!-----------------------------------------------------------------------
! stomatal resistances
!-----------------------------------------------------------------------

         IF(lai .gt. 0.001) THEN

            rbsun = rb / laisun
            rbsha = rb / laisha

            eah = qaf * psrf / ( 0.622 + 0.378 * qaf )    !pa

            if(DEF_USE_PLANTHYDRAULICS) then
               call PlantHydraulicStress_twoleaf (nl_soil   ,nvegwcs   ,z_soi    ,&
                     dz_soi    ,rootfr    ,psrf       ,qsatl      ,qsatl      ,&
                     qaf       ,tl        ,tl         ,rbsun      ,rbsha      ,&
                     raw       ,rd        ,rstfacsun  ,rstfacsha  ,cintsun    ,&
                     cintsha   ,laisun    ,laisha     ,rhoair     ,fwet       ,&
                     sai       ,kmax_sun  ,kmax_sha   ,kmax_xyl   ,kmax_root  ,&
                     psi50_sun ,psi50_sha ,psi50_xyl  ,psi50_root ,htop       ,&
                     ck        ,smp       ,hk         ,hksati     ,vegwp      ,&
                     etrsun    ,etrsha    ,rootr      ,sigf       ,qg         ,&
                     qm        ,gs0sun    ,gs0sha     ,k_soil_root,k_ax_root  )
               etr = etrsun + etrsha
            end if

! Sunlit leaves
            CALL stomata  (vmax25   ,effcon ,slti   ,hlti    ,&
                 shti     ,hhti     ,trda   ,trdm   ,trop    ,&
                 gradm    ,binter   ,thm    ,psrf   ,po2m    ,&
                 pco2m    ,pco2a    ,eah    ,ei     ,tl      , parsun   ,&
!Ozone stress variables
                 o3coefv_sun ,o3coefg_sun, &
!End ozone stress variables
                 rbsun   ,raw  ,rstfacsun ,cintsun ,&
                 assimsun ,respcsun ,rssun  &
                 )

! Shaded leaves
            CALL stomata  (vmax25   ,effcon ,slti   ,hlti    ,&
                 shti     ,hhti     ,trda   ,trdm   ,trop    ,&
                 gradm    ,binter   ,thm    ,psrf   ,po2m    ,&
                 pco2m    ,pco2a    ,eah    ,ei     ,tl      ,  parsha  ,&
!Ozone stress variables
                 o3coefv_sha ,o3coefg_sha, &
!End ozone stress variables
                 rbsha    ,raw  ,rstfacsha ,cintsha ,&
                 assimsha ,respcsha ,rssha  &
                 )

            gssun = min( 1.e6, 1./(rssun*tl/tprcor) ) / cintsun(3) * 1.e6
            gssha = min( 1.e6, 1./(rssha*tl/tprcor) ) / cintsha(3) * 1.e6
            if(DEF_USE_PLANTHYDRAULICS) then
               gs0sun  = gssun/amax1(rstfacsun,1.e-2)
               gs0sha  = gssha/amax1(rstfacsha,1.e-2)

               gb_mol_sun = 1./rbsun * tprcor/tl / cintsun(3) * 1.e6  ! leaf to canopy
               gb_mol_sha = 1./rbsha * tprcor/tl / cintsha(3) * 1.e6  ! leaf to canopy
            end if
         ELSE
            rssun = 2.e4; assimsun = 0.; respcsun = 0.
            rssha = 2.e4; assimsha = 0.; respcsha = 0.
            gssun = 0._r8
            gssha = 0._r8

            ! 07/2023, yuan: a bug for imbalanced water, rootr only change
            ! in DEF_USE_PLANTHYDRAULICS case in this routine.
            if(DEF_USE_PLANTHYDRAULICS) then
               etr    = 0.
               etrsun = 0._r8
               etrsha = 0._r8
               rootr  = 0.
            ENDIF
         ENDIF

! above stomatal resistances are for the canopy, the stomatal rsistances
! and the "rb" in the following calculations are the average for single leaf. thus,
         rssun = rssun * laisun
         rssha = rssha * laisha

!-----------------------------------------------------------------------
! dimensional and non-dimensional sensible and latent heat conductances
! for canopy and soil flux calculations.
!-----------------------------------------------------------------------

         delta = 0.0
         IF(qsatl-qaf .gt. 0.) delta = 1.0

         cah = 1. / rah
         cgh = 1. / rd
         cfh = (lai + sai) / rb

         caw = 1. / raw
         IF (qg < qaf) THEN
            cgw = 1. / rd !dew case. no soil resistance   
         ELSE
            IF (DEF_RSS_SCHEME .eq. 4) THEN
               cgw = rss / rd    
            ELSE
               cgw = 1. / (rd + rss)
            END IF
         END IF   
         cfw = (1.-delta*(1.-fwet))*(lai+sai)/rb + (1.-fwet)*delta* &
            ( laisun/(rb+rssun) + laisha/(rb+rssha) )

         wtshi = 1. / ( cah + cgh + cfh )
         wtsqi = 1. / ( caw + cgw + cfw )

         wta0 = cah * wtshi
         wtg0 = cgh * wtshi
         wtl0 = cfh * wtshi

         wtaq0 = caw * wtsqi
         wtgq0 = cgw * wtsqi
         wtlq0 = cfw * wtsqi

!-----------------------------------------------------------------------
! IR radiation, sensible and latent heat fluxes and their derivatives
!-----------------------------------------------------------------------
! the partial derivatives of areodynamical resistance are ignored
! which cannot be determined analtically
         fac = 1. - thermk

! longwave absorption and their derivatives
         ! 10/16/2017, yuan: added reflected longwave by the ground
         irab = (frl - 2. * stefnc * tl**4 + emg*stefnc*tg**4 ) * fac &
            + (1-emg)*thermk*fac*frl + (1-emg)*(1-thermk)*fac*stefnc*tl**4
         dirab_dtl = - 8. * stefnc * tl**3                      * fac &
            + 4.*(1-emg)*(1-thermk)*fac*stefnc*tl**3

! sensible heat fluxes and their derivatives
         fsenl = rhoair * cpair * cfh * ( (wta0 + wtg0)*tl - wta0*thm - wtg0*tg )
         fsenl_dtl = rhoair * cpair * cfh * (wta0 + wtg0)

! latent heat fluxes and their derivatives

         etr = rhoair * (1.-fwet) * delta &
             * ( laisun/(rb+rssun) + laisha/(rb+rssha) ) &
             * ( (wtaq0 + wtgq0)*qsatl - wtaq0*qm - wtgq0*qg )
         !NOTE, yuan: need some revision below. if undef PHS and WUEdiag, there may be problem.
         etrsun = rhoair * (1.-fwet) * delta &
             * ( laisun/(rb+rssun) ) * ( (wtaq0 + wtgq0)*qsatl - wtaq0*qm - wtgq0*qg )
         etrsha = rhoair * (1.-fwet) * delta &
             * ( laisha/(rb+rssha) ) * ( (wtaq0 + wtgq0)*qsatl - wtaq0*qm - wtgq0*qg )

         etr_dtl = rhoair * (1.-fwet) * delta &
             * ( laisun/(rb+rssun) + laisha/(rb+rssha) ) &
             * (wtaq0 + wtgq0)*qsatlDT

         if(.not. DEF_USE_PLANTHYDRAULICS)then
            IF(etr.ge.etrc)THEN
               etr = etrc
               etr_dtl = 0.
            ENDIF
         end if

         evplwet = rhoair * (1.-delta*(1.-fwet)) * (lai+sai) / rb &
                 * ( (wtaq0 + wtgq0)*qsatl - wtaq0*qm - wtgq0*qg )
         evplwet_dtl = rhoair * (1.-delta*(1.-fwet)) * (lai+sai) / rb &
                     * (wtaq0 + wtgq0)*qsatlDT
         IF(evplwet.ge.ldew/deltim)THEN
            evplwet = ldew/deltim
            evplwet_dtl = 0.
         ENDIF

         fevpl = etr + evplwet
         fevpl_dtl = etr_dtl + evplwet_dtl

         ! 07/09/2014, yuan: added for energy balance
         erre = 0.
         fevpl_noadj = fevpl
         IF ( fevpl*fevpl_bef < 0. ) THEN
            erre  = -0.9*fevpl
            fevpl =  0.1*fevpl
         ENDIF

!-----------------------------------------------------------------------
! difference of temperatures by quasi-newton-raphson method for the non-linear system equations
!-----------------------------------------------------------------------

         dtl(it) = (sabv + irab - fsenl - hvap*fevpl &
             + cpliq*qintr_rain*(t_precip-tl) + cpice*qintr_snow*(t_precip-tl)) &
             / ((lai+sai)*clai/deltim - dirab_dtl + fsenl_dtl + hvap*fevpl_dtl  &
             + cpliq*qintr_rain + cpice*qintr_snow)
         dtl_noadj = dtl(it)

         ! check magnitude of change in leaf temperature limit to maximum allowed value

         ! 06/12/2014, yuan: .lt. -> .le.
         IF(it .le. itmax) THEN

         ! put brakes on large temperature excursions
           IF(abs(dtl(it)).gt.delmax)THEN
               dtl(it) = delmax*dtl(it)/abs(dtl(it))
           ENDIF

         ! 06/12/2014, yuan: .lt. -> .le.
         ! NOTE: could be a bug IF dtl*dtl==0, changed from lt->le
           IF((it.ge.2) .and. (dtl(it-1)*dtl(it).le.0.))THEN
               dtl(it) = 0.5*(dtl(it-1) + dtl(it))
           ENDIF

         ENDIF

         tl = tlbef + dtl(it)

!-----------------------------------------------------------------------
! square roots differences of temperatures and fluxes for use as the condition of convergences
!-----------------------------------------------------------------------

         del  = sqrt( dtl(it)*dtl(it) )
         dele = dtl(it) * dtl(it) * ( dirab_dtl**2 + fsenl_dtl**2 + hvap*fevpl_dtl**2 )
         dele = sqrt(dele)

!-----------------------------------------------------------------------
!  saturated vapor pressures and canopy air temperature, canopy air humidity
!-----------------------------------------------------------------------
! Recalculate leaf saturated vapor pressure (ei_)for updated leaf temperature
! and adjust specific humidity (qsatl_) proportionately
         CALL qsadv(tl,psrf,ei,deiDT,qsatl,qsatlDT)

! update vegetation/ground surface temperature, canopy air temperature,
! canopy air humidity
         taf = wta0*thm + wtg0*tg + wtl0*tl

         qaf = wtaq0*qm + wtgq0*qg + wtlq0*qsatl

! update co2 partial pressure within canopy air
         gah2o = 1.0/raw * tprcor/thm                     !mol m-2 s-1
         IF (DEF_RSS_SCHEME .eq. 4) THEN              
             gdh2o = rss/rd  * tprcor/thm                 !mol m-2 s-1
         ELSE
             gdh2o = 1.0/(rd+rss)  * tprcor/thm               !mol m-2 s-1
         END IF
         pco2a = pco2m - 1.37*psrf/max(0.446,gah2o) * &
            (assimsun + assimsha  - respcsun -respcsha - rsoil)

!-----------------------------------------------------------------------
! Update monin-obukhov length and wind speed including the stability effect
!-----------------------------------------------------------------------

         dth = thm - taf
         dqh = qm - qaf

         tstar = vonkar/(fh-fht)*dth
         qstar = vonkar/(fq-fqt)*dqh

         thvstar = tstar*(1.+0.61*qm)+0.61*th*qstar
         zeta = zldis*vonkar*grav*thvstar / (ustar**2*thv)
         IF(zeta .ge. 0.)THEN                             !stable
            zeta = min(2.,max(zeta,1.e-6))
         ELSE                                             !unstable
            zeta = max(-100.,min(zeta,-1.e-6))
         ENDIF
         obu = zldis/zeta

         IF(zeta .ge. 0.)THEN
           um = max(ur,.1)
         ELSE
           if (DEF_USE_CBL_HEIGHT) then !//TODO: Shaofeng, 2023.05.18
             zii = max(5.*hu,hpbl)
           endif !//TODO: Shaofeng, 2023.05.18
           wc = (-grav*ustar*thvstar*zii/thv)**(1./3.)
          wc2 = beta*beta*(wc*wc)
           um = sqrt(ur*ur+wc2)
         ENDIF

         IF(obuold*obu .lt. 0.) nmozsgn = nmozsgn+1
         IF(nmozsgn .ge. 4) obu = zldis/(-0.01)
         obuold = obu

!-----------------------------------------------------------------------
! Test for convergence
!-----------------------------------------------------------------------

         it = it+1

         IF(it .gt. itmin) THEN
            fevpl_bef = fevpl
            det = max(del,del2)
            ! 10/03/2017, yuan: possible bugs here, solution:
            ! define dee, change del => dee
            dee = max(dele,dele2)
            IF(det .lt. dtmin .and. dee .lt. dlemin) exit
         ENDIF

       ENDDO

       IF(DEF_USE_OZONESTRESS)THEN
          call CalcOzoneStress(o3coefv_sun,o3coefg_sun,forc_ozone,psrf,th,ram,&
                                rssun,rbsun,lai,lai_old,ivt,o3uptakesun,deltim)
          call CalcOzoneStress(o3coefv_sha,o3coefg_sha,forc_ozone,psrf,th,ram,&
                                rssha,rbsha,lai,lai_old,ivt,o3uptakesha,deltim)
          lai_old  = lai
          assimsun = assimsun * o3coefv_sun
          assimsha = assimsha * o3coefv_sha
          rssun    = rssun / o3coefg_sun
          rssha    = rssha / o3coefg_sha
       ENDIF
! ======================================================================
!      END stability iteration
! ======================================================================

       z0m = z0mv
       zol = zeta
       rib = min(5.,zol*ustar**2/(vonkar**2/fh*um**2))

! canopy fluxes and total assimilation amd respiration

       IF(lai .gt. 0.001) THEN
          rst = 1./(laisun/rssun + laisha/rssha)
       ELSE
          rssun = 2.0e4 ; rssha = 2.0e4
          assimsun = 0. ; assimsha = 0.
          respcsun = 0. ; respcsha = 0.
          rst = 2.0e4
       ENDIF
       assim = assimsun + assimsha
       respc = respcsun + respcsha! + rsoil

! canopy fluxes and total assimilation amd respiration
       fsenl = fsenl + fsenl_dtl*dtl(it-1) &
               ! yuan: add the imbalanced energy below due to T adjustment to sensibel heat
               + (dtl_noadj-dtl(it-1)) * ((lai+sai)*clai/deltim - dirab_dtl + fsenl_dtl + hvap*fevpl_dtl &
               + cpliq * qintr_rain + cpice * qintr_snow) &
               ! yuan: add the imbalanced energy below due to q adjustment to sensibel heat
               + hvap*erre
       etr0    = etr
       etr     = etr     +     etr_dtl*dtl(it-1)
      if(DEF_USE_PLANTHYDRAULICS) then
         if(abs(etr0) .ge. 1.e-15)then
             rootr = rootr * etr / etr0
         else
             rootr = rootr + dz_soi / sum(dz_soi) * etr_dtl* dtl(it-1)
         end if
      end if

       evplwet = evplwet + evplwet_dtl*dtl(it-1)
       fevpl   = fevpl_noadj
       fevpl   = fevpl   +   fevpl_dtl*dtl(it-1)

       elwmax  = ldew/deltim
       elwdif  = max(0., evplwet-elwmax)
       evplwet = min(evplwet, elwmax)

       fevpl = fevpl - elwdif
       fsenl = fsenl + hvap*elwdif

       taux = - rhoair*us/ram
       tauy = - rhoair*vs/ram

!-----------------------------------------------------------------------
! fluxes from ground to canopy space
!-----------------------------------------------------------------------

       fseng = cpair*rhoair*cgh*(tg-taf)
       fevpg = rhoair*cgw*(qg-qaf)

!-----------------------------------------------------------------------
! downward (upward) longwave radiation below (above) the canopy and prec. sensible heat
!-----------------------------------------------------------------------

       ! 10/16/2017, yuan: added reflected longwave by the ground
       dlrad = thermk * frl &
             + stefnc * fac * tlbef**3 * (tlbef + 4.*dtl(it-1))
       ulrad = stefnc * ( fac * tlbef**3 * (tlbef + 4.*dtl(it-1)) &
             + thermk*emg*tg**4 ) &
             + (1-emg)*thermk*thermk*frl &
             + (1-emg)*thermk*fac*stefnc*tlbef**4 &
             + 4.*(1-emg)*thermk*fac*stefnc*tlbef**3*dtl(it-1)
       hprl = cpliq * qintr_rain*(t_precip-tl) + cpice * qintr_snow*(t_precip-tl)

!-----------------------------------------------------------------------
! Derivative of soil energy flux with respect to soil temperature (cgrnd)
!-----------------------------------------------------------------------

       cgrnds = cpair*rhoair*cgh*(1.-wtg0)
       cgrndl = rhoair*cgw*(1.-wtgq0)*dqgdT
       cgrnd  = cgrnds + cgrndl*htvp

!-----------------------------------------------------------------------
! balance check
! (the computational error was created by the assumed 'dtl' in line 406-408)
!-----------------------------------------------------------------------

       err = sabv + irab + dirab_dtl*dtl(it-1) - fsenl - hvap*fevpl + hprl

#if(defined CoLMDEBUG)
       IF(abs(err) .gt. .2) &
       write(6,*) 'energy imbalance in LeafTemperature.F90',it-1,err,sabv,irab,fsenl,hvap*fevpl,hprl
#endif

!-----------------------------------------------------------------------
! Update dew accumulation (kg/m2)
!-----------------------------------------------------------------------
 if (DEF_Interception_scheme .eq. 1) then
      ldew = max(0., ldew-evplwet*deltim)

 ELSEIF (DEF_Interception_scheme .eq. 2) then!CLM4.5
      ldew = max(0., ldew-evplwet*deltim)

 ELSEIF (DEF_Interception_scheme .eq. 3) then !CLM5
      if (ldew_rain.gt.evplwet*deltim) then
         ldew_rain = ldew_rain-evplwet*deltim
         ldew_snow = ldew_snow
         ldew=ldew_rain+ldew_snow
      else
         ldew_rain = 0.0
         ldew_snow = max(0., ldew-evplwet*deltim)
         ldew      = ldew_snow
      endif

 ELSEIF (DEF_Interception_scheme .eq. 4) then !Noah-MP
      if (taf .gt. tfrz) then
         ldew_rain = ldew_rain-evplwet*deltim !max(0., ldew-evplwet*deltim)
         ldew_rain=max(ldew_rain,0.0)
      else
         ldew_snow = ldew_snow-evplwet*deltim
         ldew_snow=max(ldew_snow,0.0)
      endif
         ldew=ldew_rain+ldew_snow

   ELSEIF (DEF_Interception_scheme .eq. 5) then !MATSIRO
      if (taf .gt. tfrz) then
         ldew_rain = ldew_rain-evplwet*deltim !max(0., ldew-evplwet*deltim)
         ldew_rain=max(ldew_rain,0.0)
      else
         ldew_snow = ldew_snow-evplwet*deltim
         ldew_snow=max(ldew_snow,0.0)
      endif
         ldew=ldew_rain+ldew_snow

   ELSEIF (DEF_Interception_scheme .eq. 6) then !VIC
      if (taf .gt. tfrz) then
         ldew_rain = ldew_rain-evplwet*deltim !max(0., ldew-evplwet*deltim)
         ldew_rain=max(ldew_rain,0.0)
      else
         ldew_snow = ldew_snow-evplwet*deltim
         ldew_snow=max(ldew_snow,0.0)
      endif
         ldew=ldew_rain+ldew_snow

   else
      call abort

 endif


!-----------------------------------------------------------------------
! 2 m height air temperature
!-----------------------------------------------------------------------
       tref = thm + vonkar/(fh-fht)*dth * (fh2m/vonkar - fh/vonkar)
       qref =  qm + vonkar/(fq-fqt)*dqh * (fq2m/vonkar - fq/vonkar)

  END SUBROUTINE LeafTemperature
!----------------------------------------------------------------------

   SUBROUTINE dewfraction (sigf,lai,sai,dewmx,ldew,ldew_rain,ldew_snow,fwet,fdry)
   !DESCRIPTION
   !===========
      ! determine fraction of foliage covered by water and
      ! fraction of foliage that is dry and transpiring

   !Original Author:
   !-------------------
      !---Yongjiu Dai

   !References:
   !-------------------
      !---Dai, Y., Zeng, X., Dickinson, R.E., Baker, I., Bonan, G.B., BosiloVICh, M.G., Denning, A.S.,
      !   Dirmeyer, P.A., Houser, P.R., Niu, G. and Oleson, K.W., 2003.
      !   The common land model. Bulletin of the American Meteorological Society, 84(8), pp.1013-1024.

   !ANCILLARY FUNCTIONS AND SUBROUTINES
   !-------------------

   !REVISION HISTORY
   !----------------
      !---2021.12.08  Zhongwang Wei @ SYSU
      !---1999.09.15  Yongjiu Dai
   !=======================================================================


      USE MOD_Precision

      IMPLICIT NONE

      REAL(r8), intent(in)  :: sigf        ! fraction of veg cover, excluding snow-covered veg [-]
      REAL(r8), intent(in)  :: lai         ! leaf area index  [-]
      REAL(r8), intent(in)  :: sai         ! stem area index  [-]
      REAL(r8), intent(in)  :: dewmx       ! maximum allowed dew [0.1 mm]
      REAL(r8), intent(in)  :: ldew        ! depth of water on foliage [kg/m2/s]
      REAL(r8), intent(in)  :: ldew_rain   ! depth of rain on foliage [kg/m2/s]
      REAL(r8), intent(in)  :: ldew_snow   ! depth of snow on foliage [kg/m2/s]
      REAL(r8), intent(out) :: fwet        ! fraction of foliage covered by water [-]
      REAL(r8), intent(out) :: fdry        ! fraction of foliage that is green and dry [-]

      REAL(r8) :: lsai                     ! lai + sai
      REAL(r8) :: dewmxi                   ! inverse of maximum allowed dew [1/mm]
      REAL(r8) :: vegt                     ! sigf*lsai, NOTE: remove sigf
      REAL(r8) :: satcap_rain              ! saturation capacity of foliage for rain [kg/m2]
      REAL(r8) :: satcap_snow              ! saturation capacity of foliage for snow [kg/m2]

      !-----------------------------------------------------------------------
      ! Fwet is the fraction of all vegetation surfaces which are wet
      ! including stem area which contribute to evaporation
      if (DEF_Interception_scheme .eq. 1) then !CoLM2014
         lsai   = lai + sai ! effective leaf area index
         dewmxi = 1.0/dewmx
         ! 06/2018, yuan: remove sigf, to compatible with PFT
         vegt   =  lsai
         fwet = 0
         IF(ldew > 0.) THEN
            fwet = ((dewmxi/vegt)*ldew)**.666666666666
            ! Check for maximum limit of fwet
            fwet = min(fwet,1.0)
         ENDIF
      ELSEIF (DEF_Interception_scheme .eq. 2) then !CLM4.5
         lsai = lai + sai
         dewmxi = 1.0/dewmx
         vegt   =  lsai
         fwet = 0
         IF(ldew > 0.) THEN
            fwet = ((dewmxi/vegt)*ldew)**.666666666666
            ! Check for maximum limit of fwet
            fwet = min(fwet,1.0)
         ENDIF
      ELSEIF (DEF_Interception_scheme .eq. 3) then !CLM5
         print *, "NOAHMP canopy evaporation scheme to be implemented"
         call abort
      ELSEIF (DEF_Interception_scheme .eq. 4) then !Noah-MP
         lsai = lai + sai
         satcap_rain = dewmx*lsai
         satcap_snow = satcap_rain*60.0
         IF(ldew_snow > 0. .and. ldew_snow>ldew_rain) THEN
            fwet=(ldew_snow/satcap_snow)**.666666666666
         ELSEIF (ldew_rain > 0. .and. ldew_snow<=ldew_rain) then
            fwet=(ldew_rain/satcap_rain)**.666666666666
         else
            fwet=0.0
         endif
         ! Check for maximum limit of fwet
         fwet = min(fwet,1.0)
         print *, "MATSIRO canopy evaporation scheme to be implemented"
         call abort
      ELSEIF (DEF_Interception_scheme .eq. 5) then !Matsiro
         IF(ldew > 0.) THEN
            satcap_rain=0.2*lsai
            satcap_snow=0.2*lsai
            fwet=(ldew/(satcap_rain))**.666666666666
         else
            fwet=0.0
         endif
         fwet = min(fwet,1.0)
         print *, "VIC canopy evaporation scheme to be implemented"
         call abort
      ELSEIF (DEF_Interception_scheme .eq. 6) then !VIC
         IF(ldew > 0.) THEN
            fwet=(ldew/(lsai*0.2))**.666666666666
         else
            fwet=0.0
         endif
      ELSEIF (DEF_Interception_scheme .eq. 7) then
         print *, "CoLM202X canopy evaporation scheme to be implemented"
         call abort
      else
         call abort
      endif


! fdry is the fraction of lai which is dry because only leaves can
! transpire. Adjusted for stem area which does not transpire
      fdry = (1.-fwet)*lai/lsai


  END SUBROUTINE dewfraction

!----------------------------------------------------------------------

  REAL(r8) FUNCTION uprofile(utop, fc, bee, alpha, z0mg, htop, hbot, z)

     USE MOD_Precision
     USE MOD_FrictionVelocity
     IMPLICIT NONE

     REAL(r8), intent(in) :: utop
     REAL(r8), intent(in) :: fc
     REAL(r8), intent(in) :: bee
     REAL(r8), intent(in) :: alpha
     REAL(r8), intent(in) :: z0mg
     REAL(r8), intent(in) :: htop
     REAL(r8), intent(in) :: hbot
     REAL(r8), intent(in) :: z

     REAL(r8) :: ulog,uexp

     ! when canopy LAI->0, z0->zs, fac->1, u->umoninobuk
     ! canopy LAI->large, fac->0 or=0, u->log profile
     ulog = utop*log(z/z0mg)/log(htop/z0mg)
     uexp = utop*exp(-alpha*(1-(z-hbot)/(htop-hbot)))

     uprofile = bee*fc*min(uexp,ulog) + (1-bee*fc)*ulog

     RETURN
  END FUNCTION uprofile

  REAL(r8) FUNCTION kprofile(ktop, fc, bee, alpha, &
                    displah, htop, hbot, obu, ustar, z)

     USE MOD_Precision
     USE MOD_FrictionVelocity
     IMPLICIT NONE

     REAL(r8), parameter :: com1 = 0.4
     REAL(r8), parameter :: com2 = 0.08

     REAL(r8), intent(in) :: ktop
     REAL(r8), intent(in) :: fc
     REAL(r8), intent(in) :: bee
     REAL(r8), intent(in) :: alpha
     REAL(r8), intent(in) :: displah
     REAL(r8), intent(in) :: htop
     REAL(r8), intent(in) :: hbot
     REAL(r8), intent(in) :: obu
     REAL(r8), intent(in) :: ustar
     REAL(r8), intent(in) :: z

     REAL(r8) :: fac
     REAL(r8) :: kcob, klin, kexp

     klin = ktop*z/htop

     fac  = 1. / (1.+exp(-(displah-com1)/com2))
     kcob = 1. / (fac/klin + (1.-fac)/kmoninobuk(0.,obu,ustar,z))

     kexp = ktop*exp(-alpha*(1-(z-hbot)/(htop-hbot)))

     kprofile = 1./( bee*fc/min(kexp,kcob) + (1-bee*fc)/kcob )

     RETURN
  END FUNCTION kprofile

  REAL(r8) FUNCTION uintegral(utop, fc, bee, alpha, z0mg, htop, hbot)

     USE MOD_Precision
     IMPLICIT NONE

     REAL(r8), intent(in) :: utop
     REAL(r8), intent(in) :: fc
     REAL(r8), intent(in) :: bee
     REAL(r8), intent(in) :: alpha
     REAL(r8), intent(in) :: z0mg
     REAL(r8), intent(in) :: htop
     REAL(r8), intent(in) :: hbot

     INTEGER  :: i, n
     REAL(r8) :: dz, z, u

     ! 09/26/2017: change fixed n -> fixed dz
     dz = 0.01
     n  = int( (htop-hbot) / dz ) + 1

     uintegral = 0.

     DO i = 1, n
        IF (i < n) THEN
           z = htop - (i-0.5)*dz
        ELSE
           dz = htop - hbot - (n-1)*dz
           z  = hbot + 0.5*dz
        ENDIF

        u = uprofile(utop, fc, bee, alpha, z0mg, htop, hbot, z)

        u = max(0._r8, u)
        !uintegral = uintegral + sqrt(u)*dz / (htop-hbot)
! 03/04/2020, yuan: NOTE: the above is hard to solve
        !NOTE: The integral cannot be solved analytically after
        !the square root sign of u, and the integral can be approximated
        !directly for u, In this way, there is no need to square
        uintegral = uintegral + u*dz / (htop-hbot)
     ENDDO

     !uintegral = uintegral * uintegral

     RETURN
  END FUNCTION uintegral


  REAL(r8) FUNCTION ueffect(utop, htop, hbot, &
                            z0mg, alpha, bee, fc)
     USE MOD_Precision
     IMPLICIT NONE

     REAL(r8), intent(in) :: utop
     REAL(r8), intent(in) :: htop
     REAL(r8), intent(in) :: hbot
     REAL(r8), intent(in) :: z0mg
     REAL(r8), intent(in) :: alpha
     REAL(r8), intent(in) :: bee
     REAL(r8), intent(in) :: fc

     REAL(r8) :: roots(2), uint
     INTEGER  :: rootn

     rootn = 0
     uint  = 0.

     CALL ufindroots(htop,hbot,(htop+hbot)/2., &
        utop, htop, hbot, z0mg, alpha, roots, rootn)

     IF (rootn == 0) THEN !no root
        uint = uint + fuint(utop, htop, hbot, &
           htop, hbot, z0mg, alpha, bee, fc)
     ENDIF

     IF (rootn == 1) THEN
        uint = uint + fuint(utop, htop, roots(1), &
           htop, hbot, z0mg, alpha, bee, fc)
        uint = uint + fuint(utop, roots(1), hbot, &
           htop, hbot, z0mg, alpha, bee, fc)
     ENDIF

     IF (rootn == 2) THEN
        uint = uint + fuint(utop, htop,     roots(1), &
           htop, hbot, z0mg, alpha, bee, fc)
        uint = uint + fuint(utop, roots(1), roots(2), &
           htop, hbot, z0mg, alpha, bee, fc)
        uint = uint + fuint(utop, roots(2), hbot,     &
           htop, hbot, z0mg, alpha, bee, fc)
     ENDIF

     ueffect = uint / (htop-hbot)

     RETURN
  END FUNCTION ueffect


  REAL(r8) FUNCTION fuint(utop, ztop, zbot, &
        htop, hbot, z0mg, alpha, bee, fc)

     USE MOD_Precision
     IMPLICIT NONE

     REAL(r8), intent(in) :: utop, ztop, zbot
     REAL(r8), intent(in) :: htop, hbot
     REAL(r8), intent(in) :: z0mg, alpha
     REAL(r8), intent(in) :: bee, fc

     ! local variables
     REAL(r8) :: fuexpint, fulogint

     fulogint = utop/log(htop/z0mg) *&
        (ztop*log(ztop/z0mg) - zbot*log(zbot/z0mg) + zbot - ztop)

     IF (udif((ztop+zbot)/2.,utop,htop,hbot,z0mg,alpha) <= 0) THEN
        ! uexp is smaller
        fuexpint = utop*(htop-hbot)/alpha*( &
           exp(-alpha*(htop-ztop)/(htop-hbot))-&
           exp(-alpha*(htop-zbot)/(htop-hbot)) )

        fuint = bee*fc*fuexpint + (1.-bee*fc)*fulogint
     ELSE
        ! ulog is smaller
        fuint = fulogint
     ENDIF

     RETURN
  END FUNCTION fuint


  RECURSIVE SUBROUTINE ufindroots(ztop,zbot,zmid, &
     utop, htop, hbot, z0mg, alpha, roots, rootn)

     USE MOD_Precision
     IMPLICIT NONE

     REAL(r8), intent(in) :: ztop, zbot, zmid
     REAL(r8), intent(in) :: utop, htop, hbot
     REAL(r8), intent(in) :: z0mg, alpha

     REAL(r8), intent(inout) :: roots(2)
     INTEGER,  intent(inout) :: rootn

     ! local variables
     REAL(r8) :: udif_ub, udif_lb

     udif_ub = udif(ztop,utop,htop,hbot,z0mg,alpha)
     udif_lb = udif(zmid,utop,htop,hbot,z0mg,alpha)

     IF (udif_ub*udif_lb == 0) THEN
        IF (udif_lb == 0) THEN !root found
           rootn = rootn + 1
           IF (rootn > 2) THEN
              print *, "U root number > 2, abort!"
              CALL abort
           ENDIF
           roots(rootn) = zmid
        ENDIF
     ELSE IF (udif_ub*udif_lb < 0) THEN
        IF (ztop-zmid < 0.01) THEN
           rootn = rootn + 1 !root found
           IF (rootn > 2) THEN
              print *, "U root number > 2, abort!"
              CALL abort
           ENDIF
           roots(rootn) = (ztop+zmid)/2.
        ELSE
           CALL ufindroots(ztop,zmid,(ztop+zmid)/2., &
              utop, htop, hbot, z0mg, alpha, roots, rootn)
        ENDIF
     ENDIF

     udif_ub = udif(zmid,utop,htop,hbot,z0mg,alpha)
     udif_lb = udif(zbot,utop,htop,hbot,z0mg,alpha)

     IF (udif_ub*udif_lb == 0) THEN
        IF (udif_ub == 0) THEN !root found
           rootn = rootn + 1
           IF (rootn > 2) THEN
              print *, "U root number > 2, abort!"
              CALL abort
           ENDIF
           roots(rootn) = zmid
        ENDIF
     ELSE IF (udif_ub*udif_lb < 0) THEN
        IF (zmid-zbot < 0.01) THEN
           rootn = rootn + 1 !root found
           IF (rootn > 2) THEN
              print *, "U root number > 2, abort!"
              CALL abort
           ENDIF
           roots(rootn) = (zmid+zbot)/2.
        ELSE
           CALL ufindroots(zmid,zbot,(zmid+zbot)/2., &
              utop, htop, hbot, z0mg, alpha, roots, rootn)
        ENDIF
     ENDIF

  END SUBROUTINE ufindroots


  REAL(r8) FUNCTION udif(z, utop, htop, hbot, z0mg, alpha)

     USE MOD_Precision
     IMPLICIT NONE

     REAL(r8), intent(in) :: z, utop, htop, hbot
     REAL(r8), intent(in) :: z0mg, alpha

     REAL(r8) :: uexp, ulog

     uexp = utop*exp(-alpha*(1-(z-hbot)/(htop-hbot)))
     ulog = utop*log(z/z0mg)/log(htop/z0mg)

     udif = uexp - ulog

     RETURN
  END FUNCTION udif


  REAL(r8) FUNCTION kintegral(ktop, fc, bee, alpha, z0mg, &
                    displah, htop, hbot, obu, ustar, ztop, zbot)
     USE MOD_Precision
     IMPLICIT NONE

     REAL(r8), intent(in) :: ktop
     REAL(r8), intent(in) :: fc
     REAL(r8), intent(in) :: bee
     REAL(r8), intent(in) :: alpha
     REAL(r8), intent(in) :: z0mg
     REAL(r8), intent(in) :: displah
     REAL(r8), intent(in) :: htop
     REAL(r8), intent(in) :: hbot
     REAL(r8), intent(in) :: obu
     REAL(r8), intent(in) :: ustar
     REAL(r8), intent(in) :: ztop
     REAL(r8), intent(in) :: zbot

     INTEGER  :: i, n
     REAL(r8) :: dz, z, k

     kintegral = 0.

     IF (ztop <= zbot) THEN
        RETURN
     ENDIF

     ! 09/26/2017: change fixed n -> fixed dz
     dz = 0.01
     n  = int( (ztop-zbot) / dz ) + 1

     DO i = 1, n
        IF (i < n) THEN
           z  = ztop - (i-0.5)*dz
        ELSE
           dz = ztop - zbot - (n-1)*dz
           z  = zbot + 0.5*dz
        ENDIF

        k = kprofile(ktop, fc, bee, alpha, &
           displah, htop, hbot, obu, ustar, z)

        kintegral = kintegral + 1./k * dz

     ENDDO

     RETURN
  END FUNCTION kintegral

  REAL(r8) FUNCTION frd(ktop, htop, hbot, &
        ztop, zbot, displah, z0h, obu, ustar, &
        z0mg, alpha, bee, fc)

     USE MOD_Precision
     IMPLICIT NONE

     REAL(r8), intent(in) :: ktop, htop, hbot
     REAL(r8), intent(in) :: ztop, zbot
     REAL(r8), intent(in) :: displah, z0h, obu, ustar
     REAL(r8), intent(in) :: z0mg, alpha, bee, fc

     ! local parameters
     REAL(r8), parameter :: com1 = 0.4
     REAL(r8), parameter :: com2 = 0.08

     REAL(r8) :: roots(2), fac, kint
     INTEGER  :: rootn

     rootn = 0
     kint  = 0.

     ! calculate fac
     fac = 1. / (1.+exp(-(displah-com1)/com2))

     CALL kfindroots(ztop,zbot,(ztop+zbot)/2., &
        ktop, htop, hbot, obu, ustar, fac, alpha, roots, rootn)

     IF (rootn == 0) THEN !no root
        kint = kint + fkint(ktop, ztop, zbot, htop, hbot, &
           z0h, obu, ustar, fac, alpha, bee, fc)
     ENDIF

     IF (rootn == 1) THEN
        kint = kint + fkint(ktop, ztop, roots(1), htop, hbot, &
           z0h, obu, ustar, fac, alpha, bee, fc)
        kint = kint + fkint(ktop, roots(1), zbot, htop, hbot, &
           z0h, obu, ustar, fac, alpha, bee, fc)
     ENDIF

     IF (rootn == 2) THEN
        kint = kint + fkint(ktop, ztop, roots(1), htop, hbot, &
           z0h, obu, ustar, fac, alpha, bee, fc)
        kint = kint + fkint(ktop, roots(1), roots(2), htop, hbot, &
           z0h, obu, ustar, fac, alpha, bee, fc)
        kint = kint + fkint(ktop, roots(2), zbot, htop, hbot, &
           z0h, obu, ustar, fac, alpha, bee, fc)
     ENDIF

     frd = kint

     RETURN
  END FUNCTION frd


  REAL(r8) FUNCTION fkint(ktop, ztop, zbot, htop, hbot, &
        z0h, obu, ustar, fac, alpha, bee, fc)

     USE MOD_Precision
     USE MOD_FrictionVelocity
     IMPLICIT NONE

     REAL(r8), intent(in) :: ktop, ztop, zbot
     REAL(r8), intent(in) :: htop, hbot
     REAL(r8), intent(in) :: z0h, obu, ustar, fac, alpha
     REAL(r8), intent(in) :: bee, fc

     ! local variables
     REAL(r8) :: fkexpint, fkcobint

     !NOTE:
     ! klin = ktop*z/htop
     ! kcob = 1./(fac/klin + (1.-fac)/kmoninobuk(0.,obu,ustar,z))
     fkcobint = fac*htop/ktop*(log(ztop)-log(zbot)) +&
        (1.-fac)*kintmoninobuk(0.,z0h,obu,ustar,ztop,zbot)

     IF (kdif((ztop+zbot)/2.,ktop,htop,hbot,obu,ustar,fac,alpha) <= 0) THEN
        ! kexp is smaller
        IF (alpha > 0) THEN
           fkexpint = -(htop-hbot)/alpha/ktop*( &
              exp(alpha*(htop-ztop)/(htop-hbot))-&
              exp(alpha*(htop-zbot)/(htop-hbot)) )
        ELSE
           fkexpint = (ztop-zbot)/ktop
        ENDIF

        fkint = bee*fc*fkexpint + (1.-bee*fc)*fkcobint
     ELSE
        ! kcob is smaller
        fkint = fkcobint
     ENDIF

     RETURN
  END FUNCTION fkint


  RECURSIVE SUBROUTINE kfindroots(ztop,zbot,zmid, &
     ktop, htop, hbot, obu, ustar, fac, alpha, roots, rootn)

     USE MOD_Precision
     IMPLICIT NONE

     REAL(r8), intent(in) :: ztop, zbot, zmid
     REAL(r8), intent(in) :: ktop, htop, hbot
     REAL(r8), intent(in) :: obu, ustar, fac, alpha

     REAL(r8), intent(inout) :: roots(2)
     INTEGER,  intent(inout) :: rootn

     ! local variables
     REAL(r8) :: kdif_ub, kdif_lb

     !print *, "*** CALL recursive SUBROUTINE kfindroots!!"
     kdif_ub = kdif(ztop,ktop,htop,hbot,obu,ustar,fac,alpha)
     kdif_lb = kdif(zmid,ktop,htop,hbot,obu,ustar,fac,alpha)

     IF (kdif_ub*kdif_lb == 0) THEN
        IF (kdif_lb == 0) THEN !root found
           rootn = rootn + 1
           IF (rootn > 2) THEN
              print *, "K root number > 2, abort!"
              CALL abort
           ENDIF
           roots(rootn) = zmid
        ENDIF
     ELSE IF (kdif_ub*kdif_lb < 0) THEN
        IF (ztop-zmid < 0.01) THEN
           rootn = rootn + 1 !root found
           IF (rootn > 2) THEN
              print *, "K root number > 2, abort!"
              CALL abort
           ENDIF
           roots(rootn) = (ztop+zmid)/2.
        ELSE
           CALL kfindroots(ztop,zmid,(ztop+zmid)/2., &
              ktop, htop, hbot, obu, ustar, fac, alpha, roots, rootn)
        ENDIF
     ENDIF

     kdif_ub = kdif(zmid,ktop,htop,hbot,obu,ustar,fac,alpha)
     kdif_lb = kdif(zbot,ktop,htop,hbot,obu,ustar,fac,alpha)

     IF (kdif_ub*kdif_lb == 0) THEN
        IF (kdif_ub == 0) THEN !root found
           rootn = rootn + 1
           IF (rootn > 2) THEN
              print *, "K root number > 2, abort!"
              CALL abort
           ENDIF
           roots(rootn) = zmid
        ENDIF
     ELSE IF (kdif_ub*kdif_lb < 0) THEN
        IF (zmid-zbot < 0.01) THEN
           rootn = rootn + 1 !root found
           IF (rootn > 2) THEN
              print *, "K root number > 2, abort!"
              CALL abort
           ENDIF
           roots(rootn) = (zmid+zbot)/2.
        ELSE
           CALL kfindroots(zmid,zbot,(zmid+zbot)/2., &
              ktop, htop, hbot, obu, ustar, fac, alpha, roots, rootn)
        ENDIF
     ENDIF

  END SUBROUTINE kfindroots


  REAL(r8) FUNCTION kdif(z, ktop, htop, hbot, &
        obu, ustar, fac, alpha)

     USE MOD_Precision
     USE MOD_FrictionVelocity
     IMPLICIT NONE

     REAL(r8), intent(in) :: z, ktop, htop, hbot
     REAL(r8), intent(in) :: obu, ustar, fac, alpha

     REAL(r8) :: kexp, klin, kcob

     kexp = ktop*exp(-alpha*(1-(z-hbot)/(htop-hbot)))

     klin = ktop*z/htop
     kcob = 1./(fac/klin + (1.-fac)/kmoninobuk(0.,obu,ustar,z))

     kdif = kexp - kcob

     RETURN
  END FUNCTION kdif


  SUBROUTINE cal_z0_displa (lai, h, fc, z0, displa)

     USE MOD_Const_Physical, only: vonkar
     IMPLICIT NONE

     REAL(r8), intent(in)  :: lai
     REAL(r8), intent(in)  :: h
     REAL(r8), intent(in)  :: fc
     REAL(r8), intent(out) :: z0
     REAL(r8), intent(out) :: displa

     REAL(r8), parameter :: Cd   = 0.2   !leaf drag coefficient
     REAL(r8), parameter :: cd1  = 7.5   !a free parameter for d/h calculation, Raupach 1992, 1994
     REAL(r8), parameter :: psih = 0.193 !psih = ln(cw) - 1 + cw^-1, cw = 2, Raupach 1994

     ! local variables
     REAL(r8) :: fai, sqrtdragc, temp1, delta , lai0

     ! when assume z0=0.01, displa=0
     ! to calculate lai0, delta displa
     !----------------------------------------------------
     sqrtdragc = -vonkar/(log(0.01/h) - psih)
     sqrtdragc = max(sqrtdragc, 0.0031**0.5)
     IF (sqrtdragc .le. 0.3) THEN
        fai = (sqrtdragc**2-0.003) / 0.3
        fai = min(fai, fc*(1-exp(-20.)))
     ELSE
        fai = 0.29
        print *, "z0m, displa error!"
     ENDIF

     ! calculate delta displa when z0 = 0.01
     lai0  = -log(1.-fai/fc)/0.5
     temp1 = (2.*cd1*fai)**0.5
     delta = -h * ( fc*1.1*log(1. + (Cd*lai0*fc)**0.25) + &
        (1.-fc)*(1.-(1.-exp(-temp1))/temp1) )

     ! calculate z0m, displa
     !----------------------------------------------------
     ! NOTE: potential bug below, ONLY apply for spheric
     ! crowns. For other cases, fc*(...) ==> a*fc*(...)
     fai   = fc*(1. - exp(-0.5*lai))
     sqrtdragc = min( (0.003+0.3*fai)**0.5, 0.3 )
     temp1 = (2.*cd1*fai)**0.5

     IF (lai > lai0) THEN
        displa = delta + h*( &
           (  fc)*1.1*log(1. + (Cd*lai*fc)**0.25) + &
           (1-fc)*(1.-(1.-exp(-temp1))/temp1) )
     ELSE
        displa = h*( &
           (  fc)*1.1*log(1. + (Cd*lai*fc)**0.25) + &
           (1-fc)*(1.-(1.-exp(-temp1))/temp1) )
     ENDIF

     displa = max(displa, 0.)
     z0 = (h-displa) * exp(-vonkar/sqrtdragc + psih)

     IF (z0 < 0.01) THEN
        z0 = 0.01
        displa = 0.
     ENDIF

  END SUBROUTINE cal_z0_displa

END MODULE MOD_LeafTemperature<|MERGE_RESOLUTION|>--- conflicted
+++ resolved
@@ -29,13 +29,8 @@
               parsha  ,sabv    ,frl     ,fsun    ,thermk  ,&
               rstfacsun  , rstfacsha    ,gssun   ,gssha   ,&
               po2m    ,pco2m   ,z0h_g   ,obug    ,ustarg  ,zlnd    ,&
-<<<<<<< HEAD
               zsno    ,fsno    ,sigf    ,etrc    ,tg      ,qg,rss  ,&
-              dqgdT   ,emg     ,tl      ,ldew, ldew_rain,ldew_snow   ,taux    ,tauy    ,&
-=======
-              zsno    ,fsno    ,sigf    ,etrc    ,tg      ,qg      ,&
               dqgdT   ,emg     ,tl      ,ldew, ldew_rain,ldew_snow ,taux    ,tauy    ,&
->>>>>>> 30681ba1
               fseng   ,fevpg   ,cgrnd   ,cgrndl  ,cgrnds  ,tref    ,&
               qref    ,rst     ,assim   ,respc   ,fsenl   ,fevpl   ,&
               etr     ,dlrad   ,ulrad   ,z0m     ,zol     ,rib     ,&
@@ -661,14 +656,14 @@
 
          caw = 1. / raw
          IF (qg < qaf) THEN
-            cgw = 1. / rd !dew case. no soil resistance   
+            cgw = 1. / rd !dew case. no soil resistance
          ELSE
             IF (DEF_RSS_SCHEME .eq. 4) THEN
-               cgw = rss / rd    
+               cgw = rss / rd
             ELSE
                cgw = 1. / (rd + rss)
             END IF
-         END IF   
+         END IF
          cfw = (1.-delta*(1.-fwet))*(lai+sai)/rb + (1.-fwet)*delta* &
             ( laisun/(rb+rssun) + laisha/(rb+rssha) )
 
@@ -796,7 +791,7 @@
 
 ! update co2 partial pressure within canopy air
          gah2o = 1.0/raw * tprcor/thm                     !mol m-2 s-1
-         IF (DEF_RSS_SCHEME .eq. 4) THEN              
+         IF (DEF_RSS_SCHEME .eq. 4) THEN
              gdh2o = rss/rd  * tprcor/thm                 !mol m-2 s-1
          ELSE
              gdh2o = 1.0/(rd+rss)  * tprcor/thm               !mol m-2 s-1
