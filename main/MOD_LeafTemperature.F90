--- conflicted
+++ resolved
@@ -84,15 +84,9 @@
 ! Nan Wei,  01/2021: added interaction btw prec and canopy
 !=======================================================================
 
-<<<<<<< HEAD
   USE MOD_Precision
-  USE GlobalVars
-  USE PhysicalConstants, only: vonkar, grav, hvap, cpair, stefnc, cpliq, cpice
-=======
-  USE precision
   USE MOD_Vars_Global
   USE MOD_Const_Physical, only: vonkar, grav, hvap, cpair, stefnc, cpliq, cpice, tfrz
->>>>>>> 3e1016d9
   USE MOD_FrictionVelocity
   USE MOD_AssimStomataConductance
   USE MOD_Vars_TimeInvariants, only: patchclass
