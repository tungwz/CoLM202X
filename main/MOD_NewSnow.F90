MODULE MOD_NewSnow

!-----------------------------------------------------------------------
   USE MOD_Precision
   IMPLICIT NONE
   SAVE

! PUBLIC MEMBER FUNCTIONS:
   PUBLIC :: newsnow


!-----------------------------------------------------------------------

   CONTAINS

!-----------------------------------------------------------------------


   subroutine newsnow (patchtype,maxsnl,deltim,t_grnd,pg_rain,pg_snow,bifall,&
                       t_precip,zi_soisno,z_soisno,dz_soisno,t_soisno,&
                       wliq_soisno,wice_soisno,fiold,snl,sag,scv,snowdp,fsno)

!=======================================================================
! add new snow nodes.
! Original author : Yongjiu Dai, 09/15/1999; 08/31/2002, 07/2013, 04/2014
!=======================================================================
!
<<<<<<< HEAD
   use MOD_Precision
   use PhysicalConstants, only : tfrz, cpliq, cpice
=======
   use precision
   use MOD_Const_Physical, only : tfrz, cpliq, cpice
>>>>>>> 3e1016d9

   implicit none

! ------------------------ Dummy Argument ------------------------------

   integer, INTENT(in) :: maxsnl     ! maximum number of snow layers
   integer, INTENT(in) :: patchtype  ! land water type (0=soil, 1=urban and built-up,
                                     ! 2=wetland, 3=land ice, 4=land water bodies, 99=ocean)
   real(r8), INTENT(in) :: deltim    ! model time step [second]
   real(r8), INTENT(in) :: t_grnd    ! ground surface temperature [k]
   real(r8), INTENT(in) :: pg_rain   ! rainfall onto ground including canopy runoff [kg/(m2 s)]
   real(r8), INTENT(in) :: pg_snow   ! snowfall onto ground including canopy runoff [kg/(m2 s)]
   real(r8), INTENT(in) :: bifall    ! bulk density of newly fallen dry snow [kg/m3]
   real(r8), INTENT(in) :: t_precip  ! snowfall/rainfall temperature [kelvin]

   real(r8), INTENT(inout) ::   zi_soisno(maxsnl:0)   ! interface level below a "z" level (m)
   real(r8), INTENT(inout) ::    z_soisno(maxsnl+1:0) ! layer depth (m)
   real(r8), INTENT(inout) ::   dz_soisno(maxsnl+1:0) ! layer thickness (m)
   real(r8), INTENT(inout) ::    t_soisno(maxsnl+1:0) ! soil + snow layer temperature [K]
   real(r8), INTENT(inout) :: wliq_soisno(maxsnl+1:0) ! liquid water (kg/m2)
   real(r8), INTENT(inout) :: wice_soisno(maxsnl+1:0) ! ice lens (kg/m2)
   real(r8), INTENT(inout) :: fiold(maxsnl+1:0) ! fraction of ice relative to the total water
    integer, INTENT(inout) :: snl               ! number of snow layers
   real(r8), INTENT(inout) :: sag               ! non dimensional snow age [-]
   real(r8), INTENT(inout) :: scv               ! snow mass (kg/m2)
   real(r8), INTENT(inout) :: snowdp            ! snow depth (m)
   real(r8), INTENT(inout) :: fsno              ! fraction of soil covered by snow [-]

! ----------------------- Local  Variables -----------------------------

   real(r8) dz_snowf  ! layer thickness rate change due to precipitation [mm/s]
   integer newnode    ! signification when new snow node is set, (1=yes, 0=no)
   integer lb

!-----------------------------------------------------------------------
       newnode = 0

       dz_snowf = pg_snow/bifall
       snowdp = snowdp + dz_snowf*deltim
       scv = scv + pg_snow*deltim            ! snow water equivalent (mm)

       if(patchtype==2 .AND. t_grnd>tfrz)then  ! snowfall on warmer wetland
          scv=0.; snowdp=0.; sag=0.; fsno = 0.
       endif

       zi_soisno(0) = 0.

! when the snow accumulation exceeds 10 mm, initialize a snow layer

       if(snl==0 .AND. pg_snow>0.0 .AND. snowdp>=0.01)then
          snl = -1
          newnode = 1
          dz_soisno(0)  = snowdp             ! meter
          z_soisno (0)  = -0.5*dz_soisno(0)
          zi_soisno(-1) = -dz_soisno(0)

          sag = 0.                           ! snow age
          t_soisno (0) = min(tfrz, t_precip) ! K
          wice_soisno(0) = scv               ! kg/m2
          wliq_soisno(0) = 0.                ! kg/m2
          fiold(0) = 1.
          fsno = min(1.,tanh(0.1*pg_snow*deltim))
       endif

       ! --------------------------------------------------
       ! snowfall on snow pack
       ! --------------------------------------------------
       ! the change of ice partial density of surface node due to precipitation
       ! only ice part of snowfall is added here, the liquid part will be added latter

       if(snl<0 .AND. newnode==0)then
          lb = snl + 1

          wice_soisno(lb) = wice_soisno(lb)+deltim*pg_snow
          dz_soisno(lb) = dz_soisno(lb)+dz_snowf*deltim
          z_soisno(lb) = zi_soisno(lb) - 0.5*dz_soisno(lb)
          zi_soisno(lb-1) = zi_soisno(lb) - dz_soisno(lb)

          ! update fsno by new snow event, add to previous fsno
          ! shape factor for accumulation of snow = 0.1
          fsno = 1. - (1. - tanh(0.1*pg_snow*deltim))*(1. - fsno)
          fsno = min(1., fsno)

       endif

   end subroutine newsnow

END MODULE MOD_NewSnow<|MERGE_RESOLUTION|>--- conflicted
+++ resolved
@@ -25,13 +25,8 @@
 ! Original author : Yongjiu Dai, 09/15/1999; 08/31/2002, 07/2013, 04/2014
 !=======================================================================
 !
-<<<<<<< HEAD
    use MOD_Precision
-   use PhysicalConstants, only : tfrz, cpliq, cpice
-=======
-   use precision
    use MOD_Const_Physical, only : tfrz, cpliq, cpice
->>>>>>> 3e1016d9
 
    implicit none
 
