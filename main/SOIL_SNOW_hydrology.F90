#include <define.h>

MODULE SOIL_SNOW_hydrology

!-----------------------------------------------------------------------
  use precision
#if(defined CaMa_Flood)
   USE YOS_CMF_INPUT,      ONLY: LWINFILT
#endif
  IMPLICIT NONE
  SAVE

! PUBLIC MEMBER FUNCTIONS:
  public :: WATER
  PUBLIC :: WATER_VSF
  public :: snowwater
  public :: soilwater
  public :: snowwater_snicar


! PRIVATE MEMBER FUNCTIONS:
  private :: surfacerunoff
  private :: subsurfacerunoff


!-----------------------------------------------------------------------

  CONTAINS

!-----------------------------------------------------------------------



  subroutine WATER (ipatch,patchtype  ,lb          ,nl_soil ,deltim,&
             z_soisno    ,dz_soisno   ,zi_soisno                   ,&
             bsw         ,porsl       ,psi0        ,hksati  ,rootr ,&
             t_soisno    ,wliq_soisno ,wice_soisno ,smp     ,hk    ,pg_rain ,sm    ,&
             etr         ,qseva       ,qsdew       ,qsubl   ,qfros ,&
             rsur        ,rnof        ,qinfl       ,wtfact  ,pondmx,&
             ssi         ,wimp        ,smpmin      ,zwt     ,wa    ,&
             qcharge     ,errw_rsub     &
#if(defined CaMa_Flood)
            ,flddepth,fldfrc,qinfl_fld  &  ! zhongwang wei, 20221220: add variables for flood evaporation [mm/s] and re-infiltration [mm/s] calculation.
#endif
#ifdef SNICAR
             ,forc_aer   ,&
             mss_bcpho   ,mss_bcphi   ,mss_ocpho   ,mss_ocphi   ,&
             mss_dst1    ,mss_dst2    ,mss_dst3    ,mss_dst4     &
#endif
            )
!=======================================================================
! this is the main subroutine to execute the calculation of
! hydrological processes
!
! Original author : Yongjiu Dai, /09/1999/, /08/2002/, /04/2014/
!
! FLOW DIAGRAM FOR WATER.F90
!
! WATER ===> snowwater
!            surfacerunoff
!            soilwater
!            subsurfacerunoff
!
!=======================================================================

  use precision
  use PhysicalConstants, only : denice, denh2o, tfrz

  implicit none

!-----------------------Argument---------- ------------------------------
  integer, INTENT(in) :: &
        ipatch           ,& ! patch index
        patchtype           ! land water type (0=soil, 1=urban or built-up, 2=wetland,
                            ! 3=land ice, 4=land water bodies, 99=ocean

  integer, INTENT(in) :: &
        lb               , &! lower bound of array
        nl_soil            ! upper bound of array

  real(r8), INTENT(in) :: &
        deltim           , &! time step (s)
        wtfact           , &! fraction of model area with high water table
        pondmx           , &! ponding depth (mm)
        ssi              , &! irreducible water saturation of snow
        wimp             , &! water impremeable if porosity less than wimp
        smpmin           , &! restriction for min of soil poten. (mm)
        z_soisno (lb:nl_soil)   , &! layer depth (m)
        dz_soisno(lb:nl_soil)   , &! layer thickness (m)
        zi_soisno(lb-1:nl_soil) , &! interface level below a "z" level (m)

        bsw(1:nl_soil)   , &! Clapp-Hornberger "B"
        porsl(1:nl_soil) , &! saturated volumetric soil water content(porosity)
        psi0(1:nl_soil)  , &! saturated soil suction (mm) (NEGATIVE)
        hksati(1:nl_soil), &! hydraulic conductivity at saturation (mm h2o/s)
        rootr(1:nl_soil) , &! root resistance of a layer, all layers add to 1.0

        t_soisno(lb:nl_soil), &! soil/snow skin temperature (K)
        pg_rain          , &! rainfall after removal of interception (mm h2o/s)
        sm               , &! snow melt (mm h2o/s)
        etr              , &! actual transpiration (mm h2o/s)
        qseva            , &! ground surface evaporation rate (mm h2o/s)
        qsdew            , &! ground surface dew formation (mm h2o /s) [+]
        qsubl            , &! sublimation rate from snow pack (mm h2o /s) [+]
        qfros               ! surface dew added to snow pack (mm h2o /s) [+]
#if(defined CaMa_Flood)
         real(r8), INTENT(inout) :: flddepth  ! inundation water depth [mm]
         real(r8), INTENT(in)    :: fldfrc    ! inundation water depth   [0-1]
         real(r8), INTENT(out)   :: qinfl_fld ! grid averaged inundation water input from top (mm/s)
#endif
  real(r8), INTENT(inout) :: &
        wice_soisno(lb:nl_soil) , &! ice lens (kg/m2)
        wliq_soisno(lb:nl_soil) , &! liquid water (kg/m2)
        smp(1:nl_soil)   , &! soil matrix potential [mm]
        hk (1:nl_soil)   , &! hydraulic conductivity [mm h2o/m]
        zwt              , &! the depth from ground (soil) surface to water table [m]
        wa                  ! water storage in aquifer [mm]

  real(r8), INTENT(out) :: &
        rsur             , &! surface runoff (mm h2o/s)
        rnof             , &! total runoff (mm h2o/s)
        qinfl            , &! infiltration rate (mm h2o/s)
        qcharge          , &! groundwater recharge (positive to aquifer) [mm/s]
        errw_rsub


#ifdef SNICAR
! Aerosol Fluxes (Jan. 07, 2023)
  real(r8), intent(in) :: forc_aer ( 14 )  ! aerosol deposition from atmosphere model (grd,aer) [kg m-1 s-1]

  real(r8), INTENT(inout) :: &
        mss_bcpho (lb:0), &! mass of hydrophobic BC in snow  (col,lyr) [kg]
        mss_bcphi (lb:0), &! mass of hydrophillic BC in snow (col,lyr) [kg]
        mss_ocpho (lb:0), &! mass of hydrophobic OC in snow  (col,lyr) [kg]
        mss_ocphi (lb:0), &! mass of hydrophillic OC in snow (col,lyr) [kg]
        mss_dst1  (lb:0), &! mass of dust species 1 in snow  (col,lyr) [kg]
        mss_dst2  (lb:0), &! mass of dust species 2 in snow  (col,lyr) [kg]
        mss_dst3  (lb:0), &! mass of dust species 3 in snow  (col,lyr) [kg]
        mss_dst4  (lb:0)   ! mass of dust species 4 in snow  (col,lyr) [kg]
! Aerosol Fluxes (Jan. 07, 2023)
#endif

!-----------------------Local Variables------------------------------
!
  integer j                 ! loop counter

  real(r8) :: &
  eff_porosity(1:nl_soil), &! effective porosity = porosity - vol_ice
       dwat(1:nl_soil)   , &! change in soil water
       gwat              , &! net water input from top (mm/s)
       rsubst            , &! subsurface runoff (mm h2o/s)
       vol_liq(1:nl_soil), &! partitial volume of liquid water in layer
       vol_ice(1:nl_soil), &! partitial volume of ice lens in layer
       icefrac(1:nl_soil), &! ice fraction (-)
       zmm (1:nl_soil)   , &! layer depth (mm)
       dzmm(1:nl_soil)   , &! layer thickness (mm)
       zimm(0:nl_soil)      ! interface level below a "z" level (mm)

  real(r8) :: err_solver, w_sum
#if(defined CaMa_Flood)
  real(r8) ::gfld ,rsur_fld, qinfl_fld_subgrid ! inundation water input from top (mm/s)
#endif
!=======================================================================
! [1] update the liquid water within snow layer and the water onto soil
!=======================================================================

      if (lb>=1)then
         gwat = pg_rain + sm - qseva
      else
#ifndef SNICAR
         call snowwater (lb,deltim,ssi,wimp,&
                         pg_rain,qseva,qsdew,qsubl,qfros,&
                         dz_soisno(lb:0),wice_soisno(lb:0),wliq_soisno(lb:0),gwat)
#else
         call snowwater_snicar (lb,deltim,ssi,wimp,&
                         pg_rain,qseva,qsdew,qsubl,qfros,&
                         dz_soisno(lb:0),wice_soisno(lb:0),wliq_soisno(lb:0),gwat,&
                         forc_aer,&
                         mss_bcpho(lb:0), mss_bcphi(lb:0), mss_ocpho(lb:0), mss_ocphi(lb:0),&
                         mss_dst1(lb:0), mss_dst2(lb:0), mss_dst3(lb:0), mss_dst4(lb:0) )
#endif
      endif

!=======================================================================
! [2] surface runoff and infiltration
!=======================================================================

  if(patchtype<=1)then   ! soil ground only

      ! For water balance check, the sum of water in soil column before the calcultion
      w_sum = sum(wliq_soisno(1:)) + sum(wice_soisno(1:)) + wa

      ! porosity of soil, partitial volume of ice and liquid
      do j = 1, nl_soil
         vol_ice(j) = min(porsl(j), wice_soisno(j)/(dz_soisno(j)*denice))
         eff_porosity(j) =  max(0.01, porsl(j)-vol_ice(j))
         vol_liq(j) = min(eff_porosity(j), wliq_soisno(j)/(dz_soisno(j)*denh2o))
         if(porsl(j) < 1.e-6)then
            icefrac(j) = 0.
         else
            icefrac(j) = min(1.,vol_ice(j)/porsl(j))
         endif
      enddo

      ! surface runoff including water table and surface staturated area

      rsur = 0.
      if (gwat > 0.) then
      call surfacerunoff (nl_soil,wtfact,wimp,porsl,psi0,hksati,&
                          z_soisno(1:),dz_soisno(1:),zi_soisno(0:),&
                          eff_porosity,icefrac,zwt,gwat,rsur)
      else
           rsur = 0.
      endif
<<<<<<< HEAD

      ! infiltration into surface soil layer
      qinfl = gwat - rsur
#if(defined CaMa_Flood)
if (LWINFILT) then
   if ((flddepth .GT. 1.e-6).and.(fldfrc .GT. 0.05).and. (patchtype == 0) .and. (rsur == 0.)) then
         gfld=flddepth/deltim
         call surfacerunoff (nl_soil,wtfact,wimp,porsl,psi0,hksati,&
                       z_soisno(1:),dz_soisno(1:),zi_soisno(0:),&
                       eff_porosity,icefrac,zwt,gwat+gfld,rsur_fld)
   ! infiltration into surface soil layer
   qinfl_all = gwat+gfld - rsur_fld
   qinfl_fld = qinfl_all - qinfl
   qinfl     = qinfl_all
   else
      qinfl_fld=0.0d0
   endif
   flddepth=flddepth-deltim*qinfl_fld
ENDIF
#endif
=======
      ! infiltration into surface soil layer 
      qinfl = gwat - rsur 
#if(defined CaMa_Flood)
   IF (LWINFILT) then 
         ! zhongwang wei, 20221220:  re-infiltration [mm/s] calculation.
         ! if surface runoff is ocurred (rsur != 0.), flood depth <1.e-6  and flood frction <0.05,
         ! the re-infiltration will not be calculated.
      IF ((flddepth .GT. 1.e-6).and.(fldfrc .GT. 0.05) .and. (patchtype == 0) ) then
!         write(6,*) 'flddepth=',flddepth,'fldfrc=',fldfrc
         gfld=flddepth/deltim ! [mm/s]
         ! surface runoff from inundation, this should not be added to the surface runoff from soil
         ! otherwise, the surface runoff will be double counted.
         ! only the re-infiltration is added to water balance calculation.
         CALL surfacerunoff (nl_soil,1.0,wimp,porsl,psi0,hksati,&
                    z_soisno(1:),dz_soisno(1:),zi_soisno(0:),&
                    eff_porosity,icefrac,zwt,gfld,rsur_fld)        
         ! infiltration into surface soil layer 
         qinfl_fld_subgrid = gfld - rsur_fld !assume the re-infiltration is occured in whole patch area.
!         write(6,*) 'gfld=',gfld,'   qinfl_fld_subgrid=',qinfl_fld_subgrid
      ELSE
         qinfl_fld_subgrid=0.0d0
         gfld=0.0d0
         rsur_fld=0.0d0

      ENDIF
         qinfl_fld=qinfl_fld_subgrid*fldfrc ! [mm/s] re-infiltration in grid.
         qinfl=qinfl_fld+qinfl ! [mm/s] total infiltration in grid.
         flddepth=flddepth-deltim*qinfl_fld_subgrid ! renew flood depth [mm], the flood depth is reduced by re-infiltration but only in inundation area.
   ENDIF
#endif 
>>>>>>> 3c0e1af6

!=======================================================================
! [3] determine the change of soil water
!=======================================================================

      ! convert length units from m to mm
      zmm(1:) = z_soisno(1:)*1000.
      dzmm(1:) = dz_soisno(1:)*1000.
      zimm(0:) = zi_soisno(0:)*1000.

      call soilwater(nl_soil,deltim,wimp,smpmin,&
                     qinfl,etr,z_soisno(1:),dz_soisno(1:),zi_soisno(0:),&
                     t_soisno(1:),vol_liq,vol_ice,smp,hk,icefrac,eff_porosity,&
                     porsl,hksati,bsw,psi0,rootr,&
                     zwt,dwat,qcharge)

      ! update the mass of liquid water
      do j= 1, nl_soil
         wliq_soisno(j) = wliq_soisno(j)+dwat(j)*dzmm(j)
      enddo

!=======================================================================
! [4] subsurface runoff and the corrections
!=======================================================================

      call subsurfacerunoff (nl_soil,deltim,pondmx,&
                             eff_porosity,icefrac,dz_soisno(1:),zi_soisno(0:),&
                             wice_soisno(1:),wliq_soisno(1:),&
                             porsl,psi0,bsw,zwt,wa,&
                             qcharge,rsubst,errw_rsub)

      ! total runoff (mm/s)
      rnof = rsubst + rsur

      ! Renew the ice and liquid mass due to condensation
      if(lb >= 1)then
         ! make consistent with how evap_grnd removed in infiltration
         wliq_soisno(1) = max(0., wliq_soisno(1) + qsdew * deltim)
         wice_soisno(1) = max(0., wice_soisno(1) + (qfros-qsubl) * deltim)
      end if

      err_solver = (sum(wliq_soisno(1:))+sum(wice_soisno(1:))+wa) - w_sum &
      - (gwat-etr-rnof-errw_rsub)*deltim

      if(lb >= 1)then
         err_solver = err_solver-(qsdew+qfros-qsubl)*deltim 
      endif
#if(defined CaMa_Flood)
<<<<<<< HEAD
if (LWINFILT) then
   if(lb >= 1)then
      err_solver = (sum(wliq_soisno(1:))+sum(wice_soisno(1:))+wa) - w_sum &
                 - (gwat+qinfl_fld+qsdew+qfros-qsubl-etr-rnof-errw_rsub)*deltim
   else
      err_solver = (sum(wliq_soisno(1:))+sum(wice_soisno(1:))+wa) - w_sum &
                 - (gwat+qinfl_fld-etr-rnof-errw_rsub)*deltim
   endif

ENDIF

=======
      IF (LWINFILT) THEN 
         err_solver = err_solver-(gfld-rsur_fld)*fldfrc*deltim 
      ENDIF
>>>>>>> 3c0e1af6
#endif


#if(defined CLMDEBUG)
     if(abs(err_solver) > 1.e-3)then
        write(6,*) 'Warning: water balance violation after all soilwater calculation', err_solver
     endif
#endif


!=======================================================================
! [6] assumed hydrological scheme for the wetland and glacier
!=======================================================================

  else
      if(patchtype==2)then        ! WETLAND
         qinfl = 0.
         rsur = max(0.,gwat)
         rsubst = 0.
         rnof = 0.
         do j = 1, nl_soil
            if(t_soisno(j)>tfrz)then
               wice_soisno(j) = 0.0
               wliq_soisno(j) = porsl(j)*dz_soisno(j)*1000.
            endif
         enddo
      endif
      if(patchtype==3)then        ! LAND ICE
         rsur = max(0.0,gwat)
         qinfl = 0.
         rsubst = 0.
         rnof = rsur
         wice_soisno(1:nl_soil) = dz_soisno(1:nl_soil)*1000.
         wliq_soisno(1:nl_soil) = 0.0
      endif

      wa = 4800.
      zwt = 0.
      qcharge = 0.
      errw_rsub = 0.

  endif

  end subroutine WATER

!-----------------------------------------------------------------------
  subroutine WATER_VSF (ipatch,  patchtype,lb      ,nl_soil ,deltim ,&
             z_soisno    ,dz_soisno   ,zi_soisno                    ,&
#ifdef Campbell_SOIL_MODEL
             bsw         ,                                           &
#endif
#ifdef vanGenuchten_Mualem_SOIL_MODEL
             theta_r     ,alpha_vgm   ,n_vgm       ,L_vgm   ,        &
             sc_vgm      ,fc_vgm      ,                              &
#endif
             porsl       ,psi0        ,hksati      ,rootr   ,        &
             t_soisno    ,wliq_soisno ,wice_soisno ,smp     ,hk     ,&
             pg_rain     ,sm          ,                              &
             etr         ,qseva       ,qsdew       ,qsubl   ,qfros  ,&
             rsur        ,rnof        ,qinfl       ,wtfact  ,ssi    ,&
             pondmx      ,                                           &
             wimp        ,zwt         ,dpond       ,wa      ,qcharge,&
             errw_rsub                  &
#if(defined CaMa_Flood)
             ,flddepth,fldfrc,qinfl_fld  &
#endif
#ifdef SNICAR
             ,forc_aer   ,&
             mss_bcpho   ,mss_bcphi   ,mss_ocpho   ,mss_ocphi   ,&
             mss_dst1    ,mss_dst2    ,mss_dst3    ,mss_dst4     &
#endif
             )

!=======================================================================
! this is the main subroutine to execute the calculation of
! hydrological processes
!
! Original author : Yongjiu Dai, /09/1999/, /08/2002/, /04/2014/
!
! FLOW DIAGRAM FOR WATER.F90
!
! WATER ===> snowwater
!            surfacerunoff
!            soilwater
!            subsurfacerunoff
!
!=======================================================================

  use precision
  use PhysicalConstants, only : denice, denh2o, tfrz
  USE mod_soil_water

#ifndef LATERAL_FLOW
  USE MOD_1D_Fluxes, only : rsub
#else
  USE MOD_1D_Fluxes, only : rsub, rsubs_pch 
#endif

  implicit none

!-----------------------Argument---------- ------------------------------
  integer, INTENT(in) :: &
        ipatch           ,& ! patch index
        patchtype           ! land water type (0=soil, 1=urban or built-up, 2=wetland,
                            ! 3=land ice, 4=land water bodies, 99=ocean

  integer, INTENT(in) :: &
        lb               , &! lower bound of array
        nl_soil            ! upper bound of array

  real(r8), INTENT(in) :: &
        deltim           , &! time step (s)
        wtfact           , &! fraction of model area with high water table
        ssi              , &! irreducible water saturation of snow
        pondmx           , &! ponding depth (mm)
        wimp             , &! water impremeable if porosity less than wimp
        z_soisno (lb:nl_soil)   , &! layer depth (m)
        dz_soisno(lb:nl_soil)   , &! layer thickness (m)
        zi_soisno(lb-1:nl_soil) , &! interface level below a "z" level (m)
#ifdef Campbell_SOIL_MODEL
        bsw      (1:nl_soil), &! clapp and hornbereger "b" parameter [-]
#endif
#ifdef vanGenuchten_Mualem_SOIL_MODEL
        theta_r  (1:nl_soil), &
        alpha_vgm(1:nl_soil), &
        n_vgm    (1:nl_soil), &
        L_vgm    (1:nl_soil), &
        sc_vgm   (1:nl_soil), &
        fc_vgm   (1:nl_soil), &
#endif
        porsl(1:nl_soil) , &! saturated volumetric soil water content(porosity)
        psi0(1:nl_soil)  , &! saturated soil suction (mm) (NEGATIVE)
        hksati(1:nl_soil), &! hydraulic conductivity at saturation (mm h2o/s)
        rootr(1:nl_soil) , &! root resistance of a layer, all layers add to 1.0

        t_soisno(lb:nl_soil), &! soil/snow skin temperature (K)
        pg_rain          , &! rainfall after removal of interception (mm h2o/s)
        sm               , &! snow melt (mm h2o/s)
        etr              , &! actual transpiration (mm h2o/s)
        qseva            , &! ground surface evaporation rate (mm h2o/s)
        qsdew            , &! ground surface dew formation (mm h2o /s) [+]
        qsubl            , &! sublimation rate from snow pack (mm h2o /s) [+]
        qfros               ! surface dew added to snow pack (mm h2o /s) [+]
#if(defined CaMa_Flood)
real(r8), INTENT(inout) :: flddepth ! inundation water input from top (mm/s)
real(r8), INTENT(in) :: fldfrc ! inundation water input from top (mm/s)
real(r8), INTENT(out) :: qinfl_fld ! inundation water input from top (mm/s)
#endif
  real(r8), INTENT(inout) :: &
        wice_soisno(lb:nl_soil) , &! ice lens (kg/m2)
        wliq_soisno(lb:nl_soil) , &! liquid water (kg/m2)
        smp(1:nl_soil)   , &! soil matrix potential [mm]
        hk (1:nl_soil)   , &! hydraulic conductivity [mm h2o/m]
        zwt              , &! the depth from ground (soil) surface to water table [m]
        dpond            , &! depth of ponding water [mm]
        wa                  ! water storage in aquifer [mm]

  real(r8), INTENT(out) :: &
        rsur             , &! surface runoff (mm h2o/s)
        rnof             , &! total runoff (mm h2o/s)
        qinfl            , &! infiltration rate (mm h2o/s)
        qcharge             ! groundwater recharge (positive to aquifer) [mm/s]

  real(r8), INTENT(out) :: errw_rsub ! the possible subsurface runoff dificit after PHS is included

#ifdef SNICAR
! Aerosol Fluxes (Jan. 07, 2023)
  real(r8), intent(in) :: forc_aer ( 14 )  ! aerosol deposition from atmosphere model (grd,aer) [kg m-1 s-1]

  real(r8), INTENT(inout) :: &
        mss_bcpho (lb:0), &! mass of hydrophobic BC in snow  (col,lyr) [kg]
        mss_bcphi (lb:0), &! mass of hydrophillic BC in snow (col,lyr) [kg]
        mss_ocpho (lb:0), &! mass of hydrophobic OC in snow  (col,lyr) [kg]
        mss_ocphi (lb:0), &! mass of hydrophillic OC in snow (col,lyr) [kg]
        mss_dst1  (lb:0), &! mass of dust species 1 in snow  (col,lyr) [kg]
        mss_dst2  (lb:0), &! mass of dust species 2 in snow  (col,lyr) [kg]
        mss_dst3  (lb:0), &! mass of dust species 3 in snow  (col,lyr) [kg]
        mss_dst4  (lb:0)   ! mass of dust species 4 in snow  (col,lyr) [kg]
! Aerosol Fluxes (Jan. 07, 2023)
#endif

!-----------------------Local Variables------------------------------
!
  integer j                 ! loop counter

  real(r8) :: &
  eff_porosity(1:nl_soil), &! effective porosity = porosity - vol_ice
       gwat              , &! net water input from top (mm/s)
       drainmax          , &! drainage max (mm h2o/s)
       rsubst            , &! subsurface runoff (mm h2o/s)
       vol_liq(1:nl_soil), &! partitial volume of liquid water in layer
       vol_ice(1:nl_soil), &! partitial volume of ice lens in layer
       icefrac(1:nl_soil)   ! ice fraction (-)

  real(r8) :: err_solver, w_sum, wresi(1:nl_soil)
  REAL(r8) :: qraing

  INTEGER  :: nlev
  REAL(r8) :: zwtmm
  REAL(r8) :: sp_zc(1:nl_soil), sp_zi(0:nl_soil), sp_dz(1:nl_soil) ! in cm
  LOGICAL  :: is_permeable(1:nl_soil)
  REAL(r8) :: dzsum, dz
  REAL(r8) :: icefracsum, fracice_rsub, imped

#ifdef Campbell_SOIL_MODEL
  real(r8) :: theta_r(1:nl_soil)
#endif

#ifdef Campbell_SOIL_MODEL
  INTEGER, parameter :: nprms = 1
#endif
#ifdef vanGenuchten_Mualem_SOIL_MODEL
  INTEGER, parameter :: nprms = 5
#endif
  REAL(r8) :: prms(nprms, 1:nl_soil)
#if(defined CaMa_Flood)
  real(r8) :: gfld,qinfl_all,rsur_fld, qinfl_fld_subgrid! inundation water input from top (mm/s)
#endif

      nlev = nl_soil

#ifdef Campbell_SOIL_MODEL
      theta_r(1:nlev) = 0._r8
#endif

!=======================================================================
! [1] update the liquid water within snow layer and the water onto soil
!=======================================================================

      if (lb>=1)then
         ! gwat = pg_rain + sm - qseva + qsdew
         gwat = pg_rain + sm + qsdew
      else
#ifndef SNICAR
         call snowwater (lb,deltim,ssi,wimp,&
                         pg_rain,qseva,qsdew,qsubl,qfros,&
                         dz_soisno(lb:0),wice_soisno(lb:0),wliq_soisno(lb:0),gwat)
#else
         call snowwater_snicar (lb,deltim,ssi,wimp,&
                         pg_rain,qseva,qsdew,qsubl,qfros,&
                         dz_soisno(lb:0),wice_soisno(lb:0),wliq_soisno(lb:0),gwat,&
                         forc_aer,&
                         mss_bcpho(lb:0), mss_bcphi(lb:0), mss_ocpho(lb:0), mss_ocphi(lb:0),&
                         mss_dst1(lb:0), mss_dst2(lb:0), mss_dst3(lb:0), mss_dst4(lb:0) )
#endif
      endif

!=======================================================================
! [2] surface runoff and infiltration
!=======================================================================

  if(patchtype<=1)then   ! soil ground only

      ! For water balance check, the sum of water in soil column before the calcultion
      w_sum = sum(wliq_soisno(1:nlev)) + sum(wice_soisno(1:nlev)) + wa + dpond

      ! Renew the ice and liquid mass due to condensation
      if(lb >= 1)then
         ! make consistent with how evap_grnd removed in infiltration
         wliq_soisno(1) = max(0., wliq_soisno(1) - qseva * deltim)
         wice_soisno(1) = max(0., wice_soisno(1) + (qfros-qsubl) * deltim)
      end if

      wresi(1:nlev) = 0.
      ! porosity of soil, partitial volume of ice and liquid
      do j = 1, nlev
         vol_ice(j) = min(porsl(j), wice_soisno(j)/(dz_soisno(j)*denice))
         if(porsl(j) < 1.e-6)then
            icefrac(j) = 0.
         else
            icefrac(j) = min(1.,vol_ice(j)/porsl(j))
         endif

         eff_porosity(j) = max(wimp, porsl(j)-vol_ice(j))
         is_permeable(j) = eff_porosity(j) > max(wimp, theta_r(j))
         IF (is_permeable(j)) THEN
            vol_liq(j) = min(eff_porosity(j), wliq_soisno(j)/(dz_soisno(j)*denh2o))
            vol_liq(j) = max(0., vol_liq(j))
            wresi(j) = wliq_soisno(j) - dz_soisno(j) * denh2o * vol_liq(j)
         ENDIF
      enddo

      ! surface runoff including water table and surface staturated area

#ifndef LATERAL_FLOW
      if (gwat > 0.) then
      call surfacerunoff (nlev,wtfact,wimp,porsl,psi0,hksati,&
                          z_soisno(1:),dz_soisno(1:),zi_soisno(0:),&
                          eff_porosity,icefrac,zwt,gwat,rsur)
      else
           rsur = 0.
      endif

<<<<<<< HEAD
      ! infiltration into surface soil layer
      qraing = gwat - rsur

#if(defined CaMa_Flood)
if (LWINFILT) then
   if ((flddepth .GT. 1.e-6).and.(fldfrc .GT. 0.05).and.(patchtype == 0) .and. (rsur == 0.)) then
         gfld=flddepth/deltim
         call surfacerunoff (nl_soil,wtfact,wimp,porsl,psi0,hksati,&
                       z_soisno(1:),dz_soisno(1:),zi_soisno(0:),&
                       eff_porosity,icefrac,zwt,gwat+gfld,rsur_fld)
      ! infiltration into surface soil layer
         qinfl_all = gwat+gfld - rsur_fld
         qinfl_fld = qinfl_all - qinfl
         qraing    = qinfl_all
   else
      qinfl_fld=0.0
   endif
   flddepth=flddepth-deltim*qinfl_fld
endif
#endif
=======
      ! infiltration into surface soil layer 
      qraing = gwat - rsur 
#else
      ! for lateral flow, "rsur" is calculated in hydro/mod_surface_flow.F90 
      ! and is removed from surface water there.
      qraing = gwat
#endif

#if(defined CaMa_Flood)
      IF (LWINFILT) then 
            ! zhongwang wei, 20221220:  re-infiltration [mm/s] calculation.
            ! if surface runoff is ocurred (rsur != 0.), flood depth <1.e-6  and flood frction <0.05,
            ! the re-infiltration will not be calculated.
         IF ((flddepth .GT. 1.e-6).and.(fldfrc .GT. 0.05) .and. (patchtype == 0) ) then
 !           write(6,*) 'flddepth=',flddepth,'fldfrc=',fldfrc
            gfld=flddepth/deltim ! [mm/s]
            ! surface runoff from inundation, this should not be added to the surface runoff from soil
            ! otherwise, the surface runoff will be double counted.
            ! only the re-infiltration is added to water balance calculation.
            CALL surfacerunoff (nl_soil,1.0,wimp,porsl,psi0,hksati,&
                       z_soisno(1:),dz_soisno(1:),zi_soisno(0:),&
                       eff_porosity,icefrac,zwt,gfld,rsur_fld)        
            ! infiltration into surface soil layer 
            qinfl_fld_subgrid = gfld - rsur_fld !assume the re-infiltration is occured in whole patch area.
!            write(6,*) 'gfld=',gfld,'   qinfl_fld_subgrid=',qinfl_fld_subgrid
         ELSE
            qinfl_fld_subgrid=0.0d0
            gfld=0.0d0
            rsur_fld=0.0d0
   
         ENDIF
            qinfl_fld=qinfl_fld_subgrid*fldfrc ! [mm/s] re-infiltration in grid.
            qraing=qinfl_fld+qraing ! [mm/s] total infiltration in grid.
            flddepth=flddepth-deltim*qinfl_fld_subgrid ! renew flood depth [mm], the flood depth is reduced by re-infiltration but only in inundation area.
      ENDIF
#endif 
>>>>>>> 3c0e1af6
!=======================================================================
! [3] determine the change of soil water
!=======================================================================

      ! convert length units from m to mm
      zwtmm = zwt * 1000.0
      sp_zc(1:nlev) = z_soisno (1:nlev) * 1000.0   ! from meter to mm
      sp_zi(0:nlev) = zi_soisno(0:nlev) * 1000.0   ! from meter to mm

      ! check consistancy between water table location and liquid water content
      DO j = 1, nlev
         IF ((vol_liq(j) < eff_porosity(j)-1.e-6) .and. (zwtmm <= sp_zi(j-1))) THEN
            zwtmm = sp_zi(j)
         ENDIF
      ENDDO

#ifndef LATERAL_FLOW
      !-- Topographic runoff  ----------------------------------------------------------
      imped = 1.0
      IF (zwtmm < sp_zi(nlev)) THEN
         dzsum = 0.
         icefracsum = 0.
         do j = nlev, 1, -1
            sp_dz(j) = sp_zi(j) - sp_zi(j-1)
            IF (zwtmm < sp_zi(j)) THEN
               dz = min(sp_dz(j), sp_zi(j)-zwtmm)
               dzsum = dzsum + dz
               icefracsum = icefracsum + icefrac(j) * dz
            ENDIF
         end do
         ! add ice impedance factor to baseflow
         IF (dzsum > 0) THEN
            fracice_rsub = max(0.,exp(-3.*(1.-(icefracsum/dzsum)))-exp(-3.))/(1.0-exp(-3.))
            imped = max(0.,1.-fracice_rsub)
         ENDIF
      ENDIF

      rsubst = imped * 5.5e-3 * exp(-2.5*zwt)  ! drainage (positive = out of soil column)
      rsub(ipatch) = rsubst
#else
      ! for lateral flow:
      ! "rsub" is defined as baseflow to river, which is calculated in hydro/mod_subsurface_flow.F90
      ! "rsubs_pch" is defined as baseflow to neighbouring patches
      rsubst = rsubs_pch(ipatch)
#endif

#ifdef Campbell_SOIL_MODEL
      prms(1,:) = bsw(1:nlev)
#endif
#ifdef vanGenuchten_Mualem_SOIL_MODEL
      prms(1,1:nlev) = alpha_vgm(1:nlev)
      prms(2,1:nlev) = n_vgm    (1:nlev)
      prms(3,1:nlev) = L_vgm    (1:nlev)
      prms(4,1:nlev) = sc_vgm   (1:nlev)
      prms(5,1:nlev) = fc_vgm   (1:nlev)
#endif

      IF (zwtmm < sp_zi(nlev)) THEN
         DO j = nlev, 1, -1
            IF ((zwtmm >= sp_zi(j-1)) .and. (zwtmm < sp_zi(j))) THEN

               IF ((zwtmm > sp_zi(j-1)) .and. (is_permeable(j))) THEN
                  vol_liq(j) = (wliq_soisno(j)*1000.0/denh2o - eff_porosity(j)*(sp_zi(j)-zwtmm))  &
                     / (zwtmm - sp_zi(j-1))
                  IF (vol_liq(j) < 0.) THEN
                     zwtmm = sp_zi(j)
                     vol_liq(j) = wliq_soisno(j)*1000.0/denh2o / (sp_zi(j) - sp_zi(j-1))
                  ENDIF

                  vol_liq(j) = max(0., min(eff_porosity(j), vol_liq(j)))
                  wresi(j) = wliq_soisno(j) - eff_porosity(j)*(sp_zi(j)-zwtmm) &
                     - vol_liq(j) * (zwtmm - sp_zi(j-1))
               ENDIF

               exit
            ENDIF
         ENDDO
      ENDIF

      dpond = max(0., dpond)

      CALL soil_water_vertical_movement ( &
         nlev, deltim, sp_zc(1:nlev), sp_zi (0:nlev), is_permeable(1:nlev), &
         eff_porosity(1:nlev), theta_r (1:nlev), psi0 (1:nlev), hksati(1:nlev), nprms, prms(:,1:nlev), &
         porsl(nlev), &
         qraing, etr, rootr(1:nlev), rsubst, qinfl, &
         dpond, zwtmm, wa, vol_liq(1:nlev), smp(1:nlev), hk(1:nlev))

      ! update the mass of liquid water
      DO j = nlev, 1, -1
         IF (is_permeable(j)) THEN
            IF (zwtmm < sp_zi(j)) THEN
               IF (zwtmm >= sp_zi(j-1)) THEN
                  wliq_soisno(j)  = denh2o * ((eff_porosity(j)*(sp_zi(j)-zwtmm))  &
                     + vol_liq(j) * (zwtmm - sp_zi(j-1)))/1000.0
               ELSE
                  wliq_soisno(j)  = denh2o * (eff_porosity(j)*(sp_zi(j)-sp_zi(j-1)))/1000.0
               ENDIF
            ELSE
               wliq_soisno(j) = denh2o * (vol_liq(j)*(sp_zi(j)-sp_zi(j-1)))/1000.0
            ENDIF

            wliq_soisno(j) = wliq_soisno(j) + wresi(j)
         ENDIF
      ENDDO

      zwt = zwtmm/1000.0

#ifndef LATERAL_FLOW
     IF (dpond > pondmx) THEN
        rsur = rsur + (dpond - pondmx) / deltim
        dpond = pondmx
     ENDIF
#endif

      ! total runoff (mm/s)
      rnof = rsub(ipatch) + rsur

#ifndef LATERAL_FLOW
      err_solver = (sum(wliq_soisno(1:))+sum(wice_soisno(1:))+wa+dpond) - w_sum &
         - (gwat-etr-rsur-rsubst)*deltim
#else
      err_solver = (sum(wliq_soisno(1:))+sum(wice_soisno(1:))+wa+dpond) - w_sum &
         - (gwat-etr-rsubst)*deltim
#endif
      if(lb >= 1)then
         err_solver = err_solver - (qfros-qseva-qsubl)*deltim
      endif
#if(defined CaMa_Flood)
<<<<<<< HEAD
if (LWINFILT) then
	err_solver=err_solver-qinfl_fld*deltim
endif
=======
   IF (LWINFILT) THEN 
         err_solver = err_solver-(gfld-rsur_fld)*fldfrc*deltim
   ENDIF
>>>>>>> 3c0e1af6
#endif
#if(defined CLMDEBUG)
     if(abs(err_solver) > 1.e-3)then
        write(6,*) 'Warning: water balance violation after all soilwater calculation', err_solver
     endif
     IF (any(wliq_soisno < -1.e-3)) THEN
        write(*,*) 'Warning: negative', wliq_soisno(1:nlev)
     ENDIF
#endif

     IF (dpond > pondmx) THEN
        rnof = rnof + (dpond - pondmx) / deltim
        dpond = pondmx
     ENDIF

!=======================================================================
! [6] assumed hydrological scheme for the wetland and glacier
!=======================================================================

  else
      if(patchtype==2)then        ! WETLAND
         qinfl = 0.
         rsur = max(0.,gwat)
         rsubst = 0.
         rnof = 0.
         do j = 1, nl_soil
            if(t_soisno(j)>tfrz)then
               wice_soisno(j) = 0.0
               wliq_soisno(j) = porsl(j)*dz_soisno(j)*1000.
            endif
         enddo
      endif
      if(patchtype==3)then        ! LAND ICE
         rsur = max(0.0,gwat)
         qinfl = 0.
         rsubst = 0.
         rnof = rsur
         wice_soisno(1:nl_soil) = dz_soisno(1:nl_soil)*1000.
         wliq_soisno(1:nl_soil) = 0.0
      endif

      wa = 0.
      zwt = 0.
      qcharge = 0.

  endif

  errw_rsub = 0.
!-----------------------------------------------------------------------

  end subroutine WATER_VSF


  subroutine snowwater (lb,deltim,ssi,wimp, &
                        pg_rain,qseva,qsdew,qsubl,qfros, &
                        dz_soisno,wice_soisno,wliq_soisno,qout_snowb)

!-----------------------------------------------------------------------
! Original author : Yongjiu Dai, /09/1999; /04/2014
!
! Water flow wihtin snow is computed by an explicit and non-physical based scheme,
! which permits a part of liquid water over the holding capacity (a tentative value
! is used, i.e., equal to 0.033*porosity) to percolate into the underlying layer,
! except the case of that the porosity of one of the two neighboring layers is
! less than 0.05, the zero flow is assumed. The water flow out of the bottom
! snow pack will participate as the input of the soil water and runoff.
!
!-----------------------------------------------------------------------

  use precision
  use PhysicalConstants, only : denice, denh2o  ! physical constant
  implicit none

!----------------------- dummy argument --------------------------------
  integer, INTENT(in) :: &
        lb          ! lower bound of array

  real(r8), INTENT(in) :: &
        deltim,    &! seconds in a time step (s)
        ssi,       &! irreducible water saturation of snow
        wimp,      &! water impremeable if porosity less than wimp
        dz_soisno(lb:0),  &! layer thickness (m)

        pg_rain,   &! rainfall after removal of interception (mm h2o/s)
        qseva,     &! ground surface evaporation rate (mm h2o/s)
        qsdew,     &! ground surface dew formation (mm h2o /s) [+]
        qsubl,     &! sublimation rate from snow pack (mm h2o /s) [+]
        qfros       ! surface dew added to snow pack (mm h2o /s) [+]

  real(r8), INTENT(inout) :: &
        wice_soisno(lb:0),&! ice lens (kg/m2)
        wliq_soisno(lb:0)  ! liquid water (kg/m2)

  real(r8), INTENT(out) :: &
        qout_snowb  ! rate of water out of snow bottom (mm/s)

!----------------------- local variables --------------------------------
  integer j         ! k do loop/array indices

  real(r8) :: &
       qin,        &! water flow into the elmement (mm/s)
       qout,       &! water flow out of the elmement (mm/s)
       zwice,      &! the sum of ice mass of snow cover (kg/m2)
       wgdif,      &! ice mass after minus sublimation
    vol_liq(lb:0), &! partitial volume of liquid water in layer
    vol_ice(lb:0), &! partitial volume of ice lens in layer
 eff_porosity(lb:0) ! effective porosity = porosity - vol_ice

!=======================================================================
! renew the mass of ice lens (wice_soisno) and liquid (wliq_soisno) in the surface snow layer,
! resulted by sublimation (frost) / evaporation (condense)

      wgdif = wice_soisno(lb) + (qfros - qsubl)*deltim
      wice_soisno(lb) = wgdif
      if(wgdif < 0.)then
         wice_soisno(lb) = 0.
         wliq_soisno(lb) = wliq_soisno(lb) + wgdif
      endif
      wliq_soisno(lb) = wliq_soisno(lb) + (pg_rain + qsdew - qseva)*deltim
      wliq_soisno(lb) = max(0., wliq_soisno(lb))

! Porosity and partitial volume
      do j = lb, 0
         vol_ice(j) = min(1., wice_soisno(j)/(dz_soisno(j)*denice))
         eff_porosity(j) = max(0.01, 1. - vol_ice(j))
         vol_liq(j) = min(eff_porosity(j), wliq_soisno(j)/(dz_soisno(j)*denh2o))
      enddo

! Capillary force within snow could be two or more orders of magnitude
! less than those of gravity, this term may be ignored.
! Here we could keep the garavity term only. The genernal expression
! for water flow is "K * ss**3", however, no effective paramterization
! for "K". Thus, a very simple treatment (not physical based) is introduced:
! when the liquid water of layer exceeds the layer's holding
! capacity, the excess meltwater adds to the underlying neighbor layer.

      qin = 0.
      do j= lb, 0
         wliq_soisno(j) = wliq_soisno(j) + qin

         if(j <= -1)then
         ! no runoff over snow surface, just ponding on surface
           if(eff_porosity(j)<wimp .OR. eff_porosity(j+1)<wimp)then
             qout = 0.
           else
             qout = max(0.,(vol_liq(j)-ssi*eff_porosity(j))*dz_soisno(j))
             qout = min(qout,(1.-vol_ice(j+1)-vol_liq(j+1))*dz_soisno(j+1))
           endif
         else
           qout = max(0.,(vol_liq(j)-ssi*eff_porosity(j))*dz_soisno(j))
         endif

         qout = qout*1000.
         wliq_soisno(j) = wliq_soisno(j) - qout
         qin = qout

      enddo

      qout_snowb = qout/deltim

  end subroutine snowwater


!-----------------------------------------------------------------------
  subroutine SnowWater_snicar (lb,deltim,ssi,wimp, &
                        pg_rain,qseva,qsdew,qsubl,qfros, &
                        dz_soisno,wice_soisno,wliq_soisno,qout_snowb, &

! Aerosol Fluxes (Jan. 07, 2023)
                        forc_aer, &
                        mss_bcpho, mss_bcphi, mss_ocpho, mss_ocphi, &
                        mss_dst1,  mss_dst2,  mss_dst3,  mss_dst4 )
! Aerosol Fluxes (Jan. 07, 2023)


!-----------------------------------------------------------------------
! Original author : Yongjiu Dai, /09/1999, /04/2014, /01/2023/
!
! Water flow wihtin snow is computed by an explicit and non-physical based scheme,
! which permits a part of liquid water over the holding capacity (a tentative value
! is used, i.e., equal to 0.033*porosity) to percolate into the underlying layer,
! except the case of that the porosity of one of the two neighboring layers is
! less than 0.05, the zero flow is assumed. The water flow out of the bottom
! snow pack will participate as the input of the soil water and runoff.
!
! REVISIONS:
! Yongjiu Dai, 01/2023: added Aerosol fluxes from SNICAR model
!-----------------------------------------------------------------------

  IMPLICIT NONE

  integer, parameter :: r8 = selected_real_kind(12) ! 8 byte real
  real(r8), parameter :: denice = 917.0_r8  ! density of ice [kg/m3]
  real(r8), parameter :: denh2o = 1000.0_r8 ! density of liquid water [kg/m3]

!----------------------- dummy argument --------------------------------
  integer, INTENT(in) :: &
        lb          ! lower bound of array

  real(r8), INTENT(in) :: &
        deltim,    &! seconds in a time step (s)
        ssi,       &! irreducible water saturation of snow
        wimp,      &! water impremeable if porosity less than wimp
        dz_soisno(lb:0),  &! layer thickness (m)

        pg_rain,   &! rainfall after removal of interception (mm h2o/s)
        qseva,     &! ground surface evaporation rate (mm h2o/s)
        qsdew,     &! ground surface dew formation (mm h2o /s) [+]
        qsubl,     &! sublimation rate from snow pack (mm h2o /s) [+]
        qfros       ! surface dew added to snow pack (mm h2o /s) [+]

  real(r8), INTENT(inout) :: &
        wice_soisno(lb:0),&! ice lens (kg/m2)
        wliq_soisno(lb:0)  ! liquid water (kg/m2)

  real(r8), INTENT(out) :: &
        qout_snowb  ! rate of water out of snow bottom (mm/s)

! Aerosol Fluxes (Jan. 07, 2023)
  real(r8), intent(in) :: forc_aer ( 14 )  ! aerosol deposition from atmosphere model (grd,aer) [kg m-1 s-1]

  real(r8), INTENT(inout) :: &
        mss_bcpho (lb:0), &! mass of hydrophobic BC in snow  (col,lyr) [kg]
        mss_bcphi (lb:0), &! mass of hydrophillic BC in snow (col,lyr) [kg]
        mss_ocpho (lb:0), &! mass of hydrophobic OC in snow  (col,lyr) [kg]
        mss_ocphi (lb:0), &! mass of hydrophillic OC in snow (col,lyr) [kg]
        mss_dst1  (lb:0), &! mass of dust species 1 in snow  (col,lyr) [kg]
        mss_dst2  (lb:0), &! mass of dust species 2 in snow  (col,lyr) [kg]
        mss_dst3  (lb:0), &! mass of dust species 3 in snow  (col,lyr) [kg]
        mss_dst4  (lb:0)   ! mass of dust species 4 in snow  (col,lyr) [kg]
! Aerosol Fluxes (Jan. 07, 2023)

!----------------------- local variables --------------------------------
  integer j         ! do loop/array indices

  real(r8) :: &
       qin,        &! water flow into the elmement (mm/s)
       qout,       &! water flow out of the elmement (mm/s)
       zwice,      &! the sum of ice mass of snow cover (kg/m2)
       wgdif,      &! ice mass after minus sublimation
    vol_liq(lb:0), &! partitial volume of liquid water in layer
    vol_ice(lb:0), &! partitial volume of ice lens in layer
 eff_porosity(lb:0) ! effective porosity = porosity - vol_ice

! Aerosol Fluxes (Jan. 07, 2023)
  !  Aerosol species indices:
  !  1= hydrophillic (bulk model) or within-ice (modal model) black carbon
  !  2= hydrophobic (bulk model) or external (modal model) black carbon
  !  3= hydrophilic organic carbon
  !  4= hydrophobic organic carbon
  !  5= dust species 1
  !  6= dust species 2
  !  7= dust species 3
  !  8= dust species 4
  !
  real(r8), parameter :: scvng_fct_mlt_bcphi = 0.20 ! scavenging factor for hydrophillic BC inclusion in meltwater [frc]
  real(r8), parameter :: scvng_fct_mlt_bcpho = 0.03 ! scavenging factor for hydrophobic BC inclusion in meltwater  [frc]
  real(r8), parameter :: scvng_fct_mlt_ocphi = 0.20 ! scavenging factor for hydrophillic OC inclusion in meltwater [frc]
  real(r8), parameter :: scvng_fct_mlt_ocpho = 0.03 ! scavenging factor for hydrophobic OC inclusion in meltwater  [frc]
  real(r8), parameter :: scvng_fct_mlt_dst1  = 0.02 ! scavenging factor for dust species 1 inclusion in meltwater  [frc]
  real(r8), parameter :: scvng_fct_mlt_dst2  = 0.02 ! scavenging factor for dust species 2 inclusion in meltwater  [frc]
  real(r8), parameter :: scvng_fct_mlt_dst3  = 0.01 ! scavenging factor for dust species 3 inclusion in meltwater  [frc]
  real(r8), parameter :: scvng_fct_mlt_dst4  = 0.01 ! scavenging factor for dust species 4 inclusion in meltwater  [frc]

  ! !LOCAL VARIABLES:
  real(r8) :: qin_bc_phi       ! flux of hydrophilic BC into   layer [kg]
  real(r8) :: qout_bc_phi      ! flux of hydrophilic BC out of layer [kg]
  real(r8) :: qin_bc_pho       ! flux of hydrophobic BC into   layer [kg]
  real(r8) :: qout_bc_pho      ! flux of hydrophobic BC out of layer [kg]
  real(r8) :: qin_oc_phi       ! flux of hydrophilic OC into   layer [kg]
  real(r8) :: qout_oc_phi      ! flux of hydrophilic OC out of layer [kg]
  real(r8) :: qin_oc_pho       ! flux of hydrophobic OC into   layer [kg]
  real(r8) :: qout_oc_pho      ! flux of hydrophobic OC out of layer [kg]
  real(r8) :: qin_dst1         ! flux of dust species 1 into   layer [kg]
  real(r8) :: qout_dst1        ! flux of dust species 1 out of layer [kg]
  real(r8) :: qin_dst2         ! flux of dust species 2 into   layer [kg]
  real(r8) :: qout_dst2        ! flux of dust species 2 out of layer [kg]
  real(r8) :: qin_dst3         ! flux of dust species 3 into   layer [kg]
  real(r8) :: qout_dst3        ! flux of dust species 3 out of layer [kg]
  real(r8) :: qin_dst4         ! flux of dust species 4 into   layer [kg]
  real(r8) :: qout_dst4        ! flux of dust species 4 out of layer [kg]
  real(r8) :: mss_liqice(lb:0) ! mass of liquid+ice in a layer

  real(r8) :: subsnow          ! sublimated snow [kg m-2]
  real(r8) :: frc_sub          ! fraction of layer mass that has sublimated [frc]
  real(r8) :: frc_transfer     ! frc_refrz + frc_sub
  real(r8) :: dm_int           ! mass transfer [kg]

  ! !LOCAL VARIABLES for AerosolFluxes
  real(r8) :: flx_bc_dep       ! total BC deposition        (col) [kg m-2 s-1]
  real(r8) :: flx_bc_dep_phi   ! hydrophillic BC deposition (col) [kg m-1 s-1]
  real(r8) :: flx_bc_dep_pho   ! hydrophobic BC deposition  (col) [kg m-1 s-1]
  real(r8) :: flx_oc_dep       ! total OC deposition        (col) [kg m-2 s-1]
  real(r8) :: flx_oc_dep_phi   ! hydrophillic OC deposition (col) [kg m-1 s-1]
  real(r8) :: flx_oc_dep_pho   ! hydrophobic OC deposition  (col) [kg m-1 s-1]
  real(r8) :: flx_dst_dep      ! total dust deposition      (col) [kg m-2 s-1]

  real(r8) :: flx_dst_dep_wet1 ! wet dust (species 1) deposition (col) [kg m-2 s-1]
  real(r8) :: flx_dst_dep_dry1 ! dry dust (species 1) deposition (col) [kg m-2 s-1]
  real(r8) :: flx_dst_dep_wet2 ! wet dust (species 2) deposition (col) [kg m-2 s-1]
  real(r8) :: flx_dst_dep_dry2 ! dry dust (species 2) deposition (col) [kg m-2 s-1]
  real(r8) :: flx_dst_dep_wet3 ! wet dust (species 3) deposition (col) [kg m-2 s-1]
  real(r8) :: flx_dst_dep_dry3 ! dry dust (species 3) deposition (col) [kg m-2 s-1]
  real(r8) :: flx_dst_dep_wet4 ! wet dust (species 4) deposition (col) [kg m-2 s-1]
  real(r8) :: flx_dst_dep_dry4 ! dry dust (species 4) deposition (col) [kg m-2 s-1]
! Aerosol Fluxes (Jan. 07, 2023)

!=======================================================================
! renew the mass of ice lens (wice_soisno) and liquid (wliq_soisno) in the surface snow layer,
! resulted by sublimation (frost) / evaporation (condense)

      wgdif = wice_soisno(lb) + (qfros - qsubl)*deltim
      wice_soisno(lb) = wgdif
      if(wgdif < 0.)then
         wice_soisno(lb) = 0.
         wliq_soisno(lb) = wliq_soisno(lb) + wgdif
      endif
      wliq_soisno(lb) = wliq_soisno(lb) + (pg_rain + qsdew - qseva)*deltim
      wliq_soisno(lb) = max(0., wliq_soisno(lb))

! Porosity and partitial volume
      do j = lb, 0
         vol_ice(j) = min(1., wice_soisno(j)/(dz_soisno(j)*denice))
         eff_porosity(j) = max(0.01, 1. - vol_ice(j))
         vol_liq(j) = min(eff_porosity(j), wliq_soisno(j)/(dz_soisno(j)*denh2o))
      enddo

! Capillary force within snow could be two or more orders of magnitude
! less than those of gravity, this term may be ignored.
! Here we could keep the garavity term only. The genernal expression
! for water flow is "K * ss**3", however, no effective paramterization
! for "K". Thus, a very simple treatment (not physical based) is introduced:
! when the liquid water of layer exceeds the layer's holding
! capacity, the excess meltwater adds to the underlying neighbor layer.

! Aerosol Fluxes (Jan. 07, 2023)
! Also compute aerosol fluxes through snowpack in this loop:
! 1) compute aerosol mass in each layer
! 2) add aerosol mass flux from above layer to mass of this layer
! 3) qout_xxx is mass flux of aerosol species xxx out bottom of
!    layer in water flow, proportional to (current) concentration
!    of aerosol in layer multiplied by a scavenging ratio.
! 4) update mass of aerosol in top layer, accordingly
! 5) update mass concentration of aerosol accordingly

      qin        = 0._r8

! Aerosol Fluxes (Jan. 07, 2023)
      qin_bc_phi = 0._r8
      qin_bc_pho = 0._r8
      qin_oc_phi = 0._r8
      qin_oc_pho = 0._r8
      qin_dst1   = 0._r8
      qin_dst2   = 0._r8
      qin_dst3   = 0._r8
      qin_dst4   = 0._r8
! Aerosol Fluxes (Jan. 07, 2023)

      do j= lb, 0

         wliq_soisno(j) = wliq_soisno(j) + qin

! Aerosol Fluxes (Jan. 07, 2023)
         mss_bcphi(j) = mss_bcphi(j) + qin_bc_phi
         mss_bcpho(j) = mss_bcpho(j) + qin_bc_pho
         mss_ocphi(j) = mss_ocphi(j) + qin_oc_phi
         mss_ocpho(j) = mss_ocpho(j) + qin_oc_pho

         mss_dst1(j)  = mss_dst1(j) + qin_dst1
         mss_dst2(j)  = mss_dst2(j) + qin_dst2
         mss_dst3(j)  = mss_dst3(j) + qin_dst3
         mss_dst4(j)  = mss_dst4(j) + qin_dst4
! Aerosol Fluxes (Jan. 07, 2023)

         if(j <= -1)then
         ! no runoff over snow surface, just ponding on surface
           if(eff_porosity(j)<wimp .OR. eff_porosity(j+1)<wimp)then
             qout = 0._r8
           else
             qout = max(0._r8,(vol_liq(j)-ssi*eff_porosity(j))*dz_soisno(j))
             qout = min(qout,(1.-vol_ice(j+1)-vol_liq(j+1))*dz_soisno(j+1))
           endif
         else
           qout = max(0._r8,(vol_liq(j)-ssi*eff_porosity(j))*dz_soisno(j))
         endif

         qout = qout*1000._r8
         wliq_soisno(j) = wliq_soisno(j) - qout
         qin = qout

! Aerosol Fluxes (Jan. 07, 2023)
         ! mass of ice+water: in extremely rare circumstances, this can
         ! be zero, even though there is a snow layer defined. In
         ! this case, set the mass to a very small value to
         ! prevent division by zero.

         mss_liqice(j) = wliq_soisno(j)+wice_soisno(j)
         if (mss_liqice(j) < 1E-30_r8) then
            mss_liqice(j) = 1E-30_r8
         endif

         ! BCPHI:
         ! 1. flux with meltwater:
         qout_bc_phi = qout*scvng_fct_mlt_bcphi*(mss_bcphi(j)/mss_liqice(j))
         if (qout_bc_phi > mss_bcphi(j)) then
            qout_bc_phi = mss_bcphi(j)
         endif
         mss_bcphi(j) = mss_bcphi(j) - qout_bc_phi
         qin_bc_phi = qout_bc_phi

         ! BCPHO:
         ! 1. flux with meltwater:
         qout_bc_pho = qout*scvng_fct_mlt_bcpho*(mss_bcpho(j)/mss_liqice(j))
         if (qout_bc_pho > mss_bcpho(j)) then
            qout_bc_pho = mss_bcpho(j)
         endif
         mss_bcpho(j) = mss_bcpho(j) - qout_bc_pho
         qin_bc_pho = qout_bc_pho

         ! OCPHI:
         ! 1. flux with meltwater:
         qout_oc_phi = qout*scvng_fct_mlt_ocphi*(mss_ocphi(j)/mss_liqice(j))
         if (qout_oc_phi > mss_ocphi(j)) then
            qout_oc_phi = mss_ocphi(j)
         endif
         mss_ocphi(j) = mss_ocphi(j) - qout_oc_phi
         qin_oc_phi = qout_oc_phi

         ! OCPHO:
         ! 1. flux with meltwater:
         qout_oc_pho = qout*scvng_fct_mlt_ocpho*(mss_ocpho(j)/mss_liqice(j))
         if (qout_oc_pho > mss_ocpho(j)) then
            qout_oc_pho = mss_ocpho(j)
         endif
         mss_ocpho(j) = mss_ocpho(j) - qout_oc_pho
         qin_oc_pho = qout_oc_pho

         ! DUST 1:
         ! 1. flux with meltwater:
         qout_dst1 = qout*scvng_fct_mlt_dst1*(mss_dst1(j)/mss_liqice(j))
         if (qout_dst1 > mss_dst1(j)) then
            qout_dst1 = mss_dst1(j)
         endif
         mss_dst1(j) = mss_dst1(j) - qout_dst1
         qin_dst1 = qout_dst1

         ! DUST 2:
         ! 1. flux with meltwater:
         qout_dst2 = qout*scvng_fct_mlt_dst2*(mss_dst2(j)/mss_liqice(j))
         if (qout_dst2 > mss_dst2(j)) then
            qout_dst2 = mss_dst2(j)
         endif
         mss_dst2(j) = mss_dst2(j) - qout_dst2
         qin_dst2 = qout_dst2

         ! DUST 3:
         ! 1. flux with meltwater:
         qout_dst3 = qout*scvng_fct_mlt_dst3*(mss_dst3(j)/mss_liqice(j))
         if (qout_dst3 > mss_dst3(j)) then
            qout_dst3 = mss_dst3(j)
         endif
         mss_dst3(j) = mss_dst3(j) - qout_dst3
         qin_dst3 = qout_dst3

         ! DUST 4:
         ! 1. flux with meltwater:
         qout_dst4 = qout*scvng_fct_mlt_dst4*(mss_dst4(j)/mss_liqice(j))
         if (qout_dst4 > mss_dst4(j)) then
            qout_dst4 = mss_dst4(j)
         endif
         mss_dst4(j) = mss_dst4(j) - qout_dst4
         qin_dst4 = qout_dst4
! Aerosol Fluxes (Jan. 07, 2023)

      enddo

      qout_snowb = qout/deltim


! Aerosol Fluxes (Jan. 07, 2023)
! Compute aerosol fluxes through snowpack and aerosol deposition fluxes into top layere
!-----------------------------------------------------------------------
! set aerosol deposition fluxes from forcing array
! The forcing array is either set from an external file
! or from fluxes received from the atmosphere model
#ifdef MODAL_AER
    ! Mapping for modal aerosol scheme where within-hydrometeor and
    ! interstitial aerosol fluxes are differentiated. Here, "phi"
    ! flavors of BC and OC correspond to within-hydrometeor
    ! (cloud-borne) aerosol, and "pho" flavors are interstitial
    ! aerosol. "wet" and "dry" fluxes of BC and OC specified here are
    ! purely diagnostic

    flx_bc_dep_phi   = forc_aer(3)
    flx_bc_dep_pho   = forc_aer(1) + forc_aer(2)
    flx_bc_dep       = forc_aer(1) + forc_aer(2) + forc_aer(3)

    flx_oc_dep_phi   = forc_aer(6)
    flx_oc_dep_pho   = forc_aer(4) + forc_aer(5)
    flx_oc_dep       = forc_aer(4) + forc_aer(5) + forc_aer(6)

    flx_dst_dep_wet1 = forc_aer(7)
    flx_dst_dep_dry1 = forc_aer(8)
    flx_dst_dep_wet2 = forc_aer(9)
    flx_dst_dep_dry2 = forc_aer(10)
    flx_dst_dep_wet3 = forc_aer(11)
    flx_dst_dep_dry3 = forc_aer(12)
    flx_dst_dep_wet4 = forc_aer(13)
    flx_dst_dep_dry4 = forc_aer(14)
    flx_dst_dep      = forc_aer(7)  + forc_aer(8)  + forc_aer(9) + &
                       forc_aer(10) + forc_aer(11) + forc_aer(12) + &
                       forc_aer(13) + forc_aer(14)
#else
    ! Original mapping for bulk aerosol deposition. phi and pho BC/OC
    ! species are distinguished in model, other fluxes (e.g., dry and
    ! wet BC/OC) are purely diagnostic.

    flx_bc_dep_phi   = forc_aer(1) + forc_aer(3)
    flx_bc_dep_pho   = forc_aer(2)
    flx_bc_dep       = forc_aer(1) + forc_aer(2) + forc_aer(3)

    flx_oc_dep_phi   = forc_aer(4) + forc_aer(6)
    flx_oc_dep_pho   = forc_aer(5)
    flx_oc_dep       = forc_aer(4) + forc_aer(5) + forc_aer(6)

    flx_dst_dep_wet1 = forc_aer(7)
    flx_dst_dep_dry1 = forc_aer(8)
    flx_dst_dep_wet2 = forc_aer(9)
    flx_dst_dep_dry2 = forc_aer(10)
    flx_dst_dep_wet3 = forc_aer(11)
    flx_dst_dep_dry3 = forc_aer(12)
    flx_dst_dep_wet4 = forc_aer(13)
    flx_dst_dep_dry4 = forc_aer(14)
    flx_dst_dep      = forc_aer(7)  + forc_aer(8)  + forc_aer(9) + &
                       forc_aer(10) + forc_aer(11) + forc_aer(12) + &
                       forc_aer(13) + forc_aer(14)
#endif

    ! aerosol deposition fluxes into top layer
    ! This is done after the inter-layer fluxes so that some aerosol
    ! is in the top layer after deposition, and is not immediately
    ! washed out before radiative calculations are done

    mss_bcphi(lb) = mss_bcphi(lb) + (flx_bc_dep_phi*deltim)
    mss_bcpho(lb) = mss_bcpho(lb) + (flx_bc_dep_pho*deltim)
    mss_ocphi(lb) = mss_ocphi(lb) + (flx_oc_dep_phi*deltim)
    mss_ocpho(lb) = mss_ocpho(lb) + (flx_oc_dep_pho*deltim)

    mss_dst1(lb) = mss_dst1(lb) + (flx_dst_dep_dry1 + flx_dst_dep_wet1)*deltim
    mss_dst2(lb) = mss_dst2(lb) + (flx_dst_dep_dry2 + flx_dst_dep_wet2)*deltim
    mss_dst3(lb) = mss_dst3(lb) + (flx_dst_dep_dry3 + flx_dst_dep_wet3)*deltim
    mss_dst4(lb) = mss_dst4(lb) + (flx_dst_dep_dry4 + flx_dst_dep_wet4)*deltim

#ifdef MODAL_AER
    !
    ! Transfer BC and OC from the within-ice state to the external
    ! state based on snow sublimation and re-freezing of liquid water.
    ! Re-freezing effect is inactived by default because of
    ! uncertainty in how this process operates.

    do j= lb, 0
       if (j >= lb) then
          if (j == lb) then
             ! snow that has sublimated [kg/m2] (top layer only)
             subsnow = max(0._r8, (qsubl*deltim))

             ! fraction of layer mass that has sublimated:
             if ((wliq_soisno(j) + wice_soisno(j)) > 0._r8) then
                frc_sub = subsnow / (wliq_soisno(j) + wice_soisno(j))
             else
                frc_sub = 0._r8
             endif
          else
             ! prohibit sublimation effect to operate on sub-surface layers:
             frc_sub = 0._r8
          endif

          ! fraction of layer mass transformed (sublimation only)
          frc_transfer = frc_sub

          ! cap the fraction at 1
          if (frc_transfer > 1._r8) then
             frc_transfer = 1._r8
          endif

          ! transfer proportionate mass of BC and OC:
          dm_int       = mss_bcphi(j)*frc_transfer
          mss_bcphi(j) = mss_bcphi(j) - dm_int
          mss_bcpho(j) = mss_bcpho(j) + dm_int

          dm_int       = mss_ocphi(j)*frc_transfer
          mss_ocphi(j) = mss_ocphi(j) - dm_int
          mss_ocpho(j) = mss_ocpho(j) + dm_int

       end if
    end do
#endif
! Aerosol Fluxes (Jan. 7, 2023)

  end subroutine SnowWater_snicar

  subroutine surfacerunoff (nl_soil,wtfact,wimp,porsl,psi0,hksati,&
                            z_soisno,dz_soisno,zi_soisno,&
                            eff_porosity,icefrac,zwt,gwat,rsur)

!=======================================================================
! the original code was provide by Robert E. Dickinson based on following clues:
! a water table level determination level added including highland and
! lowland levels and fractional area of wetland (water table above the surface.
! Runoff is parametrized from the lowlands in terms of precip incident on
! wet areas and a base flow, where these are estimated using ideas from TOPMODEL.
!
! Author : Yongjiu Dai, 07/29/2002, Guoyue Niu, 06/2012
!=======================================================================

  use precision
  implicit none

!-----------------------Arguments---------------------------------------

  integer, INTENT(in) :: nl_soil   ! number of soil layers
  real(r8), INTENT(in) :: &
        wtfact,        &! fraction of model area with high water table
        wimp,          &! water impremeable if porosity less than wimp
     porsl(1:nl_soil), &! saturated volumetric soil water content(porosity)
      psi0(1:nl_soil), &! saturated soil suction (mm) (NEGATIVE)
    hksati(1:nl_soil), &! hydraulic conductivity at saturation (mm h2o/s)
  z_soisno(1:nl_soil), &! layer depth (m)
 dz_soisno(1:nl_soil), &! layer thickness (m)
 zi_soisno(0:nl_soil), &! interface level below a "z" level (m)
 eff_porosity(1:nl_soil), &! effective porosity = porosity - vol_ice
   icefrac(1:nl_soil), &! ice fraction (-)
        gwat,          &! net water input from top
         zwt            ! the depth from ground (soil) surface to water table [m]

  real(r8), INTENT(out) :: rsur    ! surface runoff (mm h2o/s)

!-----------------------Local Variables---------------------------------

  real(r8) qinmax       ! maximum infiltration capability
  real(r8) fsat         ! fractional area with water table at surface

  real(r8), parameter :: fff = 0.5   ! runoff decay factor (m-1)

!-----------------------End Variable List-------------------------------

!  fraction of saturated area
      fsat = wtfact*min(1.0,exp(-0.5*fff*zwt))

! Maximum infiltration capacity
      qinmax = minval(10.**(-6.0*icefrac(1:min(3,nl_soil)))*hksati(1:min(3,nl_soil)))
      if(eff_porosity(1)<wimp) qinmax = 0.

! Surface runoff
      rsur = fsat*max(0.0,gwat) + (1.-fsat)*max(0.,gwat-qinmax)


  end subroutine surfacerunoff



  subroutine soilwater(nl_soil,deltim,wimp,smpmin,&
                       qinfl,etr,z_soisno,dz_soisno,zi_soisno,&
                       t_soisno,vol_liq,vol_ice,smp,hk,icefrac,eff_porosity,&
                       porsl,hksati,bsw,psi0,rootr,&
                       zwt,dwat,qcharge)

!-----------------------------------------------------------------------
! Original author : Yongjiu Dai, 09/1999, 04/2014, 07/2014
!
! some new parameterization are added, which are based on CLM4.5
!
! Soil moisture is predicted from a 10-layer model (as with soil
! temperature), in which the vertical soil moisture transport is governed
! by infiltration, runoff, gradient diffusion, gravity, and root
! extraction through canopy transpiration. The net water applied to the
! surface layer is the snowmelt plus precipitation plus the throughfall
! of canopy dew minus surface runoff and evaporation.
!
! The vertical water flow in an unsaturated porous media is described by
! Darcy's law, and the hydraulic conductivity and the soil negative
! potential vary with soil water content and soil texture based on the work
! of Clapp and Hornberger (1978) and Cosby et al. (1984). The equation is
! integrated over the layer thickness, in which the time rate of change in
! water mass must equal the net flow across the bounding interface, plus the
! rate of internal source or sink. The terms of water flow across the layer
! interfaces are linearly expanded by using first-order Taylor expansion.
! The equations result in a tridiagonal system equation.
!
! Note: length units here are all millimeter
! (in temperature subroutine uses same soil layer
! structure required but lengths are m)
!
! Richards equation:
!
! d wat     d     d psi
! ----- =  -- [ k(----- - 1) ] + S
!   dt     dz       dz
!
! where: wat = volume of water per volume of soil (mm**3/mm**3)
! psi = soil matrix potential (mm)
! dt  = time step (s)
! z   = depth (mm) (positive downward)
! dz  = thickness (mm)
! qin = inflow at top (mm h2o /s)
! qout= outflow at bottom (mm h2o /s)
! s   = source/sink flux (mm h2o /s)
! k   = hydraulic conductivity (mm h2o /s)
!
!                       d qin                  d qin
! qin[n+1] = qin[n] +  --------  d wat(j-1) + --------- d wat(j)
!                       d wat(j-1)             d wat(j)
!                ==================|=================
!                                  < qin
!
!                 d wat(j)/dt * dz = qin[n+1] - qout[n+1] + S(j)
!
!                                  > qout
!                ==================|=================
!                        d qout               d qout
! qout[n+1] = qout[n] + --------- d wat(j) + --------- d wat(j+1)
!                        d wat(j)             d wat(j+1)
!
!
! Solution: linearize k and psi about d wat and use tridiagonal
! system of equations to solve for d wat,
! where for layer j
!
!
! r_j = a_j [d wat_j-1] + b_j [d wat_j] + c_j [d wat_j+1]
!
!-----------------------------------------------------------------------
    use precision
    use PhysicalConstants , only : grav,hfus,tfrz,denh2o,denice

    IMPLICIT NONE

    integer, INTENT(in) :: nl_soil  ! number of soil layers
    real(r8), INTENT(in) :: deltim  ! land model time step (sec)
    real(r8), INTENT(in) :: wimp    ! water impremeable if porosity less than wimp
    real(r8), INTENT(in) :: smpmin  ! restriction for min of soil potential (mm)

    real(r8), INTENT(in) :: qinfl   ! infiltration (mm H2O /s)
    real(r8), INTENT(in) :: etr     ! vegetation transpiration (mm H2O/s) (+ = to atm)

    real(r8), INTENT(in) :: z_soisno (1:nl_soil) ! layer depth (m)
    real(r8), INTENT(in) :: dz_soisno(1:nl_soil) ! layer thickness (m)
    real(r8), INTENT(in) :: zi_soisno(0:nl_soil) ! interface level below a "z" level (m)

    real(r8), INTENT(in) :: t_soisno (1:nl_soil) ! soil temperature (Kelvin)
    real(r8), INTENT(in) :: vol_liq  (1:nl_soil) ! liquid volumetric water content
    real(r8), INTENT(in) :: vol_ice  (1:nl_soil) ! ice volumetric water content
    real(r8), INTENT(in) :: icefrac  (1:nl_soil)
    real(r8), INTENT(in) :: eff_porosity(1:nl_soil) ! effective porosity = porosity - vol_ice

    real(r8), INTENT(in) :: porsl  (1:nl_soil) ! volumetric soil water at saturation (porosity)
    real(r8), INTENT(in) :: hksati (1:nl_soil) ! hydraulic conductivity at saturation (mm H2O /s)
    real(r8), INTENT(in) :: bsw    (1:nl_soil) ! Clapp and Hornberger "b"
    real(r8), INTENT(in) :: psi0   (1:nl_soil) ! minimum soil suction (mm) [-]
    real(r8), INTENT(in) :: rootr  (1:nl_soil) ! effective fraction of roots in each soil layer
    real(r8), INTENT(in) :: zwt                ! the depth from ground (soil) surface to water table [m]

    real(r8), intent(out) :: dwat(1:nl_soil)   ! change of soil water [m3/m3]
    real(r8), INTENT(out) :: qcharge           ! aquifer recharge rate (positive to aquifer) (mm/s)
    real(r8), INTENT(inout) :: smp(1:nl_soil)  ! soil matrix potential [mm]
    real(r8), INTENT(inout) :: hk (1:nl_soil)  ! hydraulic conductivity [mm h2o/s]

!
! local arguments
!
    integer  :: j                 ! do loop indices
    real(r8) :: amx(1:nl_soil)    ! "a" left off diagonal of tridiagonal matrix
    real(r8) :: bmx(1:nl_soil)    ! "b" diagonal column for tridiagonal matrix
    real(r8) :: cmx(1:nl_soil)    ! "c" right off diagonal tridiagonal matrix
    real(r8) :: rmx(1:nl_soil)    ! "r" forcing term of tridiagonal matrix
    real(r8) :: zmm(1:nl_soil)    ! layer depth [mm]
    real(r8) :: dzmm(1:nl_soil)   ! layer thickness [mm]
    real(r8) :: zimm(0:nl_soil)   ! layer interface depth [mm]
    real(r8) :: den(1:nl_soil)    ! used in calculating qin, qout
    real(r8) :: alpha(1:nl_soil)  ! used in calculating qin, qout
    real(r8) :: qin(1:nl_soil)    ! flux of water into soil layer [mm h2o/s]
    real(r8) :: qout(1:nl_soil)   ! flux of water out of soil layer [mm h2o/s]
    real(r8) :: dqidw0(1:nl_soil) ! d(qin)/d(vol_liq(j-1))
    real(r8) :: dqidw1(1:nl_soil) ! d(qin)/d(vol_liq(j))
    real(r8) :: dqodw1(1:nl_soil) ! d(qout)/d(vol_liq(j))
    real(r8) :: dqodw2(1:nl_soil) ! d(qout)/d(vol_liq(j+1))
    real(r8) :: dsmpdw(1:nl_soil) ! d(smp)/d(vol_liq)
    real(r8) :: s_node            ! soil wetness
    real(r8) :: s1                ! "s" at interface of layer
    real(r8) :: s2                ! k*s**(2b+2)
    real(r8) :: dhkdw1(1:nl_soil) ! d(hk)/d(vol_liq(j))
    real(r8) :: dhkdw2(1:nl_soil) ! d(hk)/d(vol_liq(j+1))
    real(r8) :: imped(1:nl_soil)  !
    real(r8) :: errorw            ! mass balance error for this time step

    integer  :: jwt               ! index of the soil layer right above the water table (-)

    real(r8), parameter :: e_ice=6.0      !soil ice impedance factor
!-----------------------------------------------------------------------

    !compute jwt index
    ! The layer index of the first unsaturated layer,
    ! i.e., the layer right above the water table

    jwt = nl_soil
    ! allow jwt to equal zero when zwt is in top layer
    do j = 1, nl_soil
       if(zwt <= zi_soisno(j)) then
          jwt = j-1
          exit
       end if
    enddo

    ! Because the depths in this routine are in mm, use local
    ! variable arrays instead of pointers
    do j = 1, nl_soil
       zmm(j) = z_soisno(j)*1000.
       dzmm(j) = dz_soisno(j)*1000.
       zimm(j) = zi_soisno(j)*1000.
    end do

    zimm(0) = 0.0

    ! Compute matric potential and derivative based on liquid water content only
    do j = 1, nl_soil
#if(defined PLANT_HYDRAULIC_STRESS)
       if(t_soisno(j)>=tfrz) then
#else
       if(t_soisno(j)>tfrz) then
#endif
          if(porsl(j)<1.e-6)then     ! bed rock
             s_node = 0.001
             smp(j) = psi0(j)
             dsmpdw(j) = 0.
          else
             s_node = max(vol_liq(j)/porsl(j),0.01)
             s_node = min(1.0,s_node)
             smp(j) = psi0(j)*s_node**(-bsw(j))
             smp(j) = max(smpmin,smp(j))
             dsmpdw(j) = -bsw(j)*smp(j)/(s_node*porsl(j))
          endif
       else
          ! when ice is present, the matric potential is only related to temperature
          ! by (Fuchs et al., 1978: Soil Sci. Soc. Amer. J. 42(3):379-385)
          ! Unit 1 Joule = 1 (kg m2/s2), J/kg /(m/s2) ==> m ==> 1e3 mm
          smp(j) = 1.e3 * 0.3336e6/9.80616*(t_soisno(j)-tfrz)/t_soisno(j)
          smp(j) = max(smpmin, smp(j))        ! Limit soil suction
          dsmpdw(j) = 0.
       endif
    end do

    ! Hydraulic conductivity and soil matric potential and their derivatives
    do j = 1, nl_soil

       if(j < nl_soil)then
          den(j) = (zmm(j+1)-zmm(j))
          alpha(j) = (smp(j+1)-smp(j))/den(j) - 1.
       else
          den(j) = 0.        ! not used
          alpha(j) = 0.      ! not used
       endif

       if((eff_porosity(j) < wimp) .OR. (eff_porosity(min(nl_soil,j+1)) < wimp) &
                                   .OR. (vol_liq(j) <= 1.e-3))then
          imped(j) = 0.
          hk(j) = 0.
          dhkdw1(j) = 0.
          dhkdw2(j) = 0.
       else
          ! The average conductivity between two heterogeneous medium layers (j and j + 1),
          ! are computed using different methods
          if(j < nl_soil)then
! Method I: UPSTREAM MEAN
             if(alpha(j) <= 0.)then
                hk(j) = hksati(j) * (vol_liq(j)/porsl(j))**(2.*bsw(j)+3.)
                dhkdw1(j) = hksati(j) * (2.*bsw(j)+3.)*(vol_liq(j)/porsl(j))**(2.*bsw(j)+2.)/porsl(j)
                dhkdw2(j) = 0.
             else
                hk(j) = hksati(j+1) * (vol_liq(j+1)/porsl(j+1))**(2.*bsw(j+1)+3.)
                dhkdw1(j) = 0.
                dhkdw2(j) = hksati(j+1) * (2.*bsw(j+1)+3.)*(vol_liq(j+1)/porsl(j+1))**(2.*bsw(j+1)+2.)/porsl(j+1)
             endif
! Method II:
          !  ! The harmonic averaging of the saturated conductivities
          !  hksat_interface = (zmm(j+1)-zmm(j))/((zimm(j)-zmm(j))/hksati(j)+(zmm(j+1)-zimm(j))/hksati(j+1))
          !  s1 = (vol_liq(j)*(zimm(j)-zmm(j)) + vol_liq(j+1)*(zmm(j+1)-zimm(j))) &
          !     / (porsl(j)*(zimm(j)-zmm(j)) + porsl(j+1)*(zmm(j+1)-zimm(j)))
          !  s1 = min(1.,s1)
          !  s2 = hksat_interface*s1**(2.*bsw(j)+2.)
          !  hk(j) = s1*s2
          !  dhkdw1(j) = (2.*bsw(j)+3.)*s2*(zimm(j)-zmm(j))/(porsl(j)*(zimm(j)-zmm(j))+porsl(j+1)*(zmm(j+1)-zimm(j)))
          !  dhkdw2(j) = (2.*bsw(j)+3.)*s2*(zmm(j+1)-zimm(j))/(porsl(j)*(zimm(j)-zmm(j))+porsl(j+1)*(zmm(j+1)-zimm(j)))

          else
             hk(j) = hksati(j) * (vol_liq(j)/porsl(j))**(2.*bsw(j)+3.)
             dhkdw1(j) = hksati(j) * (2.*bsw(j)+3.)*(vol_liq(j)/porsl(j))**(2.*bsw(j)+2.)/porsl(j)
             dhkdw2(j) = 0.
          endif

          ! replace fracice with impedance factor
          imped(j)=10.**(-e_ice*(0.5*(icefrac(j)+icefrac(min(nl_soil,j+1)))))
          hk(j) = imped(j) * hk(j)
          dhkdw1(j) = imped(j) * dhkdw1(j)
          dhkdw2(j) = imped(j) * dhkdw2(j)
       endif
    end do


    ! Set up r, a, b, and c vectors for tridiagonal solution

    ! Node j=1 (top)

    j = 1
    qin(j) = qinfl

    qout(j) = -hk(j)*alpha(j)
    dqodw1(j) = -(alpha(j)*dhkdw1(j) - hk(j)*dsmpdw(j)/den(j))
    dqodw2(j) = -(alpha(j)*dhkdw2(j) + hk(j)*dsmpdw(j+1)/den(j))

    amx(j) = 0.
    bmx(j) = dzmm(j)/deltim + dqodw1(j)
    cmx(j) = dqodw2(j)
#if(defined PLANT_HYDRAULIC_STRESS)
    rmx(j) =  qin(j) - qout(j) - rootr(j)
#else
    rmx(j) =  qin(j) - qout(j) - etr*rootr(j)
#endif

    ! Nodes j=2 to j=nl_soil-1

    do j = 2, nl_soil - 1
       qin(j) = -hk(j-1)*alpha(j-1)
       dqidw0(j) = -(alpha(j-1)*dhkdw1(j-1) - hk(j-1)*dsmpdw(j-1)/den(j-1))
       dqidw1(j) = -(alpha(j-1)*dhkdw2(j-1) + hk(j-1)*dsmpdw(j)/den(j-1))

       qout(j) = -hk(j)*alpha(j)
       dqodw1(j) = -(alpha(j)*dhkdw1(j) - hk(j)*dsmpdw(j)/den(j))
       dqodw2(j) = -(alpha(j)*dhkdw2(j) + hk(j)*dsmpdw(j+1)/den(j))

       amx(j) = -dqidw0(j)
       bmx(j) =  dzmm(j)/deltim - dqidw1(j) + dqodw1(j)
       cmx(j) =  dqodw2(j)
#if(defined PLANT_HYDRAULIC_STRESS)
       rmx(j) =  qin(j) - qout(j) - rootr(j)
#else
       rmx(j) =  qin(j) - qout(j) - etr*rootr(j)
#endif
    end do

    ! Node j=nl_soil (bottom)

    j = nl_soil
    qin(j) = -hk(j-1)*alpha(j-1)
    dqidw0(j) = -(alpha(j-1)*dhkdw1(j-1) - hk(j-1)*dsmpdw(j-1)/den(j-1))
    dqidw1(j) = -(alpha(j-1)*dhkdw2(j-1) + hk(j-1)*dsmpdw(j)/den(j-1))

!   if(j > jwt) then ! water table is in soil column
!      qout(j) = 0.
!      dqodw1(j) = 0.
!      dqodw2(j) = 0.
!   else
       qout(j) = hk(j)
       dqodw1(j) = dhkdw1(j)
       dqodw2(j) = 0.
!   endif

    amx(j) = -dqidw0(j)
    bmx(j) =  dzmm(j)/deltim - dqidw1(j) + dqodw1(j)
    cmx(j) =  dqodw2(j)
#if(defined PLANT_HYDRAULIC_STRESS)
    rmx(j) =  qin(j) - qout(j) - rootr(j)
#else
    rmx(j) =  qin(j) - qout(j) - etr*rootr(j)
#endif

    ! Solve for dwat

    call tridia (nl_soil, amx, bmx, cmx, rmx, dwat )

#if(defined CLMDEBUG)
! The mass balance error (mm) for this time step is
    errorw = -deltim*(qin(1)-qout(nl_soil)-dqodw1(nl_soil)*dwat(nl_soil))
    do j = 1, nl_soil
#if(defined PLANT_HYDRAULIC_STRESS)
       errorw = errorw+dwat(j)*dzmm(j)+rootr(j)*deltim
#else
       errorw = errorw+dwat(j)*dzmm(j)+etr*rootr(j)*deltim
#endif
    enddo

    if(abs(errorw) > 1.e-3)then
       write(6,*) 'mass balance error in time step =',errorw
    endif
#endif

    ! Recharge rate qcharge to groundwater (positive to aquifer)
    qcharge = qout(nl_soil) + dqodw1(nl_soil)*dwat(nl_soil)


  end subroutine soilwater


  subroutine subsurfacerunoff(nl_soil,deltim,pondmx,&
                              eff_porosity,icefrac,&
                              dz_soisno,zi_soisno,wice_soisno,wliq_soisno,&
                              porsl,psi0,bsw,zwt,wa,&
                              qcharge,rsubst,errw_rsub)

! -------------------------------------------------------------------------


    use precision
    use PhysicalConstants, only : tfrz
!
! ARGUMENTS:
    IMPLICIT NONE

    integer, INTENT(in) :: nl_soil       !
    real(r8), INTENT(in) :: deltim       ! land model time step (sec)
    real(r8), INTENT(in) :: pondmx       !

    real(r8), INTENT(in) :: eff_porosity(1:nl_soil) ! effective porosity = porosity - vol_ice
    real(r8), INTENT(in) :: icefrac(1:nl_soil)      ! ice fraction (-)

    real(r8), INTENT(in) :: dz_soisno  (1:nl_soil)  ! layer depth (m)
    real(r8), INTENT(in) :: zi_soisno  (0:nl_soil)  ! interface level below a "z" level (m)
    real(r8), INTENT(inout) :: wice_soisno(1:nl_soil)  ! ice lens (kg/m2)
    real(r8), INTENT(inout) :: wliq_soisno(1:nl_soil)  ! liquid water (kg/m2)

    real(r8), INTENT(in) :: porsl(1:nl_soil)        ! volumetric soil water at saturation (porosity)
    real(r8), INTENT(in) :: psi0(1:nl_soil)         ! minimum soil suction (mm) [-]
    real(r8), INTENT(in) :: bsw(1:nl_soil)          ! Clapp and Hornberger "b"

    real(r8), INTENT(inout) :: zwt       ! the depth from ground (soil) surface to water table [m]
    real(r8), INTENT(inout) :: wa        ! water in the unconfined aquifer (mm)
    real(r8), INTENT(in)    :: qcharge   ! aquifer recharge rate (positive to aquifer) (mm/s)
    real(r8), INTENT(out)   :: rsubst    ! drainage drainage (positive = out of soil column) (mm H2O /s)
    real(r8), INTENT(out)   :: errw_rsub ! the possible subsurface runoff dificit after PHS is included

!
! LOCAL ARGUMENTS
!

    integer  :: j                ! indices
    integer  :: jwt              ! index of the soil layer right above the water table (-)
    real(r8) :: xs               ! water needed to bring soil moisture to watmin (mm)
    real(r8) :: dzmm(1:nl_soil)  ! layer thickness (mm)
    real(r8) :: xsi              ! excess soil water above saturation at layer i (mm)
    real(r8) :: xsia             ! available pore space at layer i (mm)
    real(r8) :: xs1              ! excess soil water above saturation at layer 1 (mm)
    real(r8) :: ws               ! summation of pore space of layers below water table (mm)
    real(r8) :: s_node           ! soil wetness (-)
    real(r8) :: available_wliq_soisno     ! available soil liquid water in a layer
    real(r8) :: qcharge_tot      !
    real(r8) :: qcharge_layer    !
    real(r8) :: drainage         !
    real(r8) :: drainage_tot     !
    real(r8) :: drainage_layer   !
    real(r8) :: s_y              !
    real(r8) :: rous             ! specific yield [-]

    real(r8) :: wt
    real(r8) :: wtsub
    real(r8) :: dzsum
    real(r8) :: icefracsum
    real(r8) :: fracice_rsub
    real(r8) :: imped


    real(r8), parameter :: watmin = 0.01  ! Limit irreduciable wrapping liquid water
                                          ! a tunable constant
    real(r8), parameter :: rsbmx  = 5.0   ! baseflow coefficient [mm/s]
    real(r8), parameter :: timean = 10.5  ! global mean topographic index


! -------------------------------------------------------------------------

!   ! Convert layer thicknesses from m to mm

    do j = 1,nl_soil
       dzmm(j) = dz_soisno(j)*1000.
    end do

!   ! The layer index of the first unsaturated layer,
!   ! i.e., the layer right above the water table

    jwt = nl_soil
    ! allow jwt to equal zero when zwt is in top layer
    do j = 1, nl_soil
       if(zwt <= zi_soisno(j)) then
          jwt = j-1
          exit
       end if
    enddo

!============================== QCHARGE =========================================
! Water table changes due to qcharge
! use analytical expression for aquifer specific yield
    rous = porsl(nl_soil)*(1.-(1.-1.e3*zwt/psi0(nl_soil))**(-1./bsw(nl_soil)))
    rous = max(rous,0.02)

    wa = wa + qcharge*deltim
!
!---------------------------------------
    ! water table is below the soil column
    if(jwt == nl_soil) then
       zwt = max(0.,zwt - (qcharge*deltim)/1000./rous)
    else
    ! water table within soil layers 1-9
    ! try to raise water table to account for qcharge

       qcharge_tot = qcharge * deltim

       if(qcharge_tot > 0.) then ! rising water table
          do j = jwt+1, 1,-1
             ! use analytical expression for specific yield

             s_y = porsl(j) * (1.-(1.-1.e3*zwt/psi0(j))**(-1./bsw(j)))
             s_y=max(s_y,0.02)

             qcharge_layer = min(qcharge_tot,(s_y*(zwt-zi_soisno(j-1))*1.e3))
             qcharge_layer = max(qcharge_layer,0.)

             zwt = max(0.,zwt - qcharge_layer/s_y/1000.)

             qcharge_tot = qcharge_tot - qcharge_layer
             if (qcharge_tot <= 0.) exit
          enddo
       else ! deepening water table (negative qcharge)
          do j = jwt+1, nl_soil
             ! use analytical expression for specific yield
             s_y = porsl(j) * (1.-(1.-1.e3*zwt/psi0(j))**(-1./bsw(j)))
             s_y=max(s_y,0.02)
             qcharge_layer = max(qcharge_tot,-(s_y*(zi_soisno(j) - zwt)*1.e3))
             qcharge_layer = min(qcharge_layer,0.)
             qcharge_tot = qcharge_tot - qcharge_layer

             if (qcharge_tot >= 0.) then
                zwt = max(0.,zwt - qcharge_layer/s_y/1000.)
                exit
             else
                zwt = zi_soisno(j)
             endif
          enddo
          if (qcharge_tot > 0.) zwt = max(0.,zwt - qcharge_tot/1000./rous)
       endif
    endif

!-- Topographic runoff  ----------------------------------------------------------
    dzsum = 0.
    icefracsum = 0.
    do j = max(jwt,1), nl_soil
       dzsum = dzsum + dzmm(j)
       icefracsum = icefracsum + icefrac(j) * dzmm(j)
    end do
    ! add ice impedance factor to baseflow
    fracice_rsub = max(0.,exp(-3.*(1.-(icefracsum/dzsum)))-exp(-3.))/(1.0-exp(-3.))
    imped = max(0.,1.-fracice_rsub)
    drainage = imped * 5.5e-3 * exp(-2.5*zwt)  ! drainage (positive = out of soil column)

!-- Water table is below the soil column  ----------------------------------------
    if(jwt == nl_soil) then
       wa = wa - drainage * deltim
       zwt = max(0.,zwt + (drainage * deltim)/1000./rous)
       wliq_soisno(nl_soil) = wliq_soisno(nl_soil) + max(0.,(wa-5000.))
       wa = min(wa, 5000.)
    else
!-- Water table within soil layers 1-9  ------------------------------------------
!============================== RSUB_TOP =========================================
       !-- Now remove water via drainage
       drainage_tot = - drainage * deltim
       do j = jwt+1, nl_soil
          ! use analytical expression for specific yield
          s_y = porsl(j) * ( 1. - (1.-1.e3*zwt/psi0(j))**(-1./bsw(j)))
          s_y = max(s_y,0.02)

          drainage_layer = max(drainage_tot, -(s_y*(zi_soisno(j)-zwt)*1.e3))
          drainage_layer = min(drainage_layer,0.)
          wliq_soisno(j) = wliq_soisno(j) + drainage_layer

          drainage_tot = drainage_tot - drainage_layer

          if(drainage_tot >= 0.)then
             zwt = max(0.,zwt - drainage_layer/s_y/1000.)
             exit
          else
             zwt = zi_soisno(j)
          endif
       enddo

!-- Remove residual drainage  ------------------------------------------------
       zwt = max(0.,zwt - drainage_tot/1000./rous)
       wa = wa + drainage_tot

!-- Recompute jwt  ---------------------------------------------------------------
       ! allow jwt to equal zero when zwt is in top layer
       jwt = nl_soil
       do j = 1, nl_soil
          if(zwt <= zi_soisno(j)) then
             jwt = j-1
             exit
          end if
       enddo

    end if   ! end of jwt if construct

    zwt = max(0.0,zwt)
    zwt = min(80.,zwt)

    rsubst = drainage


    ! Correction [1]
    ! NON-physically based corection on wliq_soisno
    ! excessive water above saturation added to the above unsaturated layer like a bucket
    ! if column over saturated, excess water goes to runoff

    do j = nl_soil,2,-1
       xsi = max(wliq_soisno(j)-eff_porosity(j)*dzmm(j),0.)
       wliq_soisno(j) = min(eff_porosity(j)*dzmm(j), wliq_soisno(j))
       wliq_soisno(j-1) = wliq_soisno(j-1) + xsi
    end do

    xs1 = wliq_soisno(1) - (pondmx+porsl(1)*dzmm(1)-wice_soisno(1))
    if(xs1 > 0.)then
       wliq_soisno(1) = pondmx+porsl(1)*dzmm(1)-wice_soisno(1)
    else
       xs1 = 0.
    endif

    rsubst = rsubst + xs1 / deltim


    ! Correction [2]
    ! NON-physically based corection on wliq_soisno
    ! Limit wliq_soisno to be greater than or equal to watmin.
    ! Get water needed to bring wliq_soisno equal watmin from lower layer.
    ! If insufficient water in soil layers, get from aquifer water

    xs = 0.
    do j = 1, nl_soil
       if (wliq_soisno(j) < 0.) then
          xs = xs + wliq_soisno(j)
          wliq_soisno(j) = 0.
       endif
    enddo

    ! Sub-surface runoff and drainage
    errw_rsub = min(0., rsubst + xs/deltim)
    rsubst = max(0., rsubst + xs/deltim)


!   do j = 1, nl_soil-1
!      if (wice_soisno(j)*wice_soisno(j+1) < 1.e-6)then
!         if (wliq_soisno(j) < watmin) then
!            xs = watmin - wliq_soisno(j)
!            ! deepen water table if water is passed from below zwt layer
!            if(j == jwt) then
!               zwt = max(0.,zwt + xs/eff_porosity(j)/1000.)
!            endif
!         else
!            xs = 0.
!         end if
!         wliq_soisno(j  ) = wliq_soisno(j  ) + xs
!         wliq_soisno(j+1) = wliq_soisno(j+1) - xs
!      endif
!   end do

!   ! Get water for bottom layer from layers above if possible
!   if(wliq_soisno(nl_soil) < watmin)then
!      xs = watmin-wliq_soisno(nl_soil)
!      do j = nl_soil-1, 1, -1
!         available_wliq_soisno = max(wliq_soisno(j)-watmin-xs,0.)
!         if(available_wliq_soisno >= xs)then
!            wliq_soisno(nl_soil) = wliq_soisno(nl_soil) + xs
!            wliq_soisno(j      ) = wliq_soisno(j      ) - xs
!            xs = 0.
!            exit
!         else
!            wliq_soisno(nl_soil) = wliq_soisno(nl_soil) + available_wliq_soisno
!            wliq_soisno(j      ) = wliq_soisno(j      ) - available_wliq_soisno
!            xs = xs - available_wliq_soisno
!         end if
!      end do
!   else
!      xs = 0.
!   end if

!   ! Needed in case there is no water to be found
!   wliq_soisno(nl_soil) = wliq_soisno(nl_soil) + xs

!   ! Sub-surface runoff and drainage
!   rsubst = rsubst - xs/deltim

  end subroutine subsurfacerunoff


END MODULE SOIL_SNOW_hydrology
! --------- EOP ----------<|MERGE_RESOLUTION|>--- conflicted
+++ resolved
@@ -212,32 +212,11 @@
       else
            rsur = 0.
       endif
-<<<<<<< HEAD
 
       ! infiltration into surface soil layer
       qinfl = gwat - rsur
 #if(defined CaMa_Flood)
-if (LWINFILT) then
-   if ((flddepth .GT. 1.e-6).and.(fldfrc .GT. 0.05).and. (patchtype == 0) .and. (rsur == 0.)) then
-         gfld=flddepth/deltim
-         call surfacerunoff (nl_soil,wtfact,wimp,porsl,psi0,hksati,&
-                       z_soisno(1:),dz_soisno(1:),zi_soisno(0:),&
-                       eff_porosity,icefrac,zwt,gwat+gfld,rsur_fld)
-   ! infiltration into surface soil layer
-   qinfl_all = gwat+gfld - rsur_fld
-   qinfl_fld = qinfl_all - qinfl
-   qinfl     = qinfl_all
-   else
-      qinfl_fld=0.0d0
-   endif
-   flddepth=flddepth-deltim*qinfl_fld
-ENDIF
-#endif
-=======
-      ! infiltration into surface soil layer 
-      qinfl = gwat - rsur 
-#if(defined CaMa_Flood)
-   IF (LWINFILT) then 
+   IF (LWINFILT) then
          ! zhongwang wei, 20221220:  re-infiltration [mm/s] calculation.
          ! if surface runoff is ocurred (rsur != 0.), flood depth <1.e-6  and flood frction <0.05,
          ! the re-infiltration will not be calculated.
@@ -249,8 +228,8 @@
          ! only the re-infiltration is added to water balance calculation.
          CALL surfacerunoff (nl_soil,1.0,wimp,porsl,psi0,hksati,&
                     z_soisno(1:),dz_soisno(1:),zi_soisno(0:),&
-                    eff_porosity,icefrac,zwt,gfld,rsur_fld)        
-         ! infiltration into surface soil layer 
+                    eff_porosity,icefrac,zwt,gfld,rsur_fld)
+         ! infiltration into surface soil layer
          qinfl_fld_subgrid = gfld - rsur_fld !assume the re-infiltration is occured in whole patch area.
 !         write(6,*) 'gfld=',gfld,'   qinfl_fld_subgrid=',qinfl_fld_subgrid
       ELSE
@@ -263,8 +242,7 @@
          qinfl=qinfl_fld+qinfl ! [mm/s] total infiltration in grid.
          flddepth=flddepth-deltim*qinfl_fld_subgrid ! renew flood depth [mm], the flood depth is reduced by re-infiltration but only in inundation area.
    ENDIF
-#endif 
->>>>>>> 3c0e1af6
+#endif
 
 !=======================================================================
 ! [3] determine the change of soil water
@@ -310,26 +288,12 @@
       - (gwat-etr-rnof-errw_rsub)*deltim
 
       if(lb >= 1)then
-         err_solver = err_solver-(qsdew+qfros-qsubl)*deltim 
+         err_solver = err_solver-(qsdew+qfros-qsubl)*deltim
       endif
 #if(defined CaMa_Flood)
-<<<<<<< HEAD
-if (LWINFILT) then
-   if(lb >= 1)then
-      err_solver = (sum(wliq_soisno(1:))+sum(wice_soisno(1:))+wa) - w_sum &
-                 - (gwat+qinfl_fld+qsdew+qfros-qsubl-etr-rnof-errw_rsub)*deltim
-   else
-      err_solver = (sum(wliq_soisno(1:))+sum(wice_soisno(1:))+wa) - w_sum &
-                 - (gwat+qinfl_fld-etr-rnof-errw_rsub)*deltim
-   endif
-
-ENDIF
-
-=======
-      IF (LWINFILT) THEN 
-         err_solver = err_solver-(gfld-rsur_fld)*fldfrc*deltim 
+      IF (LWINFILT) THEN
+         err_solver = err_solver-(gfld-rsur_fld)*fldfrc*deltim
       ENDIF
->>>>>>> 3c0e1af6
 #endif
 
 
@@ -425,7 +389,7 @@
 #ifndef LATERAL_FLOW
   USE MOD_1D_Fluxes, only : rsub
 #else
-  USE MOD_1D_Fluxes, only : rsub, rsubs_pch 
+  USE MOD_1D_Fluxes, only : rsub, rsubs_pch
 #endif
 
   implicit none
@@ -623,38 +587,16 @@
            rsur = 0.
       endif
 
-<<<<<<< HEAD
       ! infiltration into surface soil layer
       qraing = gwat - rsur
-
-#if(defined CaMa_Flood)
-if (LWINFILT) then
-   if ((flddepth .GT. 1.e-6).and.(fldfrc .GT. 0.05).and.(patchtype == 0) .and. (rsur == 0.)) then
-         gfld=flddepth/deltim
-         call surfacerunoff (nl_soil,wtfact,wimp,porsl,psi0,hksati,&
-                       z_soisno(1:),dz_soisno(1:),zi_soisno(0:),&
-                       eff_porosity,icefrac,zwt,gwat+gfld,rsur_fld)
-      ! infiltration into surface soil layer
-         qinfl_all = gwat+gfld - rsur_fld
-         qinfl_fld = qinfl_all - qinfl
-         qraing    = qinfl_all
-   else
-      qinfl_fld=0.0
-   endif
-   flddepth=flddepth-deltim*qinfl_fld
-endif
-#endif
-=======
-      ! infiltration into surface soil layer 
-      qraing = gwat - rsur 
 #else
-      ! for lateral flow, "rsur" is calculated in hydro/mod_surface_flow.F90 
+      ! for lateral flow, "rsur" is calculated in hydro/mod_surface_flow.F90
       ! and is removed from surface water there.
       qraing = gwat
 #endif
 
 #if(defined CaMa_Flood)
-      IF (LWINFILT) then 
+      IF (LWINFILT) then
             ! zhongwang wei, 20221220:  re-infiltration [mm/s] calculation.
             ! if surface runoff is ocurred (rsur != 0.), flood depth <1.e-6  and flood frction <0.05,
             ! the re-infiltration will not be calculated.
@@ -666,22 +608,21 @@
             ! only the re-infiltration is added to water balance calculation.
             CALL surfacerunoff (nl_soil,1.0,wimp,porsl,psi0,hksati,&
                        z_soisno(1:),dz_soisno(1:),zi_soisno(0:),&
-                       eff_porosity,icefrac,zwt,gfld,rsur_fld)        
-            ! infiltration into surface soil layer 
+                       eff_porosity,icefrac,zwt,gfld,rsur_fld)
+            ! infiltration into surface soil layer
             qinfl_fld_subgrid = gfld - rsur_fld !assume the re-infiltration is occured in whole patch area.
 !            write(6,*) 'gfld=',gfld,'   qinfl_fld_subgrid=',qinfl_fld_subgrid
          ELSE
             qinfl_fld_subgrid=0.0d0
             gfld=0.0d0
             rsur_fld=0.0d0
-   
+
          ENDIF
             qinfl_fld=qinfl_fld_subgrid*fldfrc ! [mm/s] re-infiltration in grid.
             qraing=qinfl_fld+qraing ! [mm/s] total infiltration in grid.
             flddepth=flddepth-deltim*qinfl_fld_subgrid ! renew flood depth [mm], the flood depth is reduced by re-infiltration but only in inundation area.
       ENDIF
-#endif 
->>>>>>> 3c0e1af6
+#endif
 !=======================================================================
 ! [3] determine the change of soil water
 !=======================================================================
@@ -811,15 +752,9 @@
          err_solver = err_solver - (qfros-qseva-qsubl)*deltim
       endif
 #if(defined CaMa_Flood)
-<<<<<<< HEAD
-if (LWINFILT) then
-	err_solver=err_solver-qinfl_fld*deltim
-endif
-=======
-   IF (LWINFILT) THEN 
+   IF (LWINFILT) THEN
          err_solver = err_solver-(gfld-rsur_fld)*fldfrc*deltim
    ENDIF
->>>>>>> 3c0e1af6
 #endif
 #if(defined CLMDEBUG)
      if(abs(err_solver) > 1.e-3)then
