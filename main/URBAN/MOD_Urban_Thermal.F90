#include <define.h>

MODULE MOD_Urban_Thermal

!-----------------------------------------------------------------------
! !DESCRIPTION:
!  This is the main subroutine to execute the calculation of urban
!  thermal processes and surface fluxes
!
!  Created by Hua Yuan, 09/2021
!-----------------------------------------------------------------------

   USE MOD_Precision
   IMPLICIT NONE
   SAVE
   PRIVATE

   PUBLIC :: UrbanTHERMAL

CONTAINS


   SUBROUTINE UrbanTHERMAL ( &

        ! model running information
        ipatch         ,patchtype      ,lbr            ,lbi            ,&
        lbp            ,lbl            ,deltim         ,patchlatr      ,&
        ! forcing
        forc_hgt_u     ,forc_hgt_t     ,forc_hgt_q     ,forc_us        ,&
        forc_vs        ,forc_t         ,forc_q         ,forc_psrf      ,&
        forc_rhoair    ,forc_frl       ,forc_po2m      ,forc_pco2m     ,&
        forc_sols      ,forc_soll      ,forc_solsd     ,forc_solld     ,&
        theta          ,sabroof        ,sabwsun        ,sabwsha        ,&
        sabgimp        ,sabgper        ,sablake        ,sabv           ,&
        par            ,Fhac           ,Fwst           ,Fach           ,&
        Fahe           ,Fhah           ,vehc           ,meta           ,&
        Fequ                                                           ,&
        ! LUCY model input parameters
        fix_holiday    ,week_holiday   ,hum_prof       ,pop_den        ,&
        vehicle        ,weh_prof       ,wdh_prof       ,idate          ,&
        patchlonr                                                      ,&
        ! surface parameters
        froof          ,flake          ,hroof          ,hlr            ,&
        fgper          ,pondmx         ,eroof          ,ewall          ,&
        egimp          ,egper          ,trsmx0         ,zlnd           ,&
        zsno           ,capr           ,cnfac          ,vf_quartz      ,&
        vf_gravels     ,vf_om          ,vf_sand        ,wf_gravels     ,&
        wf_sand        ,csol           ,porsl          ,psi0           ,&
#ifdef Campbell_SOIL_MODEL
        bsw                                                            ,&
#endif
#ifdef vanGenuchten_Mualem_SOIL_MODEL
        theta_r        ,alpha_vgm      ,n_vgm          ,L_vgm          ,&
        sc_vgm         ,fc_vgm                                         ,&
#endif
        k_solids       ,dksatu         ,dksatf         ,dkdry          ,&
        BA_alpha       ,BA_beta                                        ,&
        cv_roof        ,cv_wall        ,cv_gimp                        ,&
        tk_roof        ,tk_wall        ,tk_gimp        ,dz_roofsno     ,&
        dz_gimpsno     ,dz_gpersno     ,dz_lakesno     ,dz_wall        ,&
        z_roofsno      ,z_gimpsno      ,z_gpersno      ,z_lakesno      ,&
        z_wall         ,zi_roofsno     ,zi_gimpsno     ,zi_gpersno     ,&
        zi_lakesno     ,zi_wall        ,dz_lake        ,lakedepth      ,&
        dewmx          ,sqrtdi         ,rootfr         ,effcon         ,&
        vmax25         ,c3c4           ,slti           ,hlti           ,shti,&
        hhti           ,trda           ,trdm           ,trop           ,&
        g1             ,g0             ,gradm          ,binter         ,&
        extkn          ,lambda                                         ,&

        ! surface status
        fsno_roof      ,fsno_gimp      ,fsno_gper      ,scv_roof       ,&
        scv_gimp       ,scv_gper       ,scv_lake       ,snowdp_roof    ,&
        snowdp_gimp    ,snowdp_gper    ,snowdp_lake    ,fwsun          ,&
        dfwsun         ,lai            ,sai            ,htop           ,&
        hbot           ,fveg           ,sigf           ,extkd          ,&
        lwsun          ,lwsha          ,lgimp          ,lgper          ,&
        t_grnd         ,t_roofsno      ,t_wallsun      ,t_wallsha      ,&
        t_gimpsno      ,t_gpersno      ,t_lakesno      ,wliq_roofsno   ,&
        wliq_gimpsno   ,wliq_gpersno   ,wliq_lakesno   ,wice_roofsno   ,&
        wice_gimpsno   ,wice_gpersno   ,wice_lakesno   ,t_lake         ,&
        lake_icefrac   ,savedtke1      ,lveg           ,tleaf          ,&
        ldew           ,ldew_rain      ,ldew_snow      ,fwet_snow      ,&
        troom          ,troof_inner    ,twsun_inner    ,twsha_inner    ,&
        troommax       ,troommin       ,tafu                           ,&

! SNICAR model variables
        snofrz         ,sabg_lyr                                       ,&
! END SNICAR model variables

        ! output
        taux           ,tauy           ,fsena          ,fevpa          ,&
        lfevpa         ,fsenl          ,fevpl          ,etr            ,&
        fseng          ,fevpg          ,olrg           ,fgrnd          ,&
        fsen_roof      ,fsen_wsun      ,fsen_wsha      ,fsen_gimp      ,&
        fsen_gper      ,fsen_urbl      ,troof          ,twall          ,&
        lfevp_roof     ,lfevp_gimp     ,lfevp_gper     ,lfevp_urbl     ,&
        qseva_roof     ,qseva_gimp     ,qseva_gper     ,qseva_lake     ,&
        qsdew_roof     ,qsdew_gimp     ,qsdew_gper     ,qsdew_lake     ,&
        qsubl_roof     ,qsubl_gimp     ,qsubl_gper     ,qsubl_lake     ,&
        qfros_roof     ,qfros_gimp     ,qfros_gper     ,qfros_lake     ,&
        imelt_roof     ,imelt_gimp     ,imelt_gper     ,imelt_lake     ,&
        sm_roof        ,sm_gimp        ,sm_gper        ,sm_lake        ,&
        sabg           ,rstfac         ,rootr          ,etr_deficit    ,&
        tref           ,qref           ,trad           ,rst            ,&
        assim          ,respc          ,errore         ,emis           ,&
        z0m            ,zol            ,rib            ,ustar          ,&
        qstar          ,tstar          ,fm             ,fh             ,&
        fq             ,hpbl                                            )


   USE MOD_Precision
   USE MOD_SPMD_Task
   USE MOD_Vars_Global
   USE MOD_LandUrban
   USE MOD_Const_Physical, only: denh2o,roverg,hvap,hsub,rgas,cpair,&
                                 stefnc,denice,tfrz,vonkar,grav
   USE MOD_Urban_Const_LCZ, only: hequip
   USE MOD_Urban_Shortwave
   USE MOD_Urban_Longwave
   USE MOD_Urban_GroundFlux
   USE MOD_Urban_Flux
   USE MOD_Urban_RoofTemperature
   USE MOD_Urban_WallTemperature
   USE MOD_Urban_PerviousTemperature
   USE MOD_Urban_ImperviousTemperature
   USE MOD_Lake
   USE MOD_Urban_BEM
   USE MOD_Urban_LUCY, only: LUCY
   USE MOD_Eroot, only: eroot
#ifdef vanGenuchten_Mualem_SOIL_MODEL
   USE MOD_Hydro_SoilFunction, only: soil_psi_from_vliq
#endif

   IMPLICIT NONE

!-------------------------- Dummy Arguments ----------------------------
   integer,  intent(in) :: &
        idate(3)   ,&
        ipatch                         ,&! patch index
        patchtype                      ,&! land patch type (0=soil, 1=urban or built-up, 2=wetland,
                                         ! 3=glacier/ice sheet, 4=land water bodies)
        lbr                            ,&! lower bound of array
        lbi                            ,&! lower bound of array
        lbp                            ,&! lower bound of array
        lbl                              ! lower bound of array

   real(r8), intent(in) :: &
        deltim                         ,&! seconds in a time step [second]
        patchlatr                        ! latitude in radians

   real(r8), intent(in) :: &
        patchlonr                      ,&! longitude of patch [radian]
        fix_holiday(365)               ,&! Fixed public holidays, holiday(0) or workday(1)
        week_holiday(7)                ,&! week holidays
        hum_prof(24)                   ,&! Diurnal metabolic heat profile
        weh_prof(24)                   ,&! Diurnal traffic flow profile of weekend
        wdh_prof(24)                   ,&! Diurnal traffic flow profile of weekday
        pop_den                        ,&! population density
        vehicle(3)                       ! vehicle numbers per thousand people

   real(r8), intent(in) :: &
        ! atmospherical variables and observational height
        forc_hgt_u                     ,&! observational height of wind [m]
        forc_hgt_t                     ,&! observational height of temperature [m]
        forc_hgt_q                     ,&! observational height of humidity [m]
        forc_us                        ,&! wind component in eastward direction [m/s]
        forc_vs                        ,&! wind component in northward direction [m/s]
        forc_t                         ,&! temperature at agcm reference height [kelvin]
        forc_q                         ,&! specific humidity at agcm reference height [kg/kg]
        forc_psrf                      ,&! atmosphere pressure at the surface [pa]
        forc_rhoair                    ,&! density air [kg/m3]
        forc_frl                       ,&! atmospheric infrared (longwave) radiation [W/m2]
        forc_po2m                      ,&! O2 concentration in atmos. (pascals)
        forc_pco2m                     ,&! CO2 concentration in atmos. (pascals)
        forc_sols                      ,&! atm vis direct beam solar rad onto srf [W/m2]
        forc_soll                      ,&! atm nir direct beam solar rad onto srf [W/m2]
        forc_solsd                     ,&! atm vis diffuse solar rad onto srf [W/m2]
        forc_solld                     ,&! atm nir diffuse solar rad onto srf [W/m2]
        theta                          ,&! sun zenith angle
        par                            ,&! vegetation PAR
        sabv                           ,&! absorbed shortwave radiation by vegetation [W/m2]
        sabroof                        ,&! absorbed shortwave radiation by roof [W/m2]
        sabwsun                        ,&! absorbed shortwave radiation by sunlit wall [W/m2]
        sabwsha                        ,&! absorbed shortwave radiation by shaded wall [W/m2]
        sabgimp                        ,&! absorbed shortwave radiation by impervious road [W/m2]
        sabgper                        ,&! absorbed shortwave radiation by ground snow [W/m2]
        sablake                          ! absorbed shortwave radiation by lake [W/m2]

   real(r8), intent(in) :: &
        froof                          ,&! roof fractional cover [-]
        flake                          ,&! urban lake fractional cover [-]
        hroof                          ,&! average building height [m]
        hlr                            ,&! average building height to their side length [-]
        fgper                          ,&! impervious road fractional cover [-]
        pondmx                         ,&! maximum ponding for soil [mm]
        eroof                          ,&! emissivity of roof
        ewall                          ,&! emissivity of walls
        egimp                          ,&! emissivity of impervious road
        egper                          ,&! emissivity of soil

        trsmx0                         ,&! max transpiration for moist soil+100% veg.  [mm/s]
        zlnd                           ,&! roughness length for soil [m]
        zsno                           ,&! roughness length for snow [m]
        capr                           ,&! tuning factor to turn first layer T into surface T
        cnfac                          ,&! Crank Nicholson factor between 0 and 1

        ! soil physical parameters
        vf_quartz (1:nl_soil)          ,&! volumetric fraction of quartz within mineral soil
        vf_gravels(1:nl_soil)          ,&! volumetric fraction of gravels
        vf_om     (1:nl_soil)          ,&! volumetric fraction of organic matter
        vf_sand   (1:nl_soil)          ,&! volumetric fraction of sand
        wf_gravels(1:nl_soil)          ,&! gravimetric fraction of gravels
        wf_sand   (1:nl_soil)          ,&! gravimetric fraction of sand
        csol      (1:nl_soil)          ,&! heat capacity of soil solids [J/(m3 K)]
        porsl     (1:nl_soil)          ,&! soil porosity [-]
        psi0      (1:nl_soil)          ,&! soil water suction, negative potential [mm]
#ifdef Campbell_SOIL_MODEL
        bsw       (1:nl_soil)          ,&! clapp and hornberger "b" parameter [-]
#endif
#ifdef vanGenuchten_Mualem_SOIL_MODEL
        theta_r   (1:nl_soil)          ,&! residual water content (cm3/cm3)

        alpha_vgm (1:nl_soil)  ,&! parameter correspond approximately to inverse of air-entry value
        n_vgm     (1:nl_soil)  ,&! a shape parameter
        L_vgm     (1:nl_soil)  ,&! pore-connectivity parameter
        sc_vgm    (1:nl_soil)  ,&! saturation at air entry value in classical vanGenuchten model [-]
        fc_vgm    (1:nl_soil)  ,&! a scaling factor by using air entry value in the Mualem model [-]
#endif
        k_solids  (1:nl_soil)          ,&! thermal conductivity of minerals soil [W/m-K]
        dkdry     (1:nl_soil)          ,&! thermal conductivity of dry soil [W/m-K]
        dksatu    (1:nl_soil)          ,&! thermal conductivity of saturated unfrozen soil [W/m-K]
        dksatf    (1:nl_soil)          ,&! thermal conductivity of saturated frozen soil [W/m-K]

        BA_alpha  (1:nl_soil)          ,&! alpha in Balland and Arp(2005) thermal cond. scheme
        BA_beta   (1:nl_soil)          ,&! beta in Balland and Arp(2005) thermal cond. scheme
        cv_roof   (1:nl_roof)          ,&! heat capacity of roof [J/(m2 K)]
        cv_wall   (1:nl_wall)          ,&! heat capacity of wall [J/(m2 K)]
        cv_gimp   (1:nl_soil)          ,&! heat capacity of impervious [J/(m2 K)]
        tk_roof   (1:nl_roof)          ,&! thermal conductivity of roof [W/m-K]
        tk_wall   (1:nl_wall)          ,&! thermal conductivity of wall [W/m-K]
        tk_gimp   (1:nl_soil)          ,&! thermal conductivity of impervious [W/m-K]

        dz_roofsno(lbr  :nl_roof)      ,&! layer thickness [m]
        dz_gimpsno(lbi  :nl_soil)      ,&! layer thickness [m]
        dz_gpersno(lbp  :nl_soil)      ,&! layer thickness [m]
        dz_wall   (    1:nl_wall)      ,&! layer thickness [m]
        z_roofsno (lbr  :nl_roof)      ,&! node depth [m]
        z_gimpsno (lbi  :nl_soil)      ,&! node depth [m]
        z_gpersno (lbp  :nl_soil)      ,&! node depth [m]
        z_wall    (    1:nl_wall)      ,&! node depth [m]
        zi_roofsno(lbr-1:nl_roof)      ,&! interface depth [m]
        zi_gimpsno(lbi-1:nl_soil)      ,&! interface depth [m]
        zi_gpersno(lbp-1:nl_soil)      ,&! interface depth [m]
        zi_wall   (    0:nl_wall)      ,&! interface depth [m]
        dz_lake   (    1:nl_lake)      ,&! lake layer thickness (m)
        lakedepth                      ,&! lake depth (m)

        z_lakesno (maxsnl+1:nl_soil)   ,&! node depth [m]
        dz_lakesno(maxsnl+1:nl_soil)   ,&! layer thickness [m]
        zi_lakesno(maxsnl  :nl_soil)   ,&! interface depth [m]

        ! vegetation parameters
        dewmx                          ,&! maximum dew
        sqrtdi                         ,&! inverse sqrt of leaf dimension [m**-0.5]
        rootfr    (1:nl_soil)          ,&! root fraction

        effcon              ,&! quantum efficiency of RuBP regeneration (mol CO2/mol quanta)
        vmax25              ,&! maximum carboxylation rate at 25 C at canopy top
        slti                ,&! slope of low temperature inhibition function      [s3]
        hlti                ,&! 1/2 point of low temperature inhibition function  [s4]
        shti                ,&! slope of high temperature inhibition function     [s1]
        hhti                ,&! 1/2 point of high temperature inhibition function [s2]
        trda                ,&! temperature coefficient in gs-a model             [s5]
        trdm                ,&! temperature coefficient in gs-a model             [s6]
        trop                ,&! temperature coefficient in gs-a model
        g1                  ,&! conductance-photosynthesis slope parameter for medlyn model
        g0                  ,&! conductance-photosynthesis intercept for medlyn model
        gradm               ,&! conductance-photosynthesis slope parameter
        binter              ,&! conductance-photosynthesis intercept
        lambda              ,&! marginal water cost of carbon gain
        extkn                ! coefficient of leaf nitrogen allocation

   integer , intent(in) :: &
        c3c4                              ! 1 for C3, 0 for C4

   real(r8), intent(in) :: &
        fsno_roof                      ,&! fraction of ground covered by snow
        fsno_gimp                      ,&! fraction of ground covered by snow
        fsno_gper                      ,&! fraction of ground covered by snow
        dfwsun                         ,&! change of fwsun [%]
        lai                            ,&! adjusted leaf area index for seasonal variation [-]
        sai                            ,&! stem area index  [-]
        htop                           ,&! canopy crown top height [m]
        hbot                           ,&! canopy crown bottom height [m]
        fveg                           ,&! fraction of veg cover
        sigf                           ,&! fraction of veg cover, excluding snow-covered veg [-]
        extkd                            ! diffuse and scattered diffuse PAR extinction coefficient

   real(r8), intent(in) :: hpbl          ! atmospheric boundary layer height [m]

   real(r8), intent(inout) :: &
        fwsun                          ,&! fraction of sunlit wall [-]
        lwsun                          ,&! net longwave radiation of sunlit wall
        lwsha                          ,&! net longwave radiation of shaded wall
        lgimp                          ,&! net longwave radiation of impervious road
        lgper                          ,&! net longwave radiation of pervious road
        t_grnd                         ,&! ground temperature
        t_roofsno   (     lbr:nl_wall) ,&! temperatures of roof layers
        t_wallsun   (         nl_wall) ,&! temperatures of roof layers
        t_wallsha   (         nl_wall) ,&! temperatures of roof layers
        t_gimpsno   (     lbi:nl_soil) ,&! temperatures of roof layers
        t_gpersno   (     lbp:nl_soil) ,&! temperatures of roof layers
        wliq_roofsno(     lbr:nl_roof) ,&! liquid water [kg/m2]
        wliq_gimpsno(     lbi:nl_soil) ,&! liquid water [kg/m2]
        wliq_gpersno(     lbp:nl_soil) ,&! liquid water [kg/m2]
        wice_roofsno(     lbr:nl_roof) ,&! ice lens [kg/m2]
        wice_gimpsno(     lbi:nl_soil) ,&! ice lens [kg/m2]
        wice_gpersno(     lbp:nl_soil) ,&! ice lens [kg/m2]
        t_lake      (         nl_lake) ,&! lake temperature [K]
        lake_icefrac(         nl_lake) ,&! lake mass fraction of lake layer that is frozen
        t_lakesno   (maxsnl+1:nl_soil) ,&! temperatures of roof layers
        wliq_lakesno(maxsnl+1:nl_soil) ,&! liquid water [kg/m2]
        wice_lakesno(maxsnl+1:nl_soil) ,&! ice lens [kg/m2]
        savedtke1                      ,&! top level eddy conductivity (W/m K)
        scv_roof                       ,&! snow cover, water equivalent [mm, kg/m2]
        scv_gimp                       ,&! snow cover, water equivalent [mm, kg/m2]
        scv_gper                       ,&! snow cover, water equivalent [mm, kg/m2]
        scv_lake                       ,&! snow cover, water equivalent [mm, kg/m2]
        snowdp_roof                    ,&! snow depth [m]
        snowdp_gimp                    ,&! snow depth [m]
        snowdp_gper                    ,&! snow depth [m]
        snowdp_lake                    ,&! snow depth [m]
        lveg                           ,&! net longwave radiation of vegetation [W/m2]
        tleaf                          ,&! leaf temperature [K]
        ldew                           ,&! depth of water on foliage [kg/(m2 s)]
        ldew_rain                      ,&! depth of rain on foliage [kg/(m2 s)]
        ldew_snow                      ,&! depth of rain on foliage [kg/(m2 s)]
        fwet_snow                      ,&! vegetation canopy snow fractional cover [-]
        troom                          ,&! temperature of inner building
        troof_inner                    ,&! temperature of inner roof
        twsun_inner                    ,&! temperature of inner sunlit wall
        twsha_inner                    ,&! temperature of inner shaded wall
        troommax                       ,&! maximum temperature of inner building
        troommin                       ,&! minimum temperature of inner building
        tafu                           ,&! temperature of outer building
        Fahe                           ,&! flux from metabolic and vehicle
        Fhah                           ,&! flux from heating
        Fequ                           ,&
        Fhac                           ,&! flux from heat or cool AC
        Fwst                           ,&! waste heat from cool or heat
        Fach                           ,&! flux from air exchange
        vehc                           ,&! flux from vehicle
        meta                             ! flux from metabolic

   real(r8), intent(out) :: &
        taux                           ,&! wind stress: E-W [kg/m/s**2]
        tauy                           ,&! wind stress: N-S [kg/m/s**2]
        fsena                          ,&! sensible heat from canopy height to atm [W/m2]
        fevpa                          ,&! evapotranspiration from canopy height to atm [mm/s]
        lfevpa                         ,&! latent heat flux from canopy height to atm [W/m2]
        fsenl                          ,&! sensible heat from leaves [W/m2]
        fevpl                          ,&! evaporation+transpiration from leaves [mm/s]
        etr                            ,&! transpiration rate [mm/s]
        fseng                          ,&! sensible heat flux from ground [W/m2]
        fevpg                          ,&! evaporation heat flux from ground [mm/s]
        olrg                           ,&! outgoing long-wave radiation from ground+canopy
        fgrnd                          ,&! ground heat flux [W/m2]

        fsen_roof                      ,&! sensible heat from roof [W/m2]
        fsen_wsun                      ,&! sensible heat from sunlit wall [W/m2]
        fsen_wsha                      ,&! sensible heat from shaded wall [W/m2]
        fsen_gimp                      ,&! sensible heat from impervious road [W/m2]
        fsen_gper                      ,&! sensible heat from pervious road [W/m2]
        fsen_urbl                      ,&! sensible heat from urban vegetation [W/m2]

        lfevp_roof                     ,&! latent heat flux from roof [W/m2]
        lfevp_gimp                     ,&! latent heat flux from impervious road [W/m2]
        lfevp_gper                     ,&! latent heat flux from pervious road [W/m2]
        lfevp_urbl                     ,&! latent heat flux from urban vegetation [W/m2]

        troof                          ,&! temperature of roof [K]
        twall                          ,&! temperature of wall [K]

        qseva_roof                     ,&! ground soil surface evaporation rate (mm h2o/s)
        qseva_gimp                     ,&! ground soil surface evaporation rate (mm h2o/s)
        qseva_gper                     ,&! ground soil surface evaporation rate (mm h2o/s)
        qseva_lake                     ,&! ground soil surface evaporation rate (mm h2o/s)
        qsdew_roof                     ,&! ground soil surface dew formation (mm h2o /s) [+]
        qsdew_gimp                     ,&! ground soil surface dew formation (mm h2o /s) [+]
        qsdew_gper                     ,&! ground soil surface dew formation (mm h2o /s) [+]
        qsdew_lake                     ,&! ground soil surface dew formation (mm h2o /s) [+]
        qsubl_roof                     ,&! sublimation rate from soil ice pack (mm h2o /s) [+]
        qsubl_gimp                     ,&! sublimation rate from soil ice pack (mm h2o /s) [+]
        qsubl_gper                     ,&! sublimation rate from soil ice pack (mm h2o /s) [+]
        qsubl_lake                     ,&! sublimation rate from soil ice pack (mm h2o /s) [+]
        qfros_roof                     ,&! surface dew added to snow pack (mm h2o /s) [+]
        qfros_gimp                     ,&! surface dew added to snow pack (mm h2o /s) [+]
        qfros_gper                     ,&! surface dew added to snow pack (mm h2o /s) [+]
        qfros_lake                       ! surface dew added to snow pack (mm h2o /s) [+]

   integer, intent(out) :: &
        imelt_roof(lbr:nl_roof)        ,&! flag for melting or freezing [-]
        imelt_gimp(lbi:nl_soil)        ,&! flag for melting or freezing [-]
        imelt_gper(lbp:nl_soil)        ,&! flag for melting or freezing [-]
        imelt_lake(maxsnl+1:nl_soil)     ! flag for melting or freezing [-]

   real(r8), intent(out) :: &
        sm_roof                        ,&! rate of snowmelt [kg/(m2 s)]
        sm_gimp                        ,&! rate of snowmelt [kg/(m2 s)]
        sm_gper                        ,&! rate of snowmelt [kg/(m2 s)]
        sm_lake                        ,&! rate of snowmelt [kg/(m2 s)]
        sabg                           ,&! overall ground solar radiation absorption (+wall)
        rstfac                         ,&! factor of soil water stress
        rootr(1:nl_soil)               ,&! root resistance of a layer, all layers add to 1
        etr_deficit                    ,&! urban irrigation [mm/s]
        tref                           ,&! 2 m height air temperature [kelvin]
        qref                           ,&! 2 m height air specific humidity
        trad                           ,&! radiative temperature [K]
        rst                            ,&! stomatal resistance (s m-1)
        assim                          ,&! assimilation
        respc                          ,&! respiration
        errore                         ,&! energy balance error [w/m2]

        ! additional variables required by coupling with WRF or RSM model
        emis                           ,&! averaged bulk surface emissivity
        z0m                            ,&! effective roughness [m]
        zol                            ,&! dimensionless height (z/L) used in Monin-Obukhov theory
        rib                            ,&! bulk Richardson number in surface layer
        ustar                          ,&! u* in similarity theory [m/s]
        qstar                          ,&! q* in similarity theory [kg/kg]
        tstar                          ,&! t* in similarity theory [K]
        fm                             ,&! integral of profile function for momentum
        fh                             ,&! integral of profile function for heat
        fq                               ! integral of profile function for moisture

! SNICAR model variables
   real(r8), intent(in)  :: sabg_lyr(lbp:1) !snow layer absorption
   real(r8), intent(out) :: snofrz  (lbp:0) !snow freezing rate (col,lyr) [kg m-2 s-1]
! END SNICAR model variables

!-------------------------- Local Variables ----------------------------

   integer :: nurb           ! number of aboveground urban components [-]

   logical :: doveg          ! run model with vegetation

   real(r8) :: &
        fg                 ,&! ground fraction ( impervious + soil + snow )
        fsenroof           ,&! sensible heat flux from roof [W/m2]
        fsenwsun           ,&! sensible heat flux from sunlit wall [W/m2]
        fsenwsha           ,&! sensible heat flux from shaded wall [W/m2]
        fsengimp           ,&! sensible heat flux from impervious road [W/m2]
        fsengper           ,&! sensible heat flux from ground soil [W/m2]
        fevproof           ,&! evaporation heat flux from roof [mm/s]
        fevpgimp           ,&! evaporation heat flux from impervious road [mm/s]
        fevpgper           ,&! evaporation heat flux from ground soil [mm/s]

        croofs             ,&! deriv of roof sensible heat flux wrt soil temp [w/m**2/k]
        cwsuns             ,&! deriv of sunlit wall sensible heat flux wrt soil temp [w/m**2/k]
        cwshas             ,&! deriv of shaded wall sensible heat flux wrt soil temp [w/m**2/k]
        cgrnds             ,&! deriv of ground latent heat flux wrt soil temp [w/m**2/k]
        croofl             ,&! deriv of roof latent heat flux wrt soil temp [w/m**2/k]
        cgimpl             ,&! deriv of impervious latent heat flux wrt soil temp [w/m**2/k]
        cgperl             ,&! deriv of pervious latent heat flux wrt soil temp [w/m**2/k]
        croof              ,&! deriv of roof total flux wrt soil temp [w/m**2/k]
        cgimp              ,&! deriv of impervious total heat flux wrt soil temp [w/m**2/k]
        cgper              ,&! deriv of pervious total heat flux wrt soil temp [w/m**2/k]

        dqroofdT           ,&! d(qroof)/dT
        dqgimpdT           ,&! d(qgimp)/dT
        dqgperdT           ,&! d(qgper)/dT

        degdT              ,&! d(eg)/dT
        eg                 ,&! water vapor pressure at temperature T [pa]
        egsmax             ,&! max. evaporation which soil can provide at one time step
        egidif             ,&! the excess of evaporation over "egsmax"
        emg                ,&! ground emissivity (0.97 for snow,
                             ! glaciers and water surface; 0.96 for soil and wetland)
        etrc               ,&! maximum possible transpiration rate [mm/s]
        fac                ,&! soil wetness of surface layer
        factr(lbr:nl_roof) ,&! used in computing tridiagonal matrix
        facti(lbi:nl_soil) ,&! used in computing tridiagonal matrix
        factp(lbp:nl_soil) ,&! used in computing tridiagonal matrix
        hr                 ,&! relative humidity
        htvp_roof          ,&! latent heat of vapor of water (or sublimation) [J/Kg]
        htvp_gimp          ,&! latent heat of vapor of water (or sublimation) [J/Kg]
        htvp_gper          ,&! latent heat of vapor of water (or sublimation) [J/Kg]
        olru               ,&! olrg excluding downwelling reflection [W/m2]
        olrb               ,&! olrg assuming black body emission [W/m2]
        psit               ,&! negative potential of soil

        rss                ,&! soil resistance
        qroof              ,&! roof specific humidity [kg/kg]
        qgimp              ,&! ground impervious road specific humidity [kg/kg]
        qgper              ,&! ground pervious specific humidity [kg/kg]
        qsatg              ,&! saturated humidity [kg/kg]
        qsatgdT            ,&! d(qsatg)/dT
        qred               ,&! soil surface relative humidity
        thm                ,&! intermediate variable (forc_t+0.0098*forc_hgt_t)
        th                 ,&! potential temperature (kelvin)
        thv                ,&! virtual potential temperature (kelvin)

        twsun              ,&! temperature of sunlit wall
        twsha              ,&! temperature of shaded wall
        tgimp              ,&! temperature of impervious road
        tgper              ,&! ground soil temperature
        tlake              ,&! lake surface temperature
        troof_bef          ,&! temperature of roof
        twsun_bef          ,&! temperature of sunlit wall
        twsha_bef          ,&! temperature of shaded wall
        tgimp_bef          ,&! temperature of impervious road
        tgper_bef          ,&! ground soil temperature
        troof_nl_bef       ,&! temperature of roof
        twsun_nl_bef       ,&! temperature of sunlit wall
        twsha_nl_bef       ,&! temperature of shaded wall
        tkdz_roof          ,&! heat flux from room to roof
        tkdz_wsun          ,&! heat flux from room to sunlit wall
        tkdz_wsha          ,&! heat flux from room to shaded wall
        tinc               ,&! temperature difference of two time step
        ev                 ,&! emissivity of vegetation [-]
        lroof              ,&! net longwave radiation of roof
        rout               ,&! out-going longwave radiation from roof
        lout               ,&! out-going longwave radiation
        lnet               ,&! overall net longwave radiation
        dlw                ,&! change of net longwave radiation
        dlwbef             ,&! change of net longwave radiation
        dlwsun             ,&! change of net longwave radiation of sunlit wall
        dlwsha             ,&! change of net longwave radiation of shaded wall
        dlgimp             ,&! change of net longwave radiation of impervious road
        dlgper             ,&! change of net longwave radiation of pervious road
        dlveg              ,&! change of net longwave radiation of vegetation [W/m2]
        dlout              ,&! change of out-going radiation due to temp change
        clroof             ,&! deriv of lroof wrt roof temp [w/m**2/k]
        clwsun             ,&! deriv of lwsun wrt wsun temp [w/m**2/k]
        clwsha             ,&! deriv of lwsha wrt wsha temp [w/m**2/k]
        clgimp             ,&! deriv of lgimp wrt gimp temp [w/m**2/k]
        clgper             ,&! deriv of lgper wrt soil temp [w/m**2/k]
        fwsha              ,&! fraction of shaded wall [-]
        ur                 ,&! wind speed at reference height [m/s]
        wx                 ,&! partial volume of ice and water of surface layer
        xmf                  ! total latent heat of phase change of ground water

   real(r8) :: &
        taux_lake          ,&! wind stress: E-W [kg/m/s**2]
        tauy_lake          ,&! wind stress: N-S [kg/m/s**2]
        fsena_lake         ,&! sensible heat from canopy height to atmosphere [W/m2]
        fevpa_lake         ,&! evapotranspiration from canopy height to atmosphere [mm/s]
        lfevpa_lake        ,&! latent heat flux from canopy height to atmosphere [W/m2]
        fseng_lake         ,&! sensible heat flux from ground [W/m2]
        fevpg_lake         ,&! evaporation heat flux from ground [mm/s]
        olrg_lake          ,&! outgoing long-wave radiation from ground+canopy
        fgrnd_lake         ,&! ground heat flux [W/m2]
        tref_lake          ,&! 2 m height air temperature [kelvin]
        qref_lake          ,&! 2 m height air specific humidity
        trad_lake          ,&! radiative temperature [K]
        lnet_lake          ,&! net longwave radiation
        emis_lake          ,&! averaged bulk surface emissivity
        z0m_lake           ,&! effective roughness [m]
        zol_lake           ,&! dimensionless height (z/L) used in Monin-Obukhov theory
        rib_lake           ,&! bulk Richardson number in surface layer
        ustar_lake         ,&! u* in similarity theory [m/s]
        qstar_lake         ,&! q* in similarity theory [kg/kg]
        tstar_lake         ,&! t* in similarity theory [K]
        fm_lake            ,&! integral of profile function for momentum
        fh_lake            ,&! integral of profile function for heat
        fq_lake            ,&! integral of profile function for moisture
        dheatl               ! vegetation heat change [W/m2]

   real(r8) :: z0m_g,z0h_g,zol_g,obu_g,ustar_g,qstar_g,tstar_g
   real(r8) :: fm10m,fm_g,fh_g,fq_g,fh2m,fq2m,um,obu,eb

   ! definition for urban related
   real(r8), allocatable :: Ainv(:,:) ! Inverse of Radiation transfer matrix
   real(r8), allocatable :: X(:)      ! solution
   real(r8), allocatable :: dX(:)     ! solution
   real(r8), allocatable :: B(:)      ! Vectors of incident radiation on each surface
   real(r8), allocatable :: B1(:)     ! Vectors of incident radiation on each surface
   real(r8), allocatable :: dBdT(:)   ! Vectors of incident radiation on each surface
   real(r8), allocatable :: dT(:)     ! Vectors of incident radiation on each surface
   real(r8), allocatable :: SkyVF(:)  ! View factor to sky
   real(r8), allocatable :: VegVF(:)  ! View factor to vegetation
   real(r8), allocatable :: fcover(:) ! fractional cover of roof, wall, ground and veg


!=======================================================================
! [1] Initial set and propositional variables
!=======================================================================

      ! fluxes
      fsenl = 0.;  fevpl = 0.
      etr   = 0.;  rst   = 2.0e4
      assim = 0.;  respc = 0.

      emis  = 0.;  z0m   = 0.
      zol   = 0.;  rib   = 0.
      ustar = 0.;  qstar = 0.
      tstar = 0.;  rootr = 0.

      dheatl = 0.

      ! latent heat, assumed that the sublimation occurred only as wliq_gpersno=0
      htvp_roof = hvap
      htvp_gimp = hvap
      htvp_gper = hvap
      IF (wliq_roofsno(lbr)<=0. .and. wice_roofsno(lbr)>0.) htvp_roof = hsub
      IF (wliq_gimpsno(lbi)<=0. .and. wice_gimpsno(lbi)>0.) htvp_gimp = hsub
      IF (wliq_gpersno(lbp)<=0. .and. wice_gpersno(lbp)>0.) htvp_gper = hsub

      ! potential temperature at the reference height
      thm = forc_t + 0.0098*forc_hgt_t                     !intermediate variable equivalent to
                                                           !forc_t*(pgcm/forc_psrf)**(rgas/cpair)
      th  = forc_t*(100000./forc_psrf)**(rgas/cpair)       !potential T
      thv = th*(1.+0.61*forc_q)                            !virtual potential T
      ur  = max(0.1,sqrt(forc_us*forc_us+forc_vs*forc_vs)) !limit set to 0.1

      ! Adjust wall temperature, weighted average according to fwsun, dfwsun
      !-------------------------------------------
      fwsha = 1. - fwsun

      IF (dfwsun > 0) THEN
         t_wallsun = (fwsun*t_wallsun + dfwsun*t_wallsha) / (fwsun+dfwsun)
         twsun_inner = (fwsun*twsun_inner + dfwsun*twsun_inner) / (fwsun+dfwsun)
         lwsun = (fwsun*lwsun + dfwsun*lwsha ) / (fwsun+dfwsun)
      ENDIF

      IF (dfwsun < 0) THEN
         t_wallsha = (fwsha*t_wallsha - dfwsun*t_wallsun) / (fwsha-dfwsun)
         twsha_inner = (fwsha*twsha_inner - dfwsun*twsun_inner) / (fwsha-dfwsun)
         lwsha = (fwsha*lwsha - dfwsun*lwsun ) / (fwsha-dfwsun)
      ENDIF

      ! update fwsun
      fwsun = fwsun + dfwsun

      ! temperature and water mass from previous time step
      twsun = t_wallsun( 1 )
      twsha = t_wallsha( 1 )
      troof = t_roofsno(lbr)
      tgimp = t_gimpsno(lbi)
      tgper = t_gpersno(lbp)

      troof_nl_bef = t_roofsno(nl_roof)
      twsun_nl_bef = t_wallsun(nl_wall)
      twsha_nl_bef = t_wallsha(nl_wall)

      !TODO: ???how to calculate tlake
      IF (lbl < 1) THEN
         tlake = t_lakesno(lbl)
      ELSE
         tlake = t_lake(1)
      ENDIF

      ! SAVE temperature
      troof_bef = troof
      twsun_bef = twsun
      twsha_bef = twsha
      tgimp_bef = tgimp
      tgper_bef = tgper

      ! SAVE longwave for the last time
      dlwsun = lwsun
      dlwsha = lwsha
      dlgimp = lgimp
      dlgper = lgper
      dlveg  = lveg

      fg  = 1. - froof

      IF (lai+sai>1.e-6 .and. fveg>0.) THEN
         doveg = .true.
      ELSE
         doveg = .false.
      ENDIF

      ! convert AHE to urban area, i.e. (1-flake)
      IF ( 1-flake > 0. ) THEN
         Fhac = Fhac / (1-flake)
         Fwst = Fwst / (1-flake)
         Fach = Fach / (1-flake)
         vehc = vehc / (1-flake)
         meta = meta / (1-flake)
      ENDIF


!=======================================================================
! [2] specific humidity and its derivative at ground surface
!=======================================================================

      qred = 1.
      CALL qsadv(tgper,forc_psrf,eg,degdT,qsatg,qsatgdT)

      ! initialization for rss
      rss = 0.

      IF (patchtype <=1 ) THEN          !soil ground
         wx = (wliq_gpersno(1)/denh2o + wice_gpersno(1)/denice)/dz_gpersno(1)
         IF (porsl(1) < 1.e-6) THEN     !bed rock
            fac = 0.001
         ELSE
            fac = min(1.,wx/porsl(1))
            fac = max( fac, 0.001 )
         ENDIF

#ifdef Campbell_SOIL_MODEL
         psit = psi0(1) * fac ** (- bsw(1) )   !psit = max(smpmin, psit)
#endif
#ifdef vanGenuchten_Mualem_SOIL_MODEL
         psit = soil_psi_from_vliq ( fac*(porsl(1)-theta_r(1)) + theta_r(1), &
            porsl(1), theta_r(1), psi0(1), &
            5, (/alpha_vgm(1), n_vgm(1), L_vgm(1), sc_vgm(1), fc_vgm(1)/))
#endif
         psit = max( -1.e8, psit )
         hr   = exp(psit/roverg/tgper)
         qred = (1.-fsno_gper)*hr + fsno_gper

         IF (lbp == 1) THEN !no snow layer exist

            ! calculate soil resistance for evaporation
            wx = (sum(wliq_gpersno(1:2))/denh2o+sum(wice_gpersno(1:2))/denice)/sum(dz_gpersno(1:2))
            IF (sum(porsl(1:2)) < 1.e-6) THEN     !bed rock
               fac = 0.001
            ELSE
               fac = min(1.,sum(dz_gpersno(1:2))*wx/(dz_gpersno(1)*porsl(1)+dz_gpersno(2)*porsl(2)))
               fac = max( fac, 0.001 )
            ENDIF

            ! Sellers et al., 1992
            rss = (1-fsno_gper)*exp(8.206-4.255*fac)
         ENDIF
      ENDIF

      qgper = qred*qsatg
      dqgperdT = qred*qsatgdT

      IF (qsatg>forc_q .and. forc_q>qred*qsatg) THEN
        qgper = forc_q; dqgperdT = 0.
      ENDIF

      CALL qsadv(tgimp,forc_psrf,eg,degdT,qsatg,qsatgdT)
      qgimp    = qsatg
      dqgimpdT = qsatgdT

      CALL qsadv(troof,forc_psrf,eg,degdT,qsatg,qsatgdT)
      qroof    = qsatg
      dqroofdT = qsatgdT


!=======================================================================
! [3] calculate longwave radiation
!=======================================================================

      IF ( doveg ) THEN

         allocate ( Ainv(5,5)   )
         allocate ( X(5)        )
         allocate ( dX(5)       )
         allocate ( B(5)        )
         allocate ( B1(5)       )
         allocate ( dBdT(5)     )
         allocate ( SkyVF(5)    )
         allocate ( VegVF(5)    )
         allocate ( fcover(0:5) )
         allocate ( dT(0:5)     )

         ! call longwave function (vegetation)
         CALL UrbanVegLongwave ( &
                                theta, hlr, froof, fgper, hroof, forc_frl, &
                                twsun, twsha, tgimp, tgper, ewall, egimp, &
                                egper, lai, sai, fveg, (htop+hbot)/2., &
                                ev, Ainv, B, B1, dBdT, SkyVF, VegVF, fcover)
      ELSE

         allocate ( Ainv(4,4)   )
         allocate ( X(4)        )
         allocate ( dX(4)       )
         allocate ( B(4)        )
         allocate ( B1(4)       )
         allocate ( dBdT(4)     )
         allocate ( SkyVF(4)    )
         allocate ( fcover(0:4) )
         allocate ( dT(0:4)     )

         ! call longwave function, calculate Ainv, B, B1, dBdT
         CALL UrbanOnlyLongwave ( &
                                 theta, hlr, froof, fgper, hroof, forc_frl, &
                                 twsun, twsha, tgimp, tgper, ewall, egimp, egper, &
                                 Ainv, B, B1, dBdT, SkyVF, fcover)

         ! calculate longwave radiation abs, for UrbanOnlyLongwave
         !-------------------------------------------
         X = matmul(Ainv, B)

         ! using the longwave radiation transfer matrix to calculate
         ! LW radiation absorption by each surface and total absorption.
         lwsun = ( ewall*X(1) - B1(1) ) / (1-ewall)
         lwsha = ( ewall*X(2) - B1(2) ) / (1-ewall)
         lgimp = ( egimp*X(3) - B1(3) ) / (1-egimp)
         lgper = ( egper*X(4) - B1(4) ) / (1-egper)

         ! Out-going LW of urban canopy
         lout  = sum( X * SkyVF )

         ! Energy balance check
         eb = lwsun + lwsha + lgimp + lgper + lout

         IF (abs(eb-forc_frl) > 1e-6) THEN
            print *, "Urban Only Longwave - Energy Balance Check error!", eb-forc_frl
         ENDIF

         ! fur per unit surface
         IF (fcover(1) >0.) lwsun = lwsun / fcover(1) * fg !/ (4*fwsun*HL*fb/fg)
         IF (fcover(2) >0.) lwsha = lwsha / fcover(2) * fg !/ (4*fwsha*HL*fb/fg)
         IF (fcover(3) >0.) lgimp = lgimp / fcover(3) * fg !/ fgimp
         IF (fcover(4) >0.) lgper = lgper / fcover(4) * fg !/ fsoil

         ! added last time value
         lwsun = lwsun + dlwsun
         lwsha = lwsha + dlwsha
         lgimp = lgimp + dlgimp
         lgper = lgper + dlgper
      ENDIF

      dlwbef = dlwsun*fcover(1) + dlwsha*fcover(2) + dlgimp*fcover(3) + dlgper*fcover(4)
      IF ( doveg ) dlwbef = dlwbef + dlveg*fcover(5)
      dlwbef = dlwbef*(1-flake)

      ! roof net longwave
      lroof = eroof*forc_frl - eroof*stefnc*troof**4


!=======================================================================
! [4] Compute sensible and latent fluxes and their derivatives with respect
!     to ground temperature using ground temperatures from previous time step.
!=======================================================================

      ! bare ground case
      CALL UrbanGroundFlux (forc_hgt_u,forc_hgt_t,forc_hgt_q,forc_us, &
                            forc_vs,forc_t,forc_q,forc_rhoair,forc_psrf, &
                            ur,thm,th,thv,zlnd,zsno,fsno_gimp, &
                            lbi,wliq_gimpsno(1),wice_gimpsno(1), &
                            fcover,tgimp,tgper,qgimp,qgper,tref,qref, &
                            z0m_g,z0h_g,zol_g,ustar_g,qstar_g,tstar_g,fm_g,fh_g,fq_g)

      ! SAVE variables for bare ground case
      obu_g = forc_hgt_u / zol_g


!=======================================================================
! [5] Canopy temperature, fluxes from roof/wall/ground
!=======================================================================

      IF ( doveg ) THEN

         ! soil water stress factor on stomatal resistance
         CALL eroot (nl_soil,trsmx0,porsl,&
#ifdef Campbell_SOIL_MODEL
            bsw,&
#endif
#ifdef vanGenuchten_Mualem_SOIL_MODEL
            theta_r, alpha_vgm, n_vgm, L_vgm, sc_vgm, fc_vgm, &
#endif
            psi0,rootfr,dz_gpersno,t_gpersno,wliq_gpersno,rootr,etrc,rstfac)

         nurb = 3

         CALL UrbanVegFlux ( &

            ! model running information
            ipatch         ,deltim         ,lbr            ,lbi            ,&
            ! forcing
            forc_hgt_u     ,forc_hgt_t     ,forc_hgt_q     ,forc_us        ,&
            forc_vs        ,thm            ,th             ,thv            ,&
            forc_q         ,forc_psrf      ,forc_rhoair    ,forc_frl       ,&
            forc_po2m      ,forc_pco2m     ,par            ,sabv           ,&
            rstfac         ,Fhac           ,Fwst           ,Fach           ,&
            vehc           ,meta                                           ,&
            ! urban and vegetation parameters
            hroof          ,hlr            ,nurb           ,fcover         ,&
            ewall          ,egimp          ,egper          ,ev             ,&
            htop           ,hbot           ,lai            ,sai            ,&
            sqrtdi         ,effcon         ,vmax25         ,c3c4           ,slti,&
            hlti           ,shti           ,hhti           ,trda           ,&
            trdm           ,trop           ,g1             ,g0             ,&
            gradm          ,binter         ,extkn          ,extkd          ,&
            dewmx          ,etrc           ,trsmx0         ,lambda         ,&
            ! surface status
            z0h_g          ,obu_g          ,ustar_g        ,zlnd           ,&
            zsno           ,fsno_roof      ,fsno_gimp      ,fsno_gper      ,&
            wliq_roofsno(1),wliq_gimpsno(1),wice_roofsno(1),wice_gimpsno(1),&
            htvp_roof      ,htvp_gimp      ,htvp_gper      ,troof          ,&
            twsun          ,twsha          ,tgimp          ,tgper          ,&
            qroof          ,qgimp          ,qgper          ,dqroofdT       ,&
            dqgimpdT       ,dqgperdT       ,sigf           ,tleaf          ,&
            ldew           ,ldew_rain      ,ldew_snow      ,fwet_snow      ,&
            dheatl         ,rss            ,etr_deficit                    ,&
            ! longwave related
            Ainv           ,B              ,B1             ,dBdT           ,&
            SkyVF          ,VegVF                                          ,&
            ! output
            taux           ,tauy           ,fsenroof       ,fsenwsun       ,&
            fsenwsha       ,fsengimp       ,fsengper       ,fevproof       ,&
            fevpgimp       ,fevpgper       ,croofs         ,cwsuns         ,&
            cwshas         ,cgrnds         ,croofl         ,cgimpl         ,&
            cgperl         ,croof          ,cgimp          ,cgper          ,&
            fsenl          ,fevpl          ,etr            ,rst            ,&
            assim          ,respc          ,lwsun          ,lwsha          ,&
            lgimp          ,lgper          ,lveg           ,lout           ,&
            tref           ,qref           ,z0m            ,zol            ,&
            rib            ,ustar          ,qstar          ,tstar          ,&
            fm             ,fh             ,fq             ,tafu            )
      ELSE

         nurb = 2

         ! CALL urban flux
         CALL  UrbanOnlyFlux ( &
            ! model running information
            ipatch         ,deltim         ,lbr            ,lbi            ,&
            ! forcing
            forc_hgt_u     ,forc_hgt_t     ,forc_hgt_q     ,forc_us        ,&
            forc_vs        ,thm            ,th             ,thv            ,&
            forc_q         ,forc_psrf      ,forc_rhoair    ,Fhac           ,&
            Fwst           ,Fach           ,vehc           ,meta           ,&
            ! surface parameters
            hroof          ,hlr            ,nurb           ,fcover         ,&
            ! surface status
            z0h_g          ,obu_g          ,ustar_g        ,zlnd           ,&
            zsno           ,fsno_roof      ,fsno_gimp      ,fsno_gper      ,&
            wliq_roofsno(1),wliq_gimpsno(1),wice_roofsno(1),wice_gimpsno(1),&
            htvp_roof      ,htvp_gimp      ,htvp_gper      ,troof          ,&
            twsun          ,twsha          ,tgimp          ,tgper          ,&
            qroof          ,qgimp          ,qgper          ,dqroofdT       ,&
            dqgimpdT       ,dqgperdT       ,rss                            ,&
            ! output
            taux           ,tauy           ,fsenroof       ,fsenwsun       ,&
            fsenwsha       ,fsengimp       ,fsengper       ,fevproof       ,&
            fevpgimp       ,fevpgper       ,croofs         ,cwsuns         ,&
            cwshas         ,cgrnds         ,croofl         ,cgimpl         ,&
            cgperl         ,croof          ,cgimp          ,cgper          ,&
            tref           ,qref           ,z0m            ,zol            ,&
            rib            ,ustar          ,qstar          ,tstar          ,&
            fm             ,fh             ,fq             ,tafu            )

         !TODO: check
         tleaf     = forc_t
         ldew      = 0.
         ldew_rain = 0.
         ldew_snow = 0.
         fwet_snow = 0.
         rstfac    = 0.
         fsenl     = 0.0
         fevpl     = 0.0
         etr       = 0.0
         assim     = 0.0
         respc     = 0.0

      ENDIF

!=======================================================================
! [6] roof/wall/ground temperature
!=======================================================================

      ! Calculate the change rate of long-wave radiation
      ! caused by temperature change
      clroof = - 4.*eroof*stefnc*troof**3
      clwsun = ( ewall*Ainv(1,1) - 1. ) / (1-ewall) * dBdT(1)
      clwsha = ( ewall*Ainv(2,2) - 1. ) / (1-ewall) * dBdT(2)
      clgimp = ( egimp*Ainv(3,3) - 1. ) / (1-egimp) * dBdT(3)
      clgper = ( egper*Ainv(4,4) - 1. ) / (1-egper) * dBdT(4)

      IF (fcover(1) >0. ) clwsun = clwsun / fcover(1) * fg !/ (4*fwsun*HL*fb/fg)
      IF (fcover(2) >0. ) clwsha = clwsha / fcover(2) * fg !/ (4*fwsha*HL*fb/fg)
      IF (fcover(3) >0. ) clgimp = clgimp / fcover(3) * fg !/ fgimp
      IF (fcover(4) >0. ) clgper = clgper / fcover(4) * fg !/ fsoil

      ! Calculate the temperature of each component: roof, wall, floor
      CALL UrbanRoofTem (lbr,deltim,capr,cnfac,&
           cv_roof,tk_roof,dz_roofsno,z_roofsno,zi_roofsno,&
           t_roofsno,wice_roofsno,wliq_roofsno,scv_roof,snowdp_roof,&
           troof_inner,lroof,clroof,sabroof,fsenroof,fevproof,croof,htvp_roof,&
           imelt_roof,sm_roof,xmf,factr,tkdz_roof)

      CALL UrbanWallTem (deltim,capr,cnfac,&
           cv_wall,tk_wall,t_wallsun,dz_wall,z_wall,zi_wall,&
           twsun_inner,lwsun,clwsun,sabwsun,fsenwsun,cwsuns,tkdz_wsun)

      CALL UrbanWallTem (deltim,capr,cnfac,&
           cv_wall,tk_wall,t_wallsha,dz_wall,z_wall,zi_wall,&
           twsha_inner,lwsha,clwsha,sabwsha,fsenwsha,cwshas,tkdz_wsha)

      CALL UrbanImperviousTem (patchtype,lbi,deltim,&
           capr,cnfac,csol,k_solids,porsl,psi0,dkdry,dksatu,dksatf,&
           vf_quartz,vf_gravels,vf_om,vf_sand,wf_gravels,wf_sand,&
           BA_alpha, BA_beta,&
           cv_gimp,tk_gimp,dz_gimpsno,z_gimpsno,zi_gimpsno,&
           t_gimpsno,wice_gimpsno,wliq_gimpsno,scv_gimp,snowdp_gimp,&
           lgimp,clgimp,sabgimp,fsengimp,fevpgimp,cgimp,htvp_gimp,&
           imelt_gimp,sm_gimp,xmf,facti)

      CALL UrbanPerviousTem (patchtype,lbp,deltim,&
           capr,cnfac,csol,k_solids,porsl,psi0,dkdry,dksatu,dksatf,&
           vf_quartz,vf_gravels,vf_om,vf_sand,wf_gravels,wf_sand,&
           BA_alpha, BA_beta,&
#ifdef Campbell_SOIL_MODEL
           bsw,&
#endif
#ifdef vanGenuchten_Mualem_SOIL_MODEL
           theta_r,alpha_vgm,n_vgm,L_vgm,&
           sc_vgm,fc_vgm,&
#endif
           dz_gpersno,z_gpersno,zi_gpersno,&
           t_gpersno,wice_gpersno,wliq_gpersno,scv_gper,snowdp_gper,&
           lgper,clgper,sabgper,fsengper,fevpgper,cgper,htvp_gper,&
           imelt_gper,sm_gper,xmf,factp)

      ! update temperature
      twsun = t_wallsun( 1 )
      twsha = t_wallsha( 1 )
      troof = t_roofsno(lbr)
      tgimp = t_gimpsno(lbi)
      tgper = t_gpersno(lbp)
      twall = (twsun*fwsun + twsha*fwsha)/(fwsun + fwsha)

      ! calculate lake temperature and sensible/latent heat fluxes
      CALL laketem ( &
           ! "in" laketem arguments
           ! ---------------------------
           patchtype      ,maxsnl         ,nl_soil        ,nl_lake        ,&
           patchlatr      ,deltim         ,forc_hgt_u     ,forc_hgt_t     ,&
           forc_hgt_q     ,forc_us        ,forc_vs        ,forc_t         ,&
           forc_q         ,forc_rhoair    ,forc_psrf      ,forc_sols      ,&
           forc_soll      ,forc_solsd     ,forc_solld     ,sablake        ,&
           forc_frl       ,dz_lakesno     ,z_lakesno      ,zi_lakesno     ,&
           dz_lake        ,lakedepth      ,vf_quartz      ,vf_gravels     ,&
           vf_om          ,vf_sand        ,wf_gravels     ,wf_sand        ,&
           porsl          ,csol           ,k_solids                       ,&
           dksatu         ,dksatf         ,dkdry                          ,&
           BA_alpha       ,BA_beta        ,hpbl                           ,&

           ! "inout" laketem arguments
           ! ---------------------------
           tlake          ,scv_lake       ,snowdp_lake    ,t_lakesno      ,&
           wliq_lakesno   ,wice_lakesno   ,imelt_lake     ,t_lake         ,&
           lake_icefrac   ,savedtke1                                      ,&

! SNICAR model variables
           snofrz         ,sabg_lyr                                       ,&
! END SNICAR model variables

           ! "out" laketem arguments
           ! ---------------------------
           taux_lake      ,tauy_lake      ,fsena_lake                     ,&
           fevpa_lake     ,lfevpa_lake    ,fseng_lake     ,fevpg_lake     ,&
           qseva_lake     ,qsubl_lake     ,qsdew_lake     ,qfros_lake     ,&
           olrg_lake      ,fgrnd_lake     ,tref_lake      ,qref_lake      ,&
           trad_lake      ,emis_lake      ,z0m_lake       ,zol_lake       ,&
           rib_lake       ,ustar_lake     ,qstar_lake     ,tstar_lake     ,&
           fm_lake        ,fh_lake        ,fq_lake        ,sm_lake        ,&
           urban_call=.true.                                               )

      lnet_lake = forc_frl - olrg_lake

!=======================================================================
! [7] Correct fluxes for temperature change
!=======================================================================

      ! calculate temperature change
      dT(0) = troof - troof_bef
      dT(1) = twsun - twsun_bef
      dT(2) = twsha - twsha_bef
      dT(3) = tgimp - tgimp_bef
      dT(4) = tgper - tgper_bef
      IF ( doveg ) dT(5) = 0.

      ! flux change due to temperature change
      fsenroof = fsenroof + dT(0)*croofs
      fsenwsun = fsenwsun + dT(1)*cwsuns
      fsenwsha = fsenwsha + dT(2)*cwshas
      fsengimp = fsengimp + dT(3)*cgrnds
      fsengper = fsengper + dT(4)*cgrnds

      fevproof = fevproof + dT(0)*croofl
      fevpgimp = fevpgimp + dT(3)*cgimpl
      fevpgper = fevpgper + dT(4)*cgperl

! calculation of evaporative potential; flux in kg m-2 s-1.
! egidif holds the excess energy IF all water is evaporated
! during the timestep.  this energy is later added to the sensible heat flux.

      ! --- for pervious ground ---
      egsmax = (wice_gpersno(lbp)+wliq_gpersno(lbp)) / deltim
      egidif = max( 0., fevpgper - egsmax )
      fevpgper = min ( fevpgper, egsmax )
      fsengper = fsengper + htvp_gper*egidif

      ! --- for impervious ground ---
      egsmax = (wice_gimpsno(lbi)+wliq_gimpsno(lbi)) / deltim
      egidif = max( 0., fevpgimp - egsmax )
      fevpgimp = min ( fevpgimp, egsmax )
      fsengimp = fsengimp + htvp_gimp*egidif

      ! --- for roof ---
      egsmax = (wice_roofsno(lbr)+wliq_roofsno(lbr)) / deltim
      egidif = max( 0., fevproof - egsmax )
      fevproof = min ( fevproof, egsmax )
      fsenroof = fsenroof + htvp_roof*egidif

!=======================================================================
! [8] total fluxes to atmosphere
!=======================================================================

      lnet  = lroof   *fcover(0) + lwsun   *fcover(1) + lwsha   *fcover(2) + &
              lgimp   *fcover(3) + lgper   *fcover(4)

      ! 03/30/2022, Wenzong Dong: bug find, sabgwsha->sabgwsun
      sabg  = sabroof *fcover(0) + sabwsun *fcover(1) + sabwsha *fcover(2) + &
              sabgimp *fcover(3) + sabgper *fcover(4)

      ! 03/30/2022, Wenzong Dong: bug find, fsenwsha->fsenwsun
      fseng = fsenroof*fcover(0) + fsenwsun*fcover(1) + fsenwsha*fcover(2) + &
              fsengimp*fcover(3) + fsengper*fcover(4)

      fsen_roof = fsenroof*fcover(0)
      fsen_wsun = fsenwsun*fcover(1)
      fsen_wsha = fsenwsha*fcover(2)
      fsen_gimp = fsengimp*fcover(3)
      fsen_gper = fsengper*fcover(4)

      fevpg = fevproof*fcover(0) + fevpgimp*fcover(3) + fevpgper*fcover(4)

      lfevpa = htvp_roof*fevproof*fcover(0) + &
               htvp_gimp*fevpgimp*fcover(3) + &
               htvp_gper*fevpgper*fcover(4)

      lfevp_roof = htvp_roof*fevproof*fcover(0)
      lfevp_gimp = htvp_gimp*fevpgimp*fcover(3)
      lfevp_gper = htvp_gper*fevpgper*fcover(4)

      IF ( doveg ) THEN
         assim  = assim * fveg
         respc  = respc * fveg
         fsenl  = fsenl * fveg
         fevpl  = fevpl * fveg
         etr    = etr   * fveg
         fsena  = fsenl + fseng
         fevpa  = fevpl + fevpg
         lfevpa = lfevpa + hvap*fevpl

         fsen_urbl   = fsenl
         lfevp_urbl  = hvap*fevpl
         etr_deficit = etr_deficit*fveg
      ELSE
         fsena  = fseng
         fevpa  = fevpg
      ENDIF

      fsena  = fsena  + (Fhac + Fwst + vehc)*fsh + Fach + meta
      lfevpa = lfevpa + (Fhac + Fwst + vehc)*flh

      ! flux/variable average weighted by fractional cover
      taux   = taux   *(1-flake) + taux_lake   *flake
      tauy   = tauy   *(1-flake) + tauy_lake   *flake
      sabg   = sabg   *(1-flake) + sablake     *flake
      lnet   = lnet   *(1-flake) + lnet_lake   *flake
      fseng  = fseng  *(1-flake) + fseng_lake  *flake
      fsena  = fsena  *(1-flake) + fsena_lake  *flake
      fevpg  = fevpg  *(1-flake) + fevpg_lake  *flake
      lfevpa = lfevpa *(1-flake) + lfevpa_lake *flake
      tref   = tref   *(1-flake) + tref_lake   *flake
      qref   = qref   *(1-flake) + qref_lake   *flake
      z0m    = z0m    *(1-flake) + z0m_lake    *flake
      zol    = zol    *(1-flake) + zol_lake    *flake
      rib    = rib    *(1-flake) + rib_lake    *flake
      ustar  = ustar  *(1-flake) + ustar_lake  *flake
      qstar  = qstar  *(1-flake) + qstar_lake  *flake
      tstar  = tstar  *(1-flake) + tstar_lake  *flake
      fm     = fm     *(1-flake) + fm_lake     *flake
      fh     = fh     *(1-flake) + fh_lake     *flake
      fq     = fq     *(1-flake) + fq_lake     *flake

      ! 10/01/2021, yuan: exclude lake fevpa.
      ! because we don't consider water balance for lake currently.
      !fevpa  = fevpa *(1-flake) + fevpa_lake *flake

      ! 07/11/2023, yuan: don't not consider lake fraction cover
      !fsenl  = fsenl *(1-flake)
      !fevpl  = fevpl *(1-flake)
      !etr    = etr   *(1-flake)
      !assim  = assim *(1-flake)
      !respc  = respc *(1-flake)

      ! effective ground temperature, simple average
      ! 12/01/2021, yuan: !TODO Bugs. temperature cannot be weighted like below.
      !t_grnd = troof*fcover(0) + twsun*fcover(1) + twsha*fcover(2) + &
      t_grnd = tgper*fgper + tgimp*(1-fgper)

      !==============================================
      qseva_roof = 0.
      qsubl_roof = 0.
      qfros_roof = 0.
      qsdew_roof = 0.

      IF (fevproof >= 0.)THEN
! not allow for sublimation in melting (melting ==> evap. ==> sublimation)
         qseva_roof = min(wliq_roofsno(lbr)/deltim, fevproof)
         qsubl_roof = fevproof - qseva_roof
      ELSE
         IF (troof < tfrz)THEN
            qfros_roof = abs(fevproof)
         ELSE
            qsdew_roof = abs(fevproof)
         ENDIF
      ENDIF

      !==============================================
      qseva_gimp = 0.
      qsubl_gimp = 0.
      qfros_gimp = 0.
      qsdew_gimp = 0.

      IF (fevpgimp >= 0.)THEN
! not allow for sublimation in melting (melting ==> evap. ==> sublimation)
         qseva_gimp = min(wliq_gimpsno(lbi)/deltim, fevpgimp)
         qsubl_gimp = fevpgimp - qseva_gimp
      ELSE
         IF (tgimp < tfrz)THEN
            qfros_gimp = abs(fevpgimp)
         ELSE
            qsdew_gimp = abs(fevpgimp)
         ENDIF
      ENDIF

      !==============================================
      qseva_gper = 0.
      qsubl_gper = 0.
      qfros_gper = 0.
      qsdew_gper = 0.

      IF (fevpgper >= 0.)THEN
! not allow for sublimation in melting (melting ==> evap. ==> sublimation)
         qseva_gper = min(wliq_gpersno(lbp)/deltim, fevpgper)
         qsubl_gper = fevpgper - qseva_gper
      ELSE
         IF (tgper < tfrz)THEN
            qfros_gper = abs(fevpgper)
         ELSE
            qsdew_gper = abs(fevpgper)
         ENDIF
      ENDIF

!=======================================================================
! [9] Calculate the change of long-wave radiation caused by temperature change
!=======================================================================

      dX = matmul(Ainv, dBdT*dT(1:))
      dlwsun = ( ewall*dX(1) - dBdT(1)*dT(1) ) / (1-ewall)
      dlwsha = ( ewall*dX(2) - dBdT(2)*dT(2) ) / (1-ewall)
      dlgimp = ( egimp*dX(3) - dBdT(3)*dT(3) ) / (1-egimp)
      dlgper = ( egper*dX(4) - dBdT(4)*dT(4) ) / (1-egper)

      IF ( doveg ) THEN
         dlveg = ( sum(dX(1:5)*VegVF(1:5))*ev )
      ELSE
         dlveg = 0.
      ENDIF

      dlout = sum( dX * SkyVF )

      ! Energy balance check
      eb = dlwsun + dlwsha + dlgimp + dlgper + dlveg + dlout

      IF (abs(eb) > 1e-6) THEN
         print *, "Urban Vegetation Longwave - Energy Balance Check error!", eb
      ENDIF

      ! for per unit surface
      IF (fcover(1) > 0.) dlwsun = dlwsun / fcover(1) * fg !/ (4*fwsun*HL*fb/fg)
      IF (fcover(2) > 0.) dlwsha = dlwsha / fcover(2) * fg !/ (4*fwsha*HL*fb/fg)
      IF (fcover(3) > 0.) dlgimp = dlgimp / fcover(3) * fg !/ fgimp
      IF (fcover(4) > 0.) dlgper = dlgper / fcover(4) * fg !/ fgper
      IF ( doveg        ) dlveg  = dlveg  / fcover(5) * fg !/ fv/fg

      dlw = dlwsun*fcover(1) + dlwsha*fcover(2) + dlgimp*fcover(3) + dlgper*fcover(4)
      IF ( doveg) dlw = dlw + dlveg*fcover(5)
      dlw = dlw*(1-flake)

      ! calculate out going longwave by added the before value
      ! of lout and considered troof change
      lout = lout + dlout
      rout = (1-eroof)*forc_frl + eroof*stefnc*troof_bef**4 &
           + 4.*eroof*stefnc*troof_bef**3*dT(0)

      olrg = lout*fg + rout*froof
      olrg = olrg*(1-flake) + olrg_lake*flake

      IF (olrg < 0) THEN
         write(6,*) 'Urban_THERMAL.F90: Urban out-going longwave radiation < 0!'
         write(6,*) ipatch,olrg,lout,dlout,rout,olrg_lake,fg,froof,flake
         CALL CoLM_stop()
      ENDIF

      ! radiative temperature
      trad = (olrg/stefnc)**0.25

! averaged bulk surface emissivity
!TODO: how to calculate for urban case?
! 03/10/2020, yuan: removed below.
      !olrb = stefnc*t_soisno_bef(lb)**3*(4.*tinc)
      !olrb = stefnc*t_grnd_bef**3*(4.*tinc)
      !olru = ulrad + emg*olrb
      !olrb = ulrad + olrb
      !emis = olru / olrb


!=======================================================================
! [10] ground heat flux and energy balance error
!=======================================================================

      ! ground heat flux
      fgrnd = sabg + lnet - dlwbef - dlout*fg*(1-flake) &
            - 4.*eroof*stefnc*troof_bef**3*dT(0)*froof*(1-flake)&
            - fseng - (lfevp_roof + lfevp_gimp + lfevp_gper)*(1-flake) &
            - lfevpa_lake*flake

      ! energy balance check
      errore = sabg + sabv*fveg*(1-flake) &
             + forc_frl - olrg &
             + (Fhac + Fwst + Fach + vehc + meta)*(1-flake) &
             - fsena - lfevpa - fgrnd &
             - dheatl*fveg*(1-flake)

      fgrnd = fgrnd - (Fhac + Fwst + Fach + vehc + meta)*(1-flake)

#if (defined CoLMDEBUG)
      IF (abs(errore)>.5) THEN
         write(6,*) 'Urban_THERMAL.F90: Urban energy balance violation'
         write(6,*) ipatch,errore,sabg,sabv*fveg*(1-flake)
         write(6,*) forc_frl,dlwbef,dlw,olrg
         write(6,*) Fhac,Fwst,Fach,vehc,meta,(1-flake)
         write(6,*) fsena,lfevpa,fgrnd
         write(6,*) dheatl*fveg*(1-flake)
         CALL CoLM_stop()
      ENDIF
100   format(10(f15.3))
#endif

      ! diagnostic sabg only for pervious and impervious ground
      !sabg = sabgper*fgper + sabgimp*(1-fgper)

      ! SAVE for next time run
      lwsun = dlwsun
      lwsha = dlwsha
      lgimp = dlgimp
      lgper = dlgper
      lveg  = dlveg

      ! deallocate memory
      deallocate ( Ainv   )
      deallocate ( X      )
      deallocate ( dX     )
      deallocate ( B      )
      deallocate ( B1     )
      deallocate ( dBdT   )
      deallocate ( SkyVF  )
      deallocate ( dT     )

      IF ( doveg ) THEN
         deallocate ( VegVF )
      ENDIF


!=======================================================================
! [11] Anthropogenic heat
!=======================================================================

      ! A simple Building energy model
<<<<<<< HEAD
      CALL SimpleBEM ( idate, deltim, patchlonr, forc_rhoair, fcover(0:2), hroof, troommax, troommin, &
                       hequip(landurban%settyp(patch2urban(ipatch))), weh_prof, &
=======
      CALL SimpleBEM ( idate, deltim, patchlonr, forc_rhoair, fcover(0:2), hroof, &
                       troommax, troommin, weh_prof, &
>>>>>>> dd89a73f
                       troof_nl_bef, twsun_nl_bef, twsha_nl_bef, &
                       t_roofsno(nl_roof), t_wallsun(nl_wall), t_wallsha(nl_wall), &
                       tkdz_roof, tkdz_wsun, tkdz_wsha, tafu, troom, &
                       troof_inner, twsun_inner, twsha_inner, &
                       Fhac, Fwst, Fach, Fhah, Fequ )

      ! Anthropogenic heat flux for the rest (vehicle heat flux and metabolic heat flux)
      CALL LUCY ( idate       , deltim  , patchlonr, fix_holiday, &
                  week_holiday, hum_prof, wdh_prof , weh_prof   ,pop_den, &
                  vehicle     , Fahe    , vehc     , meta )

      fgrnd = fgrnd + (Fhac + Fwst + Fach)*(1-flake) + vehc + meta


      ! convert BEM AHE to grid area values
      ! NOTE: BEM AHE are assumed only affecting the urban area,
      ! but vehc and meta area for the whole grid.
      Fhac = Fhac * (1-flake)
      Fwst = Fwst * (1-flake)
      Fach = Fach * (1-flake)
      Fhah = Fhah * (1-flake)
<<<<<<< HEAD

      Fahe = Fahe + Fhac + Fhah + Fwst
=======
      Fequ = Fequ * (1-flake)
>>>>>>> dd89a73f

      deallocate ( fcover )

   END SUBROUTINE UrbanTHERMAL

END MODULE MOD_Urban_Thermal
! ---------- EOP ------------<|MERGE_RESOLUTION|>--- conflicted
+++ resolved
@@ -1374,13 +1374,8 @@
 !=======================================================================
 
       ! A simple Building energy model
-<<<<<<< HEAD
-      CALL SimpleBEM ( idate, deltim, patchlonr, forc_rhoair, fcover(0:2), hroof, troommax, troommin, &
-                       hequip(landurban%settyp(patch2urban(ipatch))), weh_prof, &
-=======
       CALL SimpleBEM ( idate, deltim, patchlonr, forc_rhoair, fcover(0:2), hroof, &
                        troommax, troommin, weh_prof, &
->>>>>>> dd89a73f
                        troof_nl_bef, twsun_nl_bef, twsha_nl_bef, &
                        t_roofsno(nl_roof), t_wallsun(nl_wall), t_wallsha(nl_wall), &
                        tkdz_roof, tkdz_wsun, tkdz_wsha, tafu, troom, &
@@ -1402,13 +1397,10 @@
       Fwst = Fwst * (1-flake)
       Fach = Fach * (1-flake)
       Fhah = Fhah * (1-flake)
-<<<<<<< HEAD
-
-      Fahe = Fahe + Fhac + Fhah + Fwst
-=======
       Fequ = Fequ * (1-flake)
->>>>>>> dd89a73f
-
+      
+      Fahe = Fhac + Fhah + Fwst + Fequ + vehc
+      
       deallocate ( fcover )
 
    END SUBROUTINE UrbanTHERMAL
