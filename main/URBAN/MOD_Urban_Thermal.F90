--- conflicted
+++ resolved
@@ -64,12 +64,7 @@
         vmax25         ,slti           ,hlti           ,shti           ,&
         hhti           ,trda           ,trdm           ,trop           ,&
         g1             ,g0             ,gradm          ,binter         ,&
-<<<<<<< HEAD
-        extkn                                                          ,&
-=======
-        extkn          ,&
-        lambda         ,&
->>>>>>> 718faf4b
+        extkn          ,lambda                                         ,&
 
         ! surface status
         fsno_roof      ,fsno_gimp      ,fsno_gper      ,scv_roof       ,&
@@ -261,7 +256,6 @@
         zi_lakesno(maxsnl  :nl_soil)   ,&! interface depth [m]
 
         ! vegetationparameters
-<<<<<<< HEAD
         dewmx                          ,&! maximum dew
         sqrtdi                         ,&! inverse sqrt of leaf dimension [m**-0.5]
         rootfr    (1:nl_soil)          ,&! root fraction
@@ -279,28 +273,8 @@
         g0                             ,&! conductance-photosynthesis intercept for medlyn model
         gradm                          ,&! conductance-photosynthesis slope parameter
         binter                         ,&! conductance-photosynthesis intercept
+        lambda                         ,&! marginal water cost of carbon gain
         extkn                            ! coefficient of leaf nitrogen allocation
-=======
-        dewmx      ,&! maximum dew
-        sqrtdi     ,&! inverse sqrt of leaf dimension [m**-0.5]
-        rootfr(1:nl_soil) ,&! root fraction
-
-        effcon     ,&! quantum efficiency of RuBP regeneration (mol CO2/mol quanta)
-        vmax25     ,&! maximum carboxylation rate at 25 C at canopy top
-        slti       ,&! slope of low temperature inhibition function      [s3]
-        hlti       ,&! 1/2 point of low temperature inhibition function  [s4]
-        shti       ,&! slope of high temperature inhibition function     [s1]
-        hhti       ,&! 1/2 point of high temperature inhibition function [s2]
-        trda       ,&! temperature coefficient in gs-a model             [s5]
-        trdm       ,&! temperature coefficient in gs-a model             [s6]
-        trop       ,&! temperature coefficient in gs-a model
-        g1         ,&! conductance-photosynthesis slope parameter for medlyn model
-        g0         ,&! conductance-photosynthesis intercept for medlyn model
-        gradm      ,&! conductance-photosynthesis slope parameter
-        binter     ,&! conductance-photosynthesis intercept
-        lambda     ,&! marginal water cost of carbon gain
-        extkn        ! coefficient of leaf nitrogen allocation
->>>>>>> 718faf4b
 
    real(r8), intent(in) :: &
         fsno_roof                      ,&! fraction of ground covered by snow
@@ -893,7 +867,6 @@
             rstfac         ,Fhac           ,Fwst           ,Fach           ,&
             vehc           ,meta                                           ,&
             ! urban and vegetation parameters
-<<<<<<< HEAD
             hroof          ,hwr            ,nurb           ,fcover         ,&
             ewall          ,egimp          ,egper          ,ev             ,&
             htop           ,hbot           ,lai            ,sai            ,&
@@ -901,18 +874,7 @@
             hlti           ,shti           ,hhti           ,trda           ,&
             trdm           ,trop           ,g1             ,g0             ,&
             gradm          ,binter         ,extkn          ,extkd          ,&
-            dewmx          ,etrc           ,trsmx0                         ,&
-=======
-            hroof       ,hwr         ,nurb        ,fcover      ,&
-            ewall       ,egimp       ,egper       ,ev          ,&
-            htop        ,hbot        ,lai         ,sai         ,&
-            sqrtdi      ,effcon      ,vmax25      ,slti        ,&
-            hlti        ,shti        ,hhti        ,trda        ,&
-            trdm        ,trop        ,g1          ,g0          ,&
-            gradm       ,binter      ,extkn       ,extkd       ,&
-            dewmx       ,etrc        ,&
-            lambda                   ,&
->>>>>>> 718faf4b
+            dewmx          ,etrc           ,trsmx0         ,lambda         ,&
             ! surface status
             z0h_g          ,obu_g          ,ustar_g        ,zlnd           ,&
             zsno           ,fsno_roof      ,fsno_gimp      ,fsno_gper      ,&
