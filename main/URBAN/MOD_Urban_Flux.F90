--- conflicted
+++ resolved
@@ -584,167 +584,6 @@
 ! for canopy and soil flux calculations.
 !-----------------------------------------------------------------------
 
-<<<<<<< HEAD
-        !NOTE: 0: roof, 1: sunlit wall, 2: shaded wall,
-        !      3: impervious road, 4: pervious road, 5: vegetation
-        cfh(:) = 0.
-        cfw(:) = 0.
-
-        DO i = 0, nurb
-           cfh(i) = 1 / rb(i)
-
-           IF (i == 0) THEN !roof
-              ! account for fwet
-              cfw(i) = fwet_roof / rb(i)
-           ELSE
-              cfw(i) = 1 / rb(i)
-           ENDIF
-        ENDDO
-
-        ! For simplicity, there is no water exchange on the wall
-        cfw(1:2) = 0.
-
-        ! initialization
-        cah(:) = 0.
-        caw(:) = 0.
-        cgh(:) = 0.
-        cgw(:) = 0.
-
-        ! conductance for each layer
-        DO i = 3, 2, -1
-           IF (i == 3) THEN
-              cah(i) = 1. / rah
-              caw(i) = 1. / raw
-           ELSE
-              cah(i) = 1. / rd(i+1)
-              caw(i) = 1. / rd(i+1)
-           ENDIF
-
-           cgh(i) = 1. / rd(i)
-           cgw(i) = 1. / rd(i)
-        ENDDO
-
-        ! claculate wtshi, wtsqi
-        wtshi(:) = cah(:)*fah(:) + cgh(:)*fgh(:)
-        wtsqi(:) = caw(:)*faw(:) + cgw(:)*fgw(:)
-
-        DO i = 0, nurb
-           clev = canlev(i)
-           wtshi(clev) = wtshi(clev) + fc(i)*cfh(i)
-           wtsqi(clev) = wtsqi(clev) + fc(i)*cfw(i)
-        ENDDO
-
-        DO i = 3, 2, -1
-           wtshi(i) = 1./wtshi(i)
-           wtsqi(i) = 1./wtsqi(i)
-        ENDDO
-
-        wta0(:)  = cah(:) * wtshi(:) * fah(:)
-        wtg0(:)  = cgh(:) * wtshi(:) * fgh(:)
-
-        wtaq0(:) = caw(:) * wtsqi(:) * faw(:)
-        wtgq0(:) = cgw(:) * wtsqi(:) * fgw(:)
-
-        ! calculate wtl0, wtll, wtlq0, wtlql
-        wtll(:)  = 0.
-        wtlql(:) = 0.
-
-        DO i = 0, nurb
-           clev = canlev(i)
-
-           wtl0(i)    = cfh(i) * wtshi(clev) * fc(i)
-           wtll(clev) = wtll(clev) + wtl0(i)*tu(i)
-
-           wtlq0(i)    = cfw(i) * wtsqi(clev) * fc(i)
-           wtlql(clev) = wtlql(clev) + wtlq0(i)*qsatl(i)
-        ENDDO
-
-        IF (numlay .eq. 2) THEN
-
-           ! - Equations:
-           ! taf(3) = (1/rah*thm + 1/rd(3)*taf(2) + 1/rb(0)*troof*fc(0) + AHE/(rho*cp))/(1/rah + 1/rd(3) + 1/rb(0)*fc(0))
-           ! taf(2) = (1/rd(3)*taf(3) + 1/rd(2)*tg*fg + 1/rb(1)*twsun*fc(1) + 1/rb(2)*twsha*fc(2) + AHE/(rho*cp))/ &
-           !          (1/rd(3) + 1/rd(2)*fg + 1/rb(1)*fc(1) + 1/rb(2)*fc(2))
-           ! Also written as:
-           ! taf(3) = (cah(3)*thm + cah(2)*taf(2) + cfh(0)*troof*fc(0))/(cah(3) + cah(2) + cfh(0)*fc(0))
-           ! taf(2) = (cah(2)*taf(3) + cgh(2)*tg*fg + cfh(1)*twsun*fc(1) + cfh(2)*twsha*fc(2) + AHE/(rho*cp))/ &
-           !          (cah(2) + cgh(2)*fg + cfh(1)*fc(1) + cfh(2)*fc(2))
-
-           ! - Equations:
-           ! qaf(3) = (1/raw*qm + 1/rd(3)*qaf(2) + 1/rb(0)*qroof*fc(0))/(1/raw + 1/rd(3) + 1/rb(0)*fc(0))
-           ! qaf(2) = (1/rd(3)*qaf(3) + 1/(rd(2)+rsr)*qper*fgper*fg + fwetimp/rd(2)*qimp*fgimp*fg + AHE/rho)/ &
-           !          (1/rd(3) + 1/(rd(2)+rsr)*fgper*fg + fwetimp/rd(2)*fgimp*fg)
-           ! Also written as:
-           ! qaf(3) = (caw(3)*qm + caw(2)*qaf(2) + cfw(0)*qroof*fc(0))/(caw(3) + caw(2) + cfw(0)*fc(0))
-           ! qaf(2) = (caw(2)*qaf(3) + cgwper*qper*fgper*fg + cgwimp*qimp*fgimp*fg + AHE/rho)/ &
-           !          (caw(2) + cgwper*fgper*fg + cgwimp*fgimp*fg)
-
-           ! 06/20/2021, yuan: account for Anthropogenic heat
-           ! 92% heat release as SH, Pigeon et al., 2007
-
-           h_vec  = vehc
-           tmpw1  = cah(2)*((cah(3)*thm + cfh(0)*tu(0)*fc(0) + 1/(4*hlr+1)*(Fhac+Fwst)/(rhoair*cpair))/&
-                    (cah(3) + cah(2) + cfh(0)*fc(0)))
-           tmpw2  = (4*hlr/(4*hlr+1)*(Fhac+Fwst)+Fach)/(rhoair*cpair) + (h_vec+meta)/(rhoair*cpair)
-           tmpw3  = cgh(2)*fg*tg + cfh(1)*tu(1)*fc(1) + cfh(2)*tu(2)*fc(2)
-           fact   = 1. - (cah(2)*cah(2)/(cah(3) + cah(2) + cfh(0)*fc(0))/&
-                    (cah(2) + cgh(2)*fg + cfh(1)*fc(1) + cfh(2)*fc(2)))
-           taf(2) = (tmpw1 + tmpw2 + tmpw3) / &
-                    (cah(2) + cgh(2)*fg + cfh(1)*fc(1) + cfh(2)*fc(2)) / &
-                    fact
-
-           IF (qgper < qaf(2)) THEN
-             ! dew case. no soil resistance
-             cgw_per= cgw(2)
-           ELSE
-             cgw_per= 1/(1/cgw(2)+rsr)
-           ENDIF
-
-           cgw_imp= fwet_gimp*cgw(2)
-
-           ! account for soil resistance, qgper and qgimp are calculated separately
-           l_vec  = 0
-           tmpw1  = caw(2)*((caw(3)*qm + cfw(0)*qsatl(0)*fc(0))/&
-                    (caw(3) + caw(2) + cfw(0)*fc(0)))
-           tmpw2  = l_vec/(rhoair)
-           tmpw3  = cgw_per*qgper*fgper*fg + cgw_imp*qgimp*fgimp*fg
-           facq   = 1. - (caw(2)*caw(2)/&
-                    (caw(3) + caw(2) + cfw(0)*fc(0))/&
-                    (caw(2) + cgw_per*fgper*fg + cgw_imp*fgimp*fg))
-           qaf(2) = (tmpw1 + tmpw2 + tmpw3)/&
-                    (caw(2) + cgw_per*fgper*fg + cgw_imp*fgimp*fg)/&
-                    facq
-
-           tmpw1  = 1/(4*hlr+1)*(Fhac+Fwst)/(rhoair*cpair)
-           taf(3) = (cah(3)*thm + cah(2)*taf(2) + cfh(0)*tu(0)*fc(0) + tmpw1)/&
-                    (cah(3) + cah(2) + cfh(0)*fc(0))
-           qaf(3) = (caw(3)*qm  + caw(2)*qaf(2) + cfw(0)*qsatl(0)*fc(0))/&
-                    (caw(3) + caw(2) + cfw(0)*fc(0))
-        ENDIF
-
-        !------------------------------------------------
-        ! update fwet for roof and impervious ground
-        ! to check whether dew happens
-        IF (qaf(3) > qroof) THEN
-           fwet_roof = 1. !dew case
-        ELSE
-           fwet_roof = fwet_roof_
-        ENDIF
-
-        ! to check whether dew happens
-        IF (qaf(2) > qgimp) THEN
-           fwet_gimp = 1. !dew case
-        ELSE
-           fwet_gimp = fwet_gimp_
-        ENDIF
-
-        ! weighted qg
-        ! NOTE: IF fwet_gimp=1, same as previous
-        fwetfac = fgimp*fwet_gimp + fgper
-        qg = (qgimp*fgimp*fwet_gimp + qgper*fgper) / fwetfac
-
-        fgw(2) = fg*fwetfac
-=======
          !NOTE: 0: roof, 1: sunlit wall, 2: shaded wall,
          !      3: impervious road, 4: pervious road, 5: vegetation
          cfh(:) = 0.
@@ -861,7 +700,6 @@
             ENDIF
 
             cgw_imp= fwet_gimp*cgw(2)
-
 
             ! account for soil resistance, qgper and qgimp are calculated separately
             l_vec  = 0
@@ -905,7 +743,6 @@
          qg = (qgimp*fgimp*fwet_gimp + qgper*fgper) / fwetfac
 
          fgw(2) = fg*fwetfac
->>>>>>> 496668b1
 
 !-----------------------------------------------------------------------
 ! Update monin-obukhov length and wind speed including the stability effect
@@ -959,29 +796,18 @@
       fevproof = rhoair*cfw(0)*(qsatl(0)-qaf(3))
       fevproof = fevproof*fwet_roof
 
-<<<<<<< HEAD
-     ! fact   = 1. - wta0(2)*wtg0(3)
-     ! facq   = 1. - wtaq0(2)*wtgq0(3)
-     ! deduce: croofs = rhoair*cpair*cfh(0)*(1.-wtg0(3)*wta0(2)*wtl0(0)/fact-wtl0(0))
-     croofs = rhoair*cpair*cfh(0)*(1.-wtl0(0)/fact)
-     cwalls = rhoair*cpair*cfh(1)*(1.-wtl0(1)/fact)
-     ! deduce: croofl = rhoair*cfw(0)*(1.-wtgq0(3)*wtaq0(2)*wtlq0(0)/facq-wtlq0(0))*qsatldT(0)
-     ! croofl = rhoair*cfw(0)*(1.-wtlq0(0)/facq)*qsatldT(0)
-     croofl = rhoair*cfw(0)*(1.-cfw(0)*fc(0)/(caw(3)+cgw(3)+cfw(0)*fc(0))-cgw(3) &
-              /(caw(3)+cgw(3)+cfw(0)*fc(0)) &
-              /(cgw(3)+cgw_per*fgper*fg+cgw_imp*fgimp*fg)* &
-              cfw(0)*fc(0)*cgw(3)/(caw(3)+cgw(3)+cfw(0)*fc(0))/facq)*qsatldT(0)
-     croofl = croofl*fwet_roof
-=======
       ! fact   = 1. - wta0(2)*wtg0(3)
       ! facq   = 1. - wtaq0(2)*wtgq0(3)
       ! deduce: croofs = rhoair*cpair*cfh(0)*(1.-wtg0(3)*wta0(2)*wtl0(0)/fact-wtl0(0))
       croofs = rhoair*cpair*cfh(0)*(1.-wtl0(0)/fact)
       cwalls = rhoair*cpair*cfh(1)*(1.-wtl0(1)/fact)
       ! deduce: croofl = rhoair*cfw(0)*(1.-wtgq0(3)*wtaq0(2)*wtlq0(0)/facq-wtlq0(0))*qsatldT(0)
-      croofl = rhoair*cfw(0)*(1.-wtlq0(0)/facq)*qsatldT(0)
+      ! croofl = rhoair*cfw(0)*(1.-wtlq0(0)/facq)*qsatldT(0)
+      croofl = rhoair*cfw(0)*(1.-cfw(0)*fc(0)/(caw(3)+cgw(3)+cfw(0)*fc(0))-cgw(3) &
+               /(caw(3)+cgw(3)+cfw(0)*fc(0)) &
+               /(cgw(3)+cgw_per*fgper*fg+cgw_imp*fgimp*fg)* &
+               cfw(0)*fc(0)*cgw(3)/(caw(3)+cgw(3)+cfw(0)*fc(0))/facq)*qsatldT(0)
       croofl = croofl*fwet_roof
->>>>>>> 496668b1
 
       croof = croofs + croofl*htvp_roof
 
@@ -1016,27 +842,15 @@
       ! cgperl = rhoair*cgw(2)*(1.-wtgq0(2)/facq)*dqgperdT
       ! cgimpl = rhoair*cgw(2)*(1.-wtgq0(2)/facq)*dqgimpdT
 
-<<<<<<< HEAD
-     cgperl = rhoair*cgw_per*(dqgperdT &
-              - (dqgperdT*cgw_per*fgper*fg) &
-              /(caw(2) + cgw_per*fgper*fg + cgw_imp*fgimp*fg) &
-              /facq)
-     cgimpl = rhoair*cgw_imp*(dqgimpdT &
-              - (dqgimpdT*cgw_imp*fgimp*fg) &
-              /(caw(2) + cgw_per*fgper*fg + cgw_imp*fgimp*fg) &
-              /facq)
-     cgimpl = cgimpl*fwet_gimp
-=======
       cgperl = rhoair*cgw_per*(dqgperdT &
-               - (dqgperdT*cgw_per*fgper*fg+dqgimpdT*cgw_imp*fgimp*fg) &
+               - (dqgperdT*cgw_per*fgper*fg) &
                /(caw(2) + cgw_per*fgper*fg + cgw_imp*fgimp*fg) &
                /facq)
       cgimpl = rhoair*cgw_imp*(dqgimpdT &
-               - (dqgperdT*cgw_per*fgper*fg+dqgimpdT*cgw_imp*fgimp*fg) &
+               - (dqgimpdT*cgw_imp*fgimp*fg) &
                /(caw(2) + cgw_per*fgper*fg + cgw_imp*fgimp*fg) &
                /facq)
       cgimpl = cgimpl*fwet_gimp
->>>>>>> 496668b1
 
       cgimp  = cgrnds + cgimpl*htvp_gimp
       cgper  = cgrnds + cgperl*htvp_gper
@@ -2608,21 +2422,14 @@
       fevproof = rhoair*cfw(0)*(qsatl(0)-qaf(3))
       fevproof = fevproof*fwet_roof
 
-<<<<<<< HEAD
-     croofs = rhoair*cpair*cfh(0)*(1.-wtg0(3)*wta0(2)*wtl0(0)/fact-wtl0(0))
-     cwalls = rhoair*cpair*cfh(1)*(1.-wtl0(1)/fact)
-     ! croofl = rhoair*cfw(0)*(1.-wtgq0(3)*wtaq0(2)*wtlq0(0)/facq-wtlq0(0))*qsatldT(0)
-     croofl = rhoair*cfw(0)*(1.-cfw(0)*fc(0)/(caw(3)+cgw(3)+cfw(0)*fc(0))-cgw(3) &
-             /(caw(3)+cgw(3)+cfw(0)*fc(0)) &
-             /(cgw(3)+cgw_per*fgper*fg+cgw_imp*fgimp*fg+cfw(3)*fc(3))* &
-              cfw(0)*fc(0)*cgw(3)/(caw(3)+cgw(3)+cfw(0)*fc(0))/facq)*qsatldT(0)
-     croofl = croofl*fwet_roof
-=======
       croofs = rhoair*cpair*cfh(0)*(1.-wtg0(3)*wta0(2)*wtl0(0)/fact-wtl0(0))
       cwalls = rhoair*cpair*cfh(1)*(1.-wtl0(1)/fact)
-      croofl = rhoair*cfw(0)*(1.-wtgq0(3)*wtaq0(2)*wtlq0(0)/facq-wtlq0(0))*qsatldT(0)
+      ! croofl = rhoair*cfw(0)*(1.-wtgq0(3)*wtaq0(2)*wtlq0(0)/facq-wtlq0(0))*qsatldT(0)
+      croofl = rhoair*cfw(0)*(1.-cfw(0)*fc(0)/(caw(3)+cgw(3)+cfw(0)*fc(0))-cgw(3) &
+               /(caw(3)+cgw(3)+cfw(0)*fc(0)) &
+               /(cgw(3)+cgw_per*fgper*fg+cgw_imp*fgimp*fg+cfw(3)*fc(3))* &
+               cfw(0)*fc(0)*cgw(3)/(caw(3)+cgw(3)+cfw(0)*fc(0))/facq)*qsatldT(0)
       croofl = croofl*fwet_roof
->>>>>>> 496668b1
 
       croof = croofs + croofl*htvp_roof
 
@@ -2642,40 +2449,16 @@
 ! Derivative of soil energy flux with respect to soil temperature
 !-----------------------------------------------------------------------
 
-<<<<<<< HEAD
-     IF (botlay == 2) THEN
-        cgrnds = cpair*rhoair*cgh(2)*(1.-wtg0(2)/fact)
-        ! cgperl = rhoair*cgw(2)*(1.-wtgq0(2)/facq)*dqgperdT
-        ! cgimpl = rhoair*cgw(2)*(1.-wtgq0(2)/facq)*dqgimpdT
-        cgperl = rhoair*cgw_per*(dqgperdT &
-                 - (dqgperdT*cgw_per*fgper*fg) &
-                 /(caw(2) + cgw_per*fgper*fg + cgw_imp*fgimp*fg + cfw(3)*fc(3)) &
-                 /facq)
-        cgimpl = rhoair*cgw_imp*(dqgimpdT &
-                 - (dqgimpdT*cgw_imp*fgimp*fg) &
-                 /(caw(2) + cgw_per*fgper*fg + cgw_imp*fgimp*fg + cfw(3)*fc(3)) &
-                 /facq)
-        cgimpl = cgimpl*fwet_gimp
-     ELSE !botlay == 1
-        cgrnds = cpair*rhoair*cgh(1)*(1.-wta0(1)*wtg0(2)*wtg0(1)/fact-wtg0(1))
-        cgperl = rhoair*cgw_per*(1.-wtaq0(1)*wtgq0(2)*wtgq0(1)/facq-wtgq0(1))*dqgperdT
-        cgimpl = rhoair*cgw_imp*(1.-wtaq0(1)*wtgq0(2)*wtgq0(1)/facq-wtgq0(1))*dqgimpdT
-        cgimpl = cgimpl*fwet_gimp
-     ENDIF
-
-     cgimp = cgrnds + cgimpl*htvp_gimp
-     cgper = cgrnds + cgperl*htvp_gper
-=======
       IF (botlay == 2) THEN
          cgrnds = cpair*rhoair*cgh(2)*(1.-wtg0(2)/fact)
          ! cgperl = rhoair*cgw(2)*(1.-wtgq0(2)/facq)*dqgperdT
          ! cgimpl = rhoair*cgw(2)*(1.-wtgq0(2)/facq)*dqgimpdT
          cgperl = rhoair*cgw_per*(dqgperdT &
-                  - (dqgperdT*cgw_per*fgper*fg+dqgimpdT*cgw_imp*fgimp*fg) &
+                  - (dqgperdT*cgw_per*fgper*fg) &
                   /(caw(2) + cgw_per*fgper*fg + cgw_imp*fgimp*fg + cfw(3)*fc(3)) &
                   /facq)
          cgimpl = rhoair*cgw_imp*(dqgimpdT &
-                  - (dqgperdT*cgw_per*fgper*fg+dqgimpdT*cgw_imp*fgimp*fg) &
+                  - (dqgimpdT*cgw_imp*fgimp*fg) &
                   /(caw(2) + cgw_per*fgper*fg + cgw_imp*fgimp*fg + cfw(3)*fc(3)) &
                   /facq)
          cgimpl = cgimpl*fwet_gimp
@@ -2688,7 +2471,6 @@
 
       cgimp = cgrnds + cgimpl*htvp_gimp
       cgper = cgrnds + cgperl*htvp_gper
->>>>>>> 496668b1
 
 !-----------------------------------------------------------------------
 ! 2 m height air temperature above apparent sink height
