#include <define.h>

MODULE MOD_Urban_Flux

!-----------------------------------------------------------------------
!
! !DESCRIPTION:
!
!  The process of urban turbulence exchange is similar to the plant
!  community (3D canopy) turbulence exchange. The sensible and latent
!  heat exchange of roofs, walls (shaded and sunny sides), ground, and
!  vegetation is calculated based on the M-O similarity theory
!  similarity. However, the differences lie in the roughness, frontal
!  area index, zero-plane displacement height, wind speed/turbulence
!  exchange coefficient decay rate, and calculation of boundary layer
!  resistance for building surfaces and vegetation. Each layer
!  (equivalent height) conservation equation for flux is established and
!  solved simultaneously.
!
!  The process of solving includes two situations:
!
!      1. not considering vegetation - Subroutine UrbanOnlyFlux()
!
!      2. considering vegetation     - Subroutine UrbanVegFlux()
!
!  Created by Hua Yuan, 09/2021
!
!
! !REVISIONS:
!
!  10/2022, Hua Yuan: Add three options of decay coefficient for u and k.
!           Add wet fraction for roof and impervious ground, set max
!           ponding for roof and impervious from 10mm -> 1mm.
!
!  12/2022, Wenzong Dong: Traffic and metabolism heat flux are considered
!           in turbulent flux exchange.
!
!  05/2024, Wenzong Dong: make the code consistant with technical report.
!
!  04/2024, Hua Yuan: add option to account for vegetation snow process.
!
!-----------------------------------------------------------------------
   USE MOD_Precision
   USE MOD_Namelist, only: DEF_RSS_SCHEME, DEF_VEG_SNOW
   USE MOD_Vars_Global
   USE MOD_Qsadv, only: qsadv
   IMPLICIT NONE
   SAVE

! PUBLIC MEMBER FUNCTIONS:
   PUBLIC :: UrbanOnlyFlux
   PUBLIC :: UrbanVegFlux
   PUBLIC :: dewfraction

! Exponential extinction factor (alpha) options:
!   1. Masson, 2000; Oleson et al., 2008
!   2. Swaid, 1993; Kusaka, 2001; Lee and Park, 2008
!   3. Macdonald, 2000
   integer, parameter :: alpha_opt = 3

!-----------------------------------------------------------------------

CONTAINS

!-----------------------------------------------------------------------

   SUBROUTINE UrbanOnlyFlux ( &
         ! Model running information
         ipatch         ,deltim         ,lbr            ,lbi            ,&
         ! Forcing
         hu             ,ht             ,hq             ,us             ,&
         vs             ,thm            ,th             ,thv            ,&
         qm             ,psrf           ,rhoair         ,Fhac           ,&
         Fwst           ,Fach           ,vehc           ,meta           ,&
         ! Urban parameters
         hroof          ,hwr            ,nurb           ,fcover         ,&
         ! Status of surface
         z0h_g          ,obug           ,ustarg         ,zlnd           ,&
         zsno           ,fsno_roof      ,fsno_gimp      ,fsno_gper      ,&
         wliq_roofsno   ,wliq_gimpsno   ,wice_roofsno   ,wice_gimpsno   ,&
         htvp_roof      ,htvp_gimp      ,htvp_gper      ,troof          ,&
         twsun          ,twsha          ,tgimp          ,tgper          ,&
         qroof          ,qgimp          ,qgper          ,dqroofdT       ,&
         dqgimpdT       ,dqgperdT       ,rss                            ,&
         ! Output
         taux           ,tauy           ,fsenroof       ,fsenwsun       ,&
         fsenwsha       ,fsengimp       ,fsengper       ,fevproof       ,&
         fevpgimp       ,fevpgper       ,croofs         ,cwsuns         ,&
         cwshas         ,cgrnds         ,croofl         ,cgimpl         ,&
         cgperl         ,croof          ,cgimp          ,cgper          ,&
         tref           ,qref           ,z0m            ,zol            ,&
         rib            ,ustar          ,qstar          ,tstar          ,&
         fm             ,fh             ,fq             ,tafu            )

!=======================================================================
   USE MOD_Precision
   USE MOD_Const_Physical, only: cpair,vonkar,grav
   USE MOD_FrictionVelocity
   USE MOD_CanopyLayerProfile
   IMPLICIT NONE

!----------------------- Dummy argument --------------------------------
   integer, intent(in) :: &
        ipatch,       &! patch index [-]
        lbr,          &! lower bound of array
        lbi            ! lower bound of array

   real(r8), intent(in) :: &
        deltim         ! seconds in a time step [second]

   ! atmospherical variables and observational height
   real(r8), intent(in) :: &
        hu,           &! observational height of wind [m]
        ht,           &! observational height of temperature [m]
        hq,           &! observational height of humidity [m]
        us,           &! wind component in eastward direction [m/s]
        vs,           &! wind component in northward direction [m/s]
        thm,          &! intermediate variable (tm+0.0098*ht) [K]
        th,           &! potential temperature (kelvin)
        thv,          &! virtual potential temperature (kelvin)
        qm,           &! specific humidity at agcm reference height [kg/kg]
        psrf,         &! atmosphere pressure at the surface [pa] [not used]
        rhoair         ! density air [kg/m3]

   real(r8), intent(in) :: &
        vehc,         &! flux from vehicle
        meta,         &! flux from metabolic
        Fhac,         &! flux from heat or cool AC
        Fwst,         &! waste heat from cool or heat
        Fach           ! flux from air exchange

   integer, intent(in) :: &
        nurb           ! number of aboveground urban components [-]

   real(r8), intent(in) :: &
        hroof,        &! average building height [m]
        hwr,          &! average building height to their distance [-]
        fcover(0:4)    ! coverage of aboveground urban components [-]

   real(r8), intent(in) :: &
        z0h_g,        &! roughness length for bare ground, sensible heat [m]
        obug,         &! monin-obukhov length for bare ground (m)
        ustarg,       &! friction velocity for bare ground [m/s]
        zlnd,         &! roughness length for soil [m]
        zsno,         &! roughness length for snow [m]
        fsno_roof,    &! fraction of ground covered by snow [-]
        fsno_gimp,    &! fraction of ground covered by snow [-]
        fsno_gper,    &! fraction of ground covered by snow [-]
        wliq_roofsno, &! liqui water [kg/m2]
        wliq_gimpsno, &! liqui water [kg/m2]
        wice_roofsno, &! ice lens [kg/m2]
        wice_gimpsno, &! ice lens [kg/m2]
        htvp_roof,    &! latent heat of vapor of water (or sublimation) [j/kg]
        htvp_gimp,    &! latent heat of vapor of water (or sublimation) [j/kg]
        htvp_gper,    &! latent heat of vapor of water (or sublimation) [j/kg]

        troof,        &! temperature of roof [K]
        twsun,        &! temperature of sunlit wall [K]
        twsha,        &! temperature of shaded wall [K]
        tgimp,        &! temperature of impervious road [K]
        tgper,        &! pervious ground temperature [K]

        qroof,        &! roof specific humidity [kg/kg]
        qgimp,        &! imperivous road specific humidity [kg/kg]
        qgper,        &! pervious ground specific humidity [kg/kg]
        dqroofdT,     &! d(qroof)/dT
        dqgimpdT,     &! d(qgimp)/dT
        dqgperdT       ! d(qgper)/dT

   ! Output
   real(r8), intent(inout) :: &
        rss            ! bare soil resistance for evaporation

   real(r8), intent(out) :: &
        taux,         &! wind stress: E-W [kg/m/s**2]
        tauy,         &! wind stress: N-S [kg/m/s**2]
        fsenroof,     &! sensible heat flux from roof [W/m2]
        fsenwsun,     &! sensible heat flux from snulit wall [W/m2]
        fsenwsha,     &! sensible heat flux from shaded wall [W/m2]
        fsengimp,     &! sensible heat flux from impervious road [W/m2]
        fsengper,     &! sensible heat flux from pervious ground [W/m2]
        fevproof,     &! evaperation heat flux from roof [W/m2]
        fevpgimp,     &! evaperation heat flux from impervious road [W/m2]
        fevpgper,     &! evaporation heat flux from pervious ground [mm/s]

        croofs,       &! deriv of roof sensible heat flux wrt soil temp [w/m**2/k]
        cwsuns,       &! deriv of sunlit wall sensible heat flux wrt soil temp [w/m**2/k]
        cwshas,       &! deriv of shaded wall sensible heat flux wrt soil temp [w/m**2/k]
        cgrnds,       &! deriv of soil sensible heat flux wrt soil temp [w/m**2/k]
        croofl,       &! deriv of roof latent heat flux wrt soil temp [w/m**2/k]
        cgimpl,       &! deriv of gimp latent heat flux wrt soil temp [w/m**2/k]
        cgperl,       &! deriv of soil latent heat flux wrt soil temp [w/m**2/k]
        croof,        &! deriv of roof total heat flux wrt soil temp [w/m**2/k]
        cgimp,        &! deriv of gimp total heat flux wrt soil temp [w/m**2/k]
        cgper,        &! deriv of soil total heat flux wrt soil temp [w/m**2/k]

        tref,         &! 2 m height air temperature [kelvin]
        qref,         &! 2 m height air humidity [kg/kg]

        z0m,          &! effective roughness [m]
        zol,          &! dimensionless height (z/L) used in Monin-Obukhov theory
        rib,          &! bulk Richardson number in surface layer
        ustar,        &! friction velocity [m/s]
        tstar,        &! temperature scaling parameter
        qstar,        &! moisture scaling parameter
        fm,           &! integral of profile function for momentum
        fh,           &! integral of profile function for heat
        fq,           &! integral of profile function for moisture
        tafu           ! effective urban air temperature (2nd layer, walls)

!------------------------ LOCAL VARIABLES ------------------------------
   integer :: &
        niters,       &! maximum number of iterations for surface temperature
        iter,         &! iteration index
        nmozsgn        ! number of times moz changes sign

   real(r8) :: &
        beta,         &! coefficient of conective velocity [-]
        dth,          &! diff of virtual temp. between ref. height and surface
        dqh,          &! diff of humidity between ref. height and surface
        dthv,         &! diff of vir. poten. temp. between ref. height and surface
        obu,          &! monin-obukhov length (m)
        obuold,       &! monin-obukhov length from previous iteration
        ram,          &! aerodynamical resistance [s/m]
        rah,          &! thermal resistance [s/m]
        raw,          &! moisture resistance [s/m]
        fh2m,         &! relation for temperature at 2m
        fq2m,         &! relation for specific humidity at 2m
        fm10m,        &! integral of profile function for momentum at 10m
        thvstar,      &! virtual potential temperature scaling parameter
        um,           &! wind speed including the stablity effect [m/s]
        ur,           &! wind speed at reference height [m/s]
        wc,           &! convective velocity [m/s]
        wc2,          &! wc**2
        zeta,         &! dimensionless height used in Monin-Obukhov theory
        zii,          &! convective boundary height [m]
        zldis,        &! reference height "minus" zero displacement heght [m]
        z0mg,         &! roughness length over ground, momentum [m]
        z0hg,         &! roughness length over ground, sensible heat [m]
        z0qg           ! roughness length over ground, latent heat [m]

   real(r8) evplwet, evplwet_dtl, elwmax, elwdif

!----------------------- defination for 3d run -------------------------

   integer, parameter :: nlay = 3  ! potential layer number

   integer :: &
        clev,         &! current layer index
        numlay         ! available layer number

   real(r8) :: &
        huu,          &! observational height of wind [m]
        htu,          &! observational height of temperature [m]
        hqu,          &! observational height of humidity [m]
        ktop,         &! K value at a specific height
        utop,         &! u value at a specific height
        fht,          &! integral of profile function for heat at the top layer
        fqt,          &! integral of profile function for moisture at the top layer
        fmtop,        &! fm value at a specific height
        phih,         &! phi(h), similarity function for sensible heat
        displa,       &! displacement height for urban
        displau,      &! displacement height for urban building
        z0mu,         &! roughless length for urban building only
        z0h,          &! roughless length for sensible heat
        z0q,          &! roughless length for latent heat
        tg,           &! ground temperature
        qg             ! ground specific humidity

   real(r8) :: &
        fg,           &! ground fractional cover
        fgimp,        &! weight of impervious ground
        fgper,        &! weight of pervious ground
        hlr,          &! average building height to their length of edge [-]
        sqrtdragc,    &! sqrt(drag coefficient)
        lm,           &! mix length within canopy
        fai,          &! frontal area index
        fwet,         &! fractional wet area
        delta,        &! 0 or 1
        alpha          ! exponential extinction factor for u/k decline within urban

   real(r8), dimension(0:nurb) :: &
        tu,           &! termperature array
        fc,           &! fractional cover array
        canlev,       &! urban canopy layer lookup table
        rb,           &! leaf boundary layer resistance [s/m]
        cfh,          &! heat conductance for leaf [m/s]
        cfw,          &! latent heat conductance for leaf [m/s]
        wtl0,         &! normalized heat conductance for air and leaf [-]
        wtlq0,        &! normalized latent heat cond. for air and leaf [-]

        ei,           &! vapor pressure on leaf surface [pa]
        deidT,        &! derivative of "ei" on "tl" [pa/K]
        qsatl,        &! leaf specific humidity [kg/kg]
        qsatldT        ! derivative of "qsatl" on "tlef"

   real(r8), dimension(nlay) :: &
        fah,          &! weight for thermal resistance to upper layer
        faw,          &! weight for moisture resistance to upper layer
        fgh,          &! weight for thermal resistance to lower layer
        fgw,          &! weight for moisture resistance to lower layer
        ueff_lay,     &! effective wind speed within canopy layer [m/s]
        ueff_lay_,    &! effective wind speed within canopy layer [m/s]
        taf,          &! air temperature within canopy space [K]
        qaf,          &! humidity of canopy air [kg/kg]
        rd,           &! aerodynamic resistance between layers [s/m]
        rd_,          &! aerodynamic resistance between layers [s/m]
        cah,          &! heat conductance for air [m/s]
        cgh,          &! heat conductance for ground [m/s]
        caw,          &! latent heat conductance for air [m/s]
        cgw,          &! latent heat conductance for ground [m/s]
        wtshi,        &! sensible heat resistance for air, grd and leaf [-]
        wtsqi,        &! latent heat resistance for air, grd and leaf [-]
        wta0,         &! normalized heat conductance for air [-]
        wtg0,         &! normalized heat conductance for ground [-]
        wtaq0,        &! normalized latent heat conductance for air [-]
        wtgq0,        &! normalized heat conductance for ground [-]
        wtll,         &! sum of normalized heat conductance for air and leaf
        wtlql          ! sum of normalized heat conductance for air and leaf

   real(r8), dimension(nlay) :: &
        Hahe           ! anthropogenic heat emission (AHE)

   real(r8) :: &
        ra2m,         &! aerodynamic resistance between 2m and bottom layer [s/m]
        rd2m           ! aerodynamic resistance between bottom layer and ground [s/m]

   ! temporal
   integer i
   real(r8) h_vehc, tmpw3, cgw_per, cgw_imp
   real(r8) bee, tmpw1, tmpw2, fact, facq
   real(r8) aT, bT, cT
   real(r8) aQ, bQ, cQ, Lahe
   real(r8) fwet_roof, fwet_roof_, fwet_gimp, fwet_gimp_
   real(r8) fwetfac

!-----------------------End Variable List-------------------------------

! initialization
      tu(0) = troof; tu(1) = twsun; tu(2) = twsha

      fc(:)  = fcover(0:nurb)
      fg     = 1 - fcover(0)
      fgimp  = fcover(3)/fg
      fgper  = fcover(4)/fg
      hlr    = hwr*(1-sqrt(fcover(0)))/sqrt(fcover(0))
      canlev = (/3, 2, 2/)
      numlay = 2

!-----------------------------------------------------------------------
! initial roughness length for z0mg, z0hg, z0qg
! Roughness of the city ground only (excluding buildings and vegetation)

      !NOTE: change to original
      !z0mg = (1.-fsno)*zlnd + fsno*zsno
      IF (fsno_gper > 0) THEN
         z0mg = zsno
      ELSE
         z0mg = zlnd
      ENDIF
      z0hg = z0mg
      z0qg = z0mg

!-----------------------------------------------------------------------
! initial saturated vapor pressure and humidity and their derivation
!    0: roof, 1: sunlit wall, 2: shaded wall
!-----------------------------------------------------------------------

      qsatl(0) = qroof
      qsatldT(0) = dqroofdT
      DO i = 1, nurb
         CALL qsadv(tu(i),psrf,ei(i),deiDT(i),qsatl(i),qsatldT(i))
      ENDDO

!-----------------------------------------------------------------------
! set weight
!-----------------------------------------------------------------------

      ! set weighting factor
      ! fah(1) = 1.; fah(2) = 1.; fah(3) = 1.
      ! faw(1) = 1.; faw(2) = 1.; faw(3) = 1.
      ! fgh(1) = 1.; fgh(2) = fg; fgh(3) = 1.
      ! fgw(1) = 1.; fgw(2) = fg; fgw(3) = 1.

      ! weighted tg
      tg = tgimp*fgimp + tgper*fgper

      ! wet fraction for roof and impervious ground
      !-------------------------------------------
      ! roof
      IF (lbr < 1) THEN
         fwet_roof_ = fsno_roof !for snow layer exist
      ELSE
         ! surface wet fraction. assuming max ponding = 1 kg/m2
         fwet_roof_ = (max(0., wliq_roofsno+wice_roofsno))**(2/3.)
         fwet_roof_ = min(1., fwet_roof_)
      ENDIF

      ! impervious ground
      IF (lbi < 1) THEN
         fwet_gimp_ = fsno_gimp !for snow layer exist
      ELSE
         ! surface wet fraction. assuming max ponding = 1 kg/m2
         fwet_gimp_ = (max(0., wliq_gimpsno+wice_gimpsno))**(2/3.)
         fwet_gimp_ = min(1., fwet_gimp_)
      ENDIF

      ! dew case
      IF (qm > qroof) THEN
         fwet_roof = 1.
      ELSE
         fwet_roof = fwet_roof_
      ENDIF

      ! dew case
      IF (qm > qgimp) THEN
         fwet_gimp = 1.
      ELSE
         fwet_gimp = fwet_gimp_
      ENDIF

      ! weighted qg
      ! NOTE: IF fwet_gimp=1, same as pervious ground
      fwetfac = fgimp*fwet_gimp + fgper
      qg = (qgimp*fgimp*fwet_gimp + qgper*fgper) / fwetfac

      fgw(2) = fg*fwetfac

!-----------------------------------------------------------------------
! initial for fluxes profile
!-----------------------------------------------------------------------

      nmozsgn = 0     !number of times moz changes sign
      obuold  = 0.    !monin-obukhov length from previous iteration
      zii     = 1000. !m (pbl height)
      beta    = 1.    !- (in computing W_*)

!-----------------------------------------------------------------------
! scaling factor bee
!-----------------------------------------------------------------------
!NOTE: bee value, the default is 1
      bee = 1.

!-----------------------------------------------------------------------
! calculate z0m and displa
!-----------------------------------------------------------------------

      ! Macdonald et al., 1998, Eq. (23), A=4.43
      displau = hroof * (1 + 4.43**(-fcover(0))*(fcover(0) - 1))
      fai  = 4/PI*hlr*fcover(0)
      z0mu = (hroof - displau) * &
             exp( -(0.5*1.2/vonkar/vonkar*(1-displau/hroof)*fai)**(-0.5) )

      ! to compare z0 of urban and only the surface
      ! maximum assumption
      IF (z0mu < z0mg) z0mu = z0mg

      ! roughness length and displacement height for sensible
      ! and latent heat transfer
      z0m = z0mu

      displa  = displau
      displau = max(hroof/2., displau)

!-----------------------------------------------------------------------
! calculate layer decay coefficient
!-----------------------------------------------------------------------

      !NOTE: the below is for vegetation, may not be suitable for urban
      ! Raupach, 1992
      !sqrtdragc = min( (0.003+0.3*fai)**0.5, 0.3 )

      ! Kondo, 1971
      !alpha = hroof/(hroof-displa)/(vonkar/sqrtdragc)

      ! Masson, 2000; Oleson et al., 2008
      IF (alpha_opt == 1) alpha = 0.5*hwr

      ! Swaid, 1993; Kusaka, 2001; Lee and Park, 2008
      IF (alpha_opt == 2) alpha = 0.772*hwr

      ! Macdonald, 2000
      IF (alpha_opt == 3) alpha = 9.6*fai

!-----------------------------------------------------------------------
! first guess for taf and qaf for each layer
! a large differece from previous schemes
!-----------------------------------------------------------------------

      IF (numlay .eq. 2) THEN
         taf(3) = (tg + 2.*thm)/3.
         qaf(3) = (qg + 2.*qm )/3.
         taf(2) = (2.*tg + thm)/3.
         qaf(2) = (2.*qg + qm )/3.
      ENDIF

! initialization and input values for Monin-Obukhov
      ! have been set before
      z0h  = z0m; z0q = z0m
      ur   = max(0.1, sqrt(us*us+vs*vs))    !limit set to 0.1
      dth  = thm - taf(2)
      dqh  =  qm - qaf(2)
      dthv = dth*(1.+0.61*qm) + 0.61*th*dqh

      ! to ensure the obs height >= hroof+10.
      huu = max(hroof+10., hu)
      htu = max(hroof+10., ht)
      hqu = max(hroof+10., hq)

      zldis = huu - displa

      IF (zldis <= 0.0) THEN
         write(6,*) 'the obs height of u less than the zero displacement heght'
         CALL abort
      ENDIF

      CALL moninobukini(ur,th,thm,thv,dth,dqh,dthv,zldis,z0m,um,obu)

      niters=6

! ======================================================================
!     BEGIN stability iteration
! ======================================================================

      ITERATION : DO iter = 1, niters         !begin stability iteration

!-----------------------------------------------------------------------
! Aerodynamical resistances
!-----------------------------------------------------------------------
! Evaluate stability-dependent variables using moz from prior iteration

         !NOTE: displat=hroof, z0mt=0, are set for roof
         ! fmtop is calculated at the same height of fht, fqt
         CALL moninobukm(huu,htu,hqu,displa,z0m,z0h,z0q,obu,um, &
              hroof,0.,ustar,fh2m,fq2m,hroof,fmtop,fm,fh,fq,fht,fqt,phih)

! Aerodynamic resistance
         ! 09/16/2017:
         ! note that for ram, it is the resistance from Href to z0mv+displa
         ! however, for rah and raw is only from Href to canopy effective
         ! exchange height.
         ! for Urban: from Href to roof height
         ! so rah/raw is not comparable with that of 1D case
         ram = 1./(ustar*ustar/um)

         ! 05/02/2016: calculate resistance from the top layer (effective exchange
         ! height) to reference height
         ! for Urban: from roof height to reference height
         rah = 1./(vonkar/(fh-fht)*ustar)
         raw = 1./(vonkar/(fq-fqt)*ustar)

         ! update roughness length for sensible/latent heat
         z0hg = z0mg/exp(0.13 * (ustar*z0mg/1.5e-5)**0.45)
         z0qg = z0hg

         z0h  = max(z0hg, z0h)
         z0q  = max(z0qg, z0q)

!-----------------------------------------------------------------------
! new method to calculate rd and ueffect
! the kernel part of 3d model
!-----------------------------------------------------------------------

         ! initialization
         rd(:)  = 0.
         rd_(:) = 0.
         ueff_lay(:)  = 0.
         ueff_lay_(:) = 0.

         ! calculate canopy top wind speed (utop) and exchange coefficient (ktop)
         ! need to update each time as obu changed after each iteration
         utop = ustar/vonkar * fmtop
         ktop = vonkar * (hroof-displa) * ustar / phih

         ueff_lay(3) = utop

         ! NOTE: another calculation method for double-check
         ! real(r8) FUNCTION kintegral(ktop, fc, bee, alpha, z0mg, displah, &
         !                             htop, hbot, obu, ustar, ztop, zbot)
         ! rd(3) = kintegral(ktop, 1., bee, alpha, z0mg, displa/hroof, &
         !                   hroof, 0., obug, ustarg, hroof, displa+z0m)

         ! real(r8) FUNCTION frd(ktop, htop, hbot, ztop, zbot, displah, z0h, &
         !                       obu, ustar, z0mg, alpha, bee, fc)
         rd(3) = frd(ktop, hroof, 0., hroof, displau+z0mu, displa/hroof, z0h_g, &
                     obug, ustarg, z0mg, alpha, bee, 1.)

         ! real(r8) FUNCTION uintegralz(utop, fc, bee, alpha, z0mg, htop, hbot, ztop, zbot)
         ! ueff_lay(2) = uintegralz(utop, 1., bee, alpha, z0mg, hroof, 0., hroof, z0mg)

         ! real(r8) FUNCTION ueffectz(utop, htop, hbot, ztop, zbot, z0mg, alpha, bee, fc)
         ueff_lay(2) = ueffectz(utop, hroof, 0., hroof, z0mg, z0mg, alpha, bee, 1.)

         ! rd(2) = kintegral(ktop, 1., bee, alpha, z0mg, displa/hroof, &
         !                   hroof, 0., obug, ustarg, displau+z0mu, z0qg)
         rd(2) = frd(ktop, hroof, 0., displau+z0mu, z0qg, displa/hroof, z0h_g, &
                     obug, ustarg, z0mg, alpha, bee, 1.)

         ! calculate ra2m, rd2m. NOTE: not used now.
         ra2m = frd(ktop, hroof, 0., displau+z0mu, 2., displa/hroof, z0h_g, &
                    obug, ustarg, z0mg, alpha, bee, 1.)

         rd2m = frd(ktop, hroof, 0., 2., z0qg, displa/hroof, z0h_g, &
                    obug, ustarg, z0mg, alpha, bee, 1.)

         ! Masson, 2000: Account for different canyon orientations
         ! 2/PI is a factor derived from 0-360deg integration
         IF (alpha_opt == 1) THEN
            ueff_lay(2) = 2/PI*ueff_lay(2)
            rd(:)       = PI/2*rd(:)
         ENDIF

!-----------------------------------------------------------------------
! Bulk boundary layer resistance of leaves
!-----------------------------------------------------------------------

         rb(:) = 0.

         DO i = 0, nurb
            clev  = canlev(i)
            rb(i) = rhoair * cpair / ( 11.8 + 4.2*ueff_lay(clev) )
         ENDDO

!-----------------------------------------------------------------------
! dimensional and non-dimensional sensible and latent heat conductances
! for canopy and soil flux calculations.
!-----------------------------------------------------------------------

         !NOTE: 0: roof, 1: sunlit wall, 2: shaded wall,
         !      3: impervious road, 4: pervious road, 5: vegetation
         ! cfh(:) = 0.
         ! cfw(:) = 0.

         ! DO i = 0, nurb
         !    cfh(i) = 1 / rb(i)

         !    IF (i == 0) THEN !roof
         !       ! account for fwet
         !       cfw(i) = fwet_roof / rb(i)
         !    ELSE
         !       cfw(i) = 1 / rb(i)
         !    ENDIF
         ! ENDDO

         ! For simplicity, there is no water exchange on the wall
         ! cfw(1:2) = 0.

         ! initialization
         ! cah(:) = 0.
         ! caw(:) = 0.
         ! cgh(:) = 0.
         ! cgw(:) = 0.

         ! conductance for each layer
         ! DO i = 3, 2, -1
         !    IF (i == 3) THEN
         !       cah(i) = 1. / rah
         !       caw(i) = 1. / raw
         !    ELSE
         !       cah(i) = 1. / rd(i+1)
         !       caw(i) = 1. / rd(i+1)
         !    ENDIF

         !    cgh(i) = 1. / rd(i)
         !    cgw(i) = 1. / rd(i)
         ! ENDDO

         ! claculate wtshi, wtsqi
         ! wtshi(:) = cah(:)*fah(:) + cgh(:)*fgh(:)
         ! wtsqi(:) = caw(:)*faw(:) + cgw(:)*fgw(:)

         ! DO i = 0, nurb
         !    clev = canlev(i)
         !    wtshi(clev) = wtshi(clev) + fc(i)*cfh(i)
         !    wtsqi(clev) = wtsqi(clev) + fc(i)*cfw(i)
         ! ENDDO

         ! DO i = 3, 2, -1
         !    wtshi(i) = 1./wtshi(i)
         !    wtsqi(i) = 1./wtsqi(i)
         ! ENDDO

         ! wta0(:)  = cah(:) * wtshi(:) * fah(:)
         ! wtg0(:)  = cgh(:) * wtshi(:) * fgh(:)

         ! wtaq0(:) = caw(:) * wtsqi(:) * faw(:)
         ! wtgq0(:) = cgw(:) * wtsqi(:) * fgw(:)

         ! calculate wtl0, wtll, wtlq0, wtlql
         ! wtll(:)  = 0.
         ! wtlql(:) = 0.

         ! DO i = 0, nurb
         !    clev = canlev(i)

         !    wtl0(i)    = cfh(i) * wtshi(clev) * fc(i)
         !    wtll(clev) = wtll(clev) + wtl0(i)*tu(i)

         !    wtlq0(i)    = cfw(i) * wtsqi(clev) * fc(i)
         !    wtlql(clev) = wtlql(clev) + wtlq0(i)*qsatl(i)
         ! ENDDO

         IF (numlay .eq. 2) THEN

            ! - Equations:
            ! taf(3) = (1/rah*thm + 1/rd(3)*taf(2) + 1/rb(0)*troof*fc(0) + AHE/(rho*cp))/(1/rah + 1/rd(3) + 1/rb(0)*fc(0))
            ! taf(2) = (1/rd(3)*taf(3) + 1/rd(2)*tg*fg + 1/rb(1)*twsun*fc(1) + 1/rb(2)*twsha*fc(2) + AHE/(rho*cp))/ &
            !          (1/rd(3) + 1/rd(2)*fg + 1/rb(1)*fc(1) + 1/rb(2)*fc(2))
            ! Also written as:
            ! taf(3) = (cah(3)*thm + cah(2)*taf(2) + cfh(0)*troof*fc(0))/(cah(3) + cah(2) + cfh(0)*fc(0))
            ! taf(2) = (cah(2)*taf(3) + cgh(2)*tg*fg + cfh(1)*twsun*fc(1) + cfh(2)*twsha*fc(2) + AHE/(rho*cp))/ &
            !          (cah(2) + cgh(2)*fg + cfh(1)*fc(1) + cfh(2)*fc(2))

            ! - Equations:
            ! qaf(3) = (1/raw*qm + 1/rd(3)*qaf(2) + 1/rb(0)*qroof*fc(0))/(1/raw + 1/rd(3) + 1/rb(0)*fc(0))
            ! qaf(2) = (1/rd(3)*qaf(3) + 1/(rd(2)+rss)*qper*fgper*fg + fwetimp/rd(2)*qimp*fgimp*fg + AHE/rho)/ &
            !          (1/rd(3) + 1/(rd(2)+rss)*fgper*fg + fwetimp/rd(2)*fgimp*fg)
            ! Also written as:
            ! qaf(3) = (caw(3)*qm + caw(2)*qaf(2) + cfw(0)*qroof*fc(0))/(caw(3) + caw(2) + cfw(0)*fc(0))
            ! qaf(2) = (caw(2)*qaf(3) + cgwper*qper*fgper*fg + cgwimp*qimp*fgimp*fg + AHE/rho)/ &
            !          (caw(2) + cgwper*fgper*fg + cgwimp*fgimp*fg)

            ! 06/20/2021, yuan: account for Anthropogenic heat
            ! 92% heat release as SH, Pigeon et al., 2007

            ! h_vehc = vehc
            ! tmpw1  = cah(2)*((cah(3)*thm + cfh(0)*tu(0)*fc(0) + 1/(4*hlr+1)*(Fhac+Fwst)/(rhoair*cpair))/&
            !          (cah(3) + cah(2) + cfh(0)*fc(0)))
            ! tmpw2  = (4*hlr/(4*hlr+1)*(Fhac+Fwst)+Fach)/(rhoair*cpair) + (h_vehc+meta)/(rhoair*cpair)
            ! tmpw3  = cgh(2)*fg*tg + cfh(1)*tu(1)*fc(1) + cfh(2)*tu(2)*fc(2)
            ! fact   = 1. - (cah(2)*cah(2)/(cah(3) + cah(2) + cfh(0)*fc(0))/&
            !          (cah(2) + cgh(2)*fg + cfh(1)*fc(1) + cfh(2)*fc(2)))
            ! taf(2) = (tmpw1 + tmpw2 + tmpw3) / &
            !          (cah(2) + cgh(2)*fg + cfh(1)*fc(1) + cfh(2)*fc(2)) / &
            !          fact

            h_vehc  = vehc! * 0.92
            Hahe(2) = 4*hlr/(4*hlr+1)*(Fhac+Fwst) + Fach + h_vehc + meta
            Hahe(3) = 1/(4*hlr+1)*(Fhac+Fwst)

            bT     = 1/(rd(3) * (1/rah+1/rd(3)+fc(0)/rb(0)))
            cT     = 1/rd(3) + fg/rd(2) + fc(1)/rb(1) + fc(2)/rb(2)
            aT     = (tu(0)*fc(0)/rb(0) + Hahe(3)/(rhoair*cpair) + thm/rah)*bT

            taf(2) = (tg*fg/rd(2) + Hahe(2)/(rhoair*cpair) + tu(1)*fc(1)/rb(1) + tu(2)*fc(2)/rb(2) + aT) &
                     /(cT * (1- bT/(cT*rd(3))))
            taf(3) = (taf(2)/rd(3) + tu(0)*fc(0)/rb(0) + Hahe(3)/(rhoair*cpair) + thm/rah) &
                     /(1/rah + 1/rd(3) + fc(0)/rb(0))

            IF (qgper < qaf(2)) THEN
              ! dew case. no soil resistance
              ! cgw_per= cgw(2)
              rss = 0
            ! ELSE
              ! cgw_per= 1/(1/cgw(2)+rss)
            ENDIF

            ! cgw_imp= fwet_gimp*cgw(2)

            ! account for soil resistance, qgper and qgimp are calculated separately
            ! l_vehc = 0
            ! tmpw1  = caw(2)*((caw(3)*qm + cfw(0)*qsatl(0)*fc(0))/&
            !          (caw(3) + caw(2) + cfw(0)*fc(0)))
            ! tmpw2  = l_vehc/(rhoair)
            ! tmpw3  = cgw_per*qgper*fgper*fg + cgw_imp*qgimp*fgimp*fg
            ! facq   = 1. - (caw(2)*caw(2)/&
            !          (caw(3) + caw(2) + cfw(0)*fc(0))/&
            !          (caw(2) + cgw_per*fgper*fg + cgw_imp*fgimp*fg))
            ! qaf(2) = (tmpw1 + tmpw2 + tmpw3)/&
            !          (caw(2) + cgw_per*fgper*fg + cgw_imp*fgimp*fg)/&
            !          facq

            ! tmpw1  = 1/(4*hlr+1)*(Fhac+Fwst)/(rhoair*cpair)
            ! taf(3) = (cah(3)*thm + cah(2)*taf(2) + cfh(0)*tu(0)*fc(0) + tmpw1)/&
            !          (cah(3) + cah(2) + cfh(0)*fc(0))
            ! qaf(3) = (caw(3)*qm  + caw(2)*qaf(2) + cfw(0)*qsatl(0)*fc(0))/&
            !          (caw(3) + caw(2) + cfw(0)*fc(0))

            Lahe   = 0 ! vehc * 0.08
            cQ     = 1/rd(3) + fg*fgper/(rd(2)+rss) + fwet_gimp*fg*fgimp/rd(2)
            bQ     = 1/(rd(3) * (1/raw+1/rd(3)+fwet_roof*fc(0)/rb(0)))
            aQ     = (qsatl(0)*fwet_roof*fc(0)/rb(0) + qm/raw)*bQ

            qaf(2) = (qgper*fgper*fg/(rd(2)+rss) + qgimp*fwet_gimp*fgimp*fg/rd(2) + aQ + Lahe/rhoair) &
                     / (cQ * (1-bQ/(cQ*rd(3))))
            qaf(3) = (qaf(2)/rd(3) + qsatl(0)*fwet_roof*fc(0)/rb(0) + qm/raw) &
                     / (1/raw + 1/rd(3) + fwet_roof*fc(0)/rb(0))

         ENDIF

         !------------------------------------------------
         ! update fwet for roof and impervious ground
         ! to check whether dew happens
         IF (qaf(3) > qroof) THEN
            fwet_roof = 1. !dew case
         ELSE
            fwet_roof = fwet_roof_
         ENDIF

         ! to check whether dew happens
         IF (qaf(2) > qgimp) THEN
            fwet_gimp = 1. !dew case
         ELSE
            fwet_gimp = fwet_gimp_
         ENDIF

         ! weighted qg
         ! NOTE: IF fwet_gimp=1, same as previous
         fwetfac = fgimp*fwet_gimp + fgper
         qg = (qgimp*fgimp*fwet_gimp + qgper*fgper) / fwetfac

         fgw(2) = fg*fwetfac

!-----------------------------------------------------------------------
! Update monin-obukhov length and wind speed including the stability effect
!-----------------------------------------------------------------------

         ! USE the top layer taf and qaf
         !TODO: need more check
         dth = thm - taf(2)
         dqh =  qm - qaf(2)

         tstar = vonkar/(fh)*dth
         qstar = vonkar/(fq)*dqh

         thvstar = tstar*(1.+0.61*qm)+0.61*th*qstar
         zeta = zldis*vonkar*grav*thvstar / (ustar**2*thv)
         IF (zeta .ge. 0.) THEN                             !stable
            zeta = min(2.,max(zeta,1.e-6))
         ELSE                                             !unstable
            zeta = max(-100.,min(zeta,-1.e-6))
         ENDIF
         obu = zldis/zeta

         IF (zeta .ge. 0.) THEN
            um  = max(ur,.1)
         ELSE
            wc  = (-grav*ustar*thvstar*zii/thv)**(1./3.)
            wc2 = beta*beta*(wc*wc)
            um  = sqrt(ur*ur+wc2)
         ENDIF

         IF (obuold*obu .lt. 0.) nmozsgn = nmozsgn+1
         IF (nmozsgn >= 4) EXIT

         obuold = obu

      ENDDO ITERATION                         !end stability iteration

! ======================================================================
!     END stability iteration
! ======================================================================

      zol = zeta
      rib = min(5.,zol*ustar**2/(vonkar**2/fh*um**2))

      ! sensible heat fluxes
      fsenroof = rhoair*cpair/rb(0)*(troof-taf(3))
      fsenwsun = rhoair*cpair/rb(1)*(twsun-taf(2))
      fsenwsha = rhoair*cpair/rb(2)*(twsha-taf(2))

      ! latent heat fluxes
      fevproof = rhoair/rb(0)*(qsatl(0)-qaf(3))
      fevproof = fevproof*fwet_roof

      bT     = 1/(rd(3) * (1/rah+1/rd(3)+fc(0)/rb(0)))
      cT     = 1/rd(3) + fg/rd(2) + fc(1)/rb(1) + fc(2)/rb(2)

      cQ     = 1/rd(3) + fg*fgper/(rd(2)+rss) + fwet_gimp*fg*fgimp/rd(2)
      bQ     = 1/(rd(3) * (1/raw+1/rd(3)+fwet_roof*fc(0)/rb(0)))

      cwsuns = rhoair*cpair/rb(1) &
             * ( 1. - fc(1) / (cT*rb(1)*(1-bT/(cT*rd(3)))) )
      cwshas = rhoair*cpair/rb(2) &
             * ( 1. - fc(2) / (cT*rb(2)*(1-bT/(cT*rd(3)))) )
      croofs = rhoair*cpair/rb(0) &
<<<<<<< HEAD
               *( 1. - fc(0)*bT*bT/ (cT*rb(0)*(1-bT/(cT*rd(3)))) &
                     - fc(0) / (rb(0)*(1/rah+1/rd(3)+fc(0)/rb(0))) )
=======
             * ( 1. - fc(0)*bT / (cT*rb(0)*rd(3)*(1/rah+1/rd(3)+fc(0)/rb(0))*(1-bT/(cT*rd(3)))) &
                    - fc(0) / (rb(0)*(1/rah+1/rd(3)+fc(0)/rb(0))) )
>>>>>>> 357e5b17

      croofl = rhoair*fwet_roof/rb(0)*qsatldT(0) &
<<<<<<< HEAD
               *( 1. - fwet_roof*fc(0)*bQ*bQ / (cQ*rb(0)*(1-bQ/(cQ*rd(3)))) &
                     - fwet_roof*fc(0) / (rb(0)*(1/raw+1/rd(3)+fwet_roof*fc(0)/rb(0))) )
=======
             * ( 1. - fwet_roof*fc(0)*bQ / (cQ*rb(0)*rd(3)*(1/raw+1/rd(3)+fwet_roof*fc(0)/rb(0))*(1-bQ/(cQ*rd(3)))) &
                    - fwet_roof*fc(0) / (rb(0)*(1/raw+1/rd(3)+fwet_roof*fc(0)/rb(0))) )
>>>>>>> 357e5b17
      croof  = croofs + croofl*htvp_roof
      
      ! --------------------ctl version------------------------------------
      ! fact   = 1. - wta0(2)*wtg0(3)
      ! facq   = 1. - wtaq0(2)*wtgq0(3)
      ! deduce: croofs = rhoair*cpair*cfh(0)*(1.-wtg0(3)*wta0(2)*wtl0(0)/fact-wtl0(0))
      ! croofs = rhoair*cpair*cfh(0)*(1.-wtl0(0)/fact)
      ! cwalls = rhoair*cpair*cfh(1)*(1.-wtl0(1)/fact)
      ! deduce: croofl = rhoair*cfw(0)*(1.-wtgq0(3)*wtaq0(2)*wtlq0(0)/facq-wtlq0(0))*qsatldT(0)
      ! croofl = rhoair*cfw(0)*(1.-wtlq0(0)/facq)*qsatldT(0)
      ! -------------------------------------------------------------------
      ! fact   = 1.-(cah(2)*cah(2)/(cah(3)+cah(2)+cfh(0)*fc(0)) &
      !          /(cah(2)+cgh(2)*fg+cfh(1)*fc(1)+cfh(2)*fc(2)))
      ! facq   = 1.-(caw(2)*caw(2) &
      !          /(caw(3)+caw(2)+cfw(0)*fc(0)) &
      !          /(caw(2)+cgw_per*fgper*fg+cgw_imp*fgimp*fg))
      ! croofs = rhoair*cpair*cfh(0) &
      !          *(1.-cgh(3)/(cah(3)+cgh(3)+cfh(0)*fc(0)) &
      !          *cah(2)/(cah(2)+cgh(2)*fg+cfh(1)*fc(1)+cfh(2)*fc(2)) &
      !          *cfh(0)*fc(0)/(cah(3)+cgh(3)+cfh(0)*fc(0))/fact &
      !          -cfh(0)*fc(0)/(cah(3)+cgh(3)+cfh(0)*fc(0)))
      ! cwalls = rhoair*cpair*cfh(1)*(1.-cfh(1)*fc(1)/(cgh(3)+cgh(2)*fg+cfh(1)*fc(1)+cfh(2)*fc(2)/fact))
      ! croofl = rhoair*cfw(0)*(1.-cfw(0)*fc(0)/(caw(3)+cgw(3)+cfw(0)*fc(0))-cgw(3) &
      !          /(caw(3)+cgw(3)+cfw(0)*fc(0)) &
      !          /(cgw(3)+cgw_per*fgper*fg+cgw_imp*fgimp*fg)* &
      !          cfw(0)*fc(0)*cgw(3)/(caw(3)+cgw(3)+cfw(0)*fc(0))/facq)*qsatldT(0)
      ! croofl = croofl*fwet_roof
      ! croof = croofs + croofl*htvp_roof
      ! --------------------------------------------------------------------

#if(defined CoLMDEBUG)
#endif

      tafu = taf(2)

!-----------------------------------------------------------------------
! wind stresses
!-----------------------------------------------------------------------

      taux = - rhoair*us/ram
      tauy = - rhoair*vs/ram

!-----------------------------------------------------------------------
! fluxes from urban ground to canopy space
!-----------------------------------------------------------------------

      fsengper = cpair*rhoair/rd(2)*(tgper-taf(2))
      fsengimp = cpair*rhoair/rd(2)*(tgimp-taf(2))

      fevpgper = rhoair/(rd(2)+rss)*(qgper-qaf(2))
      fevpgimp = rhoair/rd(2)      *(qgimp-qaf(2))
      fevpgimp = fevpgimp*fwet_gimp

!-----------------------------------------------------------------------
! Derivative of soil energy flux with respect to soil temperature (cgrnd)
!-----------------------------------------------------------------------

      ! --------------------ctl version-----------------
      ! cgrnds = cpair*rhoair*cgh(2)*(1.-wtg0(2)/fact)
      ! cgperl = rhoair*cgw(2)*(1.-wtgq0(2)/facq)*dqgperdT
      ! cgimpl = rhoair*cgw(2)*(1.-wtgq0(2)/facq)*dqgimpdT
      ! ------------------------------------------------
      ! cgrnds = cpair*rhoair*cgh(2) &
      !          *(1.-cgh(2)*fg/(cgh(3)+cgh(2)*fg+cfh(1)*fc(1)+cfh(2)*fc(2))/fact)
      ! cgperl = rhoair*cgw_per*(dqgperdT &
      !          - (dqgperdT*cgw_per*fgper*fg) &
      !          /(caw(2) + cgw_per*fgper*fg + cgw_imp*fgimp*fg) &
      !          /facq)
      ! cgimpl = rhoair*cgw_imp*(dqgimpdT &
      !          - (dqgimpdT*cgw_imp*fgimp*fg) &
      !          /(caw(2) + cgw_per*fgper*fg + cgw_imp*fgimp*fg) &
      !          /facq)
      ! cgimpl = cgimpl*fwet_gimp
      ! ------------------------------------------------

      cgrnds = cpair*rhoair/rd(2)*( 1. - fg/(cT*rd(2)*(1-bT/(cT*rd(3)))) )

      cgperl = rhoair/(rd(2)+rss)    *dqgperdT*( 1 - fg*fgper/(cQ*(rd(2)+rss)*(1-bQ/(cQ*rd(3)))) )
      cgimpl = rhoair*fwet_gimp/rd(2)*dqgimpdT*( 1 - fwet_gimp*fg*fgimp/(cQ*rd(2)*(1-bQ/(cQ*rd(3)))) )

      cgimp  = cgrnds + cgimpl*htvp_gimp
      cgper  = cgrnds + cgperl*htvp_gper

!-----------------------------------------------------------------------
! 2 m height air temperature above apparent sink height
!-----------------------------------------------------------------------

      !tref = thm + vonkar/(fh-fht)*dth * (fh2m/vonkar - fh/vonkar)
      !qref =  qm + vonkar/(fq-fqt)*dqh * (fq2m/vonkar - fq/vonkar)

      ! assumption: (tg-t2m):(tg-taf) = 2:(displa+z0m)
      tref = ( (displau+z0mu-2.)*tg + 2.*taf(2) ) / (displau+z0mu)
      qref = ( (displau+z0mu-2.)*qg + 2.*qaf(2) ) / (displau+z0mu)

   END SUBROUTINE UrbanOnlyFlux


   SUBROUTINE  UrbanVegFlux ( &
         ! Model running information
         ipatch         ,deltim         ,lbr            ,lbi            ,&
         ! Forcing
         hu             ,ht             ,hq             ,us             ,&
         vs             ,thm            ,th             ,thv            ,&
         qm             ,psrf           ,rhoair         ,frl            ,&
         po2m           ,pco2m          ,par            ,sabv           ,&
         rstfac         ,Fhac           ,Fwst           ,Fach           ,&
         vehc           ,meta                                           ,&
         ! Urban and vegetation parameters
         hroof          ,hwr            ,nurb           ,fcover         ,&
         ewall          ,egimp          ,egper          ,ev             ,&
         htop           ,hbot           ,lai            ,sai            ,&
         sqrtdi         ,effcon         ,vmax25         ,slti           ,&
         hlti           ,shti           ,hhti           ,trda           ,&
         trdm           ,trop           ,g1             ,g0             ,&
         gradm          ,binter         ,extkn          ,extkd          ,&
         dewmx          ,etrc                                           ,&
         ! Status of surface
         z0h_g          ,obug           ,ustarg         ,zlnd           ,&
         zsno           ,fsno_roof      ,fsno_gimp      ,fsno_gper      ,&
         wliq_roofsno   ,wliq_gimpsno   ,wice_roofsno   ,wice_gimpsno   ,&
         htvp_roof      ,htvp_gimp      ,htvp_gper      ,troof          ,&
         twsun          ,twsha          ,tgimp          ,tgper          ,&
         qroof          ,qgimp          ,qgper          ,dqroofdT       ,&
         dqgimpdT       ,dqgperdT       ,sigf           ,tl             ,&
         ldew           ,ldew_rain      ,ldew_snow      ,fwet_snow      ,&
         dheatl         ,rss                                            ,&
         ! Longwave information
         Ainv           ,B              ,B1             ,dBdT           ,&
         SkyVF          ,VegVF                                          ,&
         ! Output
         taux           ,tauy           ,fsenroof       ,fsenwsun       ,&
         fsenwsha       ,fsengimp       ,fsengper       ,fevproof       ,&
         fevpgimp       ,fevpgper       ,croofs         ,cwsuns         ,&
         cwshas         ,cgrnds         ,croofl         ,cgimpl         ,&
         cgperl         ,croof          ,cgimp          ,cgper          ,&
         fsenl          ,fevpl          ,etr            ,rst            ,&
         assim          ,respc          ,lwsun          ,lwsha          ,&
         lgimp          ,lgper          ,lveg           ,lout           ,&
         tref           ,qref           ,z0m            ,zol            ,&
         rib            ,ustar          ,qstar          ,tstar          ,&
         fm             ,fh             ,fq             ,tafu            )

!=======================================================================

   USE MOD_Precision
   USE MOD_Const_Physical, only: vonkar,grav,hvap,cpair,stefnc,cpliq, cpice, &
                                 hfus, tfrz, denice, denh2o
   USE MOD_FrictionVelocity
   USE MOD_CanopyLayerProfile
   USE MOD_AssimStomataConductance
   IMPLICIT NONE

!-----------------------Arguments---------------------------------------
   integer,  intent(in) :: &
        ipatch,       &! patch index [-]
        lbr,          &! lower bound of array
        lbi            ! lower bound of array

   real(r8), intent(in) :: &
        deltim         ! seconds in a time step [second]

   ! Forcing
   real(r8), intent(in) :: &
        hu,           &! observational height of wind [m]
        ht,           &! observational height of temperature [m]
        hq,           &! observational height of humidity [m]
        us,           &! wind component in eastward direction [m/s]
        vs,           &! wind component in northward direction [m/s]
        thm,          &! intermediate variable (tm+0.0098*ht)
        th,           &! potential temperature (kelvin)
        thv,          &! virtual potential temperature (kelvin)
        qm,           &! specific humidity at reference height [kg/kg]
        psrf,         &! pressure at reference height [pa]
        rhoair,       &! density air [kg/m**3]

        frl,          &! atmospheric infrared (longwave) radiation [W/m2]
        par,          &! par absorbed per unit sunlit lai [w/m**2]
        sabv,         &! solar radiation absorbed by vegetation [W/m2]
        rstfac,       &! factor of soil water stress to plant physiologocal processes

        po2m,         &! atmospheric partial pressure  o2 (pa)
        pco2m,        &! atmospheric partial pressure co2 (pa)

        vehc,         &! flux from vehicle
        meta,         &! flux from metabolic
        Fhac,         &! flux from heat or cool AC
        Fwst,         &! waste heat from cool or heat
        Fach           ! flux from air exchange

   ! Urban and vegetation parameters
   integer,  intent(in) :: &
        nurb           ! number of aboveground urban components [-]

   real(r8), intent(in) :: &
        hroof,        &! average building height [m]
        hwr,          &! average building height to their distance [-]
        fcover(0:5)    ! coverage of aboveground urban components [-]

   real(r8), intent(in) :: &
        ewall,        &! emissivity of walls
        egimp,        &! emissivity of impervious road
        egper,        &! emissivity of pervious road
        ev             ! emissivity of vegetation

   real(r8), intent(in) :: &
        htop,         &! PFT crown top height [m]
        hbot,         &! PFT crown bottom height [m]
        lai,          &! adjusted leaf area index for seasonal variation [-]
        sai,          &! stem area index  [-]
        sqrtdi,       &! inverse sqrt of leaf dimension [m**-0.5]

        effcon,       &! quantum efficiency of RuBP regeneration (mol CO2 / mol quanta)
        vmax25,       &! maximum carboxylation rate at 25 C at canopy top
                       ! the range : 30.e-6 <-> 100.e-6 (mol co2 m-2 s-1)
        shti,         &! slope of high temperature inhibition function     (s1)
        hhti,         &! 1/2 point of high temperature inhibition function (s2)
        slti,         &! slope of low temperature inhibition function      (s3)
        hlti,         &! 1/2 point of low temperature inhibition function  (s4)
        trda,         &! temperature coefficient in gs-a model             (s5)
        trdm,         &! temperature coefficient in gs-a model             (s6)
        trop,         &! temperature coefficient in gs-a model         (273+25)
        g1,           &! conductance-photosynthesis slope parameter for medlyn model
        g0,           &! conductance-photosynthesis intercept for medlyn model
        gradm,        &! conductance-photosynthesis slope parameter
        binter,       &! conductance-photosynthesis intercept

        extkn,        &! coefficient of leaf nitrogen allocation
        extkd,        &! diffuse and scattered diffuse PAR extinction coefficient
        dewmx,        &! maximum dew
        etrc           ! maximum possible transpiration rate (mm/s)

   ! Status of surface
   real(r8), intent(in) :: &
        z0h_g,        &! roughness length for bare ground, sensible heat [m]
        obug,         &! monin-obukhov length for bare ground (m)
        ustarg,       &! friction velocity for bare ground [m/s]
        zlnd,         &! roughness length for soil [m]
        zsno,         &! roughness length for snow [m]
        fsno_roof,    &! fraction of ground covered by snow
        fsno_gimp,    &! fraction of ground covered by snow
        fsno_gper,    &! fraction of ground covered by snow
        wliq_roofsno, &! liqui water [kg/m2]
        wliq_gimpsno, &! liqui water [kg/m2]
        wice_roofsno, &! ice lens [kg/m2]
        wice_gimpsno, &! ice lens [kg/m2]
        htvp_roof,    &! latent heat of vapor of water (or sublimation) [j/kg]
        htvp_gimp,    &! latent heat of vapor of water (or sublimation) [j/kg]
        htvp_gper,    &! latent heat of vapor of water (or sublimation) [j/kg]

        troof,        &! temperature of roof [K]
        twsun,        &! temperature of sunlit wall [K]
        twsha,        &! temperature of shaded wall [K]
        tgimp,        &! temperature of impervious road [K]
        tgper,        &! pervious ground temperature [K]

        qroof,        &! roof specific humidity [kg/kg]
        qgimp,        &! imperivous road specific humidity [kg/kg]
        qgper,        &! pervious ground specific humidity [kg/kg]
        dqroofdT,     &! d(qroof)/dT
        dqgimpdT,     &! d(qgimp)/dT
        dqgperdT,     &! d(qgper)/dT
        sigf           !

   real(r8), intent(inout) :: &
        rss,          &! bare soil resistance for evaporation
        tl,           &! leaf temperature [K]
        ldew,         &! depth of water on foliage [mm]
        ldew_rain,    &! depth of rain on foliage [mm]
        ldew_snow      ! depth of snow on foliage [mm]

   real(r8), intent(out) :: &
        fwet_snow,    &! vegetation snow fractional cover [-]
        dheatl         ! vegetation heat change [W/m2]

   real(r8), intent(in)    :: Ainv(5,5)  !Inverse of Radiation transfer matrix
   real(r8), intent(in)    :: SkyVF (5)  !View factor to sky
   real(r8), intent(in)    :: VegVF (5)  !View factor to veg
   real(r8), intent(inout) :: B     (5)  !Vectors of incident radition on each surface
   real(r8), intent(inout) :: B1    (5)  !Vectors of incident radition on each surface
   real(r8), intent(inout) :: dBdT  (5)  !Vectors of incident radition on each surface

   real(r8), intent(out) :: &
        taux,         &! wind stress: E-W [kg/m/s**2]
        tauy,         &! wind stress: N-S [kg/m/s**2]
        fsenroof,     &! sensible heat flux from roof [W/m2]
        fsenwsun,     &! sensible heat flux from sunlit wall [W/m2]
        fsenwsha,     &! sensible heat flux from shaded wall [W/m2]
        fsengimp,     &! sensible heat flux from impervious road [W/m2]
        fsengper,     &! sensible heat flux from pervious ground [W/m2]
        fevproof,     &! evaporation heat flux from roof [mm/s]
        fevpgimp,     &! evaporation heat flux from impervious road [mm/s]
        fevpgper,     &! evaporation heat flux from pervious ground [mm/s]

        croofs,       &! deriv of roof sensible heat flux wrt soil temp [w/m**2/k]
        cwsuns,       &! deriv of sunlit wall sensible heat flux wrt soil temp [w/m**2/k]
        cwshas,       &! deriv of shaded wall sensible heat flux wrt soil temp [w/m**2/k]
        cgrnds,       &! deriv of ground latent heat flux wrt soil temp [w/m**2/k]
        croofl,       &! deriv of roof latent heat flux wrt soil temp [w/m**2/k]
        cgimpl,       &! deriv of impervious latent heat flux wrt soil temp [w/m**2/k]
        cgperl,       &! deriv of soil atent heat flux wrt soil temp [w/m**2/k]
        croof,        &! deriv of roof total flux wrt soil temp [w/m**2/k]
        cgimp,        &! deriv of impervious total heat flux wrt soil temp [w/m**2/k]
        cgper,        &! deriv of soil total heat flux wrt soil temp [w/m**2/k]

        tref,         &! 2 m height air temperature [kelvin]
        qref           ! 2 m height air humidity

   real(r8), intent(out) :: &
        fsenl,        &! sensible heat from leaves [W/m2]
        fevpl,        &! evaporation+transpiration from leaves [mm/s]
        etr,          &! transpiration rate [mm/s]
        rst,          &! stomatal resistance
        assim,        &! rate of assimilation
        respc          ! rate of respiration

   real(r8), intent(inout) :: &
        lwsun,        &! net longwave radiation of sunlit wall
        lwsha,        &! net longwave radiation of shaded wall
        lgimp,        &! net longwave radiation of impervious road
        lgper,        &! net longwave radiation of pervious road
        lveg,         &! net longwave radiation of vegetation
        lout           ! out-going longwave radiation

   real(r8), intent(inout) :: &
        z0m,          &! effective roughness [m]
        zol,          &! dimensionless height (z/L) used in Monin-Obukhov theory
        rib,          &! bulk Richardson number in surface layer
        ustar,        &! friction velocity [m/s]
        tstar,        &! temperature scaling parameter
        qstar,        &! moisture scaling parameter
        fm,           &! integral of profile function for momentum
        fh,           &! integral of profile function for heat
        fq,           &! integral of profile function for moisture
        tafu           ! effective urban air temperature (2nd layer, walls)

!-----------------------Local Variables---------------------------------
! assign iteration parameters
   integer, parameter :: itmax  = 40   !maximum number of iteration
   integer, parameter :: itmin  = 6    !minimum number of iteration
   real(r8),parameter :: delmax = 3.0  !maximum change in leaf temperature [K]
   real(r8),parameter :: dtmin  = 0.01 !max limit for temperature convergence [K]
   real(r8),parameter :: dlemin = 0.1  !max limit for energy flux convergence [w/m2]

   real(r8) dtl(0:itmax+1)             !difference of tl between two iterative step

   real(r8) :: &
        zldis,        &! reference height "minus" zero displacement heght [m]
        zii,          &! convective boundary layer height [m]
        z0mv,         &! roughness length of vegetation only, momentum [m]
        z0mu,         &! roughness length of building only, momentum [m]
        z0h,          &! roughness length, sensible heat [m]
        z0q,          &! roughness length, latent heat [m]
        zeta,         &! dimensionless height used in Monin-Obukhov theory
        beta,         &! coefficient of conective velocity [-]
        wc,           &! convective velocity [m/s]
        wc2,          &! wc**2
        dth,          &! diff of virtual temp. between ref. height and surface
        dthv,         &! diff of vir. poten. temp. between ref. height and surface
        dqh,          &! diff of humidity between ref. height and surface
        obu,          &! monin-obukhov length (m)
        um,           &! wind speed including the stablity effect [m/s]
        ur,           &! wind speed at reference height [m/s]
        uaf,          &! velocity of air within foliage [m/s]
        fh2m,         &! relation for temperature at 2m
        fq2m,         &! relation for specific humidity at 2m
        fm10m,        &! integral of profile function for momentum at 10m
        thvstar,      &! virtual potential temperature scaling parameter
        eah,          &! canopy air vapor pressure (pa)
        pco2g,        &! co2 pressure (pa) at ground surface (pa)
        pco2a,        &! canopy air co2 pressure (pa)

        ram,          &! aerodynamical resistance [s/m]
        rah,          &! thermal resistance [s/m]
        raw,          &! moisture resistance [s/m]
        clai,         &! canopy heat capacity [Jm-2K-1]
        del,          &! absolute change in leaf temp in current iteration [K]
        del2,         &! change in leaf temperature in previous iteration [K]
        dele,         &! change in heat fluxes from leaf [K]
        dele2,        &! change in heat fluxes from leaf [K]
        det,          &! maximum leaf temp. change in two consecutive iter [K]
        dee,          &! maximum leaf temp. change in two consecutive iter [K]

        obuold,       &! monin-obukhov length from previous iteration
        tlbef,        &! leaf temperature from previous iteration [K]
        err,          &! balance error

        rs,           &! sunlit leaf stomatal resistance [s/m]
        rsoil,        &! soil respiration
        gah2o,        &! conductance between canopy and atmosphere
        gdh2o,        &! conductance between canopy and ground
        tprcor         ! tf*psur*100./1.013e5

   integer it, nmozsgn

   real(r8) evplwet, evplwet_dtl, etr_dtl, elwmax, elwdif
   real(r8) irab, dirab_dtl, fsenl_dtl, fevpl_dtl
   real(r8) z0mg, z0hg, z0qg, cint(3)
   real(r8) fevpl_bef, fevpl_noadj, dtl_noadj, erre
   real(r8) qevpl, qdewl, qsubl, qfrol, qmelt, qfrz

!----------------------- defination for 3d run ------------------------ !
   integer, parameter :: nlay = 3
   integer, parameter :: uvec(5) = (/0,0,0,0,1/) !unit vector

   integer :: &
        clev,         &! current layer index
        botlay,       &! botom layer index
        numlay         ! available layer number

   real(r8) :: &
        huu,          &! observational height of wind [m]
        htu,          &! observational height of temperature [m]
        hqu,          &! observational height of humidity [m]
        ktop,         &! K value at a specific height
        utop,         &! u value at a specific height
        fht,          &! integral of profile function for heat at the top layer
        fqt,          &! integral of profile function for moisture at the top layer
        fmtop,        &! fm value at a specific height
        phih,         &! phi(h), similarity function for sensible heat
        displa,       &! displacement height for urban
        displau,      &! displacement height for urban building
        displav,      &! displacement height for urban vegetation
        displav_lay,  &! displacement height for urban vegetation layer
        z0mv_lay,     &! roughless length for vegetation
        ueff_veg,     &! effective wind speed within canopy layer [m/s]
        tg,           &! ground temperature
        qg             ! ground specific humidity

   real(r8) :: &
        fg,           &! ground fractional cover
        fgimp,        &! weight of impervious ground
        fgper,        &! weight of pervious ground
        hlr,          &! average building height to their length of edge [-]
        sqrtdragc,    &! sqrt(drag coefficient)
        lm,           &! mix length within canopy
        fai,          &! frontal area index for urban
        faiv,         &! frontal area index for trees
        lsai,         &! lai+sai
        fwet,         &! fractional wet area of foliage [-]
        fdry,         &! fraction of foliage that is green and dry [-]
        delta,        &! 0 or 1
        alpha,        &! exponential extinction factor for u/k decline within urban
        alphav         ! exponential extinction factor for u/k decline within trees

   real(r8) :: &
        lwsun_bef,    &! change of lw for the last time
        lwsha_bef,    &! change of lw for the last time
        lgimp_bef,    &! change of lw for the last time
        lgper_bef,    &! change of lw for the last time
        lveg_bef       ! change of lw for the last time

   real(r8), dimension(0:nurb) :: &
        tu,           &! termperature array
        fc,           &! fractional cover array
        canlev,       &! urban canopy layer lookup table
        rb,           &! leaf boundary layer resistance [s/m]
        cfh,          &! heat conductance for leaf [m/s]
        cfw,          &! latent heat conductance for leaf [m/s]
        wtl0,         &! normalized heat conductance for air and leaf [-]
        wtlq0,        &! normalized latent heat cond. for air and leaf [-]

        ei,           &! vapor pressure on leaf surface [pa]
        deidT,        &! derivative of "ei" on "tl" [pa/K]
        qsatl,        &! leaf specific humidity [kg/kg]
        qsatldT        ! derivative of "qsatl" on "tlef"

   real(r8), dimension(nlay) :: &
        fah,          &! weight for thermal resistance to upper layer
        faw,          &! weight for moisture resistance to upper layer
        fgh,          &! weight for thermal resistance to lower layer
        fgw,          &! weight for moisture resistance to lower layer
        ueff_lay,     &! effective wind speed within canopy layer [m/s]
        ueff_lay_,    &! effective wind speed within canopy layer [m/s]
        taf,          &! air temperature within canopy space [K]
        qaf,          &! humidity of canopy air [kg/kg]
        rd,           &! aerodynamic resistance between layers [s/m]
        rd_,          &! aerodynamic resistance between layers [s/m]
        cah,          &! heat conductance for air [m/s]
        cgh,          &! heat conductance for ground [m/s]
        caw,          &! latent heat conductance for air [m/s]
        cgw,          &! latent heat conductance for ground [m/s]
        wtshi,        &! sensible heat resistance for air, grd and leaf [-]
        wtsqi,        &! latent heat resistance for air, grd and leaf [-]
        wta0,         &! normalized heat conductance for air [-]
        wtg0,         &! normalized heat conductance for ground [-]
        wtaq0,        &! normalized latent heat conductance for air [-]
        wtgq0,        &! normalized heat conductance for ground [-]
        wtll,         &! sum of normalized heat conductance for air and leaf
        wtlql          ! sum of normalized heat conductance for air and leaf

   real(r8), dimension(nlay) :: &
        Hahe           ! anthropogenic heat emission (AHE)

   real(r8) :: &
        rv,           &! aerodynamic resistance between layers [s/m]
        ra2m,         &! aerodynamic resistance between 2m and bottom layer [s/m]
        rd2m           ! aerodynamic resistance between bottom layer and ground [s/m]

   ! temporal
   integer i
   real(r8) aT, bT, cT, aQ, bQ, cQ, Lahe
   real(r8) bee, cf, tmpw1, tmpw2, tmpw3, tmpw4, fact, facq, taftmp
   real(r8) B_5, B1_5, dBdT_5, X(5), dX(5)
   real(r8) fwet_roof, fwet_roof_, fwet_gimp, fwet_gimp_
   real(r8) fwetfac, lambda
   real(r8) cgw_imp, cgw_per
   real(r8) h_vehc, l_vehc

   ! for interface
   real(r8) o3coefv,o3coefg,assim_RuBP, assim_Rubisco, ci, vpd, gammas

!-----------------------End Variable List-------------------------------

! initialization of errors and  iteration parameters
      it    = 1    !counter for leaf temperature iteration
      del   = 0.0  !change in leaf temperature from previous iteration
      dele  = 0.0  !latent head flux from leaf for previous iteration

      dtl   = 0.
      fevpl_bef = 0.

! initial values for z0hg, z0qg

      !TODO: change to original
      !z0mg = (1.-fsno)*zlnd + fsno*zsno
      IF (fsno_gper > 0) THEN
         z0mg = zsno
      ELSE
         z0mg = zlnd
      ENDIF
      z0hg = z0mg
      z0qg = z0mg

!-----------------------------------------------------------------------
! scaling-up coefficients from leaf to canopy
!-----------------------------------------------------------------------

      cint(1) = (1.-exp(-0.110*lai))/0.110
      cint(2) = (1.-exp(-extkd*lai))/extkd
      cint(3) = lai

!-----------------------------------------------------------------------
! initial saturated vapor pressure and humidity and their derivation
!-----------------------------------------------------------------------

      !clai = 4.2 * 1000. * 0.2
      clai = 0.0
      lsai = lai + sai

      ! 0.2mm*LSAI, account for leaf (plus dew) heat capacity
      IF ( DEF_VEG_SNOW ) THEN
         clai = 0.2*(lai+sai)*cpliq + ldew_rain*cpliq + ldew_snow*cpice
      ENDIF

      ! index 0:roof, 1:sunlit wall, 2:shaded wall, 3: vegetation
      tu(0) = troof; tu(1) = twsun; tu(2) = twsha; tu(3) = tl

      fg     = 1 - fcover(0)
      fc(:)  = fcover(0:nurb)
      fc(3)  = fcover(5)
      fgimp  = fcover(3)/fg
      fgper  = fcover(4)/fg
      hlr    = hwr*(1-sqrt(fcover(0)))/sqrt(fcover(0))
      canlev = (/3, 2, 2, 1/)

      B_5    = B(5)
      B1_5   = B1(5)
      dBdT_5 = dBdT(5)

      CALL dewfraction (sigf,lai,sai,dewmx,ldew,ldew_rain,ldew_snow,fwet,fdry)

      qsatl(0) = qroof
      qsatldT(0) = dqroofDT
      DO i = 1, nurb
         CALL qsadv(tu(i),psrf,ei(i),deiDT(i),qsatl(i),qsatldT(i))
      ENDDO

      ! Save the longwave for the last time
      lwsun_bef = lwsun
      lwsha_bef = lwsha
      lgimp_bef = lgimp
      lgper_bef = lgper
      lveg_bef  = lveg

!-----------------------------------------------------------------------
! Calculate the weighted qg, tg
!-----------------------------------------------------------------------

      ! set weghting factor
      ! fah(1) = 1.; fah(2) = 1.; fah(3) = 1.
      ! faw(1) = 1.; faw(2) = 1.; faw(3) = 1.
      ! fgh(1) = 1.; fgh(2) = 1.; fgh(3) = 1.
      ! fgw(1) = 1.; fgw(2) = 1.; fgw(3) = 1.

      ! weighted tg and qg
      tg = tgimp*fgimp + tgper*fgper

      ! wet fraction for roof and impervious ground
      !-------------------------------------------
      ! roof
      IF (lbr < 1) THEN
         fwet_roof_ = fsno_roof !for snow layer exist
      ELSE
         ! surface wet fraction. assuming max ponding = 1 kg/m2
         fwet_roof_ = (max(0., wliq_roofsno+wice_roofsno))**(2/3.)
         fwet_roof_ = min(1., fwet_roof_)
      ENDIF

      ! impervious ground
      IF (lbi < 1) THEN
         fwet_gimp_ = fsno_gimp !for snow layer exist
      ELSE
         ! surface wet fraction. assuming max ponding = 1 kg/m2
         fwet_gimp_ = (max(0., wliq_gimpsno+wice_gimpsno))**(2/3.)
         fwet_gimp_ = min(1., fwet_gimp_)
      ENDIF

      ! dew case
      IF (qm > qroof) THEN
         fwet_roof = 1.
      ELSE
         fwet_roof = fwet_roof_
      ENDIF

      ! dew case
      IF (qm > qgimp) THEN
         fwet_gimp = 1.
      ELSE
         fwet_gimp = fwet_gimp_
      ENDIF

      ! weighted qg
      ! NOTE: IF fwet_gimp=1, same as previous
      fwetfac = fgimp*fwet_gimp + fgper
      qg = (qgimp*fgimp*fwet_gimp + qgper*fgper) / fwetfac

      ! fgw(2) = fg*fwetfac

!-----------------------------------------------------------------------
! initial for fluxes profile
!-----------------------------------------------------------------------

      nmozsgn = 0     !number of times moz changes sign
      obuold  = 0.    !monin-obukhov length from previous iteration
      zii     = 1000. !m (pbl height)
      beta    = 1.    !- (in computing W_*)

!-----------------------------------------------------------------------
! scaling factor bee
!-----------------------------------------------------------------------
!NOTE: bee value, the default is 1
      bee = 1.

!-----------------------------------------------------------------------
! calculate z0m and displa for layers
!-----------------------------------------------------------------------

      ! Calculate z0 and displa for vegetation only and the whole area
      CALL cal_z0_displa(lsai, htop, 1., z0mv, displav)
      CALL cal_z0_displa(lsai, htop, fc(3), z0mv_lay, displav_lay)

      ! For building only below
      ! Macdonald et al., 1998, Eq. (23), A=4.43
      lambda  = fcover(0)
      displau = hroof * (1 + 4.43**(-lambda)*(lambda - 1))
      fai     = 4/PI*hlr*fcover(0)
      z0mu    = (hroof - displau) * &
                exp( -(0.5*1.2/vonkar/vonkar*(1-displau/hroof)*fai)**(-0.5) )

      ! account for vegetation
      faiv    = fc(3)*(1. - exp(-0.5*lsai))
      lambda  = fcover(0) + faiv*htop/hroof
      displa  = hroof * (1 + 4.43**(-lambda)*(lambda - 1))
      displa  = min(0.95*hroof, displa)
      z0m     = (hroof - displa) * &
                exp( -(0.5*1.2/vonkar/vonkar*(1-displa/hroof)*(fai+faiv*htop/hroof))**(-0.5) )

      ! to compare z0 of urban and only the surface
      ! maximum assumption
      ! 11/26/2021, yuan: remove the below
      !IF (z0mu < z0mv_lay) z0mu = z0mv_lay
      !IF (displau < displav_lay) displau = displav_lay
      IF (z0m < z0mg) z0m = z0mg
      IF (displa >= hroof-z0mg) displa = hroof-z0mg

      ! minimum building displa limit
      displau = max(hroof/2., displau)

      ! Layer setting
      ! NOTE: right now only for 2 layers
      !IF (z0mv+displav > z0mu+displau) THEN
         numlay = 2; botlay = 2; canlev(3) = 2
         fgh(2) = fg; fgw(2) = fg;
      !ELSE
      !   numlay = 3; botlay = 1
      !   fgh(1) = fg; fgw(1) = fg;
      !ENDIF

!-----------------------------------------------------------------------
! calculate layer decay coefficient
!-----------------------------------------------------------------------

      ! Raupach, 1992
      sqrtdragc = min( (0.003+0.3*faiv)**0.5, 0.3 )

      ! Kondo, 1971
      alphav = htop/(htop-displav_lay)/(vonkar/sqrtdragc)
      alphav = alphav*htop/hroof

      ! Masson, 2000; Oleson et al., 2008 plus tree (+)
      IF (alpha_opt == 1) alpha = 0.5*hwr + alphav

      ! Swaid, 1993; Kusaka, 2001; Lee and Park, 2008. plus tree (+)
      IF (alpha_opt == 2) alpha = 0.772*hwr + alphav

      ! Macdonald, 2000 plus tree (+)
      IF (alpha_opt == 3) alpha = 9.6*fai + alphav

!-----------------------------------------------------------------------
! first guess for taf and qaf for each layer
! a large differece from previous schemes
!-----------------------------------------------------------------------
      taf(:) = 0.
      qaf(:) = 0.

      IF (numlay .eq. 2) THEN
         taf(3) = (tg + 2.*thm)/3.
         qaf(3) = (qg + 2.*qm )/3.
         taf(2) = (2.*tg + thm)/3.
         qaf(2) = (2.*qg + qm )/3.
      ENDIF

      IF (numlay .eq. 3) THEN
         taf(3) = (tg + 3.*thm)/4.
         qaf(3) = (qg + 3.*qm )/4.
         taf(2) = (tg + thm   )/2.
         qaf(2) = (qg + qm    )/2.
         taf(1) = (3.*tg + thm)/4.
         qaf(1) = (3.*qg + qm )/4.
      ENDIF

!-----------------------------------------------------------------------
! some environment variables
! how to calculate rsoil and what is its usage?
!-----------------------------------------------------------------------
      pco2a = pco2m
      tprcor = 44.6*273.16*psrf/1.013e5
      rsoil = 0.   !respiration (mol m-2 s-1)
      !rsoil = 1.22e-6*exp(308.56*(1./56.02-1./(tg-227.13)))
      !rsoil = rstfac * 0.23 * 15. * 2.**((tg-273.16-10.)/10.) * 1.e-6
      !rsoil = 5.22 * 1.e-6
      rsoil = 0.22 * 1.e-6

! initialization and input values for Monin-Obukhov
      ! have been set before
      z0h = z0m; z0q = z0m
      ur  = max(0.1, sqrt(us*us+vs*vs))    !limit set to 0.1
      dth = thm - taf(2)
      dqh =  qm - qaf(2)
      dthv = dth*(1.+0.61*qm) + 0.61*th*dqh

      ! To ensure the obs height >= hroof+10.
      huu = max(hroof+10., hu)
      htu = max(hroof+10., ht)
      hqu = max(hroof+10., hq)

      zldis = huu - displa

      IF (zldis <= 0.0) THEN
         write(6,*) 'the obs height of u less than the zero displacement heght'
         CALL abort
      ENDIF

      CALL moninobukini(ur,th,thm,thv,dth,dqh,dthv,zldis,z0m,um,obu)

! ======================================================================
!     BEGIN stability iteration
! ======================================================================

      DO WHILE (it .le. itmax)

         tlbef = tl

         del2  = del
         dele2 = dele

!-----------------------------------------------------------------------
! Aerodynamical resistances
!-----------------------------------------------------------------------
! Evaluate stability-dependent variables using moz from prior iteration

         CALL moninobukm(huu,htu,hqu,displa,z0m,z0h,z0q,obu,um, &
              hroof,0.,ustar,fh2m,fq2m,hroof,fmtop,fm,fh,fq,fht,fqt,phih)

! Aerodynamic resistance
         ! 09/16/2017:
         ! note that for ram, it is the resistance from Href to z0m+displa
         ! however, for rah and raw is only from Href to canopy effective
         ! exchange height.
         ! so rah/raw is not comparable with that of 1D case
         ram = 1./(ustar*ustar/um)

         ! 05/02/2016: calculate resistance from the top layer (effective exchange
         ! height) to reference height
         ! for urban, from roof height to reference height
         rah = 1./(vonkar/(fh-fht)*ustar)
         raw = 1./(vonkar/(fq-fqt)*ustar)

! update roughness length for sensible/latent heat
         z0hg = z0mg/exp(0.13 * (ustar*z0mg/1.5e-5)**0.45)
         z0qg = z0hg

         z0h = max(z0hg, z0h)
         z0q = max(z0qg, z0q)

!-----------------------------------------------------------------------
! new method to calculate rd and ueffect
! the kernel part of 3d model
!-----------------------------------------------------------------------

         ! initialization
         rd(:)  = 0.
         rd_(:) = 0.
         ueff_lay(:)  = 0.
         ueff_lay_(:) = 0.

         ! calculate canopy top wind speed (utop) and exchange coefficient (ktop)
         ! need to update each time as obu changed after each iteration
         utop = ustar/vonkar * fmtop
         ktop = vonkar * (hroof-displa) * ustar / phih

         ueff_lay(3)  = utop
         ueff_lay_(3) = utop

         ! NOTE: another calculation method for double-check
         ! real(r8) FUNCTION kintegral(ktop, fc, bee, alpha, z0mg, displah, &
         !                             htop, hbot, obu, ustar, ztop, zbot)
         ! rd_(3) = kintegral(ktop, 1., bee, alpha, z0mg, displa/hroof, &
         !                    hroof, 0., obug, ustarg, hroof, displau+z0mu)

         ! real(r8) FUNCTION frd(ktop, htop, hbot, ztop, zbot, displah, z0h, &
         !                       obu, ustar, z0mg, alpha, bee, fc)
         rd(3) = frd(ktop, hroof, 0., hroof, displau+z0mu, displa/hroof, z0h_g, &
                     obug, ustarg, z0mg, alpha, bee, 1.)

         ! real(r8) FUNCTION uintegralz(utop, fc, bee, alpha, z0mg, htop, hbot, ztop, zbot)
         ! ueff_lay(2) = uintegralz(utop, 1., bee, alpha, z0mg, hroof, 0., hroof, z0mg)

         ! real(r8) FUNCTION ueffectz(utop, htop, hbot, ztop, zbot, z0mg, alpha, bee, fc)
         ueff_lay(2) = ueffectz(utop, hroof, 0., hroof, z0mg, z0mg, alpha, bee, 1.)

         IF (numlay == 3) THEN
            ! real(r8) FUNCTION kintegral(ktop, fc, bee, alpha, z0mg, displah, &
            !                             htop, hbot, obu, ustar, ztop, zbot)
            ! rd(2) = kintegral(ktop, 1., bee, alpha, z0mg, displa/hroof, &
            !                   hroof, 0., obug, ustarg, displau+z0mu, displav+z0mv)
            rd(2) = frd(ktop, hroof, 0., displau+z0mu, displav+z0mv, displa/hroof, z0h_g, &
                        obug, ustarg, z0mg, alpha, bee, 1.)

            ! rd(1) = kintegral(ktop, 1., bee, alpha, z0mg, displa/hroof, &
            !                   hroof, 0., obug, ustarg, displav+z0mv, z0qg)
            rd(1) = frd(ktop, hroof, 0., displav+z0mv, z0qg, displa/hroof, z0h_g, &
                        obug, ustarg, z0mg, alpha, bee, 1.)

            ! calculate ra2m, rd2m
            ra2m = frd(ktop, hroof, 0., displav+z0mv, 2., displa/hroof, z0h_g, &
                       obug, ustarg, z0mg, alpha, bee, 1.)

            rd2m = frd(ktop, hroof, 0., 2., z0qg, displa/hroof, z0h_g, &
                       obug, ustarg, z0mg, alpha, bee, 1.)
         ELSE
            ! rd_(2) = kintegral(ktop, 1., bee, alpha, z0mg, displa/hroof, &
            !                    hroof, 0., obug, ustarg, displau+z0mu, z0qg)
            rd(2) = frd(ktop, hroof, 0., displau+z0mu, z0qg, displa/hroof, z0h_g, &
                        obug, ustarg, z0mg, alpha, bee, 1.)

            ! calculate ra2m, rd2m
            ra2m = frd(ktop, hroof, 0., displau+z0mu, 2., displa/hroof, z0h_g, &
                       obug, ustarg, z0mg, alpha, bee, 1.)

            rd2m = frd(ktop, hroof, 0., 2., z0qg, displa/hroof, z0h_g, &
                       obug, ustarg, z0mg, alpha, bee, 1.)
         ENDIF

         ! ueff_lay(2) = uintegralz(utop, 1., bee, alpha, z0mg, hroof, 0., hroof, z0mg)
         ! ueff_veg = uintegralz(utop, 1., bee, alpha, z0mg, hroof, 0., htop, hbot)

         ! ueff_lay_(2) = ueffectz(utop, hroof, 0., hroof, z0mg, z0mg, alpha, bee, 1.)
         ueff_veg = ueffectz(utop, hroof, 0., htop, hbot, z0mg, alpha, bee, 1.)

         ! Masson, 2000: Account for different canyon orientations
         ! 2/PI is a factor derived from 0-360deg integration
         IF (alpha_opt == 1) THEN
            ueff_lay(2) = 2/PI*ueff_lay(2)
            ueff_veg    = 2/PI*ueff_veg
            rd(:)       = PI/2*rd(:)
         ENDIF

!-----------------------------------------------------------------------
! Bulk boundary layer resistance of leaves
!-----------------------------------------------------------------------
         rb(:) = 0.

         DO i = 0, nurb

            IF (i == 3) THEN
               cf = 0.01*sqrtdi*sqrt(ueff_veg)
               rb(i) = 1./cf
               CYCLE
            ENDIF

            clev = canlev(i)
            rb(i) = rhoair * cpair / ( 11.8 + 4.2*ueff_lay(clev) )

            ! Cole & Sturrock (1977) Building and Environment, 12, 207–214.
            ! rb(i) = rhoair * cpair / ( 5.8 + 4.1*ueff_lay(clev) )
            ! IF (ueff_lay(clev) > 5.) THEN
            !    rb(i) = rhoair * cpair / (7.51*ueff_lay(clev)**0.78)
            ! ELSE
            !    rb(i) = rhoair * cpair / (5.8 + 4.1*ueff_lay(clev))
            ! ENDIF
            ! rb(i) = rhoair * cpair &
            !       / ( cpair*vonkar*vonkar*ueff_lay(clev)&
            !           / (log(0.1*hroof/)*(2.3+log(0.1*hroof/))) )
         ENDDO

!-----------------------------------------------------------------------
! stomatal resistances
!-----------------------------------------------------------------------

         IF (lai > 0.) THEN

            clev = canlev(3)
            eah = qaf(clev) * psrf / ( 0.622 + 0.378 * qaf(clev) )    !pa

!-----------------------------------------------------------------------
! note: calculate resistance for leaves
!-----------------------------------------------------------------------
            CALL stomata (vmax25,effcon ,slti   ,hlti   ,&
               shti    ,hhti    ,trda   ,trdm   ,trop   ,&
               g1      ,g0      ,gradm  ,binter ,thm    ,&
               psrf    ,po2m    ,pco2m  ,pco2a  ,eah    ,&
               ei(3)   ,tu(3)   ,par    ,&
               o3coefv ,o3coefg ,&
               rb(3)/lai,raw    ,rstfac ,cint(:),&
               assim   ,respc   ,rs     &
               )
         ELSE
            rs = 2.e4; assim = 0.; respc = 0.
         ENDIF

! above stomatal resistances are for the canopy, the stomatal rsistances
! and the "rb" in the following calculations are the average for single leaf. thus,
         rs = rs * lai

! calculate latent heat resistances
         clev  = canlev(3)
         delta = 0.0
         IF (qsatl(3)-qaf(clev) .gt. 0.) delta = 1.0

         rv = 1/( (1.-delta*(1.-fwet))*lsai/rb(3) &
              + (1.-fwet)*delta*( lai/(rb(3)+rs) ) )

!-----------------------------------------------------------------------
! dimensional and non-dimensional sensible and latent heat conductances
! for canopy and soil flux calculations.
!-----------------------------------------------------------------------

         ! cfh(:) = 0.
         ! cfw(:) = 0.

         ! DO i = 0, nurb

         !    IF (i == 3) THEN

         !       clev = canlev(i)
         !       delta = 0.0
         !       IF (qsatl(i)-qaf(clev) .gt. 0.) delta = 1.0

         !       ! calculate sensible heat conductance
         !       cfh(i) = lsai / rb(i)

         !       ! for building walls, cfw=0., no water transfer
         !       ! for canopy, keep the same but for one leaf
         !       ! calculate latent heat conductance
         !       cfw(i) = (1.-delta*(1.-fwet))*lsai/rb(i) + &
         !          (1.-fwet)*delta* ( lai/(rb(i)+rs) )
         !    ELSE
         !       cfh(i) = 1 / rb(i)

         !       IF (i == 0) THEN !roof
         !          ! account for fwet
         !          cfw(i) = fwet_roof / rb(i)
         !       ELSE
         !          cfw(i) = 1 / rb(i)
         !       ENDIF
         !    ENDIF
         ! ENDDO

         ! For simplicity, there is no water exchange on the wall
         ! cfw(1:2) = 0.

         ! initialization
         ! cah(:) = 0.
         ! caw(:) = 0.
         ! cgh(:) = 0.
         ! cgw(:) = 0.

         ! conductance for each layer
         ! DO i = 3, botlay, -1
         !    IF (i == 3) THEN
         !       cah(i) = 1. / rah
         !       caw(i) = 1. / raw
         !    ! ELSE IF (i == 2) THEN
         !    !    cah(i) = 1e6
         !    !    caw(i) = 1e6
         !    ELSE
         !       cah(i) = 1. / rd(i+1)
         !       caw(i) = 1. / rd(i+1)
         !    ENDIF

         !    ! IF (i == 3) THEN
         !    !    cgh(i) = 1e6
         !    !    cgw(i) = 1e6
         !    ! ELSE
         !       cgh(i) = 1. / rd(i)
         !       cgw(i) = 1. / rd(i)
         !    ! ENDIF
         ! ENDDO

         ! claculate wtshi, wtsqi
         ! wtshi(:) = cah(:)*fah(:) + cgh(:)*fgh(:)
         ! wtsqi(:) = caw(:)*faw(:) + cgw(:)*fgw(:)

         ! DO i = 0, nurb
         !    clev = canlev(i)
         !    wtshi(clev) = wtshi(clev) + fc(i)*cfh(i)
         !    wtsqi(clev) = wtsqi(clev) + fc(i)*cfw(i)
         ! ENDDO

         ! DO i = 3, 3-numlay+1, -1
         !    wtshi(i) = 1./wtshi(i)
         !    wtsqi(i) = 1./wtsqi(i)
         ! ENDDO

         ! wta0(:) = cah(:) * wtshi(:) * fah(:)
         ! wtg0(:) = cgh(:) * wtshi(:) * fgh(:)

         ! wtaq0(:) = caw(:) * wtsqi(:) * faw(:)
         ! wtgq0(:) = cgw(:) * wtsqi(:) * fgw(:)

         ! calculate wtl0, wtll, wtlq0, wtlql
         ! wtll(:)  = 0.
         ! wtlql(:) = 0.

         ! DO i = 0, nurb
         !    clev = canlev(i)

         !    wtl0(i)  = cfh(i) * wtshi(clev) * fc(i)
         !    wtll(clev) = wtll(clev) + wtl0(i)*tu(i)

         !    wtlq0(i) = cfw(i) * wtsqi(clev) * fc(i)
         !    wtlql(clev) = wtlql(clev) + wtlq0(i)*qsatl(i)
         ! ENDDO

         ! to solve taf(:) and qaf(:)
         IF (numlay .eq. 2) THEN

            ! - Equations:
            ! taf(3) = (1/rah*thm + 1/rd(3)*taf(2) + 1/rb(0)*troof*fc(0) + AHE/(rho*cp))/(1/rah + 1/rd(3) + 1/rb(0)*fc(0))
            ! taf(2) = (1/rd(3)*taf(3) + 1/rd(2)*tg*fg + 1/rb(1)*twsun*fc(1) + 1/rb(2)*twsha*fc(2) + lsai/rb(3)*tl*fc(3) + AHE/(rho*cp))/ &
            !          (1/rd(3) + 1/rd(2)*fg + 1/rb(1)*fc(1) + 1/rb(2)*fc(2) + lsai/rb(3)*fc(3))
            ! Also written as:
            ! taf(3) = (cah(3)*thm + cah(2)*taf(2) + cfh(0)*troof*fc(0))/(cah(3) + cah(2) + cfh(0)*fc(0))
            ! taf(2) = (cah(2)*taf(3) + cgh(2)*tg*fg + cfh(1)*twsun*fc(1) + cfh(2)*twsha*fc(2) + cfh(3)*tl*fc(3) + AHE/(rho*cp))/ &
            !          (cah(2) + cgh(2)*fg + cfh(1)*fc(1) + cfh(2)*fc(2) + cfh(3)*fc(3))
            ! - Equations:
            ! qaf(3) = (1/raw*qm + 1/rd(3)*qaf(2) + 1/rb(0)*qroof*fc(0))/(1/raw + 1/rd(3) + 1/rb(0)*fc(0))
            ! qaf(2) = (1/rd(3)*qaf(3) + 1/(rd(2)+rss)*qper*fgper*fg + fwetimp/rd(2)*qimp*fgimp*fg + lsai/(rb(3)+rs)*ql*fc(3) + AHE/rho)/ &
            !          (1/rd(3) + 1/(rd(2)+rss)*fgper*fg + fwetimp/rd(2)*fgimp*fg + lsai/(rb(3)+rs)*fc(3))
            ! Also written as:
            ! qaf(3) = (caw(3)*qm + caw(2)*qaf(2) + cfw(0)*qroof*fc(0))/(caw(3) + caw(2) + cfw(0)*fc(0))
            ! qaf(2) = (caw(2)*qaf(3) + cgwper*qper*fgper*fg + cgwimp*qimp*fgimp*fg + cfw(3)*ql*fc(3) + AHE/rho)/ &
            !          (caw(2) + cgwper*fgper*fg + cgwimp*fgimp*fg + cfw(3)*fc(3))

            ! 06/20/2021, yuan: account for Anthropogenic heat
            ! 92% heat release as SH, Pigeon et al., 2007

            ! h_vehc = vehc!
            ! tmpw1  = cah(2)*((cah(3)*thm + cfh(0)*tu(0)*fc(0) + 1/(4*hlr+1)*(Fhac+Fwst)/(rhoair*cpair))/&
            !          (cah(3) + cah(2) + cfh(0)*fc(0)))
            ! tmpw2  = (4*hlr/(4*hlr+1)*(Fhac+Fwst)+Fach)/(rhoair*cpair) + (h_vehc+meta)/(rhoair*cpair)
            ! tmpw3  = cgh(2)*fg*tg + cfh(1)*tu(1)*fc(1) + cfh(2)*tu(2)*fc(2) + cfh(3)*tu(3)*fc(3)
            ! fact   = 1. - (cah(2)*cah(2)/(cah(3) + cah(2) + cfh(0)*fc(0))/&
            !          (cah(2) + cgh(2)*fg + cfh(1)*fc(1) + cfh(2)*fc(2) + cfh(3)*fc(3)))
            ! taf(2) = (tmpw1 + tmpw2 + tmpw3) / &
            !          (cah(2) + cgh(2)*fg + cfh(1)*fc(1) + cfh(2)*fc(2) + cfh(3)*fc(3)) / &
            !          fact

            h_vehc  = vehc !* 0.98
            Hahe(2) = 4*hlr/(4*hlr+1)*(Fhac+Fwst) + Fach + h_vehc + meta
            Hahe(3) = 1/(4*hlr+1)*(Fhac+Fwst)

            bT     = 1/(rd(3) * (1/rah+1/rd(3)+fc(0)/rb(0)))
            cT     = 1/rd(3) + fg/rd(2) + fc(1)/rb(1) + fc(2)/rb(2) + fc(3)*lsai/rb(3)
            aT     = (tu(0)*fc(0)/rb(0) + Hahe(3)/(rhoair*cpair) + thm/rah)*bT

            taf(2) = (tg*fg/rd(2) + Hahe(2)/(rhoair*cpair) + tu(1)*fc(1)/rb(1) + tu(2)*fc(2)/rb(2) + tu(3)*fc(3)*lsai/rb(3) + aT) &
                     / (cT * (1- bT/(cT*rd(3))))
            taf(3) = (taf(2)/rd(3) + tu(0)*fc(0)/rb(0) + Hahe(3)/(rhoair*cpair) + thm/rah) &
                     / (1/rah + 1/rd(3) + fc(0)/rb(0))

            IF (qgper < qaf(2)) THEN
              ! dew case. no soil resistance
              ! cgw_per= cgw(2)
              rss = 0
            ! ELSE
            !   cgw_per= 1/(1/cgw(2)+rss)
            ENDIF

            ! cgw_imp= fwet_gimp*cgw(2)

            ! account for soil resistance, qgper and qgimp are calculated separately
            ! l_vehc  = 0
            ! tmpw1  = caw(2)*((caw(3)*qm + cfw(0)*qsatl(0)*fc(0))/&
            !          (caw(3) + caw(2) + cfw(0)*fc(0)))
            ! tmpw2  = l_vehc/(rhoair)
            ! tmpw3  = cgw_per*qgper*fgper*fg + cgw_imp*qgimp*fgimp*fg + cfw(3)*qsatl(3)*fc(3)
            ! facq   = 1. - (caw(2)*caw(2)/&
            !          (caw(3) + caw(2) + cfw(0)*fc(0))/&
            !          (caw(2) + cgw_per*fgper*fg + cgw_imp*fgimp*fg + cfw(3)*fc(3)))
            ! qaf(2) = (tmpw1 + tmpw2 + tmpw3)/&
            !          (caw(2) + cgw_per*fgper*fg + cgw_imp*fgimp*fg + cfw(3)*fc(3))/&
            !          facq

            ! tmpw1  = 1/(4*hlr+1)*(Fhac+Fwst)/(rhoair*cpair)
            ! taf(3) = (cah(3)*thm + cah(2)*taf(2) + cfh(0)*tu(0)*fc(0) + tmpw1)/&
            !          (cah(3) + cah(2) + cfh(0)*fc(0))
            ! qaf(3) = (caw(3)*qm  + caw(2)*qaf(2) + cfw(0)*qsatl(0)*fc(0))/&
            !          (caw(3) + caw(2) + cfw(0)*fc(0))

            Lahe   = 0 !vehc * 0.08
            cQ     = 1/rd(3) + fg*fgper/(rd(2)+rss) + fwet_gimp*fg*fgimp/rd(2) + fc(3)/rv
            bQ     = 1/(rd(3) * (1/raw+1/rd(3)+fwet_roof*fc(0)/rb(0)))
            aQ     = (qsatl(0)*fwet_roof*fc(0)/rb(0) + qm/raw)*bQ

            qaf(2) = (qgper*fgper*fg/(rd(2)+rss) + qgimp*fwet_gimp*fgimp*fg/rd(2) + qsatl(3)*fc(3)/rv + aQ + Lahe/rhoair) &
                     / (cQ * (1-bQ/(cQ*rd(3))))
            qaf(3) = (qaf(2)/rd(3) + qsatl(0)*fwet_roof*fc(0)/rb(0) + qm/raw) &
                     / (1/raw + 1/rd(3) + fwet_roof*fc(0)/rb(0))

         ENDIF

         IF (numlay .eq. 3) THEN

            ! - Equations:
            ! taf(3) = (thm/rah+1/rd(3)*taf(2)+AHE2/rho/cpair+1/rb(0)*troof*fc(0))/&
            !          (1/rah+1/rd(3)+1/rb(0)*fc(0))
            ! taf(2) = (1/rd(3)*taf(3)+1/rd(2)*taf1+1/rb(1)*twsun*fc(1)+1/rb(2)*twsha*fc(2)+AHE1/rho/cpair)/&
            !          (1/rd(3)+1/rd(2)+1/rb(1)*fc(1)+1/rb(2)*fc(2))
            ! taf(1) = (1/rd(2)*taf(2)+1/rd(1)*tg*fg+1/rb(3)*tl*fc(3)+Hveh/rhoair/cpair)/&
            !          (1/rd(2)+1/rd(1)*fg+1/rb(3)*fc(3))
            ! - Equations:
            ! qaf(3) = (1/raw*qm+1/rd(3)*qaf(2)+1/rb(0)*qroof*fc(0))/&
            !          (1/raw+1/rd(3)+1/rb(0)*fc(0))
            ! qaf(2) = (1/rd(3)*qaf(3)+1/rd(2)*qaf(1))/&
            !          (1/rd(3) + 1/rd(2))
            ! qaf(1) = (1/rd(2)*qaf(2)+1/(rd(1)+rss)*qgper*fgper*fg+1/rd(1)*qimp*fgimp*fg+1/(rb(3)+rs)*ql*fc(3)+h_veh/rho))/&
            !          (1/rd(2)+1/(rd(1)+rss)*fgper*fg+1/rd(1)*fgimp*fg+1/(rb(3)+rs)*fc(3))

            ! tmpw1  = cah(1)*(cgh(1)*tg*fg + cfh(3)*tu(3)*fc(3) + (vehc+meta)/rhoair/cpair)/&
            !          (cah(1) + cgh(1)*fg + cfh(3)*fc(3))
            ! tmpw2  = cah(2)*(cah(3)*thm + cfh(0)*tu(0)*fc(0) + 1/(4*hlr+1)*(Fhac+Fwst)/(rhoair*cpair))/&
            !          (cah(3) + cah(2) + cfh(0)*fc(0))
            ! tmpw3  = cah(1)*cah(1)/&
            !          (cah(1) + cgh(1)*fg + cfh(3)*fc(3))/&
            !          (cah(1) + cah(2) + cfh(1)*fc(1) + cfh(2)*fc(2))
            ! tmpw4  = cah(2)*cah(2)/&
            !          (cah(3) + cah(2) + cfh(0)*fc(0))/&
            !          (cah(1) + cah(2) + cfh(1)*fc(1) + cfh(2)*fc(2))
            ! fact   = 1. - tmpw3 - tmpw4

            ! taf(2) = (tmpw1 + tmpw2 + cfh(1)*tu(1)*fc(1) + cfh(2)*tu(2)*fc(2) + (4*hlr/(4*hlr+1)*(Fhac+Fwst)+Fach)/(rhoair*cpair))/&
            !          (cah(1) + cah(2) + cfh(1)*fc(1) + cfh(2)*fc(2))/&
            !          fact

            ! taf(1) = (cah(1)*taf(2) + cgh(1)*tg*fg + cfh(3)*tu(3)*fc(3) + (vehc+meta)/rhoair/cpair)/&
            !          (cah(1) + cgh(1)*fg + cfh(3)*fc(3))
            ! tmpw1  = 1/(4*hlr+1)*(Fhac+Fwst)/(rhoair*cpair)
            ! taf(3) = (cah(3)*thm + cah(2)*taf(2) + cfh(0)*tu(0)*fc(0) + tmpw1)/&
            !          (cah(3) + cah(2) + cfh(0)*fc(0))

            Hahe(1) = vehc + meta ! vehc*0.98 + meta
            Hahe(2) = 4*hlr/(4*hlr+1)*(Fhac+Fwst) + Fach
            Hahe(3) = 1/(4*hlr+1)*(Fhac+Fwst)

            cT     = 1/rd(3) + 1/rd(2) + fc(1)/rb(1) + fc(2)/rb(2)
            at     = 1/(rd(2)*(1/rd(2)+fg/rd(1)+fc(3)*lsai/rb(3)))
            bT     = 1/(rd(3)*(1/rah+1/rd(3)+fc(0)/rb(0)))

            taf(2) = (tu(1)*fc(1)/rb(1) + tu(2)*fc(2)/rb(2) &
                     + (tu(3)*fc(3)*lsai/rb(3)+tg*fg/rd(1)+Hahe(1)/(rhoair*cpair))*aT &
                     + (tu(0)*fc(0)/rb(0)+thm/rah+Hahe(3)/(rhoair*cpair))*bT + Hahe(2)/(rhoair*cpair)) &
                     / (cT*(1-aT/(rd(2)*cT)-bT/(rd(3)*cT)))

            taf(1) = (tu(3)*fc(3)*lsai/rb(3) + tg*fg/rd(1) + taf(2)/rd(2) + Hahe(1)/(rhoair*cpair)) &
                     / (1/rd(2)+fg/rd(1)+fc(3)*lsai/rb(3))

            taf(3) = (tu(0)*fc(0)/rb(0) + taf(2)/rd(3) + thm/rah + Hahe(3)/(rhoair*cpair)) &
                     / (1/rah+1/rd(3)+fc(0)/rb(0))

            IF (qgper < qaf(1)) THEN
              ! dew case. no soil resistance
              ! cgw_per= cgw(1)
              rss = 0
            ! ELSE
              ! cgw_per= 1/(1/cgw(1)+rss)
            ENDIF

            ! cgw_imp= fwet_gimp*cgw(1)

            ! l_vehc = 0
            ! tmpw1  = caw(1)*(cgw_per*qgper*fgper*fg + cgw_imp*qgimp*fgimp*fg + cfw(3)*qsatl(3)*fc(3) + l_vehc/(rhoair))/&
            !          (caw(1) + cgw_per*fgper*fg + cgw_imp*fgimp*fg + cfw(3)*fc(3))
            ! tmpw2  = caw(2)*(caw(3)*qm + cfw(0)*qsatl(0)*fc(0))/&
            !          (caw(3) + caw(2) + cfw(0)*fc(0))
            ! tmpw3  = caw(1)*caw(1)/&
            !          (caw(1) + cgw_per*fgper*fg + cgw_imp*fgimp*fg + cfw(3)*fc(3))/&
            !          (caw(2) + caw(1))
            ! tmpw4  = caw(2)*caw(2)/&
            !          (caw(3) + caw(2) + cfw(0)*fc(0))/&
            !          (caw(2) + caw(1))
            ! facq   = 1. - tmpw3 - tmpw4

            ! qaf(2) = (tmpw1 + tmpw2)/&
            !          (caw(2) + caw(1))/&
            !          facq

            ! tmpw1  = l_vehc/(rhoair)
            ! qaf(1) = (caw(1)*qaf(2) + qgper*cgw_per*fgper*fg + qgimp*cgw_imp*fgimp*fg + cfw(3)*qsatl(3)*fc(3) + tmpw1)/&
            !          (caw(1) + cgw_per*fgper*fg + cgw_imp*fgimp*fg + cfw(3)*fc(3))
            ! qaf(3) = (caw(3)*qm + caw(2)*qaf(2) + cfw(0)*qsatl(0)*fc(0))/&
            !          (caw(3) + caw(2) + cfw(0)*fc(0))

            Lahe   = 0 ! vehc*0.08
            cQ     = 1/rd(3) + 1/rd(2)
            bQ     = 1/(rd(3)*(1/raw+1/rd(3)+fwet_roof*fc(0)/rb(0)))
            aQ     = 1/(rd(2)*(1/rd(2)+fg*fgimp*fwet_gimp/rd(1)+fg*fgper/(rd(1)+rss)+fc(3)/rv))

            qaf(2) = ( (fg*fgimp*fwet_gimp*qgimp/rd(1) + fg*fgper*qgper/(rd(1)+rss) + fc(3)*qsatl(3)/rv + Lahe/rhoair)*aQ &
                     + (qm/raw+fc(0)*fwet_roof*qsatl(0)/rb(0))*bQ ) &
                     / ( cQ*(1-bQ/(cQ*rd(3))-aQ/(cQ*rd(2))) )
            qaf(1) = ( fg*fgimp*fwet_gimp*qgimp/rd(1) + fg*fgper*qgper/(rd(1)+rss) + fc(3)*qsatl(3)/rv + qaf(2)/rd(2) + Lahe/rhoair ) &
                     /( 1/rd(2) + fg*fgimp*fwet_gimp/rd(1) + fg*fgper/(rd(1)+rss) + fc(3)/rv )
            qaf(3) = ( fc(0)*fwet_roof*qsatl(0)/rb(0) + qaf(2)/rd(3) + qm/raw ) &
                     /( 1/raw + 1/rd(3)+  fwet_roof*fc(0)/rb(0) )
         ENDIF

!-----------------------------------------------------------------------
! IR radiation, sensible and latent heat fluxes and their derivatives
!-----------------------------------------------------------------------
! the partial derivatives of areodynamical resistance are ignored
! which cannot be determined analtically

         !NOTE: ONLY for vegetation
         i = 3

! sensible heat fluxes and their derivatives
         fsenl = rhoair * cpair * lsai/rb(3) * (tl - taf(botlay))

         ! 09/24/2017: why fact/facq here? bugs? YES
         ! 09/25/2017: re-written, check it clearfully
         ! 11/25/2021: re-written, double check
         IF (botlay == 2) THEN
            ! fsenl_dtl = rhoair * cpair * cfh(i) * (1.-wtl0(i)/fact)
            ! fsenl_dtl = rhoair * cpair * cfh(3) &
            !             *(1.-cfh(3)*fc(3)/(cgh(3)+cgh(2)*fg+cfh(1)*fc(1)+cfh(2)*fc(2)+cfh(3)*fc(3))/fact)
            fsenl_dtl = rhoair * cpair * lsai/rb(3) &
                        *(1.-lsai*fc(3)/(rb(3)*cT*(1-bT/(cT*rd(3)))))
         ELSE
            ! fsenl_dtl = rhoair * cpair * cfh(i) * (1.-wta0(1)*wtg0(2)*wtl0(i)/fact-wtl0(i))
            fsenl_dtl = rhoair * cpair * lsai/rb(3) &
                        *( 1. - fc(3)*lsai/(rb(3)*(1/rd(2)+fg/rd(1)+fc(3)*lsai/rb(3))) &
                        -fc(3)*lsai*aT*aT/(rb(3)*cT*(1-aT/(cT*rd(2))-bT/(cT*rd(3)))) )
         ENDIF


! latent heat fluxes and their derivatives
         etr = rhoair * (1.-fwet) * delta * lai/(rb(i)+rs) &
             * (qsatl(i) - qaf(botlay))

         IF (botlay == 2) THEN
            ! etr_dtl = rhoair * (1.-fwet) * delta * lai/(rb(i)+rs) &
            !         * (1.-wtlq0(i)/facq)*qsatldT(i)
            ! etr_dtl = rhoair * (1.-fwet) * delta * lai/(rb(3)+rs) &
            !           *(1.-cfw(3)*fc(3)/(cgw(3)+cgw_per*fgper*fg+cgw_imp*fgimp*fg+cfw(3)*fc(3))/facq) &
            !           *qsatldT(3)
            etr_dtl = rhoair * (1.-fwet) * delta * lai/(rb(3)+rs) &
                      *(1.-fc(3)/(cQ*rv*(1-bQ/(cQ*rd(3))))) &
                      *qsatldT(3)
         ELSE
            ! etr_dtl = rhoair * (1.-fwet) * delta * lai/(rb(i)+rs) &
            !         * (1.-wtaq0(1)*wtgq0(2)*wtlq0(i)/facq-wtlq0(i))*qsatldT(i)
            etr_dtl = rhoair * (1.-fwet) * delta * lai/(rb(i)+rs) &
                      *( 1. - fc(3)/(rv*(1/rd(2)+fg*fgimp*fwet_gimp/rd(1)+fg*fgper/(rss+rd(1))+fc(3)/rv)) &
                      - fc(3)*aQ*aQ/(rv*CQ*(1-aQ/(cQ*rd(2))-bQ/(cQ*rd(3)))) )
         ENDIF

         IF (etr.ge.etrc) THEN
            etr = etrc
            etr_dtl = 0.
         ENDIF

         evplwet = rhoair * (1.-delta*(1.-fwet)) * lsai/rb(i) &
                 * (qsatl(i) - qaf(botlay))

         IF (botlay == 2) THEN
            ! evplwet_dtl = rhoair * (1.-delta*(1.-fwet)) * lsai/rb(i) &
            !             * (1.-wtlq0(i)/facq)*qsatldT(i)
            ! evplwet_dtl = rhoair * (1.-delta*(1.-fwet)) * lsai/rb(3) &
            !               *(1.-cfw(3)*fc(3)/(cgw(3)+cgw_per*fgper*fg+cgw_imp*fgimp*fg+cfw(3)*fc(3))/facq) &
            !               *qsatldT(3)
            evplwet_dtl = rhoair * (1.-delta*(1.-fwet)) * lsai/rb(3) &
                          *(1.-fc(3)/(cQ*rv*(1-bQ/(cQ*rd(3))))) &
                          *qsatldT(3)
         ELSE
            ! evplwet_dtl = rhoair * (1.-delta*(1.-fwet)) * lsai/rb(i) &
            !             * (1.-wtaq0(1)*wtgq0(2)*wtlq0(i)/facq-wtlq0(i))*qsatldT(i)

            evplwet_dtl = rhoair * (1.-delta*(1.-fwet)) * lsai/rb(i) &
                        *( 1. - fc(3)/(rv*(1/rd(2)+fg*fgimp*fwet_gimp/rd(1)+fg*fgper/(rss+rd(1))+fc(3)/rv)) &
                        - fc(3)*aQ*aQ/(rv*CQ*(1-aQ/(cQ*rd(2))-bQ/(cQ*rd(3)))) )
         ENDIF

         IF (evplwet.ge.ldew/deltim) THEN
            evplwet = ldew/deltim
            evplwet_dtl = 0.
         ENDIF

         fevpl = etr + evplwet
         fevpl_dtl = etr_dtl + evplwet_dtl

         erre = 0.
         fevpl_noadj = fevpl
         IF ( fevpl*fevpl_bef < 0. ) THEN
            erre  = -0.9*fevpl
            fevpl =  0.1*fevpl
         ENDIF

!-----------------------------------------------------------------------
! difference of temperatures by quasi-newton-raphson method for the non-linear system equations
!-----------------------------------------------------------------------

         ! calculate irab, dirab_dtl
         B(5)    = B_5*tl**4
         B1(5)   = B1_5*tl**4
         dBdT(5) = dBdT_5*tl**3
         X  = matmul(Ainv, B)
         ! first 5 items of dBdT is 0, dBdT*(0,0,0,0,0,1)
         dX = matmul(Ainv, dBdT*uvec)

         ! calculate longwave for vegetation
         irab = ( (sum(X(1:4)*VegVF(1:4)) + frl*VegVF(5))*ev - B1(5) ) / fcover(5)*fg
         dirab_dtl = ( sum(dX(1:4)*VegVF(1:4))*ev - dBdT(5) ) / fcover(5)*fg

         ! solve for leaf temperature
         dtl(it) = (sabv + irab - fsenl - hvap*fevpl) &
                 / (clai/deltim - dirab_dtl + fsenl_dtl + hvap*fevpl_dtl)
         dtl_noadj = dtl(it)

         ! check magnitude of change in leaf temperature limit to maximum allowed value

         IF (it .le. itmax) THEN

            ! put brakes on large temperature excursions
            IF (abs(dtl(it)).gt.delmax) THEN
               dtl(it) = delmax*dtl(it)/abs(dtl(it))
            ENDIF

            IF ((it.ge.2) .and. (dtl(it-1)*dtl(it).le.0.)) THEN
               dtl(it) = 0.5*(dtl(it-1) + dtl(it))
            ENDIF

         ENDIF

         tl = tlbef + dtl(it)
         tu(3) = tl

!-----------------------------------------------------------------------
! square roots differences of temperatures and fluxes for use as the condition of convergences
!-----------------------------------------------------------------------

         del  = sqrt( dtl(it)*dtl(it) )
         dele = dtl(it) * dtl(it) * &
                ( dirab_dtl**2 + fsenl_dtl**2 + hvap*fevpl_dtl**2 )
         dele = sqrt(dele)

!-----------------------------------------------------------------------
!  saturated vapor pressures and canopy air temperature, canopy air humidity
!-----------------------------------------------------------------------
! Recalculate leaf saturated vapor pressure (ei_)for updated leaf temperature
! and adjust specific humidity (qsatl_) proportionately
         CALL qsadv(tu(i),psrf,ei(i),deiDT(i),qsatl(i),qsatldT(i))

! update vegetation/ground surface temperature, canopy air temperature,
! canopy air humidity

         ! calculate wtll, wtlql
         ! wtll(:)  = 0.
         ! wtlql(:) = 0.

         ! DO i = 0, nurb
         !    clev = canlev(i)
         !    wtll(clev)  =  wtll(clev) + wtl0(i)*tu(i)
         !    wtlql(clev) = wtlql(clev) + wtlq0(i)*qsatl(i)
         ! ENDDO

         IF (numlay .eq. 2) THEN

            ! - Equations:
            ! taf(3) = (1/rah*thm + 1/rd(3)*taf(2) + 1/rb(0)*troof*fc(0) + AHE/(rho*cp))/(1/rah + 1/rd(3) + 1/rb(0)*fc(0))
            ! taf(2) = (1/rd(3)*taf(3) + 1/rd(2)*tg*fg + 1/rb(1)*twsun*fc(1) + 1/rb(2)*twsha*fc(2) + lsai/rb(3)*tl*fc(3) + AHE/(rho*cp))/ &
            !          (1/rd(3) + 1/rd(2)*fg + 1/rb(1)*fc(1) + 1/rb(2)*fc(2) + lsai/rb(3)*fc(3))
            ! Also written as:
            ! taf(3) = (cah(3)*thm + cah(2)*taf(2) + cfh(0)*troof*fc(0))/(cah(3) + cah(2) + cfh(0)*fc(0))
            ! taf(2) = (cah(2)*taf(3) + cgh(2)*tg*fg + cfh(1)*twsun*fc(1) + cfh(2)*twsha*fc(2) + cfh(3)*tl*fc(3) + AHE/(rho*cp))/ &
            !          (cah(2) + cgh(2)*fg + cfh(1)*fc(1) + cfh(2)*fc(2) + cfh(3)*fc(3))
            ! - Equations:
            ! qaf(3) = (1/raw*qm + 1/rd(3)*qaf(2) + 1/rb(0)*qroof*fc(0))/(1/raw + 1/rd(3) + 1/rb(0)*fc(0))
            ! qaf(2) = (1/rd(3)*qaf(3) + 1/(rd(2)+rss)*qper*fgper*fg + fwetimp/rd(2)*qimp*fgimp*fg + lsai/(rb(3)+rs)*ql*fc(3) + AHE/rho)/ &
            !          (1/rd(3) + 1/(rd(2)+rss)*fgper*fg + fwetimp/rd(2)*fgimp*fg + lsai/(rb(3)+rs)*fc(3))
            ! Also written as:
            ! qaf(3) = (caw(3)*qm + caw(2)*qaf(2) + cfw(0)*qroof*fc(0))/(caw(3) + caw(2) + cfw(0)*fc(0))
            ! qaf(2) = (caw(2)*qaf(3) + cgwper*qper*fgper*fg + cgwimp*qimp*fgimp*fg + cfw(3)*ql*fc(3) + AHE/rho)/ &
            !          (caw(2) + cgwper*fgper*fg + cgwimp*fgimp*fg + cfw(3)*fc(3))

            ! 06/20/2021, yuan: account for AH
            ! 92% heat release as SH, Pigeon et al., 2007

            ! h_vehc = vehc
            ! tmpw1  = cah(2)*((cah(3)*thm + cfh(0)*tu(0)*fc(0) + 1/(4*hlr+1)*(Fhac+Fwst)/(rhoair*cpair))/&
            !          (cah(3) + cah(2) + cfh(0)*fc(0)))
            ! tmpw2  = (4*hlr/(4*hlr+1)*(Fhac+Fwst)+Fach)/(rhoair*cpair) + (h_vehc+meta)/(rhoair*cpair)
            ! tmpw3  = cgh(2)*fg*tg + cfh(1)*tu(1)*fc(1) + cfh(2)*tu(2)*fc(2) + cfh(3)*tu(3)*fc(3)
            ! fact   = 1. - (cah(2)*cah(2)/(cah(3) + cah(2) + cfh(0)*fc(0))/&
            !          (cah(2) + cgh(2)*fg + cfh(1)*fc(1) + cfh(2)*fc(2) + cfh(3)*fc(3)))
            ! taf(2) = (tmpw1 + tmpw2 + tmpw3) / &
            !          (cah(2) + cgh(2)*fg + cfh(1)*fc(1) + cfh(2)*fc(2) + cfh(3)*fc(3)) / &
            !          fact

            h_vehc  = vehc !* 0.92
            Hahe(2) = 4*hlr/(4*hlr+1)*(Fhac+Fwst) + Fach + h_vehc + meta
            Hahe(3) = 1/(4*hlr+1)*(Fhac+Fwst)

            bT     = 1/(rd(3) * (1/rah+1/rd(3)+fc(0)/rb(0)))
            cT     = 1/rd(3) + fg/rd(2) + fc(1)/rb(1) + fc(2)/rb(2) + fc(3)*lsai/rb(3)
            aT     = (tu(0)*fc(0)/rb(0) + Hahe(3)/(rhoair*cpair) + thm/rah)*bT

            taf(2) = (tg*fg/rd(2) + Hahe(2)/(rhoair*cpair) + tu(1)*fc(1)/rb(1) + tu(2)*fc(2)/rb(2) + tu(3)*fc(3)*lsai/rb(3) + aT) &
                     / (cT * (1- bT/(cT*rd(3))))
            taf(3) = (taf(2)/rd(3) + tu(0)*fc(0)/rb(0) + Hahe(3)/(rhoair*cpair) + thm/rah) &
                     / (1/rah + 1/rd(3) + fc(0)/rb(0))

            IF (qgper < qaf(2)) THEN
              ! dew case. no soil resistance
              ! cgw_per= cgw(2)
              rss = 0
            ! ELSE
              ! cgw_per= 1/(1/cgw(2)+rss)
            ENDIF

            ! cgw_imp= fwet_gimp*cgw(2)

            ! account for soil resistance, qgper and qgimp are calculated separately
            ! l_vehc = 0
            ! tmpw1  = caw(2)*((caw(3)*qm + cfw(0)*qsatl(0)*fc(0))/&
            !          (caw(3) + caw(2) + cfw(0)*fc(0)))
            ! tmpw2  = l_vehc/(rhoair)
            ! tmpw3  = cgw_per*qgper*fgper*fg + cgw_imp*qgimp*fgimp*fg + cfw(3)*qsatl(3)*fc(3)
            ! facq   = 1. - (caw(2)*caw(2)/&
            !          (caw(3) + caw(2) + cfw(0)*fc(0))/&
            !          (caw(2) + cgw_per*fgper*fg + cgw_imp*fgimp*fg + cfw(3)*fc(3)))
            ! qaf(2) = (tmpw1 + tmpw2 + tmpw3)/&
            !          (caw(2) + cgw_per*fgper*fg + cgw_imp*fgimp*fg + cfw(3)*fc(3))/&
            !          facq

            ! tmpw1  = 1/(4*hlr+1)*(Fhac+Fwst)/(rhoair*cpair)
            ! taf(3) = (cah(3)*thm + cah(2)*taf(2) + cfh(0)*tu(0)*fc(0) + tmpw1)/&
            !          (cah(3) + cah(2) + cfh(0)*fc(0))
            ! qaf(3) = (caw(3)*qm  + caw(2)*qaf(2) + cfw(0)*qsatl(0)*fc(0))/&
            !          (caw(3) + caw(2) + cfw(0)*fc(0))

            Lahe   = 0 ! vehc * 0.08
            cQ     = 1/rd(3) + fg*fgper/(rd(2)+rss) + fwet_gimp*fg*fgimp/rd(2) + fc(3)/rv
            bQ     = 1/(rd(3) * (1/raw+1/rd(3)+fwet_roof*fc(0)/rb(0)))
            aQ     = (qsatl(0)*fwet_roof*fc(0)/rb(0) + qm/raw)*bQ

            qaf(2) = (qgper*fgper*fg/(rd(2)+rss) + qgimp*fwet_gimp*fgimp*fg/rd(2) + qsatl(3)*fc(3)/rv + aQ + Lahe/rhoair) &
                     / (cQ * (1-bQ/(cQ*rd(3))))
            qaf(3) = (qaf(2)/rd(3) + qsatl(0)*fwet_roof*fc(0)/rb(0) + qm/raw) &
                     / (1/raw + 1/rd(3) + fwet_roof*fc(0)/rb(0))

         ENDIF

         IF (numlay .eq. 3) THEN

            ! - Equations:
            ! taf(3) = (thm/rah+1/rd(3)*taf(2)+AHE2/rho/cpair+1/rb(0)*troof*fc(0))/&
            !          (1/rah+1/rd(3)+1/rb(0)*fc(0))
            ! taf(2) = (1/rd(3)*taf(3)+1/rd(2)*taf1+1/rb(1)*twsun*fc(1)+1/rb(2)*twsha*fc(2)+AHE1/rho/cpair)/&
            !          (1/rd(3)+1/rd(2)+1/rb(1)*fc(1)+1/rb(2)*fc(2))
            ! taf(1) = (1/rd(2)*taf(2)+1/rd(1)*tg*fg+1/rb(3)*tl*fc(3)+Hveh/rhoair/cpair)/&
            !          (1/rd(2)+1/rd(1)*fg+1/rb(3)*fc(3))
            ! - Equations:
            ! qaf(3) = (1/raw*qm+1/rd(3)*qaf(2)+1/rb(0)*qroof*fc(0))/&
            !          (1/raw+1/rd(3)+1/rb(0)*fc(0))
            ! qaf(2) = (1/rd(3)*qaf(3)+1/rd(2)*qaf(1))/&
            !          (1/rd(3) + 1/rd(2))
            ! qaf(1) = (1/rd(2)*qaf(2)+1/(rd(1)+rss)*qgper*fgper*fg+1/rd(1)*qimp*fgimp*fg+1/(rb(3)+rs)*ql*fc(3)+h_veh/rho))/&
            !          (1/rd(2)+1/(rd(1)+rss)*fgper*fg+1/rd(1)*fgimp*fg+1/(rb(3)+rs)*fc(3))

            ! tmpw1  = cah(1)*(cgh(1)*tg*fg + cfh(3)*tu(3)*fc(3) + (vehc+meta)/rhoair/cpair)/&
            !          (cah(1) + cgh(1)*fg + cfh(3)*fc(3))
            ! tmpw2  = cah(2)*(cah(3)*thm + cfh(0)*tu(0)*fc(0) + 1/(4*hlr+1)*(Fhac+Fwst)/(rhoair*cpair))/&
            !          (cah(3) + cah(2) + cfh(0)*fc(0))
            ! tmpw3  = cah(1)*cah(1)/&
            !          (cah(1) + cgh(1)*fg + cfh(3)*fc(3))/&
            !          (cah(1) + cah(2) + cfh(1)*fc(1) + cfh(2)*fc(2))
            ! tmpw4  = cah(2)*cah(2)/&
            !          (cah(3) + cah(2) + cfh(0)*fc(0))/&
            !          (cah(1) + cah(2) + cfh(1)*fc(1) + cfh(2)*fc(2))
            ! fact   = 1. - tmpw3 - tmpw4

            ! taf(2) = (tmpw1 + tmpw2 + cfh(1)*tu(1)*fc(1) + cfh(2)*tu(2)*fc(2) + (4*hlr/(4*hlr+1)*(Fhac+Fwst)+Fach)/(rhoair*cpair))/&
            !          (cah(1) + cah(2) + cfh(1)*fc(1) + cfh(2)*fc(2))/&
            !          fact

            ! taf(1) = (cah(1)*taf(2) + cgh(1)*tg*fg + cfh(3)*tu(3)*fc(3) + (vehc+meta)/rhoair/cpair)/&
            !          (cah(1) + cgh(1)*fg + cfh(3)*fc(3))
            ! tmpw1  = 1/(4*hlr+1)*(Fhac+Fwst)/(rhoair*cpair)
            ! taf(3) = (cah(3)*thm + cah(2)*taf(2) + cfh(0)*tu(0)*fc(0) + tmpw1)/&
            !          (cah(3) + cah(2) + cfh(0)*fc(0))

            h_vehc  = vehc ! vech * 0.92
            Hahe(1) = h_vehc + meta
            Hahe(2) = 4*hlr/(4*hlr+1)*(Fhac+Fwst) + Fach
            Hahe(3) = 1/(4*hlr+1)*(Fhac+Fwst)

            cT     = 1/rd(3) + 1/rd(2) + fc(1)/rb(1) + fc(2)/rb(2)
            at     = 1/(rd(2)*(1/rd(2)+fg/rd(1)+fc(3)*lsai/rb(3)))
            bT     = 1/(rd(3)*(1/rah+1/rd(3)+fc(0)/rb(0)))

            taf(2) = (tu(1)*fc(1)/rb(1) + tu(2)*fc(2)/rb(2) &
                     + (tu(3)*fc(3)*lsai/rb(3)+tg*fg/rd(1)+Hahe(1)/(rhoair*cpair))*aT &
                     + (tu(0)*fc(0)/rb(0)+thm/rah+Hahe(3)/(rhoair*cpair))*bT + Hahe(2)/(rhoair*cpair)) &
                     / (cT*(1-aT/(rd(2)*cT)-bT/(rd(3)*cT)))

            taf(1) = (tu(3)*fc(3)*lsai/rb(3) + tg*fg/rd(1) + taf(2)/rd(2) + Hahe(1)/(rhoair*cpair)) &
                     / (1/rd(2)+fg/rd(1)+fc(3)*lsai/rb(3))

            taf(3) = (tu(0)*fc(0)/rb(0) + taf(2)/rd(3) + thm/rah + Hahe(3)/(rhoair*cpair)) &
                     / (1/rah+1/rd(3)+fc(0)/rb(0))

            IF (qgper < qaf(1)) THEN
              ! dew case. no soil resistance
              ! cgw_per= cgw(1)
              rss = 0
            ! ELSE
              ! cgw_per= 1/(1/cgw(1)+rss)
            ENDIF

<<<<<<< HEAD
            ! cgw_imp= fwet_gimp*cgw(1)

            ! l_vehc = 0!vehc*0.08
            ! tmpw1  = caw(1)*(cgw_per*qgper*fgper*fg + cgw_imp*qgimp*fgimp*fg + cfw(3)*qsatl(3)*fc(3) + l_vehc/(rhoair))/&
            !          (caw(1) + cgw_per*fgper*fg + cgw_imp*fgimp*fg + cfw(3)*fc(3))
            ! tmpw2  = caw(2)*(caw(3)*qm + cfw(0)*qsatl(0)*fc(0))/&
            !          (caw(3) + caw(2) + cfw(0)*fc(0))
            ! tmpw3  = caw(1)*caw(1)/&
            !          (caw(1) + cgw_per*fgper*fg + cgw_imp*fgimp*fg + cfw(3)*fc(3))/&
            !          (caw(2) + caw(1))
            ! tmpw4  = caw(2)*caw(2)/&
            !          (caw(3) + caw(2) + cfw(0)*fc(0))/&
            !          (caw(2) + caw(1))
            ! facq   = 1. - tmpw3 - tmpw4

            ! qaf(2) = (tmpw1 + tmpw2)/&
            !          (caw(2) + caw(1))/&
            !          facq

            ! tmpw1  = l_vehc/(rhoair)
            ! qaf(1) = (caw(1)*qaf(2) + qgper*cgw_per*fgper*fg + qgimp*cgw_imp*fgimp*fg + cfw(3)*qsatl(3)*fc(3) + tmpw1)/&
            !          (caw(1) + cgw_per*fgper*fg + cgw_imp*fgimp*fg + cfw(3)*fc(3))
            ! qaf(3) = (caw(3)*qm + caw(2)*qaf(2) + cfw(0)*qsatl(0)*fc(0))/&
            !          (caw(3) + caw(2) + cfw(0)*fc(0))
            Lahe   = 0
            cQ     = 1/rd(3) + 1/rd(2)
            bQ     = 1/(rd(3)*(1/raw+1/rd(3)+fwet_roof*fc(0)/rb(0)))
            aQ     = 1/(rd(2)*(1/rd(2)+fg*fgimp*fwet_gimp/rd(1)+fg*fgper/(rd(1)+rss)+fc(3)/rv))

            qaf(2) = ((fg*fgimp*fwet_gimp*qgimp/rd(1)+fg*fgper*qgper/(rd(1)+rss)+fc(3)*qsatl(3)/rv+Lahe/rhoair)*aQ &
                     + (qm/raw+fc(0)*fwet_roof*qsatl(0)/rb(0))*bQ) &
                     / (cQ*(1-bQ/(cQ*rd(3))-aQ/(cQ*rd(2))))
            qaf(1) = (fg*fgimp*fwet_gimp*qgimp/rd(1)+fg*fgper*qgper/(rd(1)+rss)+fc(3)*qsatl(3)/rv+qaf(2)/rd(2)+Lahe/rhoair) &
                     /(1/rd(2)+fg*fgimp*fwet_gimp/rd(1)+fg*fgper/(rd(1)+rss)+fc(3)/rv)
            qaf(3) = (fc(0)*fwet_roof*qsatl(0)/rb(0)+qaf(2)/rd(3)+qm/raw) &
                     /(1/raw+1/rd(3)+fwet_roof*fc(0)/rb(0))
=======
            cgw_imp= fwet_gimp*cgw(1)

            l_vec   = 0 !vehc*0.08
            tmpw1  = caw(1)*(cgw_per*qgper*fgper*fg + cgw_imp*qgimp*fgimp*fg + cfw(3)*qsatl(3)*fc(3) + l_vec/(rhoair))/&
                     (caw(1) + cgw_per*fgper*fg + cgw_imp*fgimp*fg + cfw(3)*fc(3))
            tmpw2  = caw(2)*(caw(3)*qm + cfw(0)*qsatl(0)*fc(0))/&
                     (caw(3) + caw(2) + cfw(0)*fc(0))
            tmpw3  = caw(1)*caw(1)/&
                     (caw(1) + cgw_per*fgper*fg + cgw_imp*fgimp*fg + cfw(3)*fc(3))/&
                     (caw(2) + caw(1))
            tmpw4  = caw(2)*caw(2)/&
                     (caw(3) + caw(2) + cfw(0)*fc(0))/&
                     (caw(2) + caw(1))
            facq   = 1. - tmpw3 - tmpw4

            qaf(2) = (tmpw1 + tmpw2)/&
                     (caw(2) + caw(1))/&
                     facq

            tmpw1  = l_vec/(rhoair)
            qaf(1) = (caw(1)*qaf(2) + qgper*cgw_per*fgper*fg + qgimp*cgw_imp*fgimp*fg + cfw(3)*qsatl(3)*fc(3) + tmpw1)/&
                     (caw(1) + cgw_per*fgper*fg + cgw_imp*fgimp*fg + cfw(3)*fc(3))
            qaf(3) = (caw(3)*qm + caw(2)*qaf(2) + cfw(0)*qsatl(0)*fc(0))/&
                     (caw(3) + caw(2) + cfw(0)*fc(0))
>>>>>>> 357e5b17

         ENDIF

         !------------------------------------------------
         ! account for fwet for roof and impervious ground
         IF (qaf(3) > qroof) THEN
            fwet_roof = 1. !dew case
         ELSE
            fwet_roof = fwet_roof_
         ENDIF

         IF (qaf(botlay) > qgimp) THEN
            fwet_gimp = 1. !dew case
         ELSE
            fwet_gimp = fwet_gimp_
         ENDIF

         ! weighted qg
         ! NOTE: IF fwet_gimp=1, same as previous
         fwetfac = fgimp*fwet_gimp + fgper
         qg = (qgimp*fgimp*fwet_gimp + qgper*fgper) / fwetfac

         fgw(2) = fg*fwetfac

! update co2 partial pressure within canopy air
         ! 05/02/2016: may have some problem with gdh2o, however,
         ! this variable seems never used here. Different height
         ! level vegetation should have different gdh2o, i.e.,
         ! different rd(layer) values.
         gah2o = 1.0/raw * tprcor/thm                     !mol m-2 s-1
         gdh2o = 1.0/rd(botlay) * tprcor/thm              !mol m-2 s-1

         pco2a = pco2m - 1.37*psrf/max(0.446,gah2o) * &
                 (assim - respc - rsoil)

!-----------------------------------------------------------------------
! Update monin-obukhov length and wind speed including the stability effect
!-----------------------------------------------------------------------

         ! USE the top layer taf and qaf
         dth = thm - taf(2)
         dqh =  qm - qaf(2)

         tstar = vonkar/(fh)*dth
         qstar = vonkar/(fq)*dqh

         thvstar = tstar*(1.+0.61*qm)+0.61*th*qstar
         zeta = zldis*vonkar*grav*thvstar / (ustar**2*thv)
         IF (zeta .ge. 0.) THEN                             !stable
            zeta = min(2.,max(zeta,1.e-6))
         ELSE                                             !unstable
            zeta = max(-100.,min(zeta,-1.e-6))
         ENDIF
         obu = zldis/zeta

         IF (zeta .ge. 0.) THEN
            um = max(ur,.1)
         ELSE
            wc = (-grav*ustar*thvstar*zii/thv)**(1./3.)
            wc2 = beta*beta*(wc*wc)
            um = sqrt(ur*ur+wc2)
         ENDIF

         IF (obuold*obu .lt. 0.) nmozsgn = nmozsgn+1
         IF (nmozsgn .ge. 4) obu = zldis/(-0.01)
         obuold = obu

!-----------------------------------------------------------------------
! Test for convergence
!-----------------------------------------------------------------------

         it = it+1

         IF (it .gt. itmin) THEN
            fevpl_bef = fevpl
            det = max(del,del2)
            dee = max(dele,dele2)
            IF (det .lt. dtmin .and. dee .lt. dlemin) EXIT
         ENDIF

      ENDDO

! ======================================================================
!     END stability iteration
! ======================================================================

      zol = zeta
      rib = min(5.,zol*ustar**2/(vonkar**2/fh*um**2))

! canopy fluxes and total assimilation amd respiration

      IF (lai .gt. 0.001) THEN
         rst = rs/lai
      ELSE
         rs    = 2.0e4
         assim = 0.
         respc = 0.
         rst   = 2.0e4
      ENDIF
      respc = respc + rsoil

! canopy fluxes and total assimilation amd respiration

      fsenl = fsenl + fsenl_dtl*dtl(it-1) &
         ! add the imbalanced energy below due to T adjustment to sensibel heat
         + (dtl_noadj-dtl(it-1)) * (clai/deltim - dirab_dtl &
         + fsenl_dtl + hvap*fevpl_dtl) &
         ! add the imbalanced energy below due to q adjustment to sensibel heat
         + hvap*erre

      etr     = etr     +     etr_dtl*dtl(it-1)
      evplwet = evplwet + evplwet_dtl*dtl(it-1)
      fevpl   = fevpl_noadj
      fevpl   = fevpl   +   fevpl_dtl*dtl(it-1)

      elwmax  = ldew/deltim

      elwdif  = max(0., evplwet-elwmax)
      evplwet = min(evplwet, elwmax)

      fevpl   = fevpl - elwdif
      fsenl   = fsenl + hvap*elwdif

!-----------------------------------------------------------------------
! Update dew accumulation (kg/m2)
!-----------------------------------------------------------------------

      ldew = max(0., ldew-evplwet*deltim)

      ! account for vegetation snow and update ldew_rain, ldew_snow, ldew
      IF ( DEF_VEG_SNOW ) THEN
         IF (tl > tfrz) THEN
            qevpl = max (evplwet, 0.)
            qdewl = abs (min (evplwet, 0.) )
            qsubl = 0.
            qfrol = 0.

            IF (qevpl > ldew_rain/deltim) THEN
               qsubl = qevpl - ldew_rain/deltim
               qevpl = ldew_rain/deltim
            ENDIF
         ELSE
            qevpl = 0.
            qdewl = 0.
            qsubl = max (evplwet, 0.)
            qfrol = abs (min (evplwet, 0.) )

            IF (qsubl > ldew_snow/deltim) THEN
               qevpl = qsubl - ldew_snow/deltim
               qsubl = ldew_snow/deltim
            ENDIF
         ENDIF

         ldew_rain = ldew_rain + (qdewl-qevpl)*deltim
         ldew_snow = ldew_snow + (qfrol-qsubl)*deltim

         ldew = ldew_rain + ldew_snow
      ENDIF

      IF ( DEF_VEG_SNOW ) THEN
         ! update fwet_snow
         fwet_snow = 0
         IF(ldew_snow > 0.) THEN
            fwet_snow = ((10./(48.*(lai+sai)))*ldew_snow)**.666666666666
            ! Check for maximum limit of fwet_snow
            fwet_snow = min(fwet_snow,1.0)
         ENDIF

         ! phase change

         qmelt = 0.
         qfrz  = 0.

         IF (ldew_snow.gt.1.e-6 .and. tl.gt.tfrz) THEN
            qmelt = min(ldew_snow/deltim,(tl-tfrz)*cpice*ldew_snow/(deltim*hfus))
            ldew_snow = max(0.,ldew_snow - qmelt*deltim)
            ldew_rain = max(0.,ldew_rain + qmelt*deltim)
            !NOTE: There may be some problem, energy imbalance
            !      However, detailed treatment could be somewhat trivial
            tl = fwet_snow*tfrz + (1.-fwet_snow)*tl  !Niu et al., 2004
         ENDIF

         IF (ldew_rain.gt.1.e-6 .and. tl.lt.tfrz) THEN
            qfrz  = min(ldew_rain/deltim,(tfrz-tl)*cpliq*ldew_rain/(deltim*hfus))
            ldew_rain = max(0.,ldew_rain - qfrz*deltim)
            ldew_snow = max(0.,ldew_snow + qfrz*deltim)
            !NOTE: There may be some problem, energy imbalance
            !      However, detailed treatment could be somewhat trivial
            tl = fwet_snow*tfrz + (1.-fwet_snow)*tl  !Niu et al., 2004
         ENDIF
      ENDIF

      ! vegetation heat change
      dheatl = clai/deltim*dtl(it-1)

!-----------------------------------------------------------------------
! balance check
!-----------------------------------------------------------------------

      err = sabv + irab + dirab_dtl*dtl(it-1) &
          - fsenl - hvap*fevpl - dheatl

#if(defined CLMDEBUG)
      IF (abs(err) .gt. .2) THEN
         write(6,*) 'energy imbalance in UrbanVegFlux.F90', &
         i,it-1,err,sabv,irab,fsenl,hvap*fevpl,dheatl
         CALL CoLM_stop()
      ENDIF
#endif


      ! calculate longwave absorption
      lwsun = ( ewall*X(1) - B1(1) ) / (1-ewall)
      lwsha = ( ewall*X(2) - B1(2) ) / (1-ewall)
      lgimp = ( egimp*X(3) - B1(3) ) / (1-egimp)
      lgper = ( egper*X(4) - B1(4) ) / (1-egper)
      lveg  = ( (sum(X(1:4)*VegVF(1:4)) + frl*VegVF(5))*ev - B1(5) )
      lout  = sum( X * SkyVF )

      ! longwave absorption due to leaf temperature change
      lwsun = lwsun + ( ewall*dX(1) ) / (1-ewall) * dtl(it-1)
      lwsha = lwsha + ( ewall*dX(2) ) / (1-ewall) * dtl(it-1)
      lgimp = lgimp + ( egimp*dX(3) ) / (1-egimp) * dtl(it-1)
      lgper = lgper + ( egper*dX(4) ) / (1-egper) * dtl(it-1)
      lveg  = lveg  + ( sum(dX(1:4)*VegVF(1:4))*ev - dBdT(5) ) * dtl(it-1)
      lout  = lout  + sum( dX * SkyVF * dtl(it-1) )

      ! Energy balance check
      err = lwsun + lwsha + lgimp + lgper + lveg + lout

      IF (abs(err-frl) > 1e-6) THEN
         print *, "Longwave - Energy Balance Check error!", err-frl
      ENDIF

      ! convert to per unit area
      IF (fcover(1) > 0.) lwsun = lwsun / fcover(1) * fg !/ (4*fwsun*HL*fb/fg)
      IF (fcover(2) > 0.) lwsha = lwsha / fcover(2) * fg !/ (4*fwsha*HL*fb/fg)
      IF (fcover(3) > 0.) lgimp = lgimp / fcover(3) * fg !/ fgimp
      IF (fcover(4) > 0.) lgper = lgper / fcover(4) * fg !/ fgper
      IF (fcover(5) > 0.) lveg  = lveg  / fcover(5) * fg !/ fv/fg

      ! add previous longwave
      lwsun = lwsun + lwsun_bef
      lwsha = lwsha + lwsha_bef
      lgimp = lgimp + lgimp_bef
      lgper = lgper + lgper_bef
      lveg  = lveg  + lveg_bef

      tafu = taf(2)

!-----------------------------------------------------------------------
! wind stresses
!-----------------------------------------------------------------------

      taux = - rhoair*us/ram
      tauy = - rhoair*vs/ram

!-----------------------------------------------------------------------
! fluxes from roof, walls to canopy space
!-----------------------------------------------------------------------

      ! sensible heat fluxes
      fsenroof = rhoair*cpair/rb(0)*(troof-taf(3))
      fsenwsun = rhoair*cpair/rb(1)*(twsun-taf(2))
      fsenwsha = rhoair*cpair/rb(2)*(twsha-taf(2))

      ! latent heat fluxes
      fevproof = rhoair/rb(0)*(qsatl(0)-qaf(3))
      fevproof = fevproof*fwet_roof

      IF (botlay == 2) THEN
         ! --------------------ctl version------------------------
         ! cwalls = rhoair*cpair*cfh(1)*(1.-wtl0(1)/fact)
         ! croofs = rhoair*cpair*cfh(0)*(1.-wtg0(3)*wta0(2)*wtl0(0)/fact-wtl0(0))
         ! croofl = rhoair*cfw(0)*(1.-wtgq0(3)*wtaq0(2)*wtlq0(0)/facq-wtlq0(0))*qsatldT(0)
         ! croofl = rhoair*cfw(0)*(1.-wtgq0(3)*wtaq0(2)*wtlq0(0)/facq-wtlq0(0))*qsatldT(0)
         !
         ! croofs = rhoair*cpair*cfh(0) &
         !          *(1.-cgh(3)/(cah(3)+cgh(3)+cfh(0)*fc(0)) &
         !          *cah(2)/(cah(2)+cgh(2)*fg+cfh(1)*fc(1)+cfh(2)*fc(2)+cfh(3)*fc(3)) &
         !          *cfh(0)*fc(0)/(cah(3)+cgh(3)+cfh(0)*fc(0))/fact &
         !          -cfh(0)*fc(0)/(cah(3)+cgh(3)+cfh(0)*fc(0)))
         ! cwalls = rhoair*cpair*cfh(1) &
         !          *(1.-cfh(1)*fc(1)/(cgh(3)+cgh(2)*fg+cfh(1)*fc(1)+cfh(2)*fc(2)+cfh(3)*fc(3))/fact)
         !
         ! croofl = rhoair*cfw(0)*(1.-cfw(0)*fc(0)/(caw(3)+cgw(3)+cfw(0)*fc(0))-cgw(3) &
         !          /(caw(3)+cgw(3)+cfw(0)*fc(0)) &
         !          /(cgw(3)+cgw_per*fgper*fg+cgw_imp*fgimp*fg+cfw(3)*fc(3))* &
         !          cfw(0)*fc(0)*cgw(3)/(caw(3)+cgw(3)+cfw(0)*fc(0))/facq)*qsatldT(0)
         ! --------------------------------------------------------

         bT     = 1/(rd(3) * (1/rah+1/rd(3)+fc(0)/rb(0)))
         cT     = 1/rd(3) + fg/rd(2) + fc(1)/rb(1) + fc(2)/rb(2) + fc(3)*lsai/rb(3)

         cQ     = 1/rd(3) + fg*fgper/(rd(2)+rss) + fwet_gimp*fg*fgimp/rd(2) + fc(3)/rv
         bQ     = 1/(rd(3) * (1/raw+1/rd(3)+fwet_roof*fc(0)/rb(0)))

         cwsuns = rhoair*cpair/rb(1) &
                  *( 1. - fc(1)/(cT*rb(1)*(1-bT/(cT*rd(3)))) )

         cwshas = rhoair*cpair/rb(2) &
                  *( 1. - fc(2)/(cT*rb(2)*(1-bT/(cT*rd(3)))) )

         croofs = rhoair*cpair/rb(0) &
                  *( 1. - fc(0)*bT / (cT*rb(0)*rd(3)*(1/rah+1/rd(3)+fc(0)/rb(0))*(1-bT/(cT*rd(3)))) &
                  - fc(0) / (rb(0)*(1/rah+1/rd(3)+fc(0)/rb(0))) )

         croofl = rhoair*fwet_roof/rb(0)*qsatldT(0) &
                  *( 1. - fwet_roof*fc(0)*bQ / (cQ*rb(0)*rd(3)*(1/raw+1/rd(3)+fwet_roof*fc(0)/rb(0))*(1-bQ/(cQ*rd(3)))) &
                  - fwet_roof*fc(0) / (rb(0)*(1/raw+1/rd(3)+fwet_roof*fc(0)/rb(0))) )

         croof  = croofs + croofl*htvp_roof
      ELSE
         ! --------------------ctl version------------------------
         ! cwalls = rhoair*cpair*cfh(1)*(1.-wtl0(1)/fact)
         ! croofs = rhoair*cpair*cfh(0)*(1.-wtg0(3)*wta0(2)*wtl0(0)/fact-wtl0(0))
         ! croofl = rhoair*cfw(0)*(1.-wtgq0(3)*wtaq0(2)*wtlq0(0)/facq-wtlq0(0))*qsatldT(0)
         ! croofl = rhoair*cfw(0)*(1.-wtgq0(3)*wtaq0(2)*wtlq0(0)/facq-wtlq0(0))*qsatldT(0)
         ! --------------------------------------------------------

         cT     = 1/rd(3) + 1/rd(2) + fc(1)/rb(1) + fc(2)/rb(2)
         bT     = 1/(rd(3)*(1/rah+1/rd(3)+fc(0)/rb(0)))

<<<<<<< HEAD
         cQ     = 1/rd(3) + 1/rd(2)
         bQ     = 1/(rd(3) * (1/raw+1/rd(3)+fwet_roof*fc(0)/rb(0)))

         cwsuns = rhoair*cpair/rb(1) &
                  *(1.-fc(1)/(cT*rb(1)*(1-aT/(rd(2)*cT)-bT/(rd(3)*cT))))
=======
      cwsuns = rhoair*cpair/rb(1) &
             * ( 1. - fc(1)/(cT*rb(1)*(1-bT/(cT*rd(3)))) )
      cwshas = rhoair*cpair/rb(2) &
             * ( 1. - fc(2)/(cT*rb(2)*(1-bT/(cT*rd(3)))) )
      croofs = rhoair*cpair/rb(0) &
             * ( 1. - fc(0)*bT / (cT*rb(0)*rd(3)*(1/rah+1/rd(3)+fc(0)/rb(0))*(1-bT/(cT*rd(3)))) &
                    - fc(0) / (rb(0)*(1/rah+1/rd(3)+fc(0)/rb(0))) )

      croofl = rhoair*fwet_roof/rb(0)*qsatldT(0) &
             * ( 1. - fwet_roof*fc(0)*bQ / (cQ*rb(0)*rd(3)*(1/raw+1/rd(3)+fwet_roof*fc(0)/rb(0))*(1-bQ/(cQ*rd(3)))) &
                    - fwet_roof*fc(0) / (rb(0)*(1/raw+1/rd(3)+fwet_roof*fc(0)/rb(0))) )
      croof  = croofs + croofl*htvp_roof
      !-------------------------------------------
>>>>>>> 357e5b17

         cwshas = rhoair*cpair/rb(2) &
                  *(1.-fc(2)/(cT*rb(2)*(1-aT/(rd(2)*cT)-bT/(rd(3)*cT))))

         croofs = rhoair*cpair/rb(0) &
                  *(1.-fc(0)*bT*bT/(cT*rb(0)*(1-aT/(rd(2)*cT)-bT/(rd(3)*cT)))-fc(0)/(rb(0)*(1/rah+1/rd(3)+fc(0)/rb(0))))

         croofl = rhoair*fwet_roof/rb(0)*qsatldT(0) &
                  *(1.-fwet_roof*fc(0)/(rb(0)*(1/raw+1/rd(3)+fwet_roof*fc(0)/rb(0))) &
                  -fwet_roof*fc(0)*bQ*bQ/(rb(0)*cQ*(1-aQ/(cQ*rd(2))-bQ/(cQ*rd(3)))))

         croof  = croofs + croofl*htvp_roof
      ENDIF

!-----------------------------------------------------------------------
! fluxes from urban ground to canopy space
!-----------------------------------------------------------------------

      fsengimp = cpair*rhoair/rd(botlay)*(tgimp-taf(botlay))
      fsengper = cpair*rhoair/rd(botlay)*(tgper-taf(botlay))

      fevpgimp = rhoair/(rd(botlay)+rss)*(qgimp-qaf(botlay))
      fevpgper = rhoair/rd(botlay)      *(qgper-qaf(botlay))

      fevpgimp = fevpgimp*fwet_gimp

!-----------------------------------------------------------------------
! Derivative of soil energy flux with respect to soil temperature
!-----------------------------------------------------------------------

      IF (botlay == 2) THEN
         ! ------------ctl version---------------------------
         ! cgrnds = cpair*rhoair*cgh(2)*(1.-wtg0(2)/fact)
         ! cgperl = rhoair*cgw(2)*(1.-wtgq0(2)/facq)*dqgperdT
         ! cgimpl = rhoair*cgw(2)*(1.-wtgq0(2)/facq)*dqgimpdT
         !
         ! cgrnds = cpair*rhoair*cgh(2) &
         !          *(1.-cgh(2)*fg/(cgh(3)+cgh(2)*fg+cfh(1)*fc(1)+cfh(2)*fc(2)+cfh(3)*fc(3))/fact)
         ! cgperl = rhoair*cgw_per*(dqgperdT &
         !          -(dqgperdT*cgw_per*fgper*fg) &
         !          /(caw(2) + cgw_per*fgper*fg + cgw_imp*fgimp*fg + cfw(3)*fc(3)) &
         !          /facq)
         ! cgimpl = rhoair*cgw_imp*(dqgimpdT &
         !          -(dqgimpdT*cgw_imp*fgimp*fg) &
         !          /(caw(2) + cgw_per*fgper*fg + cgw_imp*fgimp*fg + cfw(3)*fc(3)) &
         !          /facq)
         ! ----------------------------------------------------
         cgrnds = cpair*rhoair/rd(2)*( 1. - fg/(cT*rd(2)*(1-bT/(cT*rd(3)))) )

         cgperl = rhoair/(rd(2)+rss)*dqgperdT*( 1 - fg*fgper/(cQ*(rd(2)+rss)*(1-bQ/(cQ*rd(3)))) )
         cgimpl = rhoair/rd(2)      *dqgimpdT*( 1 - fwet_gimp*fg*fgimp/(cQ*rd(2)*(1-bQ/(cQ*rd(3)))) )
         cgimpl = cgimpl*fwet_gimp

      ELSE !botlay == 1
         ! -------------------------ctl version----------------
         ! cgrnds = cpair*rhoair*cgh(1)*(1.-wta0(1)*wtg0(2)*wtg0(1)/fact-wtg0(1))
         ! cgperl = rhoair*cgw_per*(1.-wtaq0(1)*wtgq0(2)*wtgq0(1)/facq-wtgq0(1))*dqgperdT
         ! cgimpl = rhoair*cgw_imp*(1.-wtaq0(1)*wtgq0(2)*wtgq0(1)/facq-wtgq0(1))*dqgimpdT
         ! ----------------------------------------------------
         cgrnds = cpair*rhoair/rd(1)* &
                  ( 1. - fg/(rd(1)*(1/rd(2)+fg/rd(1)+fc(3)*lsai/rb(3))) &
                  - fg*aT*aT/(rd(1)*cT*(1-aT/(cT*rd(2))-bT/(cT*rd(3)))) )

         cgperl = rhoair/(rd(1)+rss)*dqgperdT &
                  *( 1. - fgper*fg/((rss+rd(1))*(1/rd(2)+fg*fgper/(rss+rd(1))+fg*fgimp*fwet_gimp/rd(1)+fc(3)/rv)) &
                  - fg*fgper*aQ*aQ/((rss+rd(1))*cQ*(1-aQ/(cQ*rd(2))-bQ/(cQ*rd(3)))) )

         cgimpl = rhoair/(rd(1)+rss)*dqgimpdT &
                  *( 1. - fg*fgimp*fwet_gimp/(rd(1)*(1/rd(2)+fg*fgper/(rss+rd(1))+fg*fgimp*fwet_gimp/rd(1)+fc(3)/rv)) &
                  - fg*fgimp*fwet_gimp*aQ*aQ/((rss+rd(1))*cQ*(1-aQ/(cQ*rd(2))-bQ/(cQ*rd(3)))) )
      ENDIF

      cgimp = cgrnds + cgimpl*htvp_gimp
      cgper = cgrnds + cgperl*htvp_gper

!-----------------------------------------------------------------------
! 2 m height air temperature above apparent sink height
!-----------------------------------------------------------------------

      !tref = thm + vonkar/(fh)*dth * (fh2m/vonkar - fh/vonkar)
      !qref =  qm + vonkar/(fq)*dqh * (fq2m/vonkar - fq/vonkar)

      ! assumption: (tg-t2m):(tg-taf) = 2:(displa+z0m)
      IF (numlay == 2) THEN
         tref = ( (displau+z0mu-2.)*tg + 2.*taf(botlay) ) / (displau+z0mu)
         qref = ( (displau+z0mu-2.)*qg + 2.*qaf(botlay) ) / (displau+z0mu)
      ELSE
         tref = ( (displav+z0mv-2.)*tg + 2.*taf(botlay) ) / (displav+z0mv)
         qref = ( (displav+z0mv-2.)*qg + 2.*qaf(botlay) ) / (displav+z0mv)
      ENDIF

   END SUBROUTINE UrbanVegFlux
!----------------------------------------------------------------------


   SUBROUTINE dewfraction (sigf,lai,sai,dewmx,ldew,ldew_rain,ldew_snow,fwet,fdry)
!=======================================================================
! Original author: Yongjiu Dai, September 15, 1999
!
! determine fraction of foliage covered by water and
! fraction of foliage that is dry and transpiring
!
!
! REVISIONS:
!
! 2024.04.16   Hua Yuan: add option to account for vegetation snow process
! 2018.06      Hua Yuan: remove sigf, to compatible with PFT
!=======================================================================

   USE MOD_Precision
   IMPLICIT NONE

   real(r8), intent(in)  :: sigf      !fraction of veg cover, excluding snow-covered veg [-]
   real(r8), intent(in)  :: lai       !leaf area index  [-]
   real(r8), intent(in)  :: sai       !stem area index  [-]
   real(r8), intent(in)  :: dewmx     !maximum allowed dew [0.1 mm]
   real(r8), intent(in)  :: ldew      !depth of water on foliage [kg/m2/s]
   real(r8), intent(in)  :: ldew_rain !depth of rain on foliage [kg/m2/s]
   real(r8), intent(in)  :: ldew_snow !depth of snow on foliage [kg/m2/s]
   real(r8), intent(out) :: fwet      !fraction of foliage covered by water&snow [-]
   real(r8), intent(out) :: fdry      !fraction of foliage that is green and dry [-]

   real(r8) :: lsai                   !lai + sai
   real(r8) :: dewmxi                 !inverse of maximum allowed dew [1/mm]
   real(r8) :: vegt                   !sigf*lsai, NOTE: remove sigf
   real(r8) :: fwet_rain              !fraction of foliage covered by water [-]
   real(r8) :: fwet_snow              !fraction of foliage covered by snow [-]
!
!-----------------------------------------------------------------------
! Fwet is the fraction of all vegetation surfaces which are wet
! including stem area which contribute to evaporation
      lsai = lai + sai
      dewmxi = 1.0/dewmx
      ! 06/2018, yuan: remove sigf, to compatible with PFT
      vegt   =  lsai

      fwet = 0
      IF (ldew > 0.) THEN
         fwet = ((dewmxi/vegt)*ldew)**.666666666666
         ! Check for maximum limit of fwet
         fwet = min(fwet,1.0)
      ENDIF

      ! account for vegetation snow
      ! calculate fwet_rain, fwet_snow, fwet
      IF ( DEF_VEG_SNOW ) THEN

         fwet_rain = 0
         IF(ldew_rain > 0.) THEN
            fwet_rain = ((dewmxi/vegt)*ldew_rain)**.666666666666
            ! Check for maximum limit of fwet_rain
            fwet_rain = min(fwet_rain,1.0)
         ENDIF

         fwet_snow = 0
         IF(ldew_snow > 0.) THEN
            fwet_snow = ((dewmxi/(48.*vegt))*ldew_snow)**.666666666666
            ! Check for maximum limit of fwet_snow
            fwet_snow = min(fwet_snow,1.0)
         ENDIF

         fwet = fwet_rain + fwet_snow - fwet_rain*fwet_snow
         fwet = min(fwet,1.0)
      ENDIF

      ! fdry is the fraction of lai which is dry because only leaves can
      ! transpire. Adjusted for stem area which does not transpire
      fdry = (1.-fwet)*lai/lsai

   END SUBROUTINE dewfraction

END MODULE MOD_Urban_Flux<|MERGE_RESOLUTION|>--- conflicted
+++ resolved
@@ -874,22 +874,13 @@
       cwshas = rhoair*cpair/rb(2) &
              * ( 1. - fc(2) / (cT*rb(2)*(1-bT/(cT*rd(3)))) )
       croofs = rhoair*cpair/rb(0) &
-<<<<<<< HEAD
-               *( 1. - fc(0)*bT*bT/ (cT*rb(0)*(1-bT/(cT*rd(3)))) &
+             * ( 1. - fc(0)*bT*bT/ (cT*rb(0)*(1-bT/(cT*rd(3)))) &
                      - fc(0) / (rb(0)*(1/rah+1/rd(3)+fc(0)/rb(0))) )
-=======
-             * ( 1. - fc(0)*bT / (cT*rb(0)*rd(3)*(1/rah+1/rd(3)+fc(0)/rb(0))*(1-bT/(cT*rd(3)))) &
-                    - fc(0) / (rb(0)*(1/rah+1/rd(3)+fc(0)/rb(0))) )
->>>>>>> 357e5b17
 
       croofl = rhoair*fwet_roof/rb(0)*qsatldT(0) &
-<<<<<<< HEAD
-               *( 1. - fwet_roof*fc(0)*bQ*bQ / (cQ*rb(0)*(1-bQ/(cQ*rd(3)))) &
+              * ( 1. - fwet_roof*fc(0)*bQ*bQ / (cQ*rb(0)*(1-bQ/(cQ*rd(3)))) &
                      - fwet_roof*fc(0) / (rb(0)*(1/raw+1/rd(3)+fwet_roof*fc(0)/rb(0))) )
-=======
-             * ( 1. - fwet_roof*fc(0)*bQ / (cQ*rb(0)*rd(3)*(1/raw+1/rd(3)+fwet_roof*fc(0)/rb(0))*(1-bQ/(cQ*rd(3)))) &
-                    - fwet_roof*fc(0) / (rb(0)*(1/raw+1/rd(3)+fwet_roof*fc(0)/rb(0))) )
->>>>>>> 357e5b17
+                     
       croof  = croofs + croofl*htvp_roof
       
       ! --------------------ctl version------------------------------------
@@ -2461,7 +2452,6 @@
               ! cgw_per= 1/(1/cgw(1)+rss)
             ENDIF
 
-<<<<<<< HEAD
             ! cgw_imp= fwet_gimp*cgw(1)
 
             ! l_vehc = 0!vehc*0.08
@@ -2498,32 +2488,6 @@
                      /(1/rd(2)+fg*fgimp*fwet_gimp/rd(1)+fg*fgper/(rd(1)+rss)+fc(3)/rv)
             qaf(3) = (fc(0)*fwet_roof*qsatl(0)/rb(0)+qaf(2)/rd(3)+qm/raw) &
                      /(1/raw+1/rd(3)+fwet_roof*fc(0)/rb(0))
-=======
-            cgw_imp= fwet_gimp*cgw(1)
-
-            l_vec   = 0 !vehc*0.08
-            tmpw1  = caw(1)*(cgw_per*qgper*fgper*fg + cgw_imp*qgimp*fgimp*fg + cfw(3)*qsatl(3)*fc(3) + l_vec/(rhoair))/&
-                     (caw(1) + cgw_per*fgper*fg + cgw_imp*fgimp*fg + cfw(3)*fc(3))
-            tmpw2  = caw(2)*(caw(3)*qm + cfw(0)*qsatl(0)*fc(0))/&
-                     (caw(3) + caw(2) + cfw(0)*fc(0))
-            tmpw3  = caw(1)*caw(1)/&
-                     (caw(1) + cgw_per*fgper*fg + cgw_imp*fgimp*fg + cfw(3)*fc(3))/&
-                     (caw(2) + caw(1))
-            tmpw4  = caw(2)*caw(2)/&
-                     (caw(3) + caw(2) + cfw(0)*fc(0))/&
-                     (caw(2) + caw(1))
-            facq   = 1. - tmpw3 - tmpw4
-
-            qaf(2) = (tmpw1 + tmpw2)/&
-                     (caw(2) + caw(1))/&
-                     facq
-
-            tmpw1  = l_vec/(rhoair)
-            qaf(1) = (caw(1)*qaf(2) + qgper*cgw_per*fgper*fg + qgimp*cgw_imp*fgimp*fg + cfw(3)*qsatl(3)*fc(3) + tmpw1)/&
-                     (caw(1) + cgw_per*fgper*fg + cgw_imp*fgimp*fg + cfw(3)*fc(3))
-            qaf(3) = (caw(3)*qm + caw(2)*qaf(2) + cfw(0)*qsatl(0)*fc(0))/&
-                     (caw(3) + caw(2) + cfw(0)*fc(0))
->>>>>>> 357e5b17
 
          ENDIF
 
@@ -2828,11 +2792,11 @@
                   *( 1. - fc(2)/(cT*rb(2)*(1-bT/(cT*rd(3)))) )
 
          croofs = rhoair*cpair/rb(0) &
-                  *( 1. - fc(0)*bT / (cT*rb(0)*rd(3)*(1/rah+1/rd(3)+fc(0)/rb(0))*(1-bT/(cT*rd(3)))) &
+                  *( 1. - fc(0)*bT*bT / (cT*rb(0)*(1-bT/(cT*rd(3)))) &
                   - fc(0) / (rb(0)*(1/rah+1/rd(3)+fc(0)/rb(0))) )
 
          croofl = rhoair*fwet_roof/rb(0)*qsatldT(0) &
-                  *( 1. - fwet_roof*fc(0)*bQ / (cQ*rb(0)*rd(3)*(1/raw+1/rd(3)+fwet_roof*fc(0)/rb(0))*(1-bQ/(cQ*rd(3)))) &
+                  *( 1. - fwet_roof*fc(0)*bQ*bQ / (cQ*rb(0)*(1-bQ/(cQ*rd(3)))) &
                   - fwet_roof*fc(0) / (rb(0)*(1/raw+1/rd(3)+fwet_roof*fc(0)/rb(0))) )
 
          croof  = croofs + croofl*htvp_roof
@@ -2847,27 +2811,11 @@
          cT     = 1/rd(3) + 1/rd(2) + fc(1)/rb(1) + fc(2)/rb(2)
          bT     = 1/(rd(3)*(1/rah+1/rd(3)+fc(0)/rb(0)))
 
-<<<<<<< HEAD
          cQ     = 1/rd(3) + 1/rd(2)
          bQ     = 1/(rd(3) * (1/raw+1/rd(3)+fwet_roof*fc(0)/rb(0)))
 
          cwsuns = rhoair*cpair/rb(1) &
                   *(1.-fc(1)/(cT*rb(1)*(1-aT/(rd(2)*cT)-bT/(rd(3)*cT))))
-=======
-      cwsuns = rhoair*cpair/rb(1) &
-             * ( 1. - fc(1)/(cT*rb(1)*(1-bT/(cT*rd(3)))) )
-      cwshas = rhoair*cpair/rb(2) &
-             * ( 1. - fc(2)/(cT*rb(2)*(1-bT/(cT*rd(3)))) )
-      croofs = rhoair*cpair/rb(0) &
-             * ( 1. - fc(0)*bT / (cT*rb(0)*rd(3)*(1/rah+1/rd(3)+fc(0)/rb(0))*(1-bT/(cT*rd(3)))) &
-                    - fc(0) / (rb(0)*(1/rah+1/rd(3)+fc(0)/rb(0))) )
-
-      croofl = rhoair*fwet_roof/rb(0)*qsatldT(0) &
-             * ( 1. - fwet_roof*fc(0)*bQ / (cQ*rb(0)*rd(3)*(1/raw+1/rd(3)+fwet_roof*fc(0)/rb(0))*(1-bQ/(cQ*rd(3)))) &
-                    - fwet_roof*fc(0) / (rb(0)*(1/raw+1/rd(3)+fwet_roof*fc(0)/rb(0))) )
-      croof  = croofs + croofl*htvp_roof
-      !-------------------------------------------
->>>>>>> 357e5b17
 
          cwshas = rhoair*cpair/rb(2) &
                   *(1.-fc(2)/(cT*rb(2)*(1-aT/(rd(2)*cT)-bT/(rd(3)*cT))))
