--- conflicted
+++ resolved
@@ -842,7 +842,6 @@
          rstfac         ,Fhac           ,Fwst           ,Fach           ,&
          vehc           ,meta                                           ,&
          ! Urban and vegetation parameters
-<<<<<<< HEAD
          hroof          ,hwr            ,nurb           ,fcover         ,&
          ewall          ,egimp          ,egper          ,ev             ,&
          htop           ,hbot           ,lai            ,sai            ,&
@@ -850,18 +849,7 @@
          hlti           ,shti           ,hhti           ,trda           ,&
          trdm           ,trop           ,g1             ,g0             ,&
          gradm          ,binter         ,extkn          ,extkd          ,&
-         dewmx          ,etrc           ,trsmx0                         ,&
-=======
-         hroof       ,hwr         ,nurb        ,fcover      ,&
-         ewall       ,egimp       ,egper       ,ev          ,&
-         htop        ,hbot        ,lai         ,sai         ,&
-         sqrtdi      ,effcon      ,vmax25      ,slti        ,&
-         hlti        ,shti        ,hhti        ,trda        ,&
-         trdm        ,trop        ,g1          ,g0          ,&
-         gradm       ,binter      ,extkn       ,extkd       ,&
-         dewmx       ,etrc        ,&
-         lambda_wue                   ,&
->>>>>>> 718faf4b
+         dewmx          ,etrc           ,trsmx0         ,lambda_wue     ,&
          ! Status of surface
          z0h_g          ,obug           ,ustarg         ,zlnd           ,&
          zsno           ,fsno_roof      ,fsno_gimp      ,fsno_gper      ,&
@@ -951,7 +939,6 @@
         ev             ! emissivity of vegetation
 
    real(r8), intent(in) :: &
-<<<<<<< HEAD
         htop,         &! PFT crown top height [m]
         hbot,         &! PFT crown bottom height [m]
         lai,          &! adjusted leaf area index for seasonal variation [-]
@@ -972,40 +959,13 @@
         g0,           &! conductance-photosynthesis intercept for medlyn model
         gradm,        &! conductance-photosynthesis slope parameter
         binter,       &! conductance-photosynthesis intercept
+        lambda_wue,   &! marginal water cost of carbon gain
 
         extkn,        &! coefficient of leaf nitrogen allocation
         extkd,        &! diffuse and scattered diffuse PAR extinction coefficient
         dewmx,        &! maximum dew
         trsmx0,       &! max transpiration for moist soil+100% veg.  [mm/s]
         etrc           ! maximum possible transpiration rate (mm/s)
-=======
-        htop,     &! PFT crown top height [m]
-        hbot,     &! PFT crown bottom height [m]
-        lai,      &! adjusted leaf area index for seasonal variation [-]
-        sai,      &! stem area index  [-]
-        sqrtdi,   &! inverse sqrt of leaf dimension [m**-0.5]
-
-        effcon,   &! quantum efficiency of RuBP regeneration (mol CO2 / mol quanta)
-        vmax25,   &! maximum carboxylation rate at 25 C at canopy top
-                   ! the range : 30.e-6 <-> 100.e-6 (mol co2 m-2 s-1)
-        shti,     &! slope of high temperature inhibition function     (s1)
-        hhti,     &! 1/2 point of high temperature inhibition function (s2)
-        slti,     &! slope of low temperature inhibition function      (s3)
-        hlti,     &! 1/2 point of low temperature inhibition function  (s4)
-        trda,     &! temperature coefficient in gs-a model             (s5)
-        trdm,     &! temperature coefficient in gs-a model             (s6)
-        trop,     &! temperature coefficient in gs-a model         (273+25)
-        g1,       &! conductance-photosynthesis slope parameter for medlyn model
-        g0,       &! conductance-photosynthesis intercept for medlyn model
-        gradm,    &! conductance-photosynthesis slope parameter
-        binter,   &! conductance-photosynthesis intercept
-        lambda_wue,   &! marginal water cost of carbon gain
-
-        extkn,    &! coefficient of leaf nitrogen allocation
-        extkd,    &! diffuse and scattered diffuse PAR extinction coefficient
-        dewmx,    &! maximum dew
-        etrc       ! maximum possible transpiration rate (mm/s)
->>>>>>> 718faf4b
 
    ! Status of surface
    real(r8), intent(in) :: &
@@ -1709,8 +1669,7 @@
                g1      ,g0      ,gradm  ,binter ,thm    ,&
                psrf    ,po2m    ,pco2m  ,pco2a  ,eah    ,&
                ei(3)   ,tu(3)   ,par    ,&
-               o3coefv ,o3coefg ,&
-               lambda_wue       ,&
+               o3coefv ,o3coefg ,lambda_wue     ,&
                rb(3)/lai,raw    ,rstfac ,cint(:),&
                assim   ,respc   ,rs     &
                )
@@ -1723,7 +1682,7 @@
                g1      ,g0      ,gradm  ,binter ,thm    ,&
                psrf    ,po2m    ,pco2m  ,pco2a  ,eah    ,&
                ei(3)   ,tu(3)   ,par    ,&
-               o3coefv ,o3coefg ,&
+               o3coefv ,o3coefg ,lambda_wue     ,&
                rb(3)/lai,raw    ,rstfac_irrig   ,cint(:),&
                assim   ,respc   ,rs     &
                )
