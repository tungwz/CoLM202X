#include <define.h>

MODULE MOD_Urban_Shortwave

   USE MOD_Precision
   USE MOD_LandUrban
   USE MOD_Vars_Global
   USE MOD_3DCanopyRadiation, only: tee, phi
   USE MOD_SPMD_Task

   IMPLICIT NONE
   SAVE
   PRIVATE

   PUBLIC :: UrbanOnlyShortwave      !Radiation transfer for shortwave radiation without trees
   PUBLIC :: UrbanVegShortwave       !Radiation transfer for shortwave radiation with trees

   PUBLIC :: MatrixInverse           !Inverse of radiation transfer matrix for multiple reflections
   PUBLIC :: ShadowWall_dir          !Shadow of wall for direct radiation
   PUBLIC :: ShadowWall_dif          !Shadow of wall for diffuse radiation
   PUBLIC :: ShadowTree              !Shadow of trees

CONTAINS


<<<<<<< HEAD
   SUBROUTINE UrbanOnlyShortwave ( theta, HL, fb, fgper, H, &
        aroof, awall, agimp, agper, fwsun, sroof, swsun, swsha, sgimp, sgper, albu)
=======
   SUBROUTINE UrbanOnlyShortwave ( theta, HW, fb, fgper, H, &
        aroof, awall, agimp, agper, fwsun, sroof, swsun, swsha, sgimp, sgper, albu, albc)
>>>>>>> 56a2d59b

!-----------------------------------------------------------------------
!                Sun
!                 \\\
!                  \\\
!                         ______
!                        |++++++|              roof
!                        |++++++|             ______
!                        |++++++|            |++++++|
!                    ______+++++|            |++++++|
!                   |++++++|++++|            |++++++|
!            sunlit |[]++[]|++++|            |++++++| shaded
!             wall  |++++++|                 |++++++|  wall
!                   |[]++[]|                 |++++++|
!                   |++++++|  impervious/pervious ground
!         __________|++++++|____________________________________
!
! !DESCRIPTION:
!
!  Calculate the ground shadow area, the area of the sunny and shady
!  walls taking into account mutual shading between buildings;
!  calculate the visibility factor F between the sky, walls, and
!  ground; calculate the initial radiation reaching each component
!  surface, considering multiple scattering processes, and establish
!  the radiation transfer balance equation for both incident direct
!  and diffuse radaition cases for solving.
!
!
!  Created by Hua Yuan, 09/2021
!-----------------------------------------------------------------------

   IMPLICIT NONE

   real(r8), intent(in) :: &
        theta,      &! Sun zenith angle [radian]
        HL,         &! Ratio of building height to their side length [-]
        fb,         &! Fraction of building area [-]
        fgper,      &! Fraction of impervious ground [-]
        H            ! Building average height [m]

   real(r8), intent(in) :: &
        aroof,      &! albedo of roof [-]
        awall,      &! albedo of walls [-]
        agimp,      &! albedo of impervious road [-]
        agper        ! albedo of pervious road [-]

   real(r8), intent(out) :: &
        fwsun,      &! Fraction of sunlit wall [-]
        sroof(2),   &! Urban building roof absorption [-]
        swsun(2),   &! Urban sunlit wall absorption [-]
        swsha(2),   &! Urban shaded wall absorption [-]
        sgimp(2),   &! Urban impervious ground absorption [-]
        sgper(2),   &! Urban pervious gournd absorption [-]
        albu(2)      ! Urban overall albedo [-]

   real(r8), intent(out) :: &
        albc(2)

   ! Local variables
   !-------------------------------------------------
   real(r8) ::    &
        W,          &! Urban ground average width [m]
        L,          &! Urban building average length [m]
        HW,         &! Ratio of H to W, H/W [-]
        fg,         &! Fraction of ground [-]
        fgimp,      &! Weight of pervious ground [-]

        Fsw,        &! View factor from sky to wall [-]
        Fsg,        &! View factor from sky to ground [-]
        Fgw,        &! View factor from ground to wall [-]
        Fgs,        &! View factor from ground to sky [-]
        Fww,        &! View factor from wall to wall [-]
        Fwg,        &! View factor from wall to ground [-]
        Fws,        &! View factor from wall to sky [-]

        Sw,         &! Shadow of wall [-]
        fwsha,      &! Fraction of shaded wall [-]
        Ewsun,      &! Incident radiation on sunlit wall [-]
        Ewsha,      &! Incident radiation on shaded wall [-]
        Eg,         &! Incident radiation on ground [-]
        Egimp,      &! Incident radiation on impervious ground [-]
        Egper,      &! Incident radiation on pervious ground [-]

        A(4,4),     &! Radiation transfer matrix
        Ainv(4,4),  &! Inverse of Radiation transfer matrix
        B(4),       &! Vectors of incident radition on each surface
        X(4)         ! Radiation emit from each surface in balance condition

   ! Temporal
   real(r8) :: fac1, fac2, eb

      ! Claculate urban structure parameters
      !-------------------------------------------------
      !W  = H/HW
      !L  = W*sqrt(fb)/(1-sqrt(fb))
      !HL = H/L !NOTE: Same as: HL = HW*(1-sqrt(fb))/sqrt(fb)
      fg = 1. - fb

      fgimp = 1. - fgper

      ! Calculate view factors
      !-------------------------------------------------

      ! View factor from sky to wall(sunlit+shaded) and ground
      Fsw = ShadowWall_dif(fb/fg, HL)
      Fsg = 1 - Fsw

      ! View factor from ground to walls and sky
      Fgw = Fsw
      Fgs = Fsg

      ! View factor from wall to wall, sky and ground
      !   Fws*4*H*L/L/L = Fws*4H/L*fb = Fsw*fg
      !   Fws*4HL*fb = Fsw*fg
      !   Fws = Fsw*fg/(4HL*fb)
      ! Adjusted as below:
      Fws = Fsw*fg/fb/(2*HL)*0.75
      Fwg = Fsw*fg/fb/(2*HL)*0.25
      Fww = 1 - Fws - Fwg

      ! Calculate sunlit wall fraction
      !-------------------------------------------------

      ! Building wall shadow on the ground
      Sw = ShadowWall_dir(fb/fg, HL, theta)

      ! Sunlit/shaded wall fraction
      fwsun = 0.5 * (Sw*fg + fb) / (4/PI*fb*HL*tan(theta) + fb)
      fwsha = 1. - fwsun

      ! Calculate radiation transfer matrix
      !   AX = B
      ! o A: radiation transfer matrix
      ! o B: incident radiation on each surface
      ! o X: radiation emit from each surface
      !-------------------------------------------------
      A(1,:) = (/1-Fww*fwsun*awall,  -Fww*fwsun*awall, -Fgw*fwsun*awall, -Fgw*fwsun*awall/)
      A(2,:) = (/ -Fww*fwsha*awall, 1-Fww*fwsha*awall, -Fgw*fwsha*awall, -Fgw*fwsha*awall/)
      A(3,:) = (/ -Fwg*fgimp*agimp,  -Fwg*fgimp*agimp,            1._r8,            0._r8/)
      A(4,:) = (/ -Fwg*fgper*agper,  -Fwg*fgper*agper,            0._r8,            1._r8/)

      ! Inverse of matrix A
      Ainv = MatrixInverse(A)

      ! Radiation transfer for incident direct case
      !-------------------------------------------------

      ! Incident radiation on sunlit/shaded wall and
      ! impervious/pervious ground
      Ewsun = Sw
      Ewsha = 0.
      Eg    = 1.-Ewsun
      Egimp = Eg*fgimp
      Egper = Eg*fgper

      ! Vector of first scattering radiatioin on each surface
      B(:) = (/Ewsun*awall, Ewsha*awall, Egimp*agimp, Egper*agper/)

      ! Matrix computing to revole multiple reflections
      X = matmul(Ainv, B)

      !-------------------------------------------------
      ! SAVE results for output
      !-------------------------------------------------

      ! Radiation absorption by each surface
      !NOTE: for 3D, absorption per unit area: 4*HL*fb/fg
      !      for canyon: absorption per unit area: 2*HW
      swsun(1) = X(1)/awall*(1-awall)!/(4*fwsun*HL*fb/fg)
      swsha(1) = X(2)/awall*(1-awall)!/(4*fwsha*HL*fb/fg)
      sgimp(1) = X(3)/agimp*(1-agimp)!/fgimp
      sgper(1) = X(4)/agper*(1-agper)!/fgper

      ! albedo of urban canopy
      albu(1) = X(1)*Fws + X(2)*Fws + X(3)*Fgs + X(4)*Fgs

      ! Energy balance check
      eb = swsun(1) + swsha(1) + sgimp(1) + sgper(1) + albu(1)
      IF (abs(eb-1) > 1e-6) THEN
         print *, "Direct - Energy Balance Check error!", eb-1
      ENDIF

      ! Radiation transfer for incident diffuse case
      !-------------------------------------------------

      ! Incident radiation on sunlit/shaded wall and
      ! impervious/pervious ground
      Ewsun = Fsw*fwsun
      Ewsha = Fsw*fwsha
      Eg    = Fsg
      Egimp = Eg*fgimp
      Egper = Eg*fgper

      ! Vector of first scattering radiatioin on each surface
      B(:) = (/Ewsun*awall, Ewsha*awall, Egimp*agimp, Egper*agper/)

      ! Equation solve
      X = matmul(Ainv, B)

      ! Radiation absorption by each surface
      !NOTE: for 3D, absorption per unit area: 4*HL*fb/fg
      !      for canyon: absorption per unit area: 2*HW
      swsun(2) = X(1)/awall*(1-awall)!/(4*fwsun*HL*fb/fg)
      swsha(2) = X(2)/awall*(1-awall)!/(4*fwsha*HL*fb/fg)
      sgimp(2) = X(3)/agimp*(1-agimp)!/fgimp
      sgper(2) = X(4)/agper*(1-agper)!/fgper

      !albedo of urban canopy
      albu(2) = X(1)*Fws + X(2)*Fws + X(3)*Fgs + X(4)*Fgs

      ! energy balance check
      eb = swsun(2) + swsha(2) + sgimp(2) + sgper(2) + albu(2)
      IF (abs(eb-1) > 1e-6) THEN
         print *, "Diffuse - Energy Balance Check error!", eb-1
      ENDIF

      ! convert to per unit area absorption
      IF (fb > 0.) THEN
         swsun = swsun/(4*fwsun*HL*fb)*fg
         swsha = swsha/(4*fwsha*HL*fb)*fg
      ENDIF
      IF (fgimp > 0.) sgimp = sgimp/fgimp
      IF (fgper > 0.) sgper = sgper/fgper

      ! roof absorption
      sroof = 1. - aroof

      ! albedo accout for both roof and urban's wall and ground
      albc = albu*fg
      albu = aroof*fb + albu*fg

   END SUBROUTINE UrbanOnlyShortwave


   SUBROUTINE UrbanVegShortwave ( theta, HL, fb, fgper, H, &
         aroof, awall, agimp, agper, lai, sai, fv, hv, rho, tau, &
         fwsun, sroof, swsun, swsha, sgimp, sgper, sveg, albu, albc)

!-----------------------------------------------------------------------
!                Sun
!                 \\\
!                  \\\
!                         ______
!                        |++++++|              roof
!                        |++++++|             ______
!                        |++++++|    ___     |++++++|
!                    ______+++++|   |||||    |++++++|
!                   |++++++|++++|  |||||||   |++++++|
!            sunlit |[]++[]|++++|   |||||    |++++++| shaded
!             wall  |++++++|          | tree |++++++|  wall
!                   |[]++[]|          |      |++++++|
!                   |++++++|  impervious/pervious ground
!         __________|++++++|____________________________________
!
! !DESCRIPTION:
!
!  The process of shortwave radiation transfer in a city considering
!  vegetation (trees only) is based on the radiation transfer without
!  vegetation (UrbanOnlyShortwave), taking into account the visibility
!  factors F between the various components including the vegetation, in
!  order to calculate the radiation transfer matrix during radiation
!  balance. A similar method is used to solve the radiation absorption
!  of walls, ground, and vegetation. The additional part compared to
!  urban radiation transfer without vegetation (UrbanOnlyShortwave) is
!  the consideration of the visibility factors and shadow area
!  calculation including the vegetation.
!
!  Created by Hua Yuan, 09/2021
!-----------------------------------------------------------------------

   IMPLICIT NONE

   real(r8), intent(in) :: &
        theta,      &! Sun zenith angle [radian]
        HL,         &! Ratio of building height to their side length [-]
        fb,         &! Fraction of building area [-]
        fgper,      &! Fraction of impervious ground [-]
        H            ! Building average height [m]

   real(r8), intent(in) :: &
        aroof,      &! albedo of roof [-]
        awall,      &! albedo of walls [-]
        agimp,      &! albedo of impervious road [-]
        agper        ! albedo of pervious road [-]

   real(r8), intent(in) :: &
        lai,        &! leaf area index
        sai,        &! stem area index
        fv,         &! Fraction of tree cover [-]
        hv,         &! Central height of vegetation crown
        rho,        &! effective rho (lai + sai)
        tau          ! effective tau (lai + sai)

   real(r8), intent(out) :: &
        fwsun,      &! Fraction of sunlit wall [-]
        sroof(2),   &! Urban building roof absorption [-]
        swsun(2),   &! Urban sunlit wall absorption [-]
        swsha(2),   &! Urban shaded wall absorption [-]
        sgimp(2),   &! Urban impervious ground absorption [-]
        sgper(2),   &! Urban pervious gournd absorption [-]
        sveg(2),    &! Urban building tree absorption [-]
        albu(2)      ! Urban overall albedo [-]

   real(r8), intent(out) :: &
        albc(2)

   ! Local variables
   !-------------------------------------------------
   real(r16),parameter:: DD1=1.0_r16 !quad accuracy real number

   real(r8) :: &
        W,          &! Urban ground average width
        L,          &! Urban building average length
        HW,         &! Ratio of H to W, H/W [-]
        fg,         &! Fraction of ground [-]
        fgimp,      &! Weight of pervious ground [-]

        Fsw,        &! View factor from sky to wall [-]
        Fsg,        &! View factor from sky to ground [-]
        Fgw,        &! View factor from ground to wall [-]
        Fgs,        &! View factor from ground to sky [-]
        Fww,        &! View factor from wall to wall [-]
        Fwg,        &! View factor from wall to ground [-]
        Fws,        &! View factor from wall to sky [-]

        Fvg,        &! View factor from tree to ground [-]
        Fvs,        &! View factor from tree to sky [-]
        Fvw,        &! View factor from tree to walls (sunlit+shaded) [-]
        Fwv,        &! View factor from wall to tree [-]
        Fgv,        &! View factor from ground to tree [-]
        Fsv,        &! View factor from sky to tree [-]

        Fgvs,       &! View factor from ground->|tree|-> to sky [-]
        Fgvw,       &! View factor from ground->|tree|-> to walls [-]
        Fsvg,       &! View factor from sky->|tree|-> to ground [-]
        Fsvw,       &! View factor from sky->|tree|-> to walls [-]
        Fwvw,       &! View factor from walls->|tree|-> to walls [-]
        Fwvs,       &! View factor from walls->|tree|-> to sky [-]
        Fwvg,       &! View factor from walls->|tree|-> to ground [-]

        Fsw_,       &! Fsw - Fsvw + Fsvw*Td [-]
        Fsg_,       &! Fsg - Fsvg + Fsvg*Td [-]
        Fgw_,       &! Fgw - Fgvw + Fgvw*Td [-]
        Fgs_,       &! Fgs - Fgvs + Fgvs*Td [-]
        Fwg_,       &! Fwg - Fwvg + Fwvg*Td [-]
        Fww_,       &! Fww - Fwvw + Fwvw*Td [-]
        Fws_,       &! Fws - Fwvs + Fwvs*Td [-]

        Sw,         &! Shadow of wall [-]
        Sw_,        &! Shadow of wall [-]
        Sv,         &! Shadow of trees [-]
        Svw,        &! Overlapped shadow between wall and trees [-]
        fv_,        &! Fraction of trees [-]
        Td,         &! Transmission of tree [-]
        av,         &! albedo of tree [-]
        fwsha,      &! Fraction of shaded wall [-]
        Ewsun,      &! Incident radiation on sunlit wall [-]
        Ewsha,      &! Incident radiation on shaded wall [-]
        Eg,         &! Incident radiation on ground [-]
        Egimp,      &! Incident radiation on impervious ground [-]
        Egper,      &! Incident radiation on pervious ground [-]
        Ev           ! Incident radiation on trees [-]

   ! Radiation transfer matrix and vectors
   !-------------------------------------------------
   real(r8) :: A(5,5)     !Radiation transfer matrix
   real(r8) :: Ainv(5,5)  !Inverse of Radiation transfer matrix
   real(r8) :: B(5)       !Vectors of incident radition on each surface
   real(r8) :: X(5)       !Radiation emit from each surface in balance condition

   ! Temporal
   real(r8) :: fac1, fac2, eb, sumw, ws, wg, ww

   real(r8) :: phi_tot    !albedo of a single tree
   real(r8) :: phi_dif    !Temporal
   real(r8) :: pa2        !Temporal
   real(r8) :: lsai       !lai+sai

      ! Claculate urban structure parameters
      !-------------------------------------------------
      !W  = H/HW
      !L  = W*sqrt(fb)/(1-sqrt(fb))
      !HL = H/L !NOTE: Same as: HL = HW*(1-sqrt(fb))/sqrt(fb)
      L  = H/HL
      fg = 1. - fb

      fgimp = 1. - fgper

      ! Calculate transmittion and albedo of tree
      !-------------------------------------------------
      lsai = (lai+sai)*fv/cos(PI/3)/ShadowTree(fv, PI/3)
      Td = tee(DD1*3/8.*lsai)
      CALL phi(.true., 3/8.*lsai, tau+rho, tau, rho, phi_tot, phi_dif, pa2)
      av = phi_tot

      ! Calculate view factors
      !-------------------------------------------------

      ! View factor from sky to wall(sunlit+shaded) and ground
      Fsw = ShadowWall_dif(fb/fg, HL)
      Fsg = 1 - Fsw

      ! View factor from ground to walls and sky
      Fgw = Fsw
      Fgs = Fsg

      ! View factor from wall to wall, sky and ground
      ! Fws*4*H*L*L/L = Fws*4H/L*fb = Fsw*fg
      ! Fws*4HL*fb = Fsw*fg
      ! Fws = Fsw*fg/(4HL*fb)
      ! adjusted as below:
      Fws = Fsw*fg/fb/(2*HL)*0.75
      Fwg = Fsw*fg/fb/(2*HL)*0.25
      Fww = 1 - Fws - Fwg

      ! View factor from tree to walls, ground and sky
      !-------------------------------------------------

      Sw  = ShadowWall_dif(fb/fg, HL)
      Sw_ = ShadowWall_dif(fb/fg, (H-hv)/L)

      !NOTE: fg*(fv/fg - fv/fg * Sw_)
      fv_ = fv - fv*Sw_
      Sv  = ShadowTree(fv_, PI/3)

      ! Overlapped shadow between tree and building
      ! (to groud only)
      Svw = Sv * (Sw-Sw_)

      ! convert Sv to ground ratio
      Sv  = min(1., Sv/fg)

      ! robust check
      IF (Sv+Sw-Svw > 1) THEN
         Svw = Sv+Sw-1
      ENDIF

      ! Calibrated building ground shadow
      Fsv  = Sv
      Fsvw = Svw
      Fsvg = Fsv - Fsvw

      ! View factor from veg to sky and walls above canopy
      Fvs = 0.5*(1-Sw_)
      Fvw = 0.5*Sw_

      Sw_ = ShadowWall_dif(fb/fg, hv/L)
      fv_ = fv - fv*Sw_
      Sv  = ShadowTree(fv_, PI/3)

      ! Overlapped shadow between tree and building
      ! (to groud only)
      Svw = Sv * (Sw-Sw_)

      ! convert Sv to ground ratio
      Sv  = min(1., Sv/fg)

      ! robust check
      IF (Sv+Sw-Svw > 1) THEN
         Svw = Sv+Sw-1
      ENDIF

      ! Calibrated building ground shadow
      Fgv  = Sv
      Fgvw = Svw
      Fgvs = Fgv - Fgvw

      ! View factor from veg to sky and walls below+above canopy
      Fvg = 0.5*(1-Sw_)
      Fvw = 0.5*Sw_ + Fvw

      Fvw = 1 - Fvs - Fvg

      !Fvs = Fsv*fg/min(4*fv,2*fg)
      !Fvg = Fgv*fg/min(4*fv,2*fg)
      !Fvw = 1 - Fvs - Fvg

      !ws  = (phi_tot - phi_dif)/2
      !wg  = (phi_tot + phi_dif)/2
      !ww  = (phi_tot + phi_dif)/2
      !sumw = Fvs*ws + Fvg*wg + Fvw*ww
      !Fvs = Fvs*ws/sumw
      !Fvg = Fvg*wg/sumw
      !Fvw = Fvw*ww/sumw

      ! Canopy mode:
      Fwv = max(fv,0.5*(Fsv+Fgv))*2*fg*Fvw/(4*HL*fb)
      Fwv = min(0.8, Fwv)

      fac1 = 1.*hv/H
      fac2 = 1.*(H-hv)/H
      Fwvw = Fwv/(1 + Fws*fac1/Fww + Fwg*fac2/Fww)
      Fwvs = Fws*fac1/Fww*Fwvw
      Fwvg = Fwg*fac2/Fww*Fwvw

      ! set upper limit
      Fwvw = min(Fww, Fwvw)
      Fwvs = min(Fws, Fwvs)
      Fwvg = min(Fwg, Fwvg)

      Fwv = Fwvw + Fwvs + Fwvg

      ! View factors with trees
      !---------------------------------------------------------
      Fsw_ = Fsw - Fsvw + Fsvw*Td
      Fsg_ = Fsg - Fsvg + Fsvg*Td
      Fgw_ = Fgw - Fgvw + Fgvw*Td
      Fgs_ = Fgs - Fgvs + Fgvs*Td
      Fwg_ = Fwg - Fwvg + Fwvg*Td
      Fww_ = Fww - Fwvw + Fwvw*Td
      Fws_ = Fws - Fwvs + Fwvs*Td

      ! Calculate sunlit wall fraction
      !-------------------------------------------------

      ! Builing wall shadow
      Sw = ShadowWall_dir(fb/fg, HL, theta)

      Sw_ = Sw; fv_ = fv;

      Sw_ = ShadowWall_dir(fb/fg, (H-hv)/L, theta)
      fv_ = fv - fv*Sw_

      ! Tree shadow (to all area)
      Sv = ShadowTree(fv_, theta)

      ! Overlapped shadow between tree and building
      ! (to groud only)
      Svw = (Sw-Sw_) * Sv

      ! convert Sv to ground ratio
      Sv = min(1., Sv/fg)

      ! robust check
      IF (Sv+Sw-Svw > 1) THEN
         Svw = Sv+Sw-1
      ENDIF

      ! Calibrated building ground shadow
      Sw = Sw - Svw

      ! Sunlit/shaded wall fraction
      fwsun = 0.5 * (Sw*fg + fb) / (4/PI*fb*HL*tan(theta) + fb)
      fwsha = 1. - fwsun

      ! Calculate radiation transfer matrix
      !   AX = B
      !-------------------------------------------------
      A(1,:) = (/1-Fww_*fwsun*awall,  -Fww_*fwsun*awall, -Fgw_*fwsun*awall, -Fgw_*fwsun*awall, -Fvw*fwsun*awall/)
      A(2,:) = (/ -Fww_*fwsha*awall, 1-Fww_*fwsha*awall, -Fgw_*fwsha*awall, -Fgw_*fwsha*awall, -Fvw*fwsha*awall/)
      A(3,:) = (/ -Fwg_*fgimp*agimp,  -Fwg_*fgimp*agimp,             1._r8,             0._r8, -Fvg*fgimp*agimp/)
      A(4,:) = (/ -Fwg_*fgper*agper,  -Fwg_*fgper*agper,             0._r8,             1._r8, -Fvg*fgper*agper/)
      A(5,:) = (/ -Fwv*av          ,  -Fwv*av          , -Fgv*av          , -Fgv*av          ,            1._r8/)

      ! Inverse of matrix A
      Ainv = MatrixInverse(A)

      ! Radiation transfer for incident direct case
      !-------------------------------------------------

      ! Incident radiation on sunlit/shaded wall and
      ! impervious/pervious ground
      Ewsun = Sw
      Ewsha = Svw*Td
      Eg    = 1-Sw-Sv+(Sv-Svw)*Td
      Egimp = Eg*fgimp
      Egper = Eg*fgper
      Ev    = Sv

      ! Vector of first scattering radiatioin on each surface
      B(:) = (/Ewsun*awall, Ewsha*awall, Egimp*agimp, Egper*agper, Ev*av/)

      ! Matrix computing to revole multiple reflections
      X = matmul(Ainv, B)

      !-------------------------------------------------
      ! SAVE results for output
      !-------------------------------------------------

      ! Radiation absorption by each surface
      !NOTE: for 3D, absorption per unit area: 4*HL*fb/fg
      !      for canyon: absorption per unit area: 2*HW
      swsun(1) = X(1)/awall*(1-awall)!/(4*fwsun*HL*fb/fg)
      swsha(1) = X(2)/awall*(1-awall)!/(4*fwsha*HL*fb/fg)
      sgimp(1) = X(3)/agimp*(1-agimp)!/fgimp
      sgper(1) = X(4)/agper*(1-agper)!/fgper
      sveg (1) = X(5)/av   *(1-av-Td)!/(fv/fg)

      ! albedo of urban canopy
      albu(1) = X(1)*Fws_ + X(2)*Fws_ + X(3)*Fgs_ + X(4)*Fgs_ + X(5)*Fvs

      ! Energy balance check
      eb = swsun(1) + swsha(1) + sgimp(1) + sgper(1) + sveg(1) + albu(1)
      IF (abs(eb-1) > 1e-6) THEN
         print *, "Direct tree - Energy Balance Check error!", eb-1
      ENDIF

      ! Radiation transfer for incident diffuse case
      !-------------------------------------------------

      ! Incident radiation on sunlit/shaded wall and
      ! impervious/pervious ground
      Ewsun = Fsw_*fwsun
      Ewsha = Fsw_*fwsha
      Eg    = Fsg_
      Egimp = Eg*fgimp
      Egper = Eg*fgper
      Ev    = Fsv

      ! Vector of first scattering radiatioin on each surface
      B(:) = (/Ewsun*awall, Ewsha*awall, Egimp*agimp, Egper*agper, Ev*av/)

      ! Equation solve
      X = matmul(Ainv, B)

      ! Radiation absorption by each surface
      !NOTE: for 3D, absorption per unit area: 4*HL*fb/fg
      !      for canyon: aborption per unit area: 2*HW
      swsun(2) = X(1)/awall*(1-awall)!/(4*fwsun*HL*fb/fg)
      swsha(2) = X(2)/awall*(1-awall)!/(4*fwsha*HL*fb/fg)
      sgimp(2) = X(3)/agimp*(1-agimp)!/fgimp
      sgper(2) = X(4)/agper*(1-agper)!/fgper
      sveg (2) = X(5)/   av*(1-av-Td)!/(fv/fg)

      ! albedo of urban canopy
      albu(2) = X(1)*Fws_ + X(2)*Fws_ + X(3)*Fgs_ + X(4)*Fgs_ + X(5)*Fvs

      ! Energy balance check
      eb = swsun(2) + swsha(2) + sgimp(2) + sgper(2) + sveg(2) + albu(2)
      IF (abs(eb-1) > 1e-6) THEN
         print *, "Diffuse tree - Energy Balance Check error!", eb-1
      ENDIF

      ! convert to per unit area absorption
      IF (fb > 0.) THEN
         swsun = swsun/(4*fwsun*HL*fb)*fg
         swsha = swsha/(4*fwsha*HL*fb)*fg
      ENDIF
      IF (fgimp > 0.) sgimp = sgimp/fgimp
      IF (fgper > 0.) sgper = sgper/fgper
      IF (   fv > 0.) sveg  =  sveg/fv*fg

      ! roof absorption
      sroof = 1. - aroof

      ! albedo accout for both roof and urban's wall and ground
      albc = albu *fg
      albu = aroof*fb + albu*fg

   END SUBROUTINE UrbanVegShortwave

   !-------------------------------------------------
   ! claculate shadow of wall for incident direct radiation
   FUNCTION ShadowWall_dir(f, HL, theta) result(Sw)

   IMPLICIT NONE

   real(r8), intent(in) :: f
   real(r8), intent(in) :: HL
   real(r8), intent(in) :: theta

   real(r8) :: Sw

      Sw = 1 - exp( -4/PI*f*HL*tan(theta) )

   END FUNCTION ShadowWall_dir

   !-------------------------------------------------
   ! claculate shadow of wall for incident diffuse radiation
   FUNCTION ShadowWall_dif(f, HL) result(Sw)

   IMPLICIT NONE

   real(r8), intent(in) :: f
   real(r8), intent(in) :: HL

   real(r8) :: Sw

      Sw = 1 - exp( -4/PI*f*HL*tan( (53-sqrt(f*HL*100))/180*PI ) )

   END FUNCTION ShadowWall_dif

   !-------------------------------------------------
   ! claculate shadow of tree
   FUNCTION ShadowTree(f, theta) result(Sv)

   IMPLICIT NONE

   real(r8), intent(in) :: f
   real(r8), intent(in) :: theta

   real(r8) :: mu
   real(r8) :: Sv

      mu = cos(theta)
      Sv = max( f, (1.-exp(-f/mu))/(1.-f*exp(-1./mu)) )

   END FUNCTION ShadowTree


   !-------------------------------------------------
   ! Returns the inverse of a matrix calculated by finding the LU
   ! decomposition. Depends on LAPACK.
   FUNCTION MatrixInverse(A) result(Ainv)

   IMPLICIT NONE

   real(r8), dimension(:,:), intent(in) :: A
   real(r8), dimension(size(A,1),size(A,2)) :: Ainv
   real(r8), dimension(size(A,1)) :: work !work array for LAPACK
   integer,  dimension(size(A,1)) :: ipiv !pivot indices
   integer :: n, info

   ! External procedures defined in LAPACK
   external DGETRF
   external DGETRI

      ! Store A in Ainv to prevent it from being overwritten by LAPACK
      Ainv = A
      n = size(A,1)

      ! DGETRF computes an LU factorization of a general M-by-N matrix A
      ! using partial pivoting with row interchanges.
      CALL DGETRF(n, n, Ainv, n, ipiv, info)
      IF (info /= 0) THEN
         CALL CoLM_stop('Matrix is numerically singular!')
      ENDIF

      ! DGETRI computes the inverse of a matrix using the LU factorization
      ! computed by DGETRF.
      CALL DGETRI(n, Ainv, n, ipiv, work, n, info)
      IF (info /= 0) THEN
         CALL CoLM_stop('Matrix inversion failed!')
      ENDIF

   END FUNCTION MatrixInverse

END MODULE MOD_Urban_Shortwave<|MERGE_RESOLUTION|>--- conflicted
+++ resolved
@@ -22,14 +22,9 @@
 
 CONTAINS
 
-
-<<<<<<< HEAD
    SUBROUTINE UrbanOnlyShortwave ( theta, HL, fb, fgper, H, &
-        aroof, awall, agimp, agper, fwsun, sroof, swsun, swsha, sgimp, sgper, albu)
-=======
-   SUBROUTINE UrbanOnlyShortwave ( theta, HW, fb, fgper, H, &
         aroof, awall, agimp, agper, fwsun, sroof, swsun, swsha, sgimp, sgper, albu, albc)
->>>>>>> 56a2d59b
+
 
 !-----------------------------------------------------------------------
 !                Sun
