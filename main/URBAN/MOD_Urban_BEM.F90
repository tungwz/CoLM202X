#include <define.h>

MODULE MOD_Urban_BEM

   USE MOD_Precision
   USE MOD_Vars_Global
   USE MOD_Const_Physical
<<<<<<< HEAD
=======
   USE MOD_Namelist, only: DEF_LC_YEAR, DEF_simulation_time
>>>>>>> dd89a73f
   USE MOD_TimeManager
   USE MOD_Urban_Const_LCZ
   USE MOD_Urban_Shortwave, only: MatrixInverse

   IMPLICIT NONE
   SAVE
   PRIVATE

   ! A simple building energy model to calculate room temperature
   PUBLIC :: SimpleBEM

CONTAINS

!-----------------------------------------------------------------------
<<<<<<< HEAD
   SUBROUTINE SimpleBEM (idate, deltim, patchlonr, rhoair, fcover, H, troom_max, troom_min, Hequ, weekend, &
=======
   SUBROUTINE SimpleBEM (idate, deltim, patchlonr, rhoair, fcover, H, &
                         troom_max, troom_min, weekend, &
>>>>>>> dd89a73f
                         troof_nl_bef, twsun_nl_bef, twsha_nl_bef, &
                         troof_nl, twsun_nl, twsha_nl, &
                         tkdz_roof, tkdz_wsun, tkdz_wsha, taf, &
                         troom, troof_inner, twsun_inner, twsha_inner, &
                         Fhac, Fwst, Fach, Fhah, Fequ)

!-----------------------------------------------------------------------
!
! !DESCRIPTION:
!
!  A simple building energy model to calculate room temperature
!
!  The basic approach is as follows:
!
!     1. Predict indoor temperature using the indoor energy balance
!     equations (see below) without turning on the air conditioning.
!
!     2. If the indoor temperature falls within the predefined comfort
!     range, further energy consumption calculations are not necessary,
!     only indoor and outdoor heat exchange is considered.
!
!     3. If the indoor temperature falls outside the predefined comfort
!     range, calculate the minimum/maximum heating/cooling capacity
!     based on the air conditioning usage strategy.
!
!     4. Calculate the indoor and outdoor heat exchange and waste heat
!     discharge (taking into account energy utilization efficiency)
!     based on the calculated heating/cooling capacity in step 3.
!
!     Finally, energy consumption can be calculated based on the total
!     heat flux.
!
!  o Solve the following energy balance equations
!  o Variables: troom, troof_inner, twsun_inner, twsha_innter
!
!     Hc_roof = Fn_roof        .................................(1)
!     Hc_wsun = Fn_wsun        .................................(2)
!     Hc_wsha = Fn_wsha        .................................(3)
!
!                    Troom' - Troom
!     H*rhoair*cpair*-------------- =
!                          dt
!       ACH
!     ------*H*rhoair*cpair*(Taf-Troom') + Hc_roof + Hc_wsun + Hc_wsha
!      3600
!                              .................................(4)
!
!  Created by Hua Yuan, 09/2021
!
! !REVISIONS:
!
!  11/2022, Hua Yuan: Add option for constant AC.
!  11/2025, Wenzong Dong: The coefficient of waste heat for cooling
!           has been adjusted from 0.6 to 0.3 and the effective
!           AC usage rate explicitly considered.
!
!-----------------------------------------------------------------------

   IMPLICIT NONE

!-------------------------- Dummy Arguments ----------------------------
   integer , intent(in) :: &
<<<<<<< HEAD
      idate(3)            ! calendar (year, julian day, seconds)

   real(r8), intent(in) :: &
        deltim,          &! seconds in a time step [second]
        patchlonr,       &
=======
        idate(3)          ! calendar (year, julian day, seconds)

   real(r8), intent(in) :: &
        deltim,          &! seconds in a time step [second]
        patchlonr,       &! longitude in radians
>>>>>>> dd89a73f
        rhoair,          &! density air [kg/m3]
        fcover(0:2),     &! fractional cover of roof, wall
        H,               &! average building height [m]
        troom_max,       &! maximum temperature of inner building
        troom_min,       &! minimum temperature of inner building
<<<<<<< HEAD
        Hequ,            &
        weekend(24),     &
=======
        weekend(24),     &! Diurnal traffic flow profile of weekend
>>>>>>> dd89a73f
        troof_nl_bef,    &! roof temperature at layer nl_roof
        twsun_nl_bef,    &! sunlit wall temperature at layer nl_wall
        twsha_nl_bef,    &! shaded wall temperature at layer nl_wall
        troof_nl,        &! roof temperature at layer nl_roof
        twsun_nl,        &! sunlit wall temperature at layer nl_wall
        twsha_nl,        &! shaded wall temperature at layer nl_wall
        tkdz_roof,       &! temporal var for heat transfer of roof
        tkdz_wsun,       &! temporal var for heat transfer of sunlit wall
        tkdz_wsha,       &! temporal var for heat transfer of shaded wall
        taf               ! temperature of urban air

   real(r8), intent(inout) :: &
        troom,           &! temperature of inner building
        troof_inner,     &! temperature of inner roof
        twsun_inner,     &! temperature of inner sunlit wall
        twsha_inner       ! temperature of inner shaded wall

   real(r8), intent(out) :: &
        Fhah,            &! flux from heating
        Fequ,            &
        Fhac,            &! flux from heat or cool AC
        Fwst,            &! waste heat from cool or heat
        Fach              ! flux from air exchange

!-------------------------- Local Variables ----------------------------
   real(r8) :: &
        ACH,             &! air exchange coefficient
        hcv_roof,        &! convective exchange coefficient for roof<->room
        hcv_wall,        &! convective exchange coefficient for wall<->room
        waste_coef,      &! waste coefficient
        waste_cool,      &! waste heat for AC cooling
        waste_heat        ! waste heat for AC heating

   real(r8) :: &
        f_wsun,          &! weight factor for sunlit wall
        f_wsha            ! weight factor for shaded wall

   real(r8) :: &
<<<<<<< HEAD
        ldate(3),        &
=======
        ldate(3),        &! local time (year, julian day, seconds)
>>>>>>> dd89a73f
        A(4,4),          &! Heat transfer matrix
        Ainv(4,4),       &! Inverse of Heat transfer matrix
        B(4),            &! B for Ax=B
        X(4)              ! x for Ax=B

   real(r8) :: &
<<<<<<< HEAD
        londeg,          &
        Fequ,            &
=======
        londeg,          &! longitude of path [degree]
        Fadj,            &! flux used to adjust the indoor air temperatur
        Uac,             &! Effective AC usage ratio
>>>>>>> dd89a73f
        troom_pro,       &! projected room temperature
        troom_bef,       &! temperature of inner building
        troof_inner_bef, &! temperature of inner roof
        twsun_inner_bef, &! temperature of inner sunlit wall
        twsha_inner_bef   ! temperature of inner shaded wall

<<<<<<< HEAD
   integer :: nl_floor, tloc
=======
   integer :: nl_floor, tloc, s_heating, e_heating
>>>>>>> dd89a73f
   logical :: cooling, heating

   real(r8), parameter :: ht_floor = 3.0
   ! Option for continuous AC
   logical, parameter :: Constant_AC  = .true.

   ! Option for effective AC
   logical, parameter :: Effective_AC = .true.

!-----------------------------------------------------------------------

      ACH = 0.3           !air exchange coefficient
      hcv_roof   = 4.040  !convective exchange coefficient for roof<->room (W m-2 K-1)
      hcv_wall   = 3.076  !convective exchange coefficient for wall<->room (W m-2 K-1)
      waste_cool = 0.3    !waste heat for AC cooling
     !waste_cool = 0.6    !waste heat for AC cooling
      waste_heat = 0.2    !waste heat for AC heating
      cooling = .false.   !cooling case
      heating = .false.   !heating case

      f_wsun = fcover(1)/fcover(0) !weight factor for sunlit wall
      f_wsha = fcover(2)/fcover(0) !weight factor for shaded wall

      ! initialization
      Fhac = 0.; Fwst = 0.; Fach = 0.; Fhah = 0.; Fequ = 0.;

<<<<<<< HEAD
      ! Heat From Equip
=======
      ! Heat From Equip (in development)

      Fequ = 0 !H*1

      ! greenwich to local time
>>>>>>> dd89a73f
      IF (DEF_simulation_time%greenwich) THEN
         ! convert GMT time to local time
         londeg = patchlonr*180/PI
         CALL gmt2local(idate, londeg, ldate)
      ENDIF

<<<<<<< HEAD
      tloc = CEILING(ldate(3)*1./3600)

      IF (maxval(weekend)==0) THEN
         Fequ = H*Hequ*Equ_scator(tloc)
      ELSE
         Fequ = H*Hequ*weekend(tloc)/maxval(weekend)
      ENDIF
      Fequ = 0
=======
      tloc = ceiling(ldate(3)*1./3600)
>>>>>>> dd89a73f

      ! Ax = B
      ! set values for heat transfer matrix
      ! 1: roof, 2: sunlit wall, 3: shaded wall, 4: room
      A(:,:) = 0.
      A(1,:) = (/0.5*hcv_roof+0.5*tkdz_roof, 0., 0., -0.5*hcv_roof/)
      A(2,:) = (/0., 0.5*hcv_wall+0.5*tkdz_wsun, 0., -0.5*hcv_wall/)
      A(3,:) = (/0., 0., 0.5*hcv_wall+0.5*tkdz_wsha, -0.5*hcv_wall/)

      A(4,:) = (/-0.5*hcv_roof, -0.5*hcv_wall*f_wsun, -0.5*hcv_wall*f_wsha, &
                  0.5*hcv_roof + 0.5*hcv_wall*f_wsun + 0.5*hcv_wall*f_wsha +&
                  H*rhoair*cpair/deltim + (ACH/3600.)*H*rhoair*cpair /)

      B(1) = -0.5*hcv_roof*(troof_inner-troom) + 0.5*tkdz_roof*(troof_nl_bef-troof_inner) &
                                               + 0.5*tkdz_roof*troof_nl
      B(2) = -0.5*hcv_wall*(twsun_inner-troom) + 0.5*tkdz_wsun*(twsun_nl_bef-twsun_inner) &
                                               + 0.5*tkdz_wsun*twsun_nl
      B(3) = -0.5*hcv_wall*(twsha_inner-troom) + 0.5*tkdz_wsha*(twsha_nl_bef-twsha_inner) &
                                               + 0.5*tkdz_wsha*twsha_nl

      B(4) = H*rhoair*cpair*troom/deltim + (ACH/3600.)*H*rhoair*cpair*taf + Fequ &
           + 0.5*hcv_roof*(troof_inner-troom) &
           + 0.5*hcv_wall*(twsun_inner-troom)*f_wsun &
           + 0.5*hcv_wall*(twsha_inner-troom)*f_wsha

      ! Inverse of matrix A
      Ainv = MatrixInverse(A)

      ! Matrix computing to resolve multiple reflections
      X = matmul(Ainv, B)

      troof_inner_bef = troof_inner
      twsun_inner_bef = twsun_inner
      twsha_inner_bef = twsha_inner
      troom_bef       = troom

      troof_inner = X(1)
      twsun_inner = X(2)
      twsha_inner = X(3)
      troom       = X(4)
      troom_pro   = X(4)

      Fach = (ACH/3600.)*H*rhoair*cpair*(troom - taf)

      IF (troom > troom_max) THEN !cooling case
         Fhac  = H*rhoair*cpair*(troom-troom_max)/deltim
         troom = troom_max
         Fwst  = Fhac*waste_cool
      ENDIF

      IF (troom < troom_min) THEN !heating case
         Fhac  = H*rhoair*cpair*(troom-troom_min)/deltim
         troom = troom_min
         Fwst  = abs(Fhac)*waste_heat
         ! negative value, set it to 0.
         Fhac  = 0.
      ENDIF

      ! for constant cooling or heating
      IF ((troom_pro>troom_max .or. troom_pro<troom_min) .and. Constant_AC) THEN

         IF (troom_pro > troom_max) THEN !cooling case
            troom = troom_max
            waste_coef = waste_cool
            cooling    = .true.
         ENDIF

         IF (troom_pro < troom_min) THEN !heating case
            troom = troom_min
            waste_coef = waste_heat
            heating    = .true.
         ENDIF

         Fach = (ACH/3600.)*H*rhoair*cpair*(troom - taf)

         troof_inner = (B(1)-A(1,4)*troom)/A(1,1)
         twsun_inner = (B(2)-A(2,4)*troom)/A(2,2)
         twsha_inner = (B(3)-A(3,4)*troom)/A(3,3)

         Fhac = 0.5*hcv_roof*(troof_inner_bef-troom_bef) &
              + 0.5*hcv_roof*(troof_inner-troom)
         Fhac = 0.5*hcv_wall*(twsun_inner_bef-troom_bef)*f_wsun &
              + 0.5*hcv_wall*(twsun_inner-troom)*f_wsun + Fhac
         Fhac = 0.5*hcv_wall*(twsha_inner_bef-troom_bef)*f_wsha &
              + 0.5*hcv_wall*(twsha_inner-troom)*f_wsha + Fhac

<<<<<<< HEAD
         IF ( heating ) THEN
            IF (maxval(weekend)==0) THEN
               Fhac = Fhac!*Equ_scator(tloc) + Fequ
            ELSE
               Fhac = Fhac!*weekend(tloc)/maxval(weekend) + Fequ
            ENDIF
         ELSE
            IF (maxval(weekend)==0) THEN
               Fhac = Fhac!*Equ_scator(tloc) + Fequ
            ELSE
               Fhac = Fhac!*weekend(tloc)/maxval(weekend) + Fequ
            ENDIF
         ENDIF

         IF ( heating ) Fhah = abs(Fhac)
         Fhac = abs(Fhac) + abs(Fach)
=======
         IF ( Effective_AC ) THEN

            Uac  = weekend(tloc)/maxval(weekend)*0.5*gdp_scal(DEF_LC_YEAR-2000+1)

            Fhac = Fhac*Uac

            Fadj = Fhac - 0.5*hcv_roof*(troof_inner_bef-troom_bef) &
                 - 0.5*hcv_wall*(twsun_inner_bef-troom_bef)*f_wsun &
                 - 0.5*hcv_wall*(twsha_inner_bef-troom_bef)*f_wsha

            Fadj = 0.5*hcv_roof*B(1)/A(1,1) &
                 + 0.5*hcv_wall*B(2)/A(2,2)*f_wsun &
                 + 0.5*hcv_wall*B(3)/A(3,3)*f_wsha - Fadj

            troom = Fadj / &
                 ( 0.5*hcv_roof*(A(1,4)/A(1,1)+1) &
                 + 0.5*hcv_wall*(A(2,4)/A(2,2)+1)*f_wsun &
                 + 0.5*hcv_wall*(A(3,4)/A(3,3)+1)*f_wsha &
                 )

            troof_inner = (B(1)-A(1,4)*troom)/A(1,1)
            twsun_inner = (B(2)-A(2,4)*troom)/A(2,2)
            twsha_inner = (B(3)-A(3,4)*troom)/A(3,3)

            Fach = (ACH/3600.)*H*rhoair*cpair*(troom - taf)
         ENDIF

         IF ( heating ) THEN
            IF ( isleapyear(int(ldate(1))) ) THEN
               s_heating = 320
               e_heating = 75
            ELSE
               s_heating = 319
               e_heating = 74
            ENDIF

            IF ( ldate(2)>=s_heating .or. ldate(2)<=e_heating ) THEN
               IF (Fach > 0) THEN
                  Fhac = abs(Fhac) + Fach
               ELSE
                  Fhac = abs(Fhac)
               ENDIF
            ELSE
               Fhac = 0
            ENDIF

            Fhah = Fhac
         ELSE
            IF (Fach < 0) THEN
               Fhac = abs(Fhac) + abs(Fach)
            ELSE
               Fhac = abs(Fhac)
            ENDIF
         ENDIF

>>>>>>> dd89a73f
         Fwst = Fhac*waste_coef
         IF ( heating ) THEN
            Fhac = 0.
         ENDIF

      ENDIF

      Fhah = Fhah*fcover(0)
      Fach = Fach*fcover(0)
      Fwst = Fwst*fcover(0)
      Fhac = Fhac*fcover(0)
      Fequ = Fequ*fcover(0)

   END SUBROUTINE SimpleBEM

END MODULE MOD_Urban_BEM
! ---------- EOP ------------<|MERGE_RESOLUTION|>--- conflicted
+++ resolved
@@ -5,10 +5,7 @@
    USE MOD_Precision
    USE MOD_Vars_Global
    USE MOD_Const_Physical
-<<<<<<< HEAD
-=======
    USE MOD_Namelist, only: DEF_LC_YEAR, DEF_simulation_time
->>>>>>> dd89a73f
    USE MOD_TimeManager
    USE MOD_Urban_Const_LCZ
    USE MOD_Urban_Shortwave, only: MatrixInverse
@@ -23,12 +20,8 @@
 CONTAINS
 
 !-----------------------------------------------------------------------
-<<<<<<< HEAD
-   SUBROUTINE SimpleBEM (idate, deltim, patchlonr, rhoair, fcover, H, troom_max, troom_min, Hequ, weekend, &
-=======
    SUBROUTINE SimpleBEM (idate, deltim, patchlonr, rhoair, fcover, H, &
                          troom_max, troom_min, weekend, &
->>>>>>> dd89a73f
                          troof_nl_bef, twsun_nl_bef, twsha_nl_bef, &
                          troof_nl, twsun_nl, twsha_nl, &
                          tkdz_roof, tkdz_wsun, tkdz_wsha, taf, &
@@ -91,30 +84,17 @@
 
 !-------------------------- Dummy Arguments ----------------------------
    integer , intent(in) :: &
-<<<<<<< HEAD
-      idate(3)            ! calendar (year, julian day, seconds)
-
-   real(r8), intent(in) :: &
-        deltim,          &! seconds in a time step [second]
-        patchlonr,       &
-=======
         idate(3)          ! calendar (year, julian day, seconds)
 
    real(r8), intent(in) :: &
         deltim,          &! seconds in a time step [second]
         patchlonr,       &! longitude in radians
->>>>>>> dd89a73f
         rhoair,          &! density air [kg/m3]
         fcover(0:2),     &! fractional cover of roof, wall
         H,               &! average building height [m]
         troom_max,       &! maximum temperature of inner building
         troom_min,       &! minimum temperature of inner building
-<<<<<<< HEAD
-        Hequ,            &
-        weekend(24),     &
-=======
         weekend(24),     &! Diurnal traffic flow profile of weekend
->>>>>>> dd89a73f
         troof_nl_bef,    &! roof temperature at layer nl_roof
         twsun_nl_bef,    &! sunlit wall temperature at layer nl_wall
         twsha_nl_bef,    &! shaded wall temperature at layer nl_wall
@@ -153,36 +133,23 @@
         f_wsha            ! weight factor for shaded wall
 
    real(r8) :: &
-<<<<<<< HEAD
-        ldate(3),        &
-=======
         ldate(3),        &! local time (year, julian day, seconds)
->>>>>>> dd89a73f
         A(4,4),          &! Heat transfer matrix
         Ainv(4,4),       &! Inverse of Heat transfer matrix
         B(4),            &! B for Ax=B
         X(4)              ! x for Ax=B
 
    real(r8) :: &
-<<<<<<< HEAD
-        londeg,          &
-        Fequ,            &
-=======
         londeg,          &! longitude of path [degree]
         Fadj,            &! flux used to adjust the indoor air temperatur
         Uac,             &! Effective AC usage ratio
->>>>>>> dd89a73f
         troom_pro,       &! projected room temperature
         troom_bef,       &! temperature of inner building
         troof_inner_bef, &! temperature of inner roof
         twsun_inner_bef, &! temperature of inner sunlit wall
         twsha_inner_bef   ! temperature of inner shaded wall
 
-<<<<<<< HEAD
-   integer :: nl_floor, tloc
-=======
    integer :: nl_floor, tloc, s_heating, e_heating
->>>>>>> dd89a73f
    logical :: cooling, heating
 
    real(r8), parameter :: ht_floor = 3.0
@@ -209,33 +176,18 @@
       ! initialization
       Fhac = 0.; Fwst = 0.; Fach = 0.; Fhah = 0.; Fequ = 0.;
 
-<<<<<<< HEAD
-      ! Heat From Equip
-=======
       ! Heat From Equip (in development)
 
       Fequ = 0 !H*1
 
       ! greenwich to local time
->>>>>>> dd89a73f
       IF (DEF_simulation_time%greenwich) THEN
          ! convert GMT time to local time
          londeg = patchlonr*180/PI
          CALL gmt2local(idate, londeg, ldate)
       ENDIF
 
-<<<<<<< HEAD
-      tloc = CEILING(ldate(3)*1./3600)
-
-      IF (maxval(weekend)==0) THEN
-         Fequ = H*Hequ*Equ_scator(tloc)
-      ELSE
-         Fequ = H*Hequ*weekend(tloc)/maxval(weekend)
-      ENDIF
-      Fequ = 0
-=======
       tloc = ceiling(ldate(3)*1./3600)
->>>>>>> dd89a73f
 
       ! Ax = B
       ! set values for heat transfer matrix
@@ -322,24 +274,6 @@
          Fhac = 0.5*hcv_wall*(twsha_inner_bef-troom_bef)*f_wsha &
               + 0.5*hcv_wall*(twsha_inner-troom)*f_wsha + Fhac
 
-<<<<<<< HEAD
-         IF ( heating ) THEN
-            IF (maxval(weekend)==0) THEN
-               Fhac = Fhac!*Equ_scator(tloc) + Fequ
-            ELSE
-               Fhac = Fhac!*weekend(tloc)/maxval(weekend) + Fequ
-            ENDIF
-         ELSE
-            IF (maxval(weekend)==0) THEN
-               Fhac = Fhac!*Equ_scator(tloc) + Fequ
-            ELSE
-               Fhac = Fhac!*weekend(tloc)/maxval(weekend) + Fequ
-            ENDIF
-         ENDIF
-
-         IF ( heating ) Fhah = abs(Fhac)
-         Fhac = abs(Fhac) + abs(Fach)
-=======
          IF ( Effective_AC ) THEN
 
             Uac  = weekend(tloc)/maxval(weekend)*0.5*gdp_scal(DEF_LC_YEAR-2000+1)
@@ -395,7 +329,6 @@
             ENDIF
          ENDIF
 
->>>>>>> dd89a73f
          Fwst = Fhac*waste_coef
          IF ( heating ) THEN
             Fhac = 0.
