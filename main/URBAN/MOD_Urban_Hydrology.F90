--- conflicted
+++ resolved
@@ -106,57 +106,6 @@
         snll                 ! number of snow layers
 
    real(r8), intent(in) :: &
-<<<<<<< HEAD
-        deltim           ,&! time step (s)
-        pg_rain          ,&! rainfall after removal of interception (mm h2o/s)
-        pg_snow          ,&! snowfall after removal of interception (mm h2o/s)
-        pgper_rain       ,&! rainfall after removal of interception (mm h2o/s)
-        pgimp_rain       ,&! rainfall after removal of interception (mm h2o/s)
-        pg_rain_lake     ,&! rainfall onto lake (mm h2o/s)
-        pg_snow_lake     ,&! snowfall onto lake (mm h2o/s)
-        froof            ,&! roof fractional cover [-]
-        fgper            ,&! weith of impervious ground [-]
-        flake            ,&! lake fractional cover [-]
-        ! wtfact         ,&! (updated to gridded 'fsatmax' data) fraction of model area with high water table
-        pondmx           ,&! ponding depth (mm)
-        ssi              ,&! irreducible water saturation of snow
-        wimp             ,&! water impremeable IF porosity less than wimp
-        smpmin           ,&! restriction for min of soil poten. (mm)
-        
-        topostd          ,&! standard deviation of elevation [m]
-        BVIC             ,&!  b parameter in Fraction of saturated soil in a grid calculated by VIC
-
-        bsw   (1:nl_soil),&! Clapp-Hornberger "B"
-        porsl (1:nl_soil),&! saturated volumetric soil water content(porosity)
-        psi0  (1:nl_soil),&! saturated soil suction (mm) (NEGATIVE)
-        hksati(1:nl_soil),&! hydraulic conductivity at saturation (mm h2o/s)
-        theta_r(1:nl_soil),&! residual moisture content [-]
-        fsatmax          ,&! maximum saturated area fraction [-] 
-        fsatdcf          ,&! decay factor in calucation of saturated area fraction [1/m] 
-        rootr (1:nl_soil),&! root resistance of a layer, all layers add to 1.0
-
-        etr              ,&! vegetation transpiration
-        qseva_roof       ,&! ground surface evaporation rate (mm h2o/s)
-        qseva_gimp       ,&! ground surface evaporation rate (mm h2o/s)
-        qseva_gper       ,&! ground surface evaporation rate (mm h2o/s)
-        qseva_lake       ,&! ground surface evaporation rate (mm h2o/s)
-        qsdew_roof       ,&! ground surface dew formation (mm h2o /s) [+]
-        qsdew_gimp       ,&! ground surface dew formation (mm h2o /s) [+]
-        qsdew_gper       ,&! ground surface dew formation (mm h2o /s) [+]
-        qsdew_lake       ,&! ground surface dew formation (mm h2o /s) [+]
-        qsubl_roof       ,&! sublimation rate from snow pack (mm h2o /s) [+]
-        qsubl_gimp       ,&! sublimation rate from snow pack (mm h2o /s) [+]
-        qsubl_gper       ,&! sublimation rate from snow pack (mm h2o /s) [+]
-        qsubl_lake       ,&! sublimation rate from snow pack (mm h2o /s) [+]
-        qfros_roof       ,&! surface dew added to snow pack (mm h2o /s) [+]
-        qfros_gimp       ,&! surface dew added to snow pack (mm h2o /s) [+]
-        qfros_gper       ,&! surface dew added to snow pack (mm h2o /s) [+]
-        qfros_lake       ,&! surface dew added to snow pack (mm h2o /s) [+]
-        sm_roof          ,&! snow melt (mm h2o/s)
-        sm_gimp          ,&! snow melt (mm h2o/s)
-        sm_gper          ,&! snow melt (mm h2o/s)
-        w_old              ! liquid water mass of the column at the previous time step (mm)
-=======
         deltim             ,&! time step (s)
         pg_rain            ,&! rainfall after removal of interception (mm h2o/s)
         pg_snow            ,&! snowfall after removal of interception (mm h2o/s)
@@ -167,7 +116,7 @@
         froof              ,&! roof fractional cover [-]
         fgper              ,&! weith of impervious ground [-]
         flake              ,&! lake fractional cover [-]
-        wtfact             ,&! fraction of model area with high water table
+        ! wtfact           ,&! (updated to gridded 'fsatmax' data) fraction of model area with high water table
         pondmx             ,&! ponding depth (mm)
         ssi                ,&! irreducible water saturation of snow
         wimp               ,&! water impremeable IF porosity less than wimp
@@ -181,6 +130,8 @@
         psi0  (1:nl_soil)  ,&! saturated soil suction (mm) (NEGATIVE)
         hksati(1:nl_soil)  ,&! hydraulic conductivity at saturation (mm h2o/s)
         theta_r(1:nl_soil) ,&! residual moisture content [-]
+        fsatmax            ,&! maximum saturated area fraction [-] 
+        fsatdcf            ,&! decay factor in calucation of saturated area fraction [1/m] 
         rootr (1:nl_soil)  ,&! root resistance of a layer, all layers add to 1.0
 
         etr                ,&! vegetation transpiration
@@ -204,7 +155,6 @@
         sm_gimp            ,&! snow melt (mm h2o/s)
         sm_gper            ,&! snow melt (mm h2o/s)
         w_old                ! liquid water mass of the column at the previous time step (mm)
->>>>>>> 927bd0b0
 
    real(r8), intent(inout) :: rootflux(1:nl_soil)
 
@@ -307,39 +257,23 @@
 !=======================================================================
 
       rootflux(:) = rootr(:)*etr
-<<<<<<< HEAD
-      CALL WATER_2014 (ipatch,patchtype,lbp        ,nl_soil     ,deltim     ,&
-             z_gpersno   ,dz_gpersno  ,zi_gpersno  ,bsw         ,porsl      ,&
-             psi0        ,hksati      ,theta_r     ,fsatmax     ,fsatdcf    ,&
-             topostd     ,BVIC        ,&
-             rootr       ,rootflux    ,t_gpersno   ,&
-             wliq_gpersno,wice_gpersno,smp         ,hk          ,pgper_rain ,&
-             sm_gper     ,etr         ,qseva_gper  ,qsdew_gper  ,qsubl_gper ,&
-             qfros_gper  ,&
-=======
 
       CALL WATER_2014 (ipatch,patchtype,lbp        ,nl_soil     ,deltim      ,&
              z_gpersno   ,dz_gpersno  ,zi_gpersno  ,bsw         ,porsl       ,&
-             psi0        ,hksati      ,theta_r     ,topostd     ,BVIC        ,&
-             rootr       ,rootflux    ,t_gpersno   ,wliq_gpersno,wice_gpersno,&
-             smp         ,hk          ,pgper_rain  ,sm_gper     ,etr         ,&
-             qseva_gper  ,qsdew_gper  ,qsubl_gper  ,qfros_gper               ,&
->>>>>>> 927bd0b0
+             psi0        ,hksati      ,theta_r     ,fsatmax     ,fsatdcf     ,&
+             topostd     ,BVIC        ,rootr       ,rootflux    ,t_gpersno   ,&
+             wliq_gpersno,wice_gpersno,smp         ,hk          ,pgper_rain  ,&
+             sm_gper     ,etr         ,qseva_gper  ,qsdew_gper  ,qsubl_gper  ,&
+             qfros_gper                                                      ,&
              !NOTE: temporal input, as urban mode doesn't support split soil&snow
              ! set all the same for soil and snow surface,
              ! and fsno=0. (no physical meaning here)
              qseva_gper  ,qsdew_gper  ,qsubl_gper  ,qfros_gper               ,&
              qseva_gper  ,qsdew_gper  ,qsubl_gper  ,qfros_gper               ,&
              0.          ,& ! fsno, not active
-<<<<<<< HEAD
-             rsur_gper   ,rnof_gper   ,qinfl       ,&
-             pondmx      ,ssi         ,wimp        ,smpmin      ,&
-             zwt         ,wa          ,qcharge     ,errw_rsub   ,&
-=======
-             rsur_gper   ,rnof_gper   ,qinfl       ,wtfact                   ,&
+             rsur_gper   ,rnof_gper   ,qinfl                                 ,&
              pondmx      ,ssi         ,wimp        ,smpmin                   ,&
              zwt         ,wa          ,qcharge     ,errw_rsub                ,&
->>>>>>> 927bd0b0
 #if(defined CaMa_Flood)
              flddepth    ,fldfrc      ,qinfl_fld                             ,&
 #endif
