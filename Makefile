# Makefile for CoLM program

include include/Makeoptions
HEADER = include/define.h

INCLUDE_DIR = -Iinclude -I.bld -I${NETCDF_INC}
VPATH = include : share : mksrfdata : mkinidata \
	: main : main/HYDRO : main/BGC : main/URBAN : main/LULCC : main/DA \
	: CaMa/src : postprocess : .bld

# ********** Targets ALL **********
.PHONY: all
all : mkdir_build mksrfdata.x mkinidata.x colm.x postprocess.x lib
	@echo ''
	@echo '*******************************************************'
	@echo '*                                                     *'
	@echo '*        Making all CoLM programs successfully.       *'
	@echo '*                                                     *'
	@echo '*******************************************************'
# ******* End of Targets ALL ******

.PHONY: mkdir_build
mkdir_build :
	mkdir -p .bld

OBJS_SHARED =    \
				  MOD_Precision.o              \
				  MOD_SPMD_Task.o              \
				  MOD_Namelist.o               \
				  MOD_Vars_Global.o            \
				  MOD_Const_Physical.o         \
				  MOD_Const_LC.o               \
				  MOD_Utils.o                  \
				  MOD_TimeManager.o            \
				  MOD_NetCDFSerial.o           \
				  MOD_SingleSrfdata.o          \
				  MOD_Block.o                  \
				  MOD_Grid.o                   \
				  MOD_Pixel.o                  \
				  MOD_DataType.o               \
				  MOD_NetCDFBlock.o            \
				  MOD_CatchmentDataReadin.o    \
				  MOD_5x5DataReadin.o          \
				  MOD_Mesh.o                   \
				  MOD_Pixelset.o               \
				  MOD_NetCDFVector.o           \
				  MOD_RangeCheck.o             \
				  MOD_Mapping_Grid2Pset.o      \
				  MOD_Mapping_Pset2Grid.o      \
				  MOD_AggregationRequestData.o \
				  MOD_PixelsetShared.o         \
				  MOD_LandElm.o                \
				  MOD_LandHRU.o                \
				  MOD_LandPatch.o              \
				  MOD_LandUrban.o              \
				  MOD_LandCrop.o               \
				  MOD_LandPFT.o                \
				  MOD_SrfdataDiag.o            \
				  MOD_SrfdataRestart.o         \
				  MOD_ElmVector.o              \
				  MOD_HRUVector.o              \
				  MOD_Urban_Const_LCZ.o

${OBJS_SHARED} : %.o : %.F90 ${HEADER}
	${FF} -c ${FOPTS} $(INCLUDE_DIR) -o .bld/$@ $< ${MOD_CMD}.bld

OBJS_SHARED_T = $(addprefix .bld/,${OBJS_SHARED})

OBJS_MKSRFDATA = \
				  Aggregation_PercentagesPFT.o      \
				  Aggregation_LAI.o                 \
				  Aggregation_SoilBrightness.o      \
				  Aggregation_LakeDepth.o           \
				  Aggregation_ForestHeight.o        \
				  Aggregation_SoilParameters.o      \
				  Aggregation_DBedrock.o            \
				  Aggregation_Topography.o          \
				  Aggregation_Urban.o               \
				  MOD_MeshFilter.o                  \
				  MOD_RegionClip.o                  \
				  MKSRFDATA.o

$(OBJS_MKSRFDATA) : %.o : %.F90 ${HEADER} ${OBJS_SHARED}
	${FF} -c ${FOPTS} $(INCLUDE_DIR) -o .bld/$@ $< ${MOD_CMD}.bld

OBJS_MKSRFDATA_T = $(addprefix .bld/,${OBJS_MKSRFDATA})

# ------- Target 1: mksrfdata --------
mksrfdata.x : mkdir_build ${HEADER} ${OBJS_SHARED} ${OBJS_MKSRFDATA}
	@echo ''
	@echo 'making CoLM surface data start >>>>>>>>>>>>>>>>>>>>>>>>>>>>>>'
	@echo ''
	${FF} ${FOPTS} ${OBJS_SHARED_T} ${OBJS_MKSRFDATA_T} -o run/mksrfdata.x ${LDFLAGS}
	@echo ''
	@echo '<<<<<<<<<<<<<<<<<<<<<<<<<< making CoLM surface data completed!'
	@echo ''
# ----- End of Target 1 mksrfdata ----

OBJS_BASIC =    \
				 MOD_Hydro_IO.o                 \
				 MOD_Hydro_Vars_TimeVariables.o \
				 MOD_Hydro_Vars_1DFluxes.o      \
				 MOD_BGC_Vars_1DFluxes.o        \
				 MOD_BGC_Vars_1DPFTFluxes.o     \
				 MOD_BGC_Vars_PFTimeVariables.o \
				 MOD_BGC_Vars_TimeInvariants.o  \
				 MOD_BGC_Vars_TimeVariables.o   \
				 MOD_Urban_Vars_1DFluxes.o      \
				 MOD_Urban_Vars_TimeVariables.o \
				 MOD_Urban_Vars_TimeInvariants.o\
				 MOD_Const_PFT.o                \
				 MOD_Vars_TimeInvariants.o      \
				 MOD_Vars_TimeVariables.o       \
				 MOD_Vars_1DPFTFluxes.o         \
				 MOD_Vars_1DFluxes.o            \
				 MOD_Vars_1DForcing.o           \
				 MOD_Hydro_SoilFunction.o       \
				 MOD_Hydro_SoilWater.o          \
				 MOD_Eroot.o                    \
				 MOD_Qsadv.o                    \
				 MOD_LAIEmpirical.o             \
				 MOD_LAIReadin.o                \
				 MOD_CropReadin.o               \
				 MOD_NitrifData.o               \
				 MOD_NdepData.o                 \
				 MOD_FireData.o                 \
				 MOD_OrbCoszen.o                \
				 MOD_3DCanopyRadiation.o        \
				 MOD_Aerosol.o                  \
				 MOD_SnowSnicar.o               \
				 MOD_Albedo.o                   \
				 MOD_SnowFraction.o             \
				 MOD_Urban_LAIReadin.o          \
				 MOD_Urban_Shortwave.o          \
				 MOD_Urban_Albedo.o             \
				 MOD_MonthlyinSituCO2MaunaLoa.o \
				 MOD_PercentagesPFTReadin.o     \
				 MOD_LakeDepthReadin.o          \
				 MOD_DBedrockReadin.o           \
				 MOD_SoilColorRefl.o            \
				 MOD_SoilParametersReadin.o     \
				 MOD_HtopReadin.o               \
				 MOD_UrbanReadin.o              \
				 MOD_IniTimeVariable.o          \
				 MOD_UrbanIniTimeVariable.o     \
				 MOD_Hydro_HillslopeNetwork.o   \
				 MOD_Hydro_RiverLakeNetwork.o   \
				 MOD_Hydro_RiverDepth.o         \
				 MOD_Initialize.o


$(OBJS_BASIC) : %.o : %.F90 ${HEADER}
	${FF} -c ${FOPTS} $(INCLUDE_DIR) -o .bld/$@ $< ${MOD_CMD}.bld

OBJS_BASIC_T = $(addprefix .bld/,${OBJS_BASIC})

OBJS_MKINIDATA = \
				  CoLMINI.o

$(OBJS_MKINIDATA) : %.o : %.F90 ${HEADER} ${OBJS_SHARED} ${OBJS_BASIC}
	${FF} -c ${FOPTS} $(INCLUDE_DIR) -o .bld/$@ $< ${MOD_CMD}.bld

OBJS_MKINIDATA_T = $(addprefix .bld/,${OBJS_MKINIDATA})

# -------- Target 2: mkinidata -------
mkinidata.x : mkdir_build ${HEADER} ${OBJS_SHARED} ${OBJS_BASIC} ${OBJS_MKINIDATA}
	@echo ''
	@echo 'making CoLM initial data start >>>>>>>>>>>>>>>>>>>>>>>>>>>>'
	@echo ''
	${FF} ${FOPTS} ${OBJS_SHARED_T} ${OBJS_BASIC_T} ${OBJS_MKINIDATA_T} -o run/mkinidata.x ${LDFLAGS}
	@echo ''
	@echo '<<<<<<<<<<<<<<<<<<<<<<<<< making CoLM initial data completed!'
	@echo ''
# ----- End of Target 2 mkinidata ----

DEF  = $(shell grep -i cama_flood include/define.h)
CaMa = $(word 1, ${DEF})
ifeq (${CaMa},\#define)# Compile CoLM decoupled with river routing scheme (CaMa-Flood)

OBJECTS_CAMA=\
				  parkind1.o              \
				  yos_cmf_input.o         \
				  yos_cmf_time.o          \
				  yos_cmf_map.o           \
				  yos_cmf_prog.o          \
				  yos_cmf_diag.o          \
				  cmf_utils_mod.o         \
				  cmf_calc_outflw_mod.o   \
				  cmf_calc_pthout_mod.o   \
				  cmf_calc_fldstg_mod.o   \
				  cmf_calc_stonxt_mod.o   \
				  cmf_calc_diag_mod.o     \
				  cmf_opt_outflw_mod.o    \
				  cmf_ctrl_mpi_mod.o      \
				  cmf_ctrl_damout_mod.o   \
				  cmf_ctrl_levee_mod.o    \
				  cmf_ctrl_forcing_mod.o  \
				  cmf_ctrl_boundary_mod.o \
				  cmf_ctrl_output_mod.o   \
				  cmf_ctrl_restart_mod.o  \
				  cmf_ctrl_physics_mod.o  \
				  cmf_ctrl_time_mod.o     \
				  cmf_ctrl_maps_mod.o     \
				  cmf_ctrl_vars_mod.o     \
				  cmf_ctrl_nmlist_mod.o   \
				  cmf_drv_control_mod.o   \
				  cmf_drv_advance_mod.o

$(OBJECTS_CAMA) : %.o : %.F90 ${HEADER}
	$(FCMP)  -c ${FFLAGS} $(MODS) ${CFLAGS} $(INCLUDE_DIR) -o .bld/$@ $< ${MOD_CMD}.bld

OBJS_CAMA_T = $(addprefix .bld/,${OBJECTS_CAMA})

endif

OBJS_MAIN = \
				MOD_DA_GRACE.o                            \
				MOD_DataAssimilation.o                    \
				MOD_Hydro_BasinNeighbour.o                \
				MOD_Hydro_HillslopeFlow.o                 \
				MOD_Hydro_SubsurfaceFlow.o                \
				MOD_Hydro_RiverLakeFlow.o                 \
				MOD_Hydro_Hist.o                          \
				MOD_Hydro_LateralFlow.o                   \
				MOD_BGC_CNCStateUpdate1.o                 \
				MOD_BGC_CNCStateUpdate2.o                 \
				MOD_BGC_CNCStateUpdate3.o                 \
				MOD_BGC_CNNStateUpdate1.o                 \
				MOD_BGC_CNNStateUpdate2.o                 \
				MOD_BGC_CNNStateUpdate3.o                 \
				MOD_BGC_Soil_BiogeochemNStateUpdate1.o    \
				MOD_BGC_Soil_BiogeochemNitrifDenitrif.o   \
				MOD_BGC_Soil_BiogeochemCompetition.o      \
				MOD_BGC_Soil_BiogeochemDecompCascadeBGC.o \
				MOD_BGC_Soil_BiogeochemDecomp.o           \
				MOD_BGC_Soil_BiogeochemLittVertTransp.o   \
				MOD_BGC_Soil_BiogeochemNLeaching.o        \
				MOD_BGC_Soil_BiogeochemPotential.o        \
				MOD_BGC_Soil_BiogeochemVerticalProfile.o  \
				MOD_BGC_Veg_CNGapMortality.o              \
				MOD_BGC_Veg_CNGResp.o                     \
				MOD_BGC_Veg_CNMResp.o                     \
				MOD_BGC_Daylength.o                       \
				MOD_BGC_Veg_CNPhenology.o                 \
				MOD_BGC_Veg_NutrientCompetition.o         \
				MOD_BGC_Veg_CNVegStructUpdate.o           \
				MOD_BGC_CNSummary.o                       \
				MOD_BGC_CNAnnualUpdate.o                  \
				MOD_BGC_CNZeroFluxes.o                    \
				MOD_BGC_CNBalanceCheck.o                  \
				MOD_BGC_CNSASU.o                          \
				MOD_BGC_Veg_CNNDynamics.o                 \
				MOD_BGC_Veg_CNFireBase.o                  \
				MOD_BGC_Veg_CNFireLi2016.o                \
				MOD_Irrigation.o                          \
				MOD_BGC_driver.o                          \
				MOD_Vars_2DForcing.o                      \
				MOD_UserSpecifiedForcing.o                \
				MOD_ForcingDownscaling.o                  \
				MOD_Forcing.o                             \
				MOD_AssimStomataConductance.o             \
				MOD_PlantHydraulic.o                      \
				MOD_FrictionVelocity.o                    \
				MOD_TurbulenceLEddy.o                     \
				MOD_Ozone.o                               \
				MOD_CanopyLayerProfile.o                  \
				MOD_LeafTemperature.o                     \
				MOD_LeafTemperaturePC.o                   \
				MOD_SoilThermalParameters.o               \
				MOD_SoilSnowHydrology.o                   \
				MOD_SnowLayersCombineDivide.o             \
				MOD_PhaseChange.o                         \
				MOD_Glacier.o                             \
				MOD_Lake.o                                \
				MOD_SimpleOcean.o                         \
				MOD_GroundFluxes.o                        \
				MOD_GroundTemperature.o                   \
				MOD_LeafInterception.o                    \
				MOD_NetSolar.o                            \
				MOD_WetBulb.o                             \
				MOD_RainSnowTemp.o                        \
				MOD_SoilSurfaceResistance.o               \
				MOD_NewSnow.o                             \
				MOD_Thermal.o                             \
				MOD_Vars_1DAccFluxes.o                    \
				MOD_CaMa_Vars.o                           \
				MOD_HistGridded.o                         \
				MOD_HistVector.o                          \
				MOD_HistSingle.o                          \
				MOD_Hist.o                                \
				MOD_LightningData.o                       \
				MOD_CaMa_colmCaMa.o                       \
				MOD_Urban_Longwave.o                      \
				MOD_Urban_NetSolar.o                      \
				MOD_Urban_Flux.o                          \
				MOD_Urban_GroundFlux.o                    \
				MOD_Urban_RoofFlux.o                      \
				MOD_Urban_RoofTemperature.o               \
				MOD_Urban_WallTemperature.o               \
				MOD_Urban_PerviousTemperature.o           \
				MOD_Urban_ImperviousTemperature.o         \
				MOD_Urban_Hydrology.o                     \
				MOD_Urban_BEM.o                           \
				MOD_Urban_LUCY.o                          \
				MOD_Urban_Thermal.o                       \
				Urban_CoLMMAIN.o                          \
				MOD_Lulcc_Vars_TimeInvariants.o           \
				MOD_Lulcc_Vars_TimeVariables.o            \
				MOD_Lulcc_Initialize.o                    \
<<<<<<< HEAD
				MOD_Lulcc_TMatrix.o                       \
				MOD_Lulcc_EnergyMassConserve.o            \
=======
				MOD_Lulcc_TransferTrace.o                 \
				MOD_Lulcc_MassEnergyConserve.o            \
>>>>>>> 3976f87c
				MOD_Lulcc_Driver.o                        \
				CoLMDRIVER.o                              \
				CoLMMAIN.o                                \
				CoLM.o

$(OBJS_MAIN) : %.o : %.F90 ${HEADER} ${OBJS_SHARED} ${OBJS_BASIC}
	${FF} -c ${FOPTS} $(INCLUDE_DIR) -o .bld/$@ $< ${MOD_CMD}.bld

OBJS_MAIN_T = $(addprefix .bld/,${OBJS_MAIN})

# ------ Target 3: main --------

ifneq (${CaMa},\#define)# Compile CoLM decoupled without river routing scheme (CaMa-Flood)

colm.x : mkdir_build ${HEADER} ${OBJS_SHARED} ${OBJS_BASIC} ${OBJS_MAIN}
	@echo ''
	@echo 'making CoLM start >>>>>>>>>>>>>>>>>>>>>>>>>>>>>>>>>>'
	@echo ''
	${FF} ${FOPTS} ${OBJS_SHARED_T} ${OBJS_BASIC_T} ${OBJS_MAIN_T} -o run/colm.x ${LDFLAGS}
	@echo ''
	@echo '<<<<<<<<<<<<<<<<<<<<<<<<<<<<< making CoLM completed!'
	@echo ''

else
colm.x : mkdir_build  ${HEADER} ${OBJS_SHARED} ${OBJECTS_CAMA} ${OBJS_BASIC} ${OBJS_MAIN}
	@echo ''
	@echo 'making CoLM with CaMa start >>>>>>>>>>>>>>>>>>>>>>>>>>>>>>>>>'
	@echo ''
	${FF} ${FOPTS} ${OBJS_SHARED_T} ${OBJS_BASIC_T} ${OBJS_CAMA_T} ${OBJS_MAIN_T} -o run/colm.x ${LDFLAGS}

	@echo ''
	@echo '<<<<<<<<<<<<<<<<<<<<<<<<<<<< making CoLM with CaMa completed!'
	@echo ''

endif

# ----- End of Target 3 main -----

OBJS_POST1 = MOD_Concatenate.o HistConcatenate.o
OBJS_POST2 = MOD_Vector2Grid.o POST_Vector2Grid.o
OBJS_POST3 = SrfDataConcatenate.o
OBJS_POST1_T = $(addprefix .bld/,${OBJS_POST1})
OBJS_POST2_T = $(addprefix .bld/,${OBJS_POST2})
OBJS_POST3_T = $(addprefix .bld/,${OBJS_POST3})

$(OBJS_POST1):%.o:%.F90 ${HEADER}
	${FF} -c ${FOPTS} $(INCLUDE_DIR) -o .bld/$@ $< ${MOD_CMD}.bld

$(OBJS_POST2):%.o:%.F90 ${HEADER}
	${FF} -c ${FOPTS} $(INCLUDE_DIR) -o .bld/$@ $< ${MOD_CMD}.bld

$(OBJS_POST3):%.o:%.F90 ${HEADER}
	${FF} -c ${FOPTS} $(INCLUDE_DIR) -o .bld/$@ $< ${MOD_CMD}.bld

hist_concatenate.x : ${HEADER} ${OBJS_SHARED} ${OBJS_POST1}
	${FF} ${FOPTS} ${OBJS_SHARED_T} ${OBJS_POST1_T} -o run/$@ ${LDFLAGS}

post_vector2grid.x : ${HEADER} ${OBJS_SHARED} ${OBJS_POST2}
	${FF} ${FOPTS} ${OBJS_SHARED_T} ${OBJS_POST2_T} -o run/$@ ${LDFLAGS}

srfdata_concatenate.x : ${HEADER} ${OBJS_SHARED} ${OBJS_POST3}
	${FF} ${FOPTS} ${OBJS_SHARED_T} ${OBJS_POST3_T} -o run/$@ ${LDFLAGS}

# ------ Target 4: postprocess --------
DEF = $(shell grep -i CATCHMENT include/define.h)
vector2grid = $(word 1, ${DEF})
ifneq (${vector2grid},\#define)
DEF = $(shell grep -i UNSTRUCTURED include/define.h)
vector2grid = $(word 1, ${DEF})
endif

.PHONY: postprocess.x
ifneq (${vector2grid},\#define)
postprocess.x : mkdir_build hist_concatenate.x srfdata_concatenate.x
	@echo '<<<<<<<<<<<<<<<<<<<<<<<<< making CoLM postprocessing completed!'
else
postprocess.x : mkdir_build hist_concatenate.x srfdata_concatenate.x post_vector2grid.x
	@echo '<<<<<<<<<<<<<<<<<<<<<<<<< making CoLM postprocessing completed!'
endif
# --- End of Target 4 postprocess ------

# ------ Target 5: static libs --------
.PHONY: lib
lib :
	@echo ''
	@echo 'making CoLM static library >>>>>>>>>>>>>>>>>>>>>>>>>>>>>>>>>>'
	mkdir -p lib
	cd lib && find ../.bld -name "*.o" ! -name "CoLM.o" ! -name "MKSRFDATA.o" ! -name "CoLMINI.o" -exec ln -sf {} ./ \;
	cd lib && ar rc libcolm.a *.o && ranlib libcolm.a
	ln -sf lib/libcolm.a ./libcolm.a
# ------End of Target 5: static libs --------

.PHONY: clean
clean :
	rm -rf .bld
	rm -rf lib libcolm.a
	rm -f run/mksrfdata.x run/mkinidata.x run/colm.x
	rm -f run/hist_concatenate.x run/srfdata_concatenate.x run/post_vector2grid.x
	rm -f CaMa/src/*.o CaMa/src/*.mod CaMa/src/*.a
<|MERGE_RESOLUTION|>--- conflicted
+++ resolved
@@ -307,13 +307,8 @@
 				MOD_Lulcc_Vars_TimeInvariants.o           \
 				MOD_Lulcc_Vars_TimeVariables.o            \
 				MOD_Lulcc_Initialize.o                    \
-<<<<<<< HEAD
-				MOD_Lulcc_TMatrix.o                       \
-				MOD_Lulcc_EnergyMassConserve.o            \
-=======
 				MOD_Lulcc_TransferTrace.o                 \
 				MOD_Lulcc_MassEnergyConserve.o            \
->>>>>>> 3976f87c
 				MOD_Lulcc_Driver.o                        \
 				CoLMDRIVER.o                              \
 				CoLMMAIN.o                                \
