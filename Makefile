--- conflicted
+++ resolved
@@ -276,11 +276,7 @@
 				MOD_NetSolar.o                            \
 				MOD_WetBulb.o                             \
 				MOD_RainSnowTemp.o                        \
-<<<<<<< HEAD
-				MOD_SoilSurfaceResistance.o              \
-=======
 				MOD_SoilSurfaceResistance.o               \
->>>>>>> 112a36b4
 				MOD_NewSnow.o                             \
 				MOD_Thermal.o                             \
 				MOD_Vars_1DAccFluxes.o                    \
